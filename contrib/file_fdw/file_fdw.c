/*-------------------------------------------------------------------------
 *
 * file_fdw.c
 *		  foreign-data wrapper for server-side flat files (or programs).
 *
 * Copyright (c) 2010-2021, PostgreSQL Global Development Group
 *
 * IDENTIFICATION
 *		  contrib/file_fdw/file_fdw.c
 *
 *-------------------------------------------------------------------------
 */
#include "postgres.h"

#include <sys/stat.h>
#include <unistd.h>

#include "access/htup_details.h"
#include "access/reloptions.h"
#include "access/sysattr.h"
#include "access/table.h"
#include "catalog/pg_authid.h"
#include "catalog/pg_foreign_table.h"
#include "commands/copy.h"
#include "commands/defrem.h"
#include "commands/explain.h"
#include "commands/vacuum.h"
#include "foreign/fdwapi.h"
#include "foreign/foreign.h"
#include "miscadmin.h"
#include "nodes/makefuncs.h"
#include "optimizer/cost.h"
#include "optimizer/optimizer.h"
#include "optimizer/pathnode.h"
#include "optimizer/planmain.h"
#include "optimizer/restrictinfo.h"
#include "utils/acl.h"
#include "utils/memutils.h"
#include "utils/rel.h"
#include "utils/sampling.h"

PG_MODULE_MAGIC;

/*
 * Describes the valid options for objects that use this wrapper.
 */
struct FileFdwOption
{
	const char *optname;
	Oid			optcontext;		/* Oid of catalog in which option may appear */
};

/*
 * Valid options for file_fdw.
 * These options are based on the options for the COPY FROM command.
 * But note that force_not_null and force_null are handled as boolean options
 * attached to a column, not as table options.
 *
 * Note: If you are adding new option for user mapping, you need to modify
 * fileGetOptions(), which currently doesn't bother to look at user mappings.
 */
static const struct FileFdwOption valid_options[] = {
	/* Data source options */
	{"filename", ForeignTableRelationId},
	{"program", ForeignTableRelationId},

	/* Format options */
	/* oids option is not supported */
	{"format", ForeignTableRelationId},
	{"header", ForeignTableRelationId},
	{"delimiter", ForeignTableRelationId},
	{"quote", ForeignTableRelationId},
	{"escape", ForeignTableRelationId},
	{"null", ForeignTableRelationId},
	{"encoding", ForeignTableRelationId},
	{"force_not_null", AttributeRelationId},
	{"force_null", AttributeRelationId},

	/*
	 * force_quote is not supported by file_fdw because it's for COPY TO.
	 */

	/* Sentinel */
	{NULL, InvalidOid}
};

/*
 * FDW-specific information for RelOptInfo.fdw_private.
 */
typedef struct FileFdwPlanState
{
	char	   *filename;		/* file or program to read from */
	bool		is_program;		/* true if filename represents an OS command */
	List	   *options;		/* merged COPY options, excluding filename and
								 * is_program */
	BlockNumber pages;			/* estimate of file's physical size */
	double		ntuples;		/* estimate of number of data rows */
} FileFdwPlanState;

/*
 * FDW-specific information for ForeignScanState.fdw_state.
 */
typedef struct FileFdwExecutionState
{
	char	   *filename;		/* file or program to read from */
	bool		is_program;		/* true if filename represents an OS command */
	List	   *options;		/* merged COPY options, excluding filename and
								 * is_program */
	CopyFromState cstate;		/* COPY execution state */
} FileFdwExecutionState;

/*
 * SQL functions
 */
PG_FUNCTION_INFO_V1(file_fdw_handler);
PG_FUNCTION_INFO_V1(file_fdw_validator);

/*
 * FDW callback routines
 */
static void fileGetForeignRelSize(PlannerInfo *root,
								  RelOptInfo *baserel,
								  Oid foreigntableid);
static void fileGetForeignPaths(PlannerInfo *root,
								RelOptInfo *baserel,
								Oid foreigntableid);
static ForeignScan *fileGetForeignPlan(PlannerInfo *root,
									   RelOptInfo *baserel,
									   Oid foreigntableid,
									   ForeignPath *best_path,
									   List *tlist,
									   List *scan_clauses,
									   Plan *outer_plan);
static void fileExplainForeignScan(ForeignScanState *node, ExplainState *es);
static void fileBeginForeignScan(ForeignScanState *node, int eflags);
static TupleTableSlot *fileIterateForeignScan(ForeignScanState *node);
static void fileReScanForeignScan(ForeignScanState *node);
static void fileEndForeignScan(ForeignScanState *node);
static bool fileAnalyzeForeignTable(Relation relation,
									AcquireSampleRowsFunc *func,
									BlockNumber *totalpages);
static bool fileIsForeignScanParallelSafe(PlannerInfo *root, RelOptInfo *rel,
										  RangeTblEntry *rte);

/*
 * Helper functions
 */
static bool is_valid_option(const char *option, Oid context);
static void fileGetOptions(Oid foreigntableid,
						   char **filename,
						   bool *is_program,
						   List **other_options);
static List *get_file_fdw_attribute_options(Oid relid);
static bool check_selective_binary_conversion(RelOptInfo *baserel,
											  Oid foreigntableid,
											  List **columns);
static void estimate_size(PlannerInfo *root, RelOptInfo *baserel,
						  FileFdwPlanState *fdw_private);
static void estimate_costs(PlannerInfo *root, RelOptInfo *baserel,
						   FileFdwPlanState *fdw_private,
						   Cost *startup_cost, Cost *total_cost);
static int	file_acquire_sample_rows(Relation onerel, int elevel,
									 HeapTuple *rows, int targrows,
									 double *totalrows, double *totaldeadrows);


/*
 * Foreign-data wrapper handler function: return a struct with pointers
 * to my callback routines.
 */
Datum
file_fdw_handler(PG_FUNCTION_ARGS)
{
	FdwRoutine *fdwroutine = makeNode(FdwRoutine);

	fdwroutine->GetForeignRelSize = fileGetForeignRelSize;
	fdwroutine->GetForeignPaths = fileGetForeignPaths;
	fdwroutine->GetForeignPlan = fileGetForeignPlan;
	fdwroutine->ExplainForeignScan = fileExplainForeignScan;
	fdwroutine->BeginForeignScan = fileBeginForeignScan;
	fdwroutine->IterateForeignScan = fileIterateForeignScan;
	fdwroutine->ReScanForeignScan = fileReScanForeignScan;
	fdwroutine->EndForeignScan = fileEndForeignScan;
	fdwroutine->AnalyzeForeignTable = fileAnalyzeForeignTable;
	fdwroutine->IsForeignScanParallelSafe = fileIsForeignScanParallelSafe;

	PG_RETURN_POINTER(fdwroutine);
}

/*
 * Validate the generic options given to a FOREIGN DATA WRAPPER, SERVER,
 * USER MAPPING or FOREIGN TABLE that uses file_fdw.
 *
 * Raise an ERROR if the option or its value is considered invalid.
 */
Datum
file_fdw_validator(PG_FUNCTION_ARGS)
{
	List	   *options_list = untransformRelOptions(PG_GETARG_DATUM(0));
	Oid			catalog = PG_GETARG_OID(1);
	char	   *filename = NULL;
	DefElem    *force_not_null = NULL;
	DefElem    *force_null = NULL;
	List	   *other_options = NIL;
	ListCell   *cell;

	/*
	 * Check that only options supported by file_fdw, and allowed for the
	 * current object type, are given.
	 */
	foreach(cell, options_list)
	{
		DefElem    *def = (DefElem *) lfirst(cell);

		if (!is_valid_option(def->defname, catalog))
		{
			const struct FileFdwOption *opt;
			StringInfoData buf;

			/*
			 * Unknown option specified, complain about it. Provide a hint
			 * with list of valid options for the object.
			 */
			initStringInfo(&buf);
			for (opt = valid_options; opt->optname; opt++)
			{
				if (catalog == opt->optcontext)
					appendStringInfo(&buf, "%s%s", (buf.len > 0) ? ", " : "",
									 opt->optname);
			}

			ereport(ERROR,
					(errcode(ERRCODE_FDW_INVALID_OPTION_NAME),
					 errmsg("invalid option \"%s\"", def->defname),
					 buf.len > 0
					 ? errhint("Valid options in this context are: %s",
							   buf.data)
					 : errhint("There are no valid options in this context.")));
		}

		/*
		 * Separate out filename, program, and column-specific options, since
		 * ProcessCopyOptions won't accept them.
		 */
		if (strcmp(def->defname, "filename") == 0 ||
			strcmp(def->defname, "program") == 0)
		{
			if (filename)
				ereport(ERROR,
						(errcode(ERRCODE_SYNTAX_ERROR),
						 errmsg("conflicting or redundant options")));

			/*
			 * Check permissions for changing which file or program is used by
			 * the file_fdw.
			 *
			 * Only members of the role 'pg_read_server_files' are allowed to
			 * set the 'filename' option of a file_fdw foreign table, while
			 * only members of the role 'pg_execute_server_program' are
			 * allowed to set the 'program' option.  This is because we don't
			 * want regular users to be able to control which file gets read
			 * or which program gets executed.
			 *
			 * Putting this sort of permissions check in a validator is a bit
			 * of a crock, but there doesn't seem to be any other place that
			 * can enforce the check more cleanly.
			 *
			 * Note that the valid_options[] array disallows setting filename
			 * and program at any options level other than foreign table ---
			 * otherwise there'd still be a security hole.
			 */
			if (strcmp(def->defname, "filename") == 0 &&
				!is_member_of_role(GetUserId(), ROLE_PG_READ_SERVER_FILES))
				ereport(ERROR,
						(errcode(ERRCODE_INSUFFICIENT_PRIVILEGE),
						 errmsg("only superuser or a member of the pg_read_server_files role may specify the filename option of a file_fdw foreign table")));

			if (strcmp(def->defname, "program") == 0 &&
				!is_member_of_role(GetUserId(), ROLE_PG_EXECUTE_SERVER_PROGRAM))
				ereport(ERROR,
						(errcode(ERRCODE_INSUFFICIENT_PRIVILEGE),
						 errmsg("only superuser or a member of the pg_execute_server_program role may specify the program option of a file_fdw foreign table")));

			filename = defGetString(def);
		}

		/*
		 * force_not_null is a boolean option; after validation we can discard
		 * it - it will be retrieved later in get_file_fdw_attribute_options()
		 */
		else if (strcmp(def->defname, "force_not_null") == 0)
		{
			if (force_not_null)
				ereport(ERROR,
						(errcode(ERRCODE_SYNTAX_ERROR),
						 errmsg("conflicting or redundant options"),
						 errhint("Option \"force_not_null\" supplied more than once for a column.")));
			force_not_null = def;
			/* Don't care what the value is, as long as it's a legal boolean */
			(void) defGetBoolean(def);
		}
		/* See comments for force_not_null above */
		else if (strcmp(def->defname, "force_null") == 0)
		{
			if (force_null)
				ereport(ERROR,
						(errcode(ERRCODE_SYNTAX_ERROR),
						 errmsg("conflicting or redundant options"),
						 errhint("Option \"force_null\" supplied more than once for a column.")));
			force_null = def;
			(void) defGetBoolean(def);
		}
		else
			other_options = lappend(other_options, def);
	}

	/*
	 * Now apply the core COPY code's validation logic for more checks.
	 */
	ProcessCopyOptions(NULL, NULL, true, other_options);

	/*
	 * Either filename or program option is required for file_fdw foreign
	 * tables.
	 */
	if (catalog == ForeignTableRelationId && filename == NULL)
		ereport(ERROR,
				(errcode(ERRCODE_FDW_DYNAMIC_PARAMETER_VALUE_NEEDED),
				 errmsg("either filename or program is required for file_fdw foreign tables")));

	PG_RETURN_VOID();
}

/*
 * Check if the provided option is one of the valid options.
 * context is the Oid of the catalog holding the object the option is for.
 */
static bool
is_valid_option(const char *option, Oid context)
{
	const struct FileFdwOption *opt;

	for (opt = valid_options; opt->optname; opt++)
	{
		if (context == opt->optcontext && strcmp(opt->optname, option) == 0)
			return true;
	}
	return false;
}

/*
 * Fetch the options for a file_fdw foreign table.
 *
 * We have to separate out filename/program from the other options because
 * those must not appear in the options list passed to the core COPY code.
 */
static void
fileGetOptions(Oid foreigntableid,
			   char **filename, bool *is_program, List **other_options)
{
	ForeignTable *table;
	ForeignServer *server;
	ForeignDataWrapper *wrapper;
	List	   *options;
	ListCell   *lc;

	/*
	 * Extract options from FDW objects.  We ignore user mappings because
	 * file_fdw doesn't have any options that can be specified there.
	 *
	 * (XXX Actually, given the current contents of valid_options[], there's
	 * no point in examining anything except the foreign table's own options.
	 * Simplify?)
	 */
	table = GetForeignTable(foreigntableid);
	server = GetForeignServer(table->serverid);
	wrapper = GetForeignDataWrapper(server->fdwid);

	options = NIL;
	options = list_concat(options, wrapper->options);
	options = list_concat(options, server->options);
	options = list_concat(options, table->options);
	options = list_concat(options, get_file_fdw_attribute_options(foreigntableid));

	/*
	 * Separate out the filename or program option (we assume there is only
	 * one).
	 */
	*filename = NULL;
	*is_program = false;
	foreach(lc, options)
	{
		DefElem    *def = (DefElem *) lfirst(lc);

		if (strcmp(def->defname, "filename") == 0)
		{
			*filename = defGetString(def);
			options = foreach_delete_current(options, lc);
			break;
		}
		else if (strcmp(def->defname, "program") == 0)
		{
			*filename = defGetString(def);
			*is_program = true;
			options = foreach_delete_current(options, lc);
			break;
		}
	}

	/*
	 * The validator should have checked that filename or program was included
	 * in the options, but check again, just in case.
	 */
	if (*filename == NULL)
		elog(ERROR, "either filename or program is required for file_fdw foreign tables");


	if (table->exec_location == FTEXECLOCATION_ALL_SEGMENTS)
	{
		/*
		 * pass the on_segment option to COPY, which will replace the required
		 * placeholder "<SEGID>" in filename
		 */
		options = list_append_unique(options, makeDefElem("on_segment", (Node *)makeInteger(true), -1));
	}
	else if (table->exec_location == FTEXECLOCATION_ANY)
	{
		ereport(ERROR,
				(errcode(ERRCODE_INVALID_PARAMETER_VALUE),
				 errmsg("file_fdw does not support mpp_execute option 'any'")));
	}

	*other_options = options;
}

/*
 * Retrieve per-column generic options from pg_attribute and construct a list
 * of DefElems representing them.
 *
 * At the moment we only have "force_not_null", and "force_null",
 * which should each be combined into a single DefElem listing all such
 * columns, since that's what COPY expects.
 */
static List *
get_file_fdw_attribute_options(Oid relid)
{
	Relation	rel;
	TupleDesc	tupleDesc;
	AttrNumber	natts;
	AttrNumber	attnum;
	List	   *fnncolumns = NIL;
	List	   *fncolumns = NIL;

	List	   *options = NIL;

	rel = table_open(relid, AccessShareLock);
	tupleDesc = RelationGetDescr(rel);
	natts = tupleDesc->natts;

	/* Retrieve FDW options for all user-defined attributes. */
	for (attnum = 1; attnum <= natts; attnum++)
	{
		Form_pg_attribute attr = TupleDescAttr(tupleDesc, attnum - 1);
		List	   *options;
		ListCell   *lc;

		/* Skip dropped attributes. */
		if (attr->attisdropped)
			continue;

		options = GetForeignColumnOptions(relid, attnum);
		foreach(lc, options)
		{
			DefElem    *def = (DefElem *) lfirst(lc);

			if (strcmp(def->defname, "force_not_null") == 0)
			{
				if (defGetBoolean(def))
				{
					char	   *attname = pstrdup(NameStr(attr->attname));

					fnncolumns = lappend(fnncolumns, makeString(attname));
				}
			}
			else if (strcmp(def->defname, "force_null") == 0)
			{
				if (defGetBoolean(def))
				{
					char	   *attname = pstrdup(NameStr(attr->attname));

					fncolumns = lappend(fncolumns, makeString(attname));
				}
			}
			/* maybe in future handle other options here */
		}
	}

	table_close(rel, AccessShareLock);

	/*
	 * Return DefElem only when some column(s) have force_not_null /
	 * force_null options set
	 */
	if (fnncolumns != NIL)
		options = lappend(options, makeDefElem("force_not_null", (Node *) fnncolumns, -1));

	if (fncolumns != NIL)
		options = lappend(options, makeDefElem("force_null", (Node *) fncolumns, -1));

	return options;
}

/*
 * fileGetForeignRelSize
 *		Obtain relation size estimates for a foreign table
 */
static void
fileGetForeignRelSize(PlannerInfo *root,
					  RelOptInfo *baserel,
					  Oid foreigntableid)
{
	FileFdwPlanState *fdw_private;

	/*
	 * Fetch options.  We only need filename (or program) at this point, but
	 * we might as well get everything and not need to re-fetch it later in
	 * planning.
	 */
	fdw_private = (FileFdwPlanState *) palloc(sizeof(FileFdwPlanState));
	fileGetOptions(foreigntableid,
				   &fdw_private->filename,
				   &fdw_private->is_program,
				   &fdw_private->options);
	baserel->fdw_private = (void *) fdw_private;

	/* Estimate relation size */
	estimate_size(root, baserel, fdw_private);
}

/*
 * fileGetForeignPaths
 *		Create possible access paths for a scan on the foreign table
 *
 *		Currently we don't support any push-down feature, so there is only one
 *		possible access path, which simply returns all records in the order in
 *		the data file.
 */
static void
fileGetForeignPaths(PlannerInfo *root,
					RelOptInfo *baserel,
					Oid foreigntableid)
{
	FileFdwPlanState *fdw_private = (FileFdwPlanState *) baserel->fdw_private;
	Cost		startup_cost;
	Cost		total_cost;
	List	   *columns;
	List	   *coptions = NIL;

	/* Decide whether to selectively perform binary conversion */
	if (check_selective_binary_conversion(baserel,
										  foreigntableid,
										  &columns))
		coptions = list_make1(makeDefElem("convert_selectively",
										  (Node *) columns, -1));

	/* Estimate costs */
	estimate_costs(root, baserel, fdw_private,
				   &startup_cost, &total_cost);

	/*
	 * Create a ForeignPath node and add it as only possible path.  We use the
	 * fdw_private list of the path to carry the convert_selectively option;
	 * it will be propagated into the fdw_private list of the Plan node.
	 *
	 * We don't support pushing join clauses into the quals of this path, but
	 * it could still have required parameterization due to LATERAL refs in
	 * its tlist.
	 */
	add_path(baserel, (Path *)
			 create_foreignscan_path(root, baserel,
									 NULL,	/* default pathtarget */
									 baserel->rows,
									 startup_cost,
									 total_cost,
									 NIL,	/* no pathkeys */
									 baserel->lateral_relids,
									 NULL,	/* no extra plan */
									 coptions));

	/*
	 * If data file was sorted, and we knew it somehow, we could insert
	 * appropriate pathkeys into the ForeignPath node to tell the planner
	 * that.
	 */
}

/*
 * fileGetForeignPlan
 *		Create a ForeignScan plan node for scanning the foreign table
 */
static ForeignScan *
fileGetForeignPlan(PlannerInfo *root,
				   RelOptInfo *baserel,
				   Oid foreigntableid,
				   ForeignPath *best_path,
				   List *tlist,
				   List *scan_clauses,
				   Plan *outer_plan)
{
	Index		scan_relid = baserel->relid;

	/*
	 * We have no native ability to evaluate restriction clauses, so we just
	 * put all the scan_clauses into the plan node's qual list for the
	 * executor to check.  So all we have to do here is strip RestrictInfo
	 * nodes from the clauses and ignore pseudoconstants (which will be
	 * handled elsewhere).
	 */
	scan_clauses = extract_actual_clauses(scan_clauses, false);

	/* Create the ForeignScan node */
	return make_foreignscan(tlist,
							scan_clauses,
							scan_relid,
							NIL,	/* no expressions to evaluate */
							best_path->fdw_private,
							NIL,	/* no custom tlist */
							NIL,	/* no remote quals */
							outer_plan);
}

/*
 * fileExplainForeignScan
 *		Produce extra output for EXPLAIN
 */
static void
fileExplainForeignScan(ForeignScanState *node, ExplainState *es)
{
	char	   *filename;
	bool		is_program;
	List	   *options;

	/* Fetch options --- we only need filename and is_program at this point */
	fileGetOptions(RelationGetRelid(node->ss.ss_currentRelation),
				   &filename, &is_program, &options);

	if (is_program)
		ExplainPropertyText("Foreign Program", filename, es);
	else
		ExplainPropertyText("Foreign File", filename, es);

	/* Suppress file size if we're not showing cost details */
	if (es->costs)
	{
		struct stat stat_buf;

		if (!is_program &&
			stat(filename, &stat_buf) == 0)
			ExplainPropertyInteger("Foreign File Size", "b",
								   (int64) stat_buf.st_size, es);
	}
}

/*
 * fileBeginForeignScan
 *		Initiate access to the file by creating CopyState
 */
static void
fileBeginForeignScan(ForeignScanState *node, int eflags)
{
	ForeignScan *plan = (ForeignScan *) node->ss.ps.plan;
	char	   *filename;
	bool		is_program;
	List	   *options;
	CopyFromState cstate;
	FileFdwExecutionState *festate;

	/*
	 * Do nothing in EXPLAIN (no ANALYZE) case.  node->fdw_state stays NULL.
	 */
	if (eflags & EXEC_FLAG_EXPLAIN_ONLY)
		return;

	/* Fetch options of foreign table */
	fileGetOptions(RelationGetRelid(node->ss.ss_currentRelation),
				   &filename, &is_program, &options);

	/* Add any options from the plan (currently only convert_selectively) */
	options = list_concat(options, plan->fdw_private);

	/*
	 * Create CopyState from FDW options.  We always acquire all columns, so
	 * as to match the expected ScanTupleSlot signature.
	 */
	cstate = BeginCopyFrom(NULL,
						   node->ss.ss_currentRelation,
						   NULL,
						   filename,
						   is_program,
						   NULL,
						   NULL,
						   NIL,
						   options);

	/*
	 * Save state in node->fdw_state.  We must save enough information to call
	 * BeginCopyFrom() again.
	 */
	festate = (FileFdwExecutionState *) palloc(sizeof(FileFdwExecutionState));
	festate->filename = filename;
	festate->is_program = is_program;
	festate->options = options;
	festate->cstate = cstate;

	node->fdw_state = (void *) festate;
}

/*
 * fileIterateForeignScan
 *		Read next record from the data file and store it into the
 *		ScanTupleSlot as a virtual tuple
 */
static TupleTableSlot *
fileIterateForeignScan(ForeignScanState *node)
{
	FileFdwExecutionState *festate = (FileFdwExecutionState *) node->fdw_state;
	TupleTableSlot *slot = node->ss.ss_ScanTupleSlot;
	bool		found;
	ErrorContextCallback errcallback;

	/* Set up callback to identify error line number. */
	errcallback.callback = CopyFromErrorCallback;
	errcallback.arg = (void *) festate->cstate;
	errcallback.previous = error_context_stack;
	error_context_stack = &errcallback;

	/*
	 * The protocol for loading a virtual tuple into a slot is first
	 * ExecClearTuple, then fill the values/isnull arrays, then
	 * ExecStoreVirtualTuple.  If we don't find another row in the file, we
	 * just skip the last step, leaving the slot empty as required.
	 *
	 * We can pass ExprContext = NULL because we read all columns from the
	 * file, so no need to evaluate default expressions.
	 */
	ExecClearTuple(slot);
	found = NextCopyFrom(festate->cstate, NULL,
						 slot->tts_values, slot->tts_isnull);
	if (found)
		ExecStoreVirtualTuple(slot);

	/* Remove error callback. */
	error_context_stack = errcallback.previous;

	return slot;
}

/*
 * fileReScanForeignScan
 *		Rescan table, possibly with new parameters
 */
static void
fileReScanForeignScan(ForeignScanState *node)
{
	FileFdwExecutionState *festate = (FileFdwExecutionState *) node->fdw_state;

	EndCopyFrom(festate->cstate);

	festate->cstate = BeginCopyFrom(NULL,
									node->ss.ss_currentRelation,
									NULL,
									festate->filename,
									festate->is_program,
									NULL,
									NULL,
									NIL,
									festate->options);
}

/*
 * fileEndForeignScan
 *		Finish scanning foreign table and dispose objects used for this scan
 */
static void
fileEndForeignScan(ForeignScanState *node)
{
	FileFdwExecutionState *festate = (FileFdwExecutionState *) node->fdw_state;

	/* if festate is NULL, we are in EXPLAIN; nothing to do */
	if (festate)
		EndCopyFrom(festate->cstate);
}

/*
 * fileAnalyzeForeignTable
 *		Test whether analyzing this foreign table is supported
 */
static bool
fileAnalyzeForeignTable(Relation relation,
						AcquireSampleRowsFunc *func,
						BlockNumber *totalpages)
{
	char	   *filename;
	bool		is_program;
	List	   *options;
	struct stat stat_buf;

	/* Fetch options of foreign table */
	fileGetOptions(RelationGetRelid(relation), &filename, &is_program, &options);

	/*
	 * If this is a program instead of a file, just return false to skip
	 * analyzing the table.  We could run the program and collect stats on
	 * whatever it currently returns, but it seems likely that in such cases
	 * the output would be too volatile for the stats to be useful.  Maybe
	 * there should be an option to enable doing this?
	 */
	if (is_program)
		return false;

	/*
	 * Get size of the file.  (XXX if we fail here, would it be better to just
	 * return false to skip analyzing the table?)
	 */
	if (stat(filename, &stat_buf) < 0)
		ereport(ERROR,
				(errcode_for_file_access(),
				 errmsg("could not stat file \"%s\": %m",
						filename)));

	/*
	 * Convert size to pages.  Must return at least 1 so that we can tell
	 * later on that pg_class.relpages is not default.
	 */
	*totalpages = (stat_buf.st_size + (BLCKSZ - 1)) / BLCKSZ;
	if (*totalpages < 1)
		*totalpages = 1;

	*func = file_acquire_sample_rows;

	return true;
}

/*
 * fileIsForeignScanParallelSafe
 *		Reading a file, or external program, in a parallel worker should work
 *		just the same as reading it in the leader, so mark scans safe.
 */
static bool
fileIsForeignScanParallelSafe(PlannerInfo *root, RelOptInfo *rel,
							  RangeTblEntry *rte)
{
	return true;
}

/*
 * check_selective_binary_conversion
 *
 * Check to see if it's useful to convert only a subset of the file's columns
 * to binary.  If so, construct a list of the column names to be converted,
 * return that at *columns, and return true.  (Note that it's possible to
 * determine that no columns need be converted, for instance with a COUNT(*)
 * query.  So we can't use returning a NIL list to indicate failure.)
 */
static bool
check_selective_binary_conversion(RelOptInfo *baserel,
								  Oid foreigntableid,
								  List **columns)
{
	ForeignTable *table;
	ListCell   *lc;
	Relation	rel;
	TupleDesc	tupleDesc;
	AttrNumber	attnum;
	Bitmapset  *attrs_used = NULL;
	bool		has_wholerow = false;
	int			numattrs;
	int			i;

	*columns = NIL;				/* default result */

	/*
	 * Check format of the file.  If binary format, this is irrelevant.
	 */
	table = GetForeignTable(foreigntableid);
	foreach(lc, table->options)
	{
		DefElem    *def = (DefElem *) lfirst(lc);

		if (strcmp(def->defname, "format") == 0)
		{
			char	   *format = defGetString(def);

			if (strcmp(format, "binary") == 0)
				return false;
			break;
		}
	}

	/* Collect all the attributes needed for joins or final output. */
	pull_varattnos((Node *) baserel->reltarget->exprs, baserel->relid,
				   &attrs_used);

	/* Add all the attributes used by restriction clauses. */
	foreach(lc, baserel->baserestrictinfo)
	{
		RestrictInfo *rinfo = (RestrictInfo *) lfirst(lc);

		pull_varattnos((Node *) rinfo->clause, baserel->relid,
					   &attrs_used);
	}

	/* Convert attribute numbers to column names. */
	rel = table_open(foreigntableid, AccessShareLock);
	tupleDesc = RelationGetDescr(rel);

	while ((attnum = bms_first_member(attrs_used)) >= 0)
	{
		/* Adjust for system attributes. */
		attnum += FirstLowInvalidHeapAttributeNumber;

		if (attnum == 0)
		{
			has_wholerow = true;
			break;
		}

		/* Ignore system attributes. */
		if (attnum < 0)
			continue;

		/* Get user attributes. */
		if (attnum > 0)
		{
			Form_pg_attribute attr = TupleDescAttr(tupleDesc, attnum - 1);
			char	   *attname = NameStr(attr->attname);

			/* Skip dropped attributes (probably shouldn't see any here). */
			if (attr->attisdropped)
				continue;

			/*
			 * Skip generated columns (COPY won't accept them in the column
			 * list)
			 */
			if (attr->attgenerated)
				continue;
			*columns = lappend(*columns, makeString(pstrdup(attname)));
		}
	}

	/* Count non-dropped user attributes while we have the tupdesc. */
	numattrs = 0;
	for (i = 0; i < tupleDesc->natts; i++)
	{
		Form_pg_attribute attr = TupleDescAttr(tupleDesc, i);

		if (attr->attisdropped)
			continue;
		numattrs++;
	}

	table_close(rel, AccessShareLock);

	/* If there's a whole-row reference, fail: we need all the columns. */
	if (has_wholerow)
	{
		*columns = NIL;
		return false;
	}

	/* If all the user attributes are needed, fail. */
	if (numattrs == list_length(*columns))
	{
		*columns = NIL;
		return false;
	}

	return true;
}

/*
 * Estimate size of a foreign table.
 *
 * The main result is returned in baserel->rows.  We also set
 * fdw_private->pages and fdw_private->ntuples for later use in the cost
 * calculation.
 */
static void
estimate_size(PlannerInfo *root, RelOptInfo *baserel,
			  FileFdwPlanState *fdw_private)
{
	struct stat stat_buf;
	BlockNumber pages;
	double		ntuples;
	double		nrows;

	/*
	 * Get size of the file.  It might not be there at plan time, though, in
	 * which case we have to use a default estimate.  We also have to fall
	 * back to the default if using a program as the input.
	 */
	if (fdw_private->is_program || stat(fdw_private->filename, &stat_buf) < 0)
		stat_buf.st_size = 10 * BLCKSZ;

	/*
	 * Convert size to pages for use in I/O cost estimate later.
	 */
	pages = (stat_buf.st_size + (BLCKSZ - 1)) / BLCKSZ;
	if (pages < 1)
		pages = 1;
	fdw_private->pages = pages;

	/*
	 * Estimate the number of tuples in the file.
	 */
	if (baserel->tuples >= 0 && baserel->pages > 0)
	{
		/*
		 * We have # of pages and # of tuples from pg_class (that is, from a
		 * previous ANALYZE), so compute a tuples-per-page estimate and scale
		 * that by the current file size.
		 */
		double		density;

		density = baserel->tuples / (double) baserel->pages;
		ntuples = clamp_row_est(density * (double) pages);
	}
	else
	{
		/*
		 * Otherwise we have to fake it.  We back into this estimate using the
		 * planner's idea of the relation width; which is bogus if not all
		 * columns are being read, not to mention that the text representation
		 * of a row probably isn't the same size as its internal
		 * representation.  Possibly we could do something better, but the
		 * real answer to anyone who complains is "ANALYZE" ...
		 */
		int			tuple_width;

		tuple_width = MAXALIGN(baserel->reltarget->width) +
			MAXALIGN(SizeofHeapTupleHeader);
		ntuples = clamp_row_est((double) stat_buf.st_size /
								(double) tuple_width);
	}
	fdw_private->ntuples = ntuples;

	/*
	 * Now estimate the number of rows returned by the scan after applying the
	 * baserestrictinfo quals.
	 */
	nrows = ntuples *
		clauselist_selectivity(root,
							   baserel->baserestrictinfo,
							   0,
							   JOIN_INNER,
							   NULL,
							   false);

	nrows = clamp_row_est(nrows);

	/* Save the output-rows estimate for the planner */
	baserel->rows = nrows;
}

/*
 * Estimate costs of scanning a foreign table.
 *
 * Results are returned in *startup_cost and *total_cost.
 */
static void
estimate_costs(PlannerInfo *root, RelOptInfo *baserel,
			   FileFdwPlanState *fdw_private,
			   Cost *startup_cost, Cost *total_cost)
{
	BlockNumber pages = fdw_private->pages;
	double		ntuples = fdw_private->ntuples;
	Cost		run_cost = 0;
	Cost		cpu_per_tuple;

	/*
	 * We estimate costs almost the same way as cost_seqscan(), thus assuming
	 * that I/O costs are equivalent to a regular table file of the same size.
	 * However, we take per-tuple CPU costs as 10x of a seqscan, to account
	 * for the cost of parsing records.
	 *
	 * In the case of a program source, this calculation is even more divorced
	 * from reality, but we have no good alternative; and it's not clear that
	 * the numbers we produce here matter much anyway, since there's only one
	 * access path for the rel.
	 */
	run_cost += seq_page_cost * pages;

	*startup_cost = baserel->baserestrictcost.startup;
	cpu_per_tuple = cpu_tuple_cost * 10 + baserel->baserestrictcost.per_tuple;
	run_cost += cpu_per_tuple * ntuples;
	*total_cost = *startup_cost + run_cost;
}

/*
 * file_acquire_sample_rows -- acquire a random sample of rows from the table
 *
 * Selected rows are returned in the caller-allocated array rows[],
 * which must have at least targrows entries.
 * The actual number of rows selected is returned as the function result.
 * We also count the total number of rows in the file and return it into
 * *totalrows.  Note that *totaldeadrows is always set to 0.
 *
 * Note that the returned list of rows is not always in order by physical
 * position in the file.  Therefore, correlation estimates derived later
 * may be meaningless, but it's OK because we don't use the estimates
 * currently (the planner only pays attention to correlation for indexscans).
 */
static int
file_acquire_sample_rows(Relation onerel, int elevel,
						 HeapTuple *rows, int targrows,
						 double *totalrows, double *totaldeadrows)
{
	int			numrows = 0;
	double		rowstoskip = -1;	/* -1 means not set yet */
	ReservoirStateData rstate;
	TupleDesc	tupDesc;
	Datum	   *values;
	bool	   *nulls;
	bool		found;
	char	   *filename;
	bool		is_program;
	List	   *options;
	CopyFromState cstate;
	ErrorContextCallback errcallback;
	MemoryContext oldcontext = CurrentMemoryContext;
	MemoryContext tupcontext;

	Assert(onerel);
	Assert(targrows > 0);

	tupDesc = RelationGetDescr(onerel);
	values = (Datum *) palloc(tupDesc->natts * sizeof(Datum));
	nulls = (bool *) palloc(tupDesc->natts * sizeof(bool));

	/* Fetch options of foreign table */
	fileGetOptions(RelationGetRelid(onerel), &filename, &is_program, &options);

	/*
	 * Create CopyState from FDW options.
	 */
<<<<<<< HEAD
	cstate = BeginCopyFrom(NULL, onerel, filename, is_program, NULL, NULL, NIL,
=======
	cstate = BeginCopyFrom(NULL, onerel, NULL, filename, is_program, NULL, NIL,
>>>>>>> d457cb4e
						   options);

	/*
	 * Use per-tuple memory context to prevent leak of memory used to read
	 * rows from the file with Copy routines.
	 */
	tupcontext = AllocSetContextCreate(CurrentMemoryContext,
									   "file_fdw temporary context",
									   ALLOCSET_DEFAULT_SIZES);

	/* Prepare for sampling rows */
	reservoir_init_selection_state(&rstate, targrows);

	/* Set up callback to identify error line number. */
	errcallback.callback = CopyFromErrorCallback;
	errcallback.arg = (void *) cstate;
	errcallback.previous = error_context_stack;
	error_context_stack = &errcallback;

	*totalrows = 0;
	*totaldeadrows = 0;
	for (;;)
	{
		/* Check for user-requested abort or sleep */
		vacuum_delay_point();

		/* Fetch next row */
		MemoryContextReset(tupcontext);
		MemoryContextSwitchTo(tupcontext);

		found = NextCopyFrom(cstate, NULL, values, nulls);

		MemoryContextSwitchTo(oldcontext);

		if (!found)
			break;

		/*
		 * The first targrows sample rows are simply copied into the
		 * reservoir.  Then we start replacing tuples in the sample until we
		 * reach the end of the relation. This algorithm is from Jeff Vitter's
		 * paper (see more info in commands/analyze.c).
		 */
		if (numrows < targrows)
		{
			rows[numrows++] = heap_form_tuple(tupDesc, values, nulls);
		}
		else
		{
			/*
			 * t in Vitter's paper is the number of records already processed.
			 * If we need to compute a new S value, we must use the
			 * not-yet-incremented value of totalrows as t.
			 */
			if (rowstoskip < 0)
				rowstoskip = reservoir_get_next_S(&rstate, *totalrows, targrows);

			if (rowstoskip <= 0)
			{
				/*
				 * Found a suitable tuple, so save it, replacing one old tuple
				 * at random
				 */
				int			k = (int) (targrows * sampler_random_fract(rstate.randstate));

				Assert(k >= 0 && k < targrows);
				heap_freetuple(rows[k]);
				rows[k] = heap_form_tuple(tupDesc, values, nulls);
			}

			rowstoskip -= 1;
		}

		*totalrows += 1;
	}

	/* Remove error callback. */
	error_context_stack = errcallback.previous;

	/* Clean up. */
	MemoryContextDelete(tupcontext);

	EndCopyFrom(cstate);

	pfree(values);
	pfree(nulls);

	/*
	 * Emit some interesting relation info
	 */
	ereport(elevel,
			(errmsg("\"%s\": file contains %.0f rows; "
					"%d rows in sample",
					RelationGetRelationName(onerel),
					*totalrows, numrows)));

	return numrows;
}<|MERGE_RESOLUTION|>--- conflicted
+++ resolved
@@ -317,7 +317,7 @@
 	/*
 	 * Now apply the core COPY code's validation logic for more checks.
 	 */
-	ProcessCopyOptions(NULL, NULL, true, other_options);
+	ProcessCopyOptions(NULL, NULL, true, other_options, InvalidOid);
 
 	/*
 	 * Either filename or program option is required for file_fdw foreign
@@ -585,7 +585,8 @@
 									 NIL,	/* no pathkeys */
 									 baserel->lateral_relids,
 									 NULL,	/* no extra plan */
-									 coptions));
+									 coptions),
+			 root);
 
 	/*
 	 * If data file was sorted, and we knew it somehow, we could insert
@@ -663,7 +664,7 @@
 
 /*
  * fileBeginForeignScan
- *		Initiate access to the file by creating CopyState
+ *		Initiate access to the file by creating CopyFromState
  */
 static void
 fileBeginForeignScan(ForeignScanState *node, int eflags)
@@ -689,7 +690,7 @@
 	options = list_concat(options, plan->fdw_private);
 
 	/*
-	 * Create CopyState from FDW options.  We always acquire all columns, so
+	 * Create CopyFromState from FDW options.  We always acquire all columns, so
 	 * as to match the expected ScanTupleSlot signature.
 	 */
 	cstate = BeginCopyFrom(NULL,
@@ -1142,13 +1143,9 @@
 	fileGetOptions(RelationGetRelid(onerel), &filename, &is_program, &options);
 
 	/*
-	 * Create CopyState from FDW options.
-	 */
-<<<<<<< HEAD
-	cstate = BeginCopyFrom(NULL, onerel, filename, is_program, NULL, NULL, NIL,
-=======
-	cstate = BeginCopyFrom(NULL, onerel, NULL, filename, is_program, NULL, NIL,
->>>>>>> d457cb4e
+	 * Create CopyFromState from FDW options.
+	 */
+	cstate = BeginCopyFrom(NULL, onerel, NULL, filename, is_program, NULL, NULL, NIL,
 						   options);
 
 	/*
