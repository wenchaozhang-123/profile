--- conflicted
+++ resolved
@@ -1,10 +1,6 @@
 # contrib/ltree/Makefile
 
 MODULE_big = ltree
-<<<<<<< HEAD
-OBJS = 	ltree_io.o ltree_op.o lquery_op.o _ltree_op.o crc32.o \
-	ltxtquery_io.o ltxtquery_op.o ltree_gist.o _ltree_gist.o
-=======
 OBJS = \
 	$(WIN32RES) \
 	_ltree_gist.o \
@@ -16,7 +12,6 @@
 	ltree_op.o \
 	ltxtquery_io.o \
 	ltxtquery_op.o
->>>>>>> d457cb4e
 PG_CPPFLAGS = -DLOWER_NODE
 
 EXTENSION = ltree
