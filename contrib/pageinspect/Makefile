# contrib/pageinspect/Makefile

MODULE_big	= pageinspect
<<<<<<< HEAD
OBJS		= rawpage.o heapfuncs.o bmfuncs.o btreefuncs.o fsmfuncs.o \
		  brinfuncs.o ginfuncs.o hashfuncs.o $(WIN32RES)

EXTENSION = pageinspect
DATA = pageinspect--1.7--1.8.sql pageinspect--1.6--1.7.sql \
=======
OBJS = \
	$(WIN32RES) \
	brinfuncs.o \
	btreefuncs.o \
	fsmfuncs.o \
	ginfuncs.o \
	gistfuncs.o \
	hashfuncs.o \
	heapfuncs.o \
	rawpage.o

EXTENSION = pageinspect
DATA =  pageinspect--1.8--1.9.sql \
	pageinspect--1.7--1.8.sql pageinspect--1.6--1.7.sql \
>>>>>>> d457cb4e
	pageinspect--1.5.sql pageinspect--1.5--1.6.sql \
	pageinspect--1.4--1.5.sql pageinspect--1.3--1.4.sql \
	pageinspect--1.2--1.3.sql pageinspect--1.1--1.2.sql \
	pageinspect--1.0--1.1.sql
PGFILEDESC = "pageinspect - functions to inspect contents of database pages"

REGRESS = page btree brin gin gist hash checksum oldextversions

ifdef USE_PGXS
PG_CONFIG = pg_config
PGXS := $(shell $(PG_CONFIG) --pgxs)
include $(PGXS)
else
subdir = contrib/pageinspect
top_builddir = ../..
include $(top_builddir)/src/Makefile.global
include $(top_srcdir)/contrib/contrib-global.mk
endif<|MERGE_RESOLUTION|>--- conflicted
+++ resolved
@@ -1,15 +1,9 @@
 # contrib/pageinspect/Makefile
 
 MODULE_big	= pageinspect
-<<<<<<< HEAD
-OBJS		= rawpage.o heapfuncs.o bmfuncs.o btreefuncs.o fsmfuncs.o \
-		  brinfuncs.o ginfuncs.o hashfuncs.o $(WIN32RES)
-
-EXTENSION = pageinspect
-DATA = pageinspect--1.7--1.8.sql pageinspect--1.6--1.7.sql \
-=======
 OBJS = \
 	$(WIN32RES) \
+	bmfuncs.o \
 	brinfuncs.o \
 	btreefuncs.o \
 	fsmfuncs.o \
@@ -22,7 +16,6 @@
 EXTENSION = pageinspect
 DATA =  pageinspect--1.8--1.9.sql \
 	pageinspect--1.7--1.8.sql pageinspect--1.6--1.7.sql \
->>>>>>> d457cb4e
 	pageinspect--1.5.sql pageinspect--1.5--1.6.sql \
 	pageinspect--1.4--1.5.sql pageinspect--1.3--1.4.sql \
 	pageinspect--1.2--1.3.sql pageinspect--1.1--1.2.sql \
