--- conflicted
+++ resolved
@@ -114,11 +114,7 @@
 static char *dblink_connstr_check(const char *connstr);
 static void dblink_security_check(PGconn *conn, remoteConn *rconn);
 static void dblink_res_error(PGconn *conn, const char *conname, PGresult *res,
-<<<<<<< HEAD
-							 const char *dblink_context_msg, bool fail);
-=======
 							 bool fail, const char *fmt,...) pg_attribute_printf(5, 6);
->>>>>>> 9e1c9f95
 static char *get_connect_string(const char *servername);
 static char *escape_param_str(const char *from);
 static void validate_pkattnums(Relation rel,
@@ -446,12 +442,8 @@
 	res = PQexec(conn, buf.data);
 	if (!res || PQresultStatus(res) != PGRES_COMMAND_OK)
 	{
-<<<<<<< HEAD
-		dblink_res_error(conn, conname, res, "could not open cursor", fail);
-=======
 		dblink_res_error(conn, conname, res, fail,
 						 "while opening cursor \"%s\"", curname);
->>>>>>> 9e1c9f95
 		PG_RETURN_TEXT_P(cstring_to_text("ERROR"));
 	}
 
@@ -519,12 +511,8 @@
 	res = PQexec(conn, buf.data);
 	if (!res || PQresultStatus(res) != PGRES_COMMAND_OK)
 	{
-<<<<<<< HEAD
-		dblink_res_error(conn, conname, res, "could not close cursor", fail);
-=======
 		dblink_res_error(conn, conname, res, fail,
 						 "while closing cursor \"%s\"", curname);
->>>>>>> 9e1c9f95
 		PG_RETURN_TEXT_P(cstring_to_text("ERROR"));
 	}
 
@@ -627,13 +615,8 @@
 		(PQresultStatus(res) != PGRES_COMMAND_OK &&
 		 PQresultStatus(res) != PGRES_TUPLES_OK))
 	{
-<<<<<<< HEAD
-		dblink_res_error(conn, conname, res,
-						 "could not fetch from cursor", fail);
-=======
 		dblink_res_error(conn, conname, res, fail,
 						 "while fetching from cursor \"%s\"", curname);
->>>>>>> 9e1c9f95
 		return (Datum) 0;
 	}
 	else if (PQresultStatus(res) == PGRES_COMMAND_OK)
@@ -783,13 +766,8 @@
 				if (PQresultStatus(res) != PGRES_COMMAND_OK &&
 					PQresultStatus(res) != PGRES_TUPLES_OK)
 				{
-<<<<<<< HEAD
-					dblink_res_error(conn, conname, res,
-									 "could not execute query", fail);
-=======
 					dblink_res_error(conn, conname, res, fail,
 									 "while executing query");
->>>>>>> 9e1c9f95
 					/* if fail isn't set, we'll return an empty query result */
 				}
 				else
@@ -1032,13 +1010,8 @@
 			PGresult   *res1 = res;
 
 			res = NULL;
-<<<<<<< HEAD
-			dblink_res_error(conn, conname, res1,
-							 "could not execute query", fail);
-=======
 			dblink_res_error(conn, conname, res1, fail,
 							 "while executing query");
->>>>>>> 9e1c9f95
 			/* if fail isn't set, we'll return an empty query result */
 		}
 		else if (PQresultStatus(res) == PGRES_COMMAND_OK)
@@ -1466,13 +1439,8 @@
 			(PQresultStatus(res) != PGRES_COMMAND_OK &&
 			 PQresultStatus(res) != PGRES_TUPLES_OK))
 		{
-<<<<<<< HEAD
-			dblink_res_error(conn, conname, res,
-							 "could not execute command", fail);
-=======
 			dblink_res_error(conn, conname, res, fail,
 							 "while executing command");
->>>>>>> 9e1c9f95
 
 			/*
 			 * and save a copy of the command status string to return as our
@@ -2760,11 +2728,7 @@
  */
 static void
 dblink_res_error(PGconn *conn, const char *conname, PGresult *res,
-<<<<<<< HEAD
-				 const char *dblink_context_msg, bool fail)
-=======
 				 bool fail, const char *fmt,...)
->>>>>>> 9e1c9f95
 {
 	int			level;
 	char	   *pg_diag_sqlstate = PQresultErrorField(res, PG_DIAG_SQLSTATE);
@@ -2800,15 +2764,6 @@
 	message_context = xpstrdup(pg_diag_context);
 
 	/*
-<<<<<<< HEAD
-	 * If we don't get a message from the PGresult, try the PGconn.  This
-	 * is needed because for connection-level failures, PQexec may just
-	 * return NULL, not a PGresult at all.
-	 */
-	if (message_primary == NULL)
-		message_primary = PQerrorMessage(conn);
-
-=======
 	 * If we don't get a message from the PGresult, try the PGconn.  This is
 	 * needed because for connection-level failures, PQexec may just return
 	 * NULL, not a PGresult at all.
@@ -2822,7 +2777,6 @@
 	 * leaking all the strings too, but those are in palloc'd memory that will
 	 * get cleaned up eventually.
 	 */
->>>>>>> 9e1c9f95
 	if (res)
 		PQclear(res);
 
@@ -2867,11 +2821,8 @@
 
 	static const PQconninfoOption *options = NULL;
 
-<<<<<<< HEAD
-=======
 	initStringInfo(&buf);
 
->>>>>>> 9e1c9f95
 	/*
 	 * Get list of valid libpq options.
 	 *
@@ -2886,11 +2837,7 @@
 			ereport(ERROR,
 					(errcode(ERRCODE_FDW_OUT_OF_MEMORY),
 					 errmsg("out of memory"),
-<<<<<<< HEAD
-			 errdetail("could not get libpq's default connection options")));
-=======
 					 errdetail("Could not get libpq's default connection options.")));
->>>>>>> 9e1c9f95
 	}
 
 	/* first gather the server connstr options */
@@ -2917,11 +2864,7 @@
 			DefElem    *def = lfirst(cell);
 
 			if (is_valid_dblink_option(options, def->defname, ForeignDataWrapperRelationId))
-<<<<<<< HEAD
-				appendStringInfo(buf, "%s='%s' ", def->defname,
-=======
 				appendStringInfo(&buf, "%s='%s' ", def->defname,
->>>>>>> 9e1c9f95
 								 escape_param_str(strVal(def->arg)));
 		}
 
@@ -2930,11 +2873,7 @@
 			DefElem    *def = lfirst(cell);
 
 			if (is_valid_dblink_option(options, def->defname, ForeignServerRelationId))
-<<<<<<< HEAD
-				appendStringInfo(buf, "%s='%s' ", def->defname,
-=======
 				appendStringInfo(&buf, "%s='%s' ", def->defname,
->>>>>>> 9e1c9f95
 								 escape_param_str(strVal(def->arg)));
 		}
 
@@ -2944,11 +2883,7 @@
 			DefElem    *def = lfirst(cell);
 
 			if (is_valid_dblink_option(options, def->defname, UserMappingRelationId))
-<<<<<<< HEAD
-				appendStringInfo(buf, "%s='%s' ", def->defname,
-=======
 				appendStringInfo(&buf, "%s='%s' ", def->defname,
->>>>>>> 9e1c9f95
 								 escape_param_str(strVal(def->arg)));
 		}
 
