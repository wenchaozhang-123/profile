-- ===================================================================
-- create FDW objects
-- ===================================================================

CREATE EXTENSION postgres_fdw;

CREATE SERVER testserver1 FOREIGN DATA WRAPPER postgres_fdw;
DO $d$
    BEGIN
        EXECUTE $$CREATE SERVER loopback FOREIGN DATA WRAPPER postgres_fdw
            OPTIONS (dbname '$$||current_database()||$$',
                     port '$$||current_setting('port')||$$'
            )$$;
        EXECUTE $$CREATE SERVER loopback2 FOREIGN DATA WRAPPER postgres_fdw
            OPTIONS (dbname '$$||current_database()||$$',
                     port '$$||current_setting('port')||$$'
            )$$;
    END;
$d$;

CREATE USER MAPPING FOR public SERVER testserver1
	OPTIONS (user 'value', password 'value');
CREATE USER MAPPING FOR CURRENT_USER SERVER loopback;
CREATE USER MAPPING FOR CURRENT_USER SERVER loopback2;

-- ===================================================================
-- create objects used through FDW loopback server
-- ===================================================================
CREATE TYPE user_enum AS ENUM ('foo', 'bar', 'buz');
CREATE SCHEMA "S 1";
CREATE TABLE "S 1"."T 1" (
	"C 1" int NOT NULL,
	c2 int NOT NULL,
	c3 text,
	c4 timestamptz,
	c5 timestamp,
	c6 varchar(10),
	c7 char(10),
	c8 user_enum,
	CONSTRAINT t1_pkey PRIMARY KEY ("C 1")
);
CREATE TABLE "S 1"."T 2" (
	c1 int NOT NULL,
	c2 text,
	CONSTRAINT t2_pkey PRIMARY KEY (c1)
);
CREATE TABLE "S 1"."T 3" (
	c1 int NOT NULL,
	c2 int NOT NULL,
	c3 text,
	CONSTRAINT t3_pkey PRIMARY KEY (c1)
);
CREATE TABLE "S 1"."T 4" (
	c1 int NOT NULL,
	c2 int NOT NULL,
	c3 text,
	CONSTRAINT t4_pkey PRIMARY KEY (c1)
);

INSERT INTO "S 1"."T 1"
	SELECT id,
	       id % 10,
	       to_char(id, 'FM00000'),
	       '1970-01-01'::timestamptz + ((id % 100) || ' days')::interval,
	       '1970-01-01'::timestamp + ((id % 100) || ' days')::interval,
	       id % 10,
	       id % 10,
	       'foo'::user_enum
	FROM generate_series(1, 1000) id;
INSERT INTO "S 1"."T 2"
	SELECT id,
	       'AAA' || to_char(id, 'FM000')
	FROM generate_series(1, 100) id;
INSERT INTO "S 1"."T 3"
	SELECT id,
	       id + 1,
	       'AAA' || to_char(id, 'FM000')
	FROM generate_series(1, 100) id;
DELETE FROM "S 1"."T 3" WHERE c1 % 2 != 0;	-- delete for outer join tests
INSERT INTO "S 1"."T 4"
	SELECT id,
	       id + 1,
	       'AAA' || to_char(id, 'FM000')
	FROM generate_series(1, 100) id;
DELETE FROM "S 1"."T 4" WHERE c1 % 3 != 0;	-- delete for outer join tests

ANALYZE "S 1"."T 1";
ANALYZE "S 1"."T 2";
ANALYZE "S 1"."T 3";
ANALYZE "S 1"."T 4";

-- ===================================================================
-- create foreign tables
-- ===================================================================
CREATE FOREIGN TABLE ft1 (
	c0 int,
	c1 int NOT NULL,
	c2 int NOT NULL,
	c3 text,
	c4 timestamptz,
	c5 timestamp,
	c6 varchar(10),
	c7 char(10) default 'ft1',
	c8 user_enum
) SERVER loopback;
ALTER FOREIGN TABLE ft1 DROP COLUMN c0;

CREATE FOREIGN TABLE ft2 (
	c1 int NOT NULL,
	c2 int NOT NULL,
	cx int,
	c3 text,
	c4 timestamptz,
	c5 timestamp,
	c6 varchar(10),
	c7 char(10) default 'ft2',
	c8 user_enum
) SERVER loopback;
ALTER FOREIGN TABLE ft2 DROP COLUMN cx;

CREATE FOREIGN TABLE ft4 (
	c1 int NOT NULL,
	c2 int NOT NULL,
	c3 text
) SERVER loopback OPTIONS (schema_name 'S 1', table_name 'T 3');

CREATE FOREIGN TABLE ft5 (
	c1 int NOT NULL,
	c2 int NOT NULL,
	c3 text
) SERVER loopback OPTIONS (schema_name 'S 1', table_name 'T 4');

CREATE FOREIGN TABLE ft6 (
	c1 int NOT NULL,
	c2 int NOT NULL,
	c3 text
) SERVER loopback2 OPTIONS (schema_name 'S 1', table_name 'T 4');

-- ===================================================================
-- tests for validator
-- ===================================================================
-- requiressl, krbsrvname and gsslib are omitted because they depend on
-- configure options
ALTER SERVER testserver1 OPTIONS (
	use_remote_estimate 'false',
	updatable 'true',
	fdw_startup_cost '123.456',
	fdw_tuple_cost '0.123',
	service 'value',
	connect_timeout 'value',
	dbname 'value',
	host 'value',
	hostaddr 'value',
	port 'value',
	--client_encoding 'value',
	application_name 'value',
	--fallback_application_name 'value',
	keepalives 'value',
	keepalives_idle 'value',
	keepalives_interval 'value',
	-- requiressl 'value',
	sslcompression 'value',
	sslmode 'value',
	sslcert 'value',
	sslkey 'value',
	sslrootcert 'value',
	sslcrl 'value'
	--requirepeer 'value',
	-- krbsrvname 'value',
	-- gsslib 'value',
	--replication 'value'
);

-- Error, invalid list syntax
ALTER SERVER testserver1 OPTIONS (ADD extensions 'foo; bar');

-- OK but gets a warning
ALTER SERVER testserver1 OPTIONS (ADD extensions 'foo, bar');
ALTER SERVER testserver1 OPTIONS (DROP extensions);

ALTER USER MAPPING FOR public SERVER testserver1
	OPTIONS (DROP user, DROP password);

ALTER FOREIGN TABLE ft1 OPTIONS (schema_name 'S 1', table_name 'T 1');
ALTER FOREIGN TABLE ft2 OPTIONS (schema_name 'S 1', table_name 'T 1');
ALTER FOREIGN TABLE ft1 ALTER COLUMN c1 OPTIONS (column_name 'C 1');
ALTER FOREIGN TABLE ft2 ALTER COLUMN c1 OPTIONS (column_name 'C 1');
\det+

-- Test that alteration of server options causes reconnection
-- Remote's errors might be non-English, so hide them to ensure stable results
\set VERBOSITY terse
SELECT c3, c4 FROM ft1 ORDER BY c3, c1 LIMIT 1;  -- should work
ALTER SERVER loopback OPTIONS (SET dbname 'no such database');
SELECT c3, c4 FROM ft1 ORDER BY c3, c1 LIMIT 1;  -- should fail
DO $d$
    BEGIN
        EXECUTE $$ALTER SERVER loopback
            OPTIONS (SET dbname '$$||current_database()||$$')$$;
    END;
$d$;
SELECT c3, c4 FROM ft1 ORDER BY c3, c1 LIMIT 1;  -- should work again

-- Test that alteration of user mapping options causes reconnection
ALTER USER MAPPING FOR CURRENT_USER SERVER loopback
  OPTIONS (ADD user 'no such user');
SELECT c3, c4 FROM ft1 ORDER BY c3, c1 LIMIT 1;  -- should fail
ALTER USER MAPPING FOR CURRENT_USER SERVER loopback
  OPTIONS (DROP user);
SELECT c3, c4 FROM ft1 ORDER BY c3, c1 LIMIT 1;  -- should work again
\set VERBOSITY default

-- Now we should be able to run ANALYZE.
-- To exercise multiple code paths, we use local stats on ft1
-- and remote-estimate mode on ft2.
ANALYZE ft1;
ALTER FOREIGN TABLE ft2 OPTIONS (use_remote_estimate 'true');

-- ===================================================================
-- simple queries
-- ===================================================================
-- single table without alias
EXPLAIN (COSTS OFF) SELECT * FROM ft1 ORDER BY c3, c1 OFFSET 100 LIMIT 10;
SELECT * FROM ft1 ORDER BY c3, c1 OFFSET 100 LIMIT 10;
-- single table with alias - also test that tableoid sort is not pushed to remote side
EXPLAIN (VERBOSE, COSTS OFF) SELECT * FROM ft1 t1 ORDER BY t1.c3, t1.c1, t1.tableoid OFFSET 100 LIMIT 10;
SELECT * FROM ft1 t1 ORDER BY t1.c3, t1.c1, t1.tableoid OFFSET 100 LIMIT 10;
-- whole-row reference
EXPLAIN (VERBOSE, COSTS OFF) SELECT t1 FROM ft1 t1 ORDER BY t1.c3, t1.c1 OFFSET 100 LIMIT 10;
SELECT t1 FROM ft1 t1 ORDER BY t1.c3, t1.c1 OFFSET 100 LIMIT 10;
-- empty result
SELECT * FROM ft1 WHERE false;
-- with WHERE clause
EXPLAIN (VERBOSE, COSTS OFF) SELECT * FROM ft1 t1 WHERE t1.c1 = 101 AND t1.c6 = '1' AND t1.c7 >= '1';
SELECT * FROM ft1 t1 WHERE t1.c1 = 101 AND t1.c6 = '1' AND t1.c7 >= '1';
-- with FOR UPDATE/SHARE
EXPLAIN (VERBOSE, COSTS OFF) SELECT * FROM ft1 t1 WHERE c1 = 101 FOR UPDATE;
SELECT * FROM ft1 t1 WHERE c1 = 101 FOR UPDATE;
EXPLAIN (VERBOSE, COSTS OFF) SELECT * FROM ft1 t1 WHERE c1 = 102 FOR SHARE;
SELECT * FROM ft1 t1 WHERE c1 = 102 FOR SHARE;
-- aggregate
SELECT COUNT(*) FROM ft1 t1;
-- subquery
SELECT * FROM ft1 t1 WHERE t1.c3 IN (SELECT c3 FROM ft2 t2 WHERE c1 <= 10) ORDER BY c1;
-- subquery+MAX
SELECT * FROM ft1 t1 WHERE t1.c3 = (SELECT MAX(c3) FROM ft2 t2) ORDER BY c1;
-- used in CTE
WITH t1 AS (SELECT * FROM ft1 WHERE c1 <= 10) SELECT t2.c1, t2.c2, t2.c3, t2.c4 FROM t1, ft2 t2 WHERE t1.c1 = t2.c1 ORDER BY t1.c1;
-- fixed values
SELECT 'fixed', NULL FROM ft1 t1 WHERE c1 = 1;
-- Test forcing the remote server to produce sorted data for a merge join.
SET enable_hashjoin TO false;
SET enable_nestloop TO false;
-- inner join; expressions in the clauses appear in the equivalence class list
EXPLAIN (VERBOSE, COSTS OFF)
	SELECT t1.c1, t2."C 1" FROM ft2 t1 JOIN "S 1"."T 1" t2 ON (t1.c1 = t2."C 1") OFFSET 100 LIMIT 10;
SELECT t1.c1, t2."C 1" FROM ft2 t1 JOIN "S 1"."T 1" t2 ON (t1.c1 = t2."C 1") OFFSET 100 LIMIT 10;
-- outer join; expressions in the clauses do not appear in equivalence class
-- list but no output change as compared to the previous query
EXPLAIN (VERBOSE, COSTS OFF)
	SELECT t1.c1, t2."C 1" FROM ft2 t1 LEFT JOIN "S 1"."T 1" t2 ON (t1.c1 = t2."C 1") OFFSET 100 LIMIT 10;
SELECT t1.c1, t2."C 1" FROM ft2 t1 LEFT JOIN "S 1"."T 1" t2 ON (t1.c1 = t2."C 1") OFFSET 100 LIMIT 10;
-- A join between local table and foreign join. ORDER BY clause is added to the
-- foreign join so that the local table can be joined using merge join strategy.
EXPLAIN (VERBOSE, COSTS OFF)
	SELECT t1."C 1" FROM "S 1"."T 1" t1 left join ft1 t2 join ft2 t3 on (t2.c1 = t3.c1) on (t3.c1 = t1."C 1") OFFSET 100 LIMIT 10;
SELECT t1."C 1" FROM "S 1"."T 1" t1 left join ft1 t2 join ft2 t3 on (t2.c1 = t3.c1) on (t3.c1 = t1."C 1") OFFSET 100 LIMIT 10;
-- Test similar to above, except that the full join prevents any equivalence
-- classes from being merged. This produces single relation equivalence classes
-- included in join restrictions.
EXPLAIN (VERBOSE, COSTS OFF)
	SELECT t1."C 1", t2.c1, t3.c1 FROM "S 1"."T 1" t1 left join ft1 t2 full join ft2 t3 on (t2.c1 = t3.c1) on (t3.c1 = t1."C 1") OFFSET 100 LIMIT 10;
SELECT t1."C 1", t2.c1, t3.c1 FROM "S 1"."T 1" t1 left join ft1 t2 full join ft2 t3 on (t2.c1 = t3.c1) on (t3.c1 = t1."C 1") OFFSET 100 LIMIT 10;
-- Test similar to above with all full outer joins
EXPLAIN (VERBOSE, COSTS OFF)
	SELECT t1."C 1", t2.c1, t3.c1 FROM "S 1"."T 1" t1 full join ft1 t2 full join ft2 t3 on (t2.c1 = t3.c1) on (t3.c1 = t1."C 1") OFFSET 100 LIMIT 10;
SELECT t1."C 1", t2.c1, t3.c1 FROM "S 1"."T 1" t1 full join ft1 t2 full join ft2 t3 on (t2.c1 = t3.c1) on (t3.c1 = t1."C 1") OFFSET 100 LIMIT 10;
RESET enable_hashjoin;
RESET enable_nestloop;

-- ===================================================================
-- WHERE with remotely-executable conditions
-- ===================================================================
EXPLAIN (VERBOSE, COSTS OFF) SELECT * FROM ft1 t1 WHERE t1.c1 = 1;         -- Var, OpExpr(b), Const
EXPLAIN (VERBOSE, COSTS OFF) SELECT * FROM ft1 t1 WHERE t1.c1 = 100 AND t1.c2 = 0; -- BoolExpr
EXPLAIN (VERBOSE, COSTS OFF) SELECT * FROM ft1 t1 WHERE c1 IS NULL;        -- NullTest
EXPLAIN (VERBOSE, COSTS OFF) SELECT * FROM ft1 t1 WHERE c1 IS NOT NULL;    -- NullTest
EXPLAIN (VERBOSE, COSTS OFF) SELECT * FROM ft1 t1 WHERE round(abs(c1), 0) = 1; -- FuncExpr
EXPLAIN (VERBOSE, COSTS OFF) SELECT * FROM ft1 t1 WHERE c1 = -c1;          -- OpExpr(l)
EXPLAIN (VERBOSE, COSTS OFF) SELECT * FROM ft1 t1 WHERE 1 = c1!;           -- OpExpr(r)
EXPLAIN (VERBOSE, COSTS OFF) SELECT * FROM ft1 t1 WHERE (c1 IS NOT NULL) IS DISTINCT FROM (c1 IS NOT NULL); -- DistinctExpr
EXPLAIN (VERBOSE, COSTS OFF) SELECT * FROM ft1 t1 WHERE c1 = ANY(ARRAY[c2, 1, c1 + 0]); -- ScalarArrayOpExpr
EXPLAIN (VERBOSE, COSTS OFF) SELECT * FROM ft1 t1 WHERE c1 = (ARRAY[c1,c2,3])[1]; -- ArrayRef
EXPLAIN (VERBOSE, COSTS OFF) SELECT * FROM ft1 t1 WHERE c6 = E'foo''s\\bar';  -- check special chars
EXPLAIN (VERBOSE, COSTS OFF) SELECT * FROM ft1 t1 WHERE c8 = 'foo';  -- can't be sent to remote
-- parameterized remote path for foreign table
EXPLAIN (VERBOSE, COSTS OFF)
  SELECT * FROM "S 1"."T 1" a, ft2 b WHERE a."C 1" = 47 AND b.c1 = a.c2;
SELECT * FROM ft2 a, ft2 b WHERE a.c1 = 47 AND b.c1 = a.c2;

-- check both safe and unsafe join conditions
EXPLAIN (VERBOSE, COSTS OFF)
  SELECT * FROM ft2 a, ft2 b
  WHERE a.c2 = 6 AND b.c1 = a.c1 AND a.c8 = 'foo' AND b.c7 = upper(a.c7);
SELECT * FROM ft2 a, ft2 b
WHERE a.c2 = 6 AND b.c1 = a.c1 AND a.c8 = 'foo' AND b.c7 = upper(a.c7);
-- bug before 9.3.5 due to sloppy handling of remote-estimate parameters
SELECT * FROM ft1 WHERE c1 = ANY (ARRAY(SELECT c1 FROM ft2 WHERE c1 < 5));
SELECT * FROM ft2 WHERE c1 = ANY (ARRAY(SELECT c1 FROM ft1 WHERE c1 < 5));
-- we should not push order by clause with volatile expressions or unsafe
-- collations
EXPLAIN (VERBOSE, COSTS OFF)
	SELECT * FROM ft2 ORDER BY ft2.c1, random();
EXPLAIN (VERBOSE, COSTS OFF)
	SELECT * FROM ft2 ORDER BY ft2.c1, ft2.c3 collate "C";

-- user-defined operator/function
CREATE FUNCTION postgres_fdw_abs(int) RETURNS int AS $$
BEGIN
RETURN abs($1);
END
$$ LANGUAGE plpgsql IMMUTABLE;
CREATE OPERATOR === (
    LEFTARG = int,
    RIGHTARG = int,
    PROCEDURE = int4eq,
    COMMUTATOR = ===
);

-- built-in operators and functions can be shipped for remote execution
EXPLAIN (VERBOSE, COSTS OFF)
  SELECT count(c3) FROM ft1 t1 WHERE t1.c1 = abs(t1.c2);
SELECT count(c3) FROM ft1 t1 WHERE t1.c1 = abs(t1.c2);
EXPLAIN (VERBOSE, COSTS OFF)
  SELECT count(c3) FROM ft1 t1 WHERE t1.c1 = t1.c2;
SELECT count(c3) FROM ft1 t1 WHERE t1.c1 = t1.c2;

-- by default, user-defined ones cannot
EXPLAIN (VERBOSE, COSTS OFF)
  SELECT count(c3) FROM ft1 t1 WHERE t1.c1 = postgres_fdw_abs(t1.c2);
SELECT count(c3) FROM ft1 t1 WHERE t1.c1 = postgres_fdw_abs(t1.c2);
EXPLAIN (VERBOSE, COSTS OFF)
  SELECT count(c3) FROM ft1 t1 WHERE t1.c1 === t1.c2;
SELECT count(c3) FROM ft1 t1 WHERE t1.c1 === t1.c2;

-- but let's put them in an extension ...
ALTER EXTENSION postgres_fdw ADD FUNCTION postgres_fdw_abs(int);
ALTER EXTENSION postgres_fdw ADD OPERATOR === (int, int);
ALTER SERVER loopback OPTIONS (ADD extensions 'postgres_fdw');

-- ... now they can be shipped
EXPLAIN (VERBOSE, COSTS OFF)
  SELECT count(c3) FROM ft1 t1 WHERE t1.c1 = postgres_fdw_abs(t1.c2);
SELECT count(c3) FROM ft1 t1 WHERE t1.c1 = postgres_fdw_abs(t1.c2);
EXPLAIN (VERBOSE, COSTS OFF)
  SELECT count(c3) FROM ft1 t1 WHERE t1.c1 === t1.c2;
SELECT count(c3) FROM ft1 t1 WHERE t1.c1 === t1.c2;

-- ===================================================================
-- JOIN queries
-- ===================================================================
-- Analyze ft4 and ft5 so that we have better statistics. These tables do not
-- have use_remote_estimate set.
ANALYZE ft4;
ANALYZE ft5;

-- join two tables
EXPLAIN (VERBOSE, COSTS OFF)
SELECT t1.c1, t2.c1 FROM ft1 t1 JOIN ft2 t2 ON (t1.c1 = t2.c1) ORDER BY t1.c3, t1.c1 OFFSET 100 LIMIT 10;
SELECT t1.c1, t2.c1 FROM ft1 t1 JOIN ft2 t2 ON (t1.c1 = t2.c1) ORDER BY t1.c3, t1.c1 OFFSET 100 LIMIT 10;
-- join three tables
EXPLAIN (VERBOSE, COSTS OFF)
SELECT t1.c1, t2.c2, t3.c3 FROM ft1 t1 JOIN ft2 t2 ON (t1.c1 = t2.c1) JOIN ft4 t3 ON (t3.c1 = t1.c1) ORDER BY t1.c3, t1.c1 OFFSET 10 LIMIT 10;
SELECT t1.c1, t2.c2, t3.c3 FROM ft1 t1 JOIN ft2 t2 ON (t1.c1 = t2.c1) JOIN ft4 t3 ON (t3.c1 = t1.c1) ORDER BY t1.c3, t1.c1 OFFSET 10 LIMIT 10;
-- left outer join
EXPLAIN (VERBOSE, COSTS OFF)
SELECT t1.c1, t2.c1 FROM ft4 t1 LEFT JOIN ft5 t2 ON (t1.c1 = t2.c1) ORDER BY t1.c1, t2.c1 OFFSET 10 LIMIT 10;
SELECT t1.c1, t2.c1 FROM ft4 t1 LEFT JOIN ft5 t2 ON (t1.c1 = t2.c1) ORDER BY t1.c1, t2.c1 OFFSET 10 LIMIT 10;
-- left outer join three tables
EXPLAIN (VERBOSE, COSTS OFF)
SELECT t1.c1, t2.c2, t3.c3 FROM ft2 t1 LEFT JOIN ft2 t2 ON (t1.c1 = t2.c1) LEFT JOIN ft4 t3 ON (t2.c1 = t3.c1) OFFSET 10 LIMIT 10;
SELECT t1.c1, t2.c2, t3.c3 FROM ft2 t1 LEFT JOIN ft2 t2 ON (t1.c1 = t2.c1) LEFT JOIN ft4 t3 ON (t2.c1 = t3.c1) OFFSET 10 LIMIT 10;
-- left outer join + placement of clauses.
-- clauses within the nullable side are not pulled up, but top level clause on
-- non-nullable side is pushed into non-nullable side
EXPLAIN (VERBOSE, COSTS OFF)
SELECT t1.c1, t1.c2, t2.c1, t2.c2 FROM ft4 t1 LEFT JOIN (SELECT * FROM ft5 WHERE c1 < 10) t2 ON (t1.c1 = t2.c1) WHERE t1.c1 < 10;
SELECT t1.c1, t1.c2, t2.c1, t2.c2 FROM ft4 t1 LEFT JOIN (SELECT * FROM ft5 WHERE c1 < 10) t2 ON (t1.c1 = t2.c1) WHERE t1.c1 < 10;
-- clauses within the nullable side are not pulled up, but the top level clause
-- on nullable side is not pushed down into nullable side
EXPLAIN (VERBOSE, COSTS OFF)
SELECT t1.c1, t1.c2, t2.c1, t2.c2 FROM ft4 t1 LEFT JOIN (SELECT * FROM ft5 WHERE c1 < 10) t2 ON (t1.c1 = t2.c1)
			WHERE (t2.c1 < 10 OR t2.c1 IS NULL) AND t1.c1 < 10;
SELECT t1.c1, t1.c2, t2.c1, t2.c2 FROM ft4 t1 LEFT JOIN (SELECT * FROM ft5 WHERE c1 < 10) t2 ON (t1.c1 = t2.c1)
			WHERE (t2.c1 < 10 OR t2.c1 IS NULL) AND t1.c1 < 10;
-- right outer join
EXPLAIN (VERBOSE, COSTS OFF)
SELECT t1.c1, t2.c1 FROM ft5 t1 RIGHT JOIN ft4 t2 ON (t1.c1 = t2.c1) ORDER BY t2.c1, t1.c1 OFFSET 10 LIMIT 10;
SELECT t1.c1, t2.c1 FROM ft5 t1 RIGHT JOIN ft4 t2 ON (t1.c1 = t2.c1) ORDER BY t2.c1, t1.c1 OFFSET 10 LIMIT 10;
-- right outer join three tables
EXPLAIN (VERBOSE, COSTS OFF)
SELECT t1.c1, t2.c2, t3.c3 FROM ft2 t1 RIGHT JOIN ft2 t2 ON (t1.c1 = t2.c1) RIGHT JOIN ft4 t3 ON (t2.c1 = t3.c1) OFFSET 10 LIMIT 10;
SELECT t1.c1, t2.c2, t3.c3 FROM ft2 t1 RIGHT JOIN ft2 t2 ON (t1.c1 = t2.c1) RIGHT JOIN ft4 t3 ON (t2.c1 = t3.c1) OFFSET 10 LIMIT 10;
-- full outer join
EXPLAIN (VERBOSE, COSTS OFF)
SELECT t1.c1, t2.c1 FROM ft4 t1 FULL JOIN ft5 t2 ON (t1.c1 = t2.c1) ORDER BY t1.c1, t2.c1 OFFSET 45 LIMIT 10;
SELECT t1.c1, t2.c1 FROM ft4 t1 FULL JOIN ft5 t2 ON (t1.c1 = t2.c1) ORDER BY t1.c1, t2.c1 OFFSET 45 LIMIT 10;
-- full outer join with restrictions on the joining relations
EXPLAIN (VERBOSE, COSTS OFF)
SELECT t1.c1, t2.c1 FROM (SELECT c1 FROM ft4 WHERE c1 between 50 and 60) t1 FULL JOIN (SELECT c1 FROM ft5 WHERE c1 between 50 and 60) t2 ON (t1.c1 = t2.c1) ORDER BY t1.c1, t2.c1;
SELECT t1.c1, t2.c1 FROM (SELECT c1 FROM ft4 WHERE c1 between 50 and 60) t1 FULL JOIN (SELECT c1 FROM ft5 WHERE c1 between 50 and 60) t2 ON (t1.c1 = t2.c1) ORDER BY t1.c1, t2.c1;
-- full outer join + inner join
EXPLAIN (VERBOSE, COSTS OFF)
SELECT t1.c1, t2.c1, t3.c1 FROM ft4 t1 INNER JOIN ft5 t2 ON (t1.c1 = t2.c1 + 1 and t1.c1 between 50 and 60) FULL JOIN ft4 t3 ON (t2.c1 = t3.c1) ORDER BY t1.c1, t2.c1, t3.c1 LIMIT 10;
SELECT t1.c1, t2.c1, t3.c1 FROM ft4 t1 INNER JOIN ft5 t2 ON (t1.c1 = t2.c1 + 1 and t1.c1 between 50 and 60) FULL JOIN ft4 t3 ON (t2.c1 = t3.c1) ORDER BY t1.c1, t2.c1, t3.c1 LIMIT 10;
-- full outer join three tables
EXPLAIN (VERBOSE, COSTS OFF)
SELECT t1.c1, t2.c2, t3.c3 FROM ft2 t1 FULL JOIN ft2 t2 ON (t1.c1 = t2.c1) FULL JOIN ft4 t3 ON (t2.c1 = t3.c1) OFFSET 10 LIMIT 10;
SELECT t1.c1, t2.c2, t3.c3 FROM ft2 t1 FULL JOIN ft2 t2 ON (t1.c1 = t2.c1) FULL JOIN ft4 t3 ON (t2.c1 = t3.c1) OFFSET 10 LIMIT 10;
-- full outer join + right outer join
EXPLAIN (VERBOSE, COSTS OFF)
SELECT t1.c1, t2.c2, t3.c3 FROM ft2 t1 FULL JOIN ft2 t2 ON (t1.c1 = t2.c1) RIGHT JOIN ft4 t3 ON (t2.c1 = t3.c1) OFFSET 10 LIMIT 10;
SELECT t1.c1, t2.c2, t3.c3 FROM ft2 t1 FULL JOIN ft2 t2 ON (t1.c1 = t2.c1) RIGHT JOIN ft4 t3 ON (t2.c1 = t3.c1) OFFSET 10 LIMIT 10;
-- right outer join + full outer join
EXPLAIN (VERBOSE, COSTS OFF)
SELECT t1.c1, t2.c2, t3.c3 FROM ft2 t1 RIGHT JOIN ft2 t2 ON (t1.c1 = t2.c1) FULL JOIN ft4 t3 ON (t2.c1 = t3.c1) OFFSET 10 LIMIT 10;
SELECT t1.c1, t2.c2, t3.c3 FROM ft2 t1 RIGHT JOIN ft2 t2 ON (t1.c1 = t2.c1) FULL JOIN ft4 t3 ON (t2.c1 = t3.c1) OFFSET 10 LIMIT 10;
-- full outer join + left outer join
EXPLAIN (VERBOSE, COSTS OFF)
SELECT t1.c1, t2.c2, t3.c3 FROM ft2 t1 FULL JOIN ft2 t2 ON (t1.c1 = t2.c1) LEFT JOIN ft4 t3 ON (t2.c1 = t3.c1) OFFSET 10 LIMIT 10;
SELECT t1.c1, t2.c2, t3.c3 FROM ft2 t1 FULL JOIN ft2 t2 ON (t1.c1 = t2.c1) LEFT JOIN ft4 t3 ON (t2.c1 = t3.c1) OFFSET 10 LIMIT 10;
-- left outer join + full outer join
EXPLAIN (VERBOSE, COSTS OFF)
SELECT t1.c1, t2.c2, t3.c3 FROM ft2 t1 LEFT JOIN ft2 t2 ON (t1.c1 = t2.c1) FULL JOIN ft4 t3 ON (t2.c1 = t3.c1) OFFSET 10 LIMIT 10;
SELECT t1.c1, t2.c2, t3.c3 FROM ft2 t1 LEFT JOIN ft2 t2 ON (t1.c1 = t2.c1) FULL JOIN ft4 t3 ON (t2.c1 = t3.c1) OFFSET 10 LIMIT 10;
-- right outer join + left outer join
EXPLAIN (VERBOSE, COSTS OFF)
SELECT t1.c1, t2.c2, t3.c3 FROM ft2 t1 RIGHT JOIN ft2 t2 ON (t1.c1 = t2.c1) LEFT JOIN ft4 t3 ON (t2.c1 = t3.c1) OFFSET 10 LIMIT 10;
SELECT t1.c1, t2.c2, t3.c3 FROM ft2 t1 RIGHT JOIN ft2 t2 ON (t1.c1 = t2.c1) LEFT JOIN ft4 t3 ON (t2.c1 = t3.c1) OFFSET 10 LIMIT 10;
-- left outer join + right outer join
EXPLAIN (VERBOSE, COSTS OFF)
SELECT t1.c1, t2.c2, t3.c3 FROM ft2 t1 LEFT JOIN ft2 t2 ON (t1.c1 = t2.c1) RIGHT JOIN ft4 t3 ON (t2.c1 = t3.c1) OFFSET 10 LIMIT 10;
SELECT t1.c1, t2.c2, t3.c3 FROM ft2 t1 LEFT JOIN ft2 t2 ON (t1.c1 = t2.c1) RIGHT JOIN ft4 t3 ON (t2.c1 = t3.c1) OFFSET 10 LIMIT 10;
-- full outer join + WHERE clause, only matched rows
EXPLAIN (VERBOSE, COSTS OFF)
SELECT t1.c1, t2.c1 FROM ft4 t1 FULL JOIN ft5 t2 ON (t1.c1 = t2.c1) WHERE (t1.c1 = t2.c1 OR t1.c1 IS NULL) ORDER BY t1.c1, t2.c1 OFFSET 10 LIMIT 10;
SELECT t1.c1, t2.c1 FROM ft4 t1 FULL JOIN ft5 t2 ON (t1.c1 = t2.c1) WHERE (t1.c1 = t2.c1 OR t1.c1 IS NULL) ORDER BY t1.c1, t2.c1 OFFSET 10 LIMIT 10;
-- join two tables with FOR UPDATE clause
-- tests whole-row reference for row marks
EXPLAIN (VERBOSE, COSTS OFF)
SELECT t1.c1, t2.c1 FROM ft1 t1 JOIN ft2 t2 ON (t1.c1 = t2.c1) ORDER BY t1.c3, t1.c1 OFFSET 100 LIMIT 10 FOR UPDATE OF t1;
SELECT t1.c1, t2.c1 FROM ft1 t1 JOIN ft2 t2 ON (t1.c1 = t2.c1) ORDER BY t1.c3, t1.c1 OFFSET 100 LIMIT 10 FOR UPDATE OF t1;
EXPLAIN (VERBOSE, COSTS OFF)
SELECT t1.c1, t2.c1 FROM ft1 t1 JOIN ft2 t2 ON (t1.c1 = t2.c1) ORDER BY t1.c3, t1.c1 OFFSET 100 LIMIT 10 FOR UPDATE;
SELECT t1.c1, t2.c1 FROM ft1 t1 JOIN ft2 t2 ON (t1.c1 = t2.c1) ORDER BY t1.c3, t1.c1 OFFSET 100 LIMIT 10 FOR UPDATE;
-- join two tables with FOR SHARE clause
EXPLAIN (VERBOSE, COSTS OFF)
SELECT t1.c1, t2.c1 FROM ft1 t1 JOIN ft2 t2 ON (t1.c1 = t2.c1) ORDER BY t1.c3, t1.c1 OFFSET 100 LIMIT 10 FOR SHARE OF t1;
SELECT t1.c1, t2.c1 FROM ft1 t1 JOIN ft2 t2 ON (t1.c1 = t2.c1) ORDER BY t1.c3, t1.c1 OFFSET 100 LIMIT 10 FOR SHARE OF t1;
EXPLAIN (VERBOSE, COSTS OFF)
SELECT t1.c1, t2.c1 FROM ft1 t1 JOIN ft2 t2 ON (t1.c1 = t2.c1) ORDER BY t1.c3, t1.c1 OFFSET 100 LIMIT 10 FOR SHARE;
SELECT t1.c1, t2.c1 FROM ft1 t1 JOIN ft2 t2 ON (t1.c1 = t2.c1) ORDER BY t1.c3, t1.c1 OFFSET 100 LIMIT 10 FOR SHARE;
-- join in CTE
EXPLAIN (VERBOSE, COSTS OFF)
WITH t (c1_1, c1_3, c2_1) AS (SELECT t1.c1, t1.c3, t2.c1 FROM ft1 t1 JOIN ft2 t2 ON (t1.c1 = t2.c1)) SELECT c1_1, c2_1 FROM t ORDER BY c1_3, c1_1 OFFSET 100 LIMIT 10;
WITH t (c1_1, c1_3, c2_1) AS (SELECT t1.c1, t1.c3, t2.c1 FROM ft1 t1 JOIN ft2 t2 ON (t1.c1 = t2.c1)) SELECT c1_1, c2_1 FROM t ORDER BY c1_3, c1_1 OFFSET 100 LIMIT 10;
-- ctid with whole-row reference
EXPLAIN (VERBOSE, COSTS OFF)
SELECT t1.ctid, t1, t2, t1.c1 FROM ft1 t1 JOIN ft2 t2 ON (t1.c1 = t2.c1) ORDER BY t1.c3, t1.c1 OFFSET 100 LIMIT 10;
-- SEMI JOIN, not pushed down
EXPLAIN (VERBOSE, COSTS OFF)
SELECT t1.c1 FROM ft1 t1 WHERE EXISTS (SELECT 1 FROM ft2 t2 WHERE t1.c1 = t2.c1) ORDER BY t1.c1 OFFSET 100 LIMIT 10;
SELECT t1.c1 FROM ft1 t1 WHERE EXISTS (SELECT 1 FROM ft2 t2 WHERE t1.c1 = t2.c1) ORDER BY t1.c1 OFFSET 100 LIMIT 10;
-- ANTI JOIN, not pushed down
EXPLAIN (VERBOSE, COSTS OFF)
SELECT t1.c1 FROM ft1 t1 WHERE NOT EXISTS (SELECT 1 FROM ft2 t2 WHERE t1.c1 = t2.c2) ORDER BY t1.c1 OFFSET 100 LIMIT 10;
SELECT t1.c1 FROM ft1 t1 WHERE NOT EXISTS (SELECT 1 FROM ft2 t2 WHERE t1.c1 = t2.c2) ORDER BY t1.c1 OFFSET 100 LIMIT 10;
-- CROSS JOIN, not pushed down
EXPLAIN (VERBOSE, COSTS OFF)
SELECT t1.c1, t2.c1 FROM ft1 t1 CROSS JOIN ft2 t2 ORDER BY t1.c1, t2.c1 OFFSET 100 LIMIT 10;
SELECT t1.c1, t2.c1 FROM ft1 t1 CROSS JOIN ft2 t2 ORDER BY t1.c1, t2.c1 OFFSET 100 LIMIT 10;
-- different server, not pushed down. No result expected.
EXPLAIN (VERBOSE, COSTS OFF)
SELECT t1.c1, t2.c1 FROM ft5 t1 JOIN ft6 t2 ON (t1.c1 = t2.c1) ORDER BY t1.c1, t2.c1 OFFSET 100 LIMIT 10;
SELECT t1.c1, t2.c1 FROM ft5 t1 JOIN ft6 t2 ON (t1.c1 = t2.c1) ORDER BY t1.c1, t2.c1 OFFSET 100 LIMIT 10;
-- unsafe join conditions (c8 has a UDT), not pushed down. Practically a CROSS
-- JOIN since c8 in both tables has same value.
EXPLAIN (VERBOSE, COSTS OFF)
SELECT t1.c1, t2.c1 FROM ft1 t1 LEFT JOIN ft2 t2 ON (t1.c8 = t2.c8) ORDER BY t1.c1, t2.c1 OFFSET 100 LIMIT 10;
SELECT t1.c1, t2.c1 FROM ft1 t1 LEFT JOIN ft2 t2 ON (t1.c8 = t2.c8) ORDER BY t1.c1, t2.c1 OFFSET 100 LIMIT 10;
-- unsafe conditions on one side (c8 has a UDT), not pushed down.
EXPLAIN (VERBOSE, COSTS OFF)
SELECT t1.c1, t2.c1 FROM ft1 t1 LEFT JOIN ft2 t2 ON (t1.c1 = t2.c1) WHERE t1.c8 = 'foo' ORDER BY t1.c3, t1.c1 OFFSET 100 LIMIT 10;
SELECT t1.c1, t2.c1 FROM ft1 t1 LEFT JOIN ft2 t2 ON (t1.c1 = t2.c1) WHERE t1.c8 = 'foo' ORDER BY t1.c3, t1.c1 OFFSET 100 LIMIT 10;
-- join where unsafe to pushdown condition in WHERE clause has a column not
-- in the SELECT clause. In this test unsafe clause needs to have column
-- references from both joining sides so that the clause is not pushed down
-- into one of the joining sides.
EXPLAIN (VERBOSE, COSTS OFF)
SELECT t1.c1, t2.c1 FROM ft1 t1 JOIN ft2 t2 ON (t1.c1 = t2.c1) WHERE t1.c8 = t2.c8 ORDER BY t1.c3, t1.c1 OFFSET 100 LIMIT 10;
SELECT t1.c1, t2.c1 FROM ft1 t1 JOIN ft2 t2 ON (t1.c1 = t2.c1) WHERE t1.c8 = t2.c8 ORDER BY t1.c3, t1.c1 OFFSET 100 LIMIT 10;
-- Aggregate after UNION, for testing setrefs
EXPLAIN (VERBOSE, COSTS OFF)
SELECT t1c1, avg(t1c1 + t2c1) FROM (SELECT t1.c1, t2.c1 FROM ft1 t1 JOIN ft2 t2 ON (t1.c1 = t2.c1) UNION SELECT t1.c1, t2.c1 FROM ft1 t1 JOIN ft2 t2 ON (t1.c1 = t2.c1)) AS t (t1c1, t2c1) GROUP BY t1c1 ORDER BY t1c1 OFFSET 100 LIMIT 10;
SELECT t1c1, avg(t1c1 + t2c1) FROM (SELECT t1.c1, t2.c1 FROM ft1 t1 JOIN ft2 t2 ON (t1.c1 = t2.c1) UNION SELECT t1.c1, t2.c1 FROM ft1 t1 JOIN ft2 t2 ON (t1.c1 = t2.c1)) AS t (t1c1, t2c1) GROUP BY t1c1 ORDER BY t1c1 OFFSET 100 LIMIT 10;
-- join with lateral reference
EXPLAIN (VERBOSE, COSTS OFF)
SELECT t1."C 1" FROM "S 1"."T 1" t1, LATERAL (SELECT DISTINCT t2.c1, t3.c1 FROM ft1 t2, ft2 t3 WHERE t2.c1 = t3.c1 AND t2.c2 = t1.c2) q ORDER BY t1."C 1" OFFSET 10 LIMIT 10;
SELECT t1."C 1" FROM "S 1"."T 1" t1, LATERAL (SELECT DISTINCT t2.c1, t3.c1 FROM ft1 t2, ft2 t3 WHERE t2.c1 = t3.c1 AND t2.c2 = t1.c2) q ORDER BY t1."C 1" OFFSET 10 LIMIT 10;

-- non-Var items in targelist of the nullable rel of a join preventing
-- push-down in some cases
-- unable to push {ft1, ft2}
EXPLAIN (VERBOSE, COSTS OFF)
SELECT q.a, ft2.c1 FROM (SELECT 13 FROM ft1 WHERE c1 = 13) q(a) RIGHT JOIN ft2 ON (q.a = ft2.c1) WHERE ft2.c1 BETWEEN 10 AND 15;
SELECT q.a, ft2.c1 FROM (SELECT 13 FROM ft1 WHERE c1 = 13) q(a) RIGHT JOIN ft2 ON (q.a = ft2.c1) WHERE ft2.c1 BETWEEN 10 AND 15;

-- ok to push {ft1, ft2} but not {ft1, ft2, ft4}
EXPLAIN (VERBOSE, COSTS OFF)
SELECT ft4.c1, q.* FROM ft4 LEFT JOIN (SELECT 13, ft1.c1, ft2.c1 FROM ft1 RIGHT JOIN ft2 ON (ft1.c1 = ft2.c1) WHERE ft1.c1 = 12) q(a, b, c) ON (ft4.c1 = q.b) WHERE ft4.c1 BETWEEN 10 AND 15;
SELECT ft4.c1, q.* FROM ft4 LEFT JOIN (SELECT 13, ft1.c1, ft2.c1 FROM ft1 RIGHT JOIN ft2 ON (ft1.c1 = ft2.c1) WHERE ft1.c1 = 12) q(a, b, c) ON (ft4.c1 = q.b) WHERE ft4.c1 BETWEEN 10 AND 15;

-- join with nullable side with some columns with null values
UPDATE ft5 SET c3 = null where c1 % 9 = 0;
EXPLAIN (VERBOSE, COSTS OFF)
SELECT ft5, ft5.c1, ft5.c2, ft5.c3, ft4.c1, ft4.c2 FROM ft5 left join ft4 on ft5.c1 = ft4.c1 WHERE ft4.c1 BETWEEN 10 and 30 ORDER BY ft5.c1, ft4.c1;
SELECT ft5, ft5.c1, ft5.c2, ft5.c3, ft4.c1, ft4.c2 FROM ft5 left join ft4 on ft5.c1 = ft4.c1 WHERE ft4.c1 BETWEEN 10 and 30 ORDER BY ft5.c1, ft4.c1;

-- check join pushdown in situations where multiple userids are involved
CREATE ROLE regress_view_owner;
CREATE USER MAPPING FOR regress_view_owner SERVER loopback;
GRANT SELECT ON ft4 TO regress_view_owner;
GRANT SELECT ON ft5 TO regress_view_owner;

CREATE VIEW v4 AS SELECT * FROM ft4;
CREATE VIEW v5 AS SELECT * FROM ft5;
ALTER VIEW v5 OWNER TO regress_view_owner;
EXPLAIN (VERBOSE, COSTS OFF)
SELECT t1.c1, t2.c2 FROM v4 t1 LEFT JOIN v5 t2 ON (t1.c1 = t2.c1) ORDER BY t1.c1, t2.c1 OFFSET 10 LIMIT 10;  -- can't be pushed down, different view owners
SELECT t1.c1, t2.c2 FROM v4 t1 LEFT JOIN v5 t2 ON (t1.c1 = t2.c1) ORDER BY t1.c1, t2.c1 OFFSET 10 LIMIT 10;
ALTER VIEW v4 OWNER TO regress_view_owner;
EXPLAIN (VERBOSE, COSTS OFF)
SELECT t1.c1, t2.c2 FROM v4 t1 LEFT JOIN v5 t2 ON (t1.c1 = t2.c1) ORDER BY t1.c1, t2.c1 OFFSET 10 LIMIT 10;  -- can be pushed down
SELECT t1.c1, t2.c2 FROM v4 t1 LEFT JOIN v5 t2 ON (t1.c1 = t2.c1) ORDER BY t1.c1, t2.c1 OFFSET 10 LIMIT 10;

EXPLAIN (VERBOSE, COSTS OFF)
SELECT t1.c1, t2.c2 FROM v4 t1 LEFT JOIN ft5 t2 ON (t1.c1 = t2.c1) ORDER BY t1.c1, t2.c1 OFFSET 10 LIMIT 10;  -- can't be pushed down, view owner not current user
SELECT t1.c1, t2.c2 FROM v4 t1 LEFT JOIN ft5 t2 ON (t1.c1 = t2.c1) ORDER BY t1.c1, t2.c1 OFFSET 10 LIMIT 10;
ALTER VIEW v4 OWNER TO CURRENT_USER;
EXPLAIN (VERBOSE, COSTS OFF)
SELECT t1.c1, t2.c2 FROM v4 t1 LEFT JOIN ft5 t2 ON (t1.c1 = t2.c1) ORDER BY t1.c1, t2.c1 OFFSET 10 LIMIT 10;  -- can be pushed down
SELECT t1.c1, t2.c2 FROM v4 t1 LEFT JOIN ft5 t2 ON (t1.c1 = t2.c1) ORDER BY t1.c1, t2.c1 OFFSET 10 LIMIT 10;
ALTER VIEW v4 OWNER TO regress_view_owner;

-- cleanup
DROP OWNED BY regress_view_owner;
DROP ROLE regress_view_owner;

-- ===================================================================
-- parameterized queries
-- ===================================================================
-- simple join
PREPARE st1(int, int) AS SELECT t1.c3, t2.c3 FROM ft1 t1, ft2 t2 WHERE t1.c1 = $1 AND t2.c1 = $2;
EXPLAIN (VERBOSE, COSTS OFF) EXECUTE st1(1, 2);
EXECUTE st1(1, 1);
EXECUTE st1(101, 101);
-- subquery using stable function (can't be sent to remote)
PREPARE st2(int) AS SELECT * FROM ft1 t1 WHERE t1.c1 < $2 AND t1.c3 IN (SELECT c3 FROM ft2 t2 WHERE c1 > $1 AND date(c4) = '1970-01-17'::date) ORDER BY c1;
EXPLAIN (VERBOSE, COSTS OFF) EXECUTE st2(10, 20);
EXECUTE st2(10, 20);
EXECUTE st2(101, 121);
-- subquery using immutable function (can be sent to remote)
PREPARE st3(int) AS SELECT * FROM ft1 t1 WHERE t1.c1 < $2 AND t1.c3 IN (SELECT c3 FROM ft2 t2 WHERE c1 > $1 AND date(c5) = '1970-01-17'::date) ORDER BY c1;
EXPLAIN (VERBOSE, COSTS OFF) EXECUTE st3(10, 20);
EXECUTE st3(10, 20);
EXECUTE st3(20, 30);
-- custom plan should be chosen initially
PREPARE st4(int) AS SELECT * FROM ft1 t1 WHERE t1.c1 = $1;
EXPLAIN (VERBOSE, COSTS OFF) EXECUTE st4(1);
EXPLAIN (VERBOSE, COSTS OFF) EXECUTE st4(1);
EXPLAIN (VERBOSE, COSTS OFF) EXECUTE st4(1);
EXPLAIN (VERBOSE, COSTS OFF) EXECUTE st4(1);
EXPLAIN (VERBOSE, COSTS OFF) EXECUTE st4(1);
-- once we try it enough times, should switch to generic plan
EXPLAIN (VERBOSE, COSTS OFF) EXECUTE st4(1);
-- value of $1 should not be sent to remote
PREPARE st5(user_enum,int) AS SELECT * FROM ft1 t1 WHERE c8 = $1 and c1 = $2;
EXPLAIN (VERBOSE, COSTS OFF) EXECUTE st5('foo', 1);
EXPLAIN (VERBOSE, COSTS OFF) EXECUTE st5('foo', 1);
EXPLAIN (VERBOSE, COSTS OFF) EXECUTE st5('foo', 1);
EXPLAIN (VERBOSE, COSTS OFF) EXECUTE st5('foo', 1);
EXPLAIN (VERBOSE, COSTS OFF) EXECUTE st5('foo', 1);
EXPLAIN (VERBOSE, COSTS OFF) EXECUTE st5('foo', 1);
EXECUTE st5('foo', 1);

-- altering FDW options requires replanning
PREPARE st6 AS SELECT * FROM ft1 t1 WHERE t1.c1 = t1.c2;
EXPLAIN (VERBOSE, COSTS OFF) EXECUTE st6;
PREPARE st7 AS INSERT INTO ft1 (c1,c2,c3) VALUES (1001,101,'foo');
EXPLAIN (VERBOSE, COSTS OFF) EXECUTE st7;
ALTER TABLE "S 1"."T 1" RENAME TO "T 0";
ALTER FOREIGN TABLE ft1 OPTIONS (SET table_name 'T 0');
EXPLAIN (VERBOSE, COSTS OFF) EXECUTE st6;
EXECUTE st6;
EXPLAIN (VERBOSE, COSTS OFF) EXECUTE st7;
ALTER TABLE "S 1"."T 0" RENAME TO "T 1";
ALTER FOREIGN TABLE ft1 OPTIONS (SET table_name 'T 1');

-- cleanup
DEALLOCATE st1;
DEALLOCATE st2;
DEALLOCATE st3;
DEALLOCATE st4;
DEALLOCATE st5;
DEALLOCATE st6;
DEALLOCATE st7;

-- System columns, except ctid, should not be sent to remote
EXPLAIN (VERBOSE, COSTS false)
SELECT * FROM ft1 t1 WHERE t1.tableoid = 'pg_class'::regclass LIMIT 1;
SELECT * FROM ft1 t1 WHERE t1.tableoid = 'ft1'::regclass LIMIT 1;
EXPLAIN (VERBOSE, COSTS false)
SELECT tableoid::regclass, * FROM ft1 t1 LIMIT 1;
SELECT tableoid::regclass, * FROM ft1 t1 LIMIT 1;
EXPLAIN (VERBOSE, COSTS false)
SELECT * FROM ft1 t1 WHERE t1.ctid = '(0,2)';
SELECT * FROM ft1 t1 WHERE t1.ctid = '(0,2)';
EXPLAIN (VERBOSE, COSTS false)
SELECT ctid, * FROM ft1 t1 LIMIT 1;
SELECT ctid, * FROM ft1 t1 LIMIT 1;

-- System columns, except ctid, should not be sent to remote
EXPLAIN (VERBOSE, COSTS OFF)
SELECT * FROM ft1 t1 WHERE t1.tableoid = 'pg_class'::regclass LIMIT 1;
SELECT * FROM ft1 t1 WHERE t1.tableoid = 'ft1'::regclass LIMIT 1;
EXPLAIN (VERBOSE, COSTS OFF)
SELECT tableoid::regclass, * FROM ft1 t1 LIMIT 1;
SELECT tableoid::regclass, * FROM ft1 t1 LIMIT 1;
EXPLAIN (VERBOSE, COSTS OFF)
SELECT * FROM ft1 t1 WHERE t1.ctid = '(0,2)';
SELECT * FROM ft1 t1 WHERE t1.ctid = '(0,2)';
EXPLAIN (VERBOSE, COSTS OFF)
SELECT ctid, * FROM ft1 t1 LIMIT 1;
SELECT ctid, * FROM ft1 t1 LIMIT 1;

-- ===================================================================
-- used in pl/pgsql function
-- ===================================================================
CREATE OR REPLACE FUNCTION f_test(p_c1 int) RETURNS int AS $$
DECLARE
	v_c1 int;
BEGIN
    SELECT c1 INTO v_c1 FROM ft1 WHERE c1 = p_c1 LIMIT 1;
    PERFORM c1 FROM ft1 WHERE c1 = p_c1 AND p_c1 = v_c1 LIMIT 1;
    RETURN v_c1;
END;
$$ LANGUAGE plpgsql;
SELECT f_test(100);
DROP FUNCTION f_test(int);

-- ===================================================================
-- conversion error
-- ===================================================================
ALTER FOREIGN TABLE ft1 ALTER COLUMN c8 TYPE int;
SELECT * FROM ft1 WHERE c1 = 1;  -- ERROR
SELECT  ft1.c1,  ft2.c2, ft1.c8 FROM ft1, ft2 WHERE ft1.c1 = ft2.c1 AND ft1.c1 = 1; -- ERROR
SELECT  ft1.c1,  ft2.c2, ft1 FROM ft1, ft2 WHERE ft1.c1 = ft2.c1 AND ft1.c1 = 1; -- ERROR
ALTER FOREIGN TABLE ft1 ALTER COLUMN c8 TYPE user_enum;

-- ===================================================================
-- subtransaction
--  + local/remote error doesn't break cursor
-- ===================================================================
BEGIN;
DECLARE c CURSOR FOR SELECT * FROM ft1 ORDER BY c1;
FETCH c;
SAVEPOINT s;
ERROR OUT;          -- ERROR
ROLLBACK TO s;
FETCH c;
SAVEPOINT s;
SELECT * FROM ft1 WHERE 1 / (c1 - 1) > 0;  -- ERROR
ROLLBACK TO s;
FETCH c;
SELECT * FROM ft1 ORDER BY c1 LIMIT 1;
COMMIT;

-- ===================================================================
-- test handling of collations
-- ===================================================================
create table loct3 (f1 text collate "C" unique, f2 text, f3 varchar(10) unique);
create foreign table ft3 (f1 text collate "C", f2 text, f3 varchar(10))
  server loopback options (table_name 'loct3', use_remote_estimate 'true');

-- can be sent to remote
explain (verbose, costs off) select * from ft3 where f1 = 'foo';
explain (verbose, costs off) select * from ft3 where f1 COLLATE "C" = 'foo';
explain (verbose, costs off) select * from ft3 where f2 = 'foo';
explain (verbose, costs off) select * from ft3 where f3 = 'foo';
explain (verbose, costs off) select * from ft3 f, loct3 l
  where f.f3 = l.f3 and l.f1 = 'foo';
-- can't be sent to remote
explain (verbose, costs off) select * from ft3 where f1 COLLATE "POSIX" = 'foo';
explain (verbose, costs off) select * from ft3 where f1 = 'foo' COLLATE "C";
explain (verbose, costs off) select * from ft3 where f2 COLLATE "C" = 'foo';
explain (verbose, costs off) select * from ft3 where f2 = 'foo' COLLATE "C";
explain (verbose, costs off) select * from ft3 f, loct3 l
  where f.f3 = l.f3 COLLATE "POSIX" and l.f1 = 'foo';

-- ===================================================================
-- test writable foreign table stuff
-- ===================================================================
EXPLAIN (verbose, costs off)
INSERT INTO ft2 (c1,c2,c3) SELECT c1+1000,c2+100, c3 || c3 FROM ft2 LIMIT 20;
INSERT INTO ft2 (c1,c2,c3) SELECT c1+1000,c2+100, c3 || c3 FROM ft2 LIMIT 20;
INSERT INTO ft2 (c1,c2,c3)
  VALUES (1101,201,'aaa'), (1102,202,'bbb'), (1103,203,'ccc') RETURNING *;
INSERT INTO ft2 (c1,c2,c3) VALUES (1104,204,'ddd'), (1105,205,'eee');
EXPLAIN (verbose, costs off)
UPDATE ft2 SET c2 = c2 + 300, c3 = c3 || '_update3' WHERE c1 % 10 = 3;              -- can be pushed down
UPDATE ft2 SET c2 = c2 + 300, c3 = c3 || '_update3' WHERE c1 % 10 = 3;
EXPLAIN (verbose, costs off)
UPDATE ft2 SET c2 = c2 + 400, c3 = c3 || '_update7' WHERE c1 % 10 = 7 RETURNING *;  -- can be pushed down
UPDATE ft2 SET c2 = c2 + 400, c3 = c3 || '_update7' WHERE c1 % 10 = 7 RETURNING *;
EXPLAIN (verbose, costs off)
UPDATE ft2 SET c2 = ft2.c2 + 500, c3 = ft2.c3 || '_update9', c7 = DEFAULT
  FROM ft1 WHERE ft1.c1 = ft2.c2 AND ft1.c1 % 10 = 9;                               -- can't be pushed down
UPDATE ft2 SET c2 = ft2.c2 + 500, c3 = ft2.c3 || '_update9', c7 = DEFAULT
  FROM ft1 WHERE ft1.c1 = ft2.c2 AND ft1.c1 % 10 = 9;
EXPLAIN (verbose, costs off)
  DELETE FROM ft2 WHERE c1 % 10 = 5 RETURNING c1, c4;                               -- can be pushed down
DELETE FROM ft2 WHERE c1 % 10 = 5 RETURNING c1, c4;
EXPLAIN (verbose, costs off)
DELETE FROM ft2 USING ft1 WHERE ft1.c1 = ft2.c2 AND ft1.c1 % 10 = 2;                -- can't be pushed down
DELETE FROM ft2 USING ft1 WHERE ft1.c1 = ft2.c2 AND ft1.c1 % 10 = 2;
SELECT c1,c2,c3,c4 FROM ft2 ORDER BY c1;
EXPLAIN (verbose, costs off)
INSERT INTO ft2 (c1,c2,c3) VALUES (9999,999,'foo') RETURNING tableoid::regclass;
INSERT INTO ft2 (c1,c2,c3) VALUES (9999,999,'foo') RETURNING tableoid::regclass;
EXPLAIN (verbose, costs off)
<<<<<<< HEAD
UPDATE ft2 SET c3 = 'bar' WHERE c1 = 9999 RETURNING tableoid::regclass;
UPDATE ft2 SET c3 = 'bar' WHERE c1 = 9999 RETURNING tableoid::regclass;
EXPLAIN (verbose, costs off)
DELETE FROM ft2 WHERE c1 = 9999 RETURNING tableoid::regclass;
=======
UPDATE ft2 SET c3 = 'bar' WHERE c1 = 9999 RETURNING tableoid::regclass;             -- can be pushed down
UPDATE ft2 SET c3 = 'bar' WHERE c1 = 9999 RETURNING tableoid::regclass;
EXPLAIN (verbose, costs off)
DELETE FROM ft2 WHERE c1 = 9999 RETURNING tableoid::regclass;                       -- can be pushed down
>>>>>>> b5bce6c1
DELETE FROM ft2 WHERE c1 = 9999 RETURNING tableoid::regclass;

-- Test that trigger on remote table works as expected
CREATE OR REPLACE FUNCTION "S 1".F_BRTRIG() RETURNS trigger AS $$
BEGIN
    NEW.c3 = NEW.c3 || '_trig_update';
    RETURN NEW;
END;
$$ LANGUAGE plpgsql;
CREATE TRIGGER t1_br_insert BEFORE INSERT OR UPDATE
    ON "S 1"."T 1" FOR EACH ROW EXECUTE PROCEDURE "S 1".F_BRTRIG();

INSERT INTO ft2 (c1,c2,c3) VALUES (1208, 818, 'fff') RETURNING *;
INSERT INTO ft2 (c1,c2,c3,c6) VALUES (1218, 818, 'ggg', '(--;') RETURNING *;
UPDATE ft2 SET c2 = c2 + 600 WHERE c1 % 10 = 8 AND c1 < 1200 RETURNING *;

-- Test errors thrown on remote side during update
ALTER TABLE "S 1"."T 1" ADD CONSTRAINT c2positive CHECK (c2 >= 0);

INSERT INTO ft1(c1, c2) VALUES(11, 12);  -- duplicate key
INSERT INTO ft1(c1, c2) VALUES(11, 12) ON CONFLICT DO NOTHING; -- works
INSERT INTO ft1(c1, c2) VALUES(11, 12) ON CONFLICT (c1, c2) DO NOTHING; -- unsupported
INSERT INTO ft1(c1, c2) VALUES(11, 12) ON CONFLICT (c1, c2) DO UPDATE SET c3 = 'ffg'; -- unsupported
INSERT INTO ft1(c1, c2) VALUES(1111, -2);  -- c2positive
UPDATE ft1 SET c2 = -c2 WHERE c1 = 1;  -- c2positive

-- Test savepoint/rollback behavior
select c2, count(*) from ft2 where c2 < 500 group by 1 order by 1;
select c2, count(*) from "S 1"."T 1" where c2 < 500 group by 1 order by 1;
begin;
update ft2 set c2 = 42 where c2 = 0;
select c2, count(*) from ft2 where c2 < 500 group by 1 order by 1;
savepoint s1;
update ft2 set c2 = 44 where c2 = 4;
select c2, count(*) from ft2 where c2 < 500 group by 1 order by 1;
release savepoint s1;
select c2, count(*) from ft2 where c2 < 500 group by 1 order by 1;
savepoint s2;
update ft2 set c2 = 46 where c2 = 6;
select c2, count(*) from ft2 where c2 < 500 group by 1 order by 1;
rollback to savepoint s2;
select c2, count(*) from ft2 where c2 < 500 group by 1 order by 1;
release savepoint s2;
select c2, count(*) from ft2 where c2 < 500 group by 1 order by 1;
savepoint s3;
update ft2 set c2 = -2 where c2 = 42 and c1 = 10; -- fail on remote side
rollback to savepoint s3;
select c2, count(*) from ft2 where c2 < 500 group by 1 order by 1;
release savepoint s3;
select c2, count(*) from ft2 where c2 < 500 group by 1 order by 1;
-- none of the above is committed yet remotely
select c2, count(*) from "S 1"."T 1" where c2 < 500 group by 1 order by 1;
commit;
select c2, count(*) from ft2 where c2 < 500 group by 1 order by 1;
select c2, count(*) from "S 1"."T 1" where c2 < 500 group by 1 order by 1;

-- Above DMLs add data with c6 as NULL in ft1, so test ORDER BY NULLS LAST and NULLs
-- FIRST behavior here.
-- ORDER BY DESC NULLS LAST options
EXPLAIN (VERBOSE, COSTS OFF) SELECT * FROM ft1 ORDER BY c6 DESC NULLS LAST, c1 OFFSET 795 LIMIT 10;
SELECT * FROM ft1 ORDER BY c6 DESC NULLS LAST, c1 OFFSET 795  LIMIT 10;
-- ORDER BY DESC NULLS FIRST options
EXPLAIN (VERBOSE, COSTS OFF) SELECT * FROM ft1 ORDER BY c6 DESC NULLS FIRST, c1 OFFSET 15 LIMIT 10;
SELECT * FROM ft1 ORDER BY c6 DESC NULLS FIRST, c1 OFFSET 15 LIMIT 10;
-- ORDER BY ASC NULLS FIRST options
EXPLAIN (VERBOSE, COSTS OFF) SELECT * FROM ft1 ORDER BY c6 ASC NULLS FIRST, c1 OFFSET 15 LIMIT 10;
SELECT * FROM ft1 ORDER BY c6 ASC NULLS FIRST, c1 OFFSET 15 LIMIT 10;

-- ===================================================================
-- test check constraints
-- ===================================================================

-- Consistent check constraints provide consistent results
ALTER FOREIGN TABLE ft1 ADD CONSTRAINT ft1_c2positive CHECK (c2 >= 0);
EXPLAIN (VERBOSE, COSTS OFF) SELECT count(*) FROM ft1 WHERE c2 < 0;
SELECT count(*) FROM ft1 WHERE c2 < 0;
SET constraint_exclusion = 'on';
EXPLAIN (VERBOSE, COSTS OFF) SELECT count(*) FROM ft1 WHERE c2 < 0;
SELECT count(*) FROM ft1 WHERE c2 < 0;
RESET constraint_exclusion;
-- check constraint is enforced on the remote side, not locally
INSERT INTO ft1(c1, c2) VALUES(1111, -2);  -- c2positive
UPDATE ft1 SET c2 = -c2 WHERE c1 = 1;  -- c2positive
ALTER FOREIGN TABLE ft1 DROP CONSTRAINT ft1_c2positive;

-- But inconsistent check constraints provide inconsistent results
ALTER FOREIGN TABLE ft1 ADD CONSTRAINT ft1_c2negative CHECK (c2 < 0);
EXPLAIN (VERBOSE, COSTS OFF) SELECT count(*) FROM ft1 WHERE c2 >= 0;
SELECT count(*) FROM ft1 WHERE c2 >= 0;
SET constraint_exclusion = 'on';
EXPLAIN (VERBOSE, COSTS OFF) SELECT count(*) FROM ft1 WHERE c2 >= 0;
SELECT count(*) FROM ft1 WHERE c2 >= 0;
RESET constraint_exclusion;
-- local check constraint is not actually enforced
INSERT INTO ft1(c1, c2) VALUES(1111, 2);
UPDATE ft1 SET c2 = c2 + 1 WHERE c1 = 1;
ALTER FOREIGN TABLE ft1 DROP CONSTRAINT ft1_c2negative;

-- ===================================================================
-- test serial columns (ie, sequence-based defaults)
-- ===================================================================
create table loc1 (f1 serial, f2 text);
create foreign table rem1 (f1 serial, f2 text)
  server loopback options(table_name 'loc1');
select pg_catalog.setval('rem1_f1_seq', 10, false);
insert into loc1(f2) values('hi');
insert into rem1(f2) values('hi remote');
insert into loc1(f2) values('bye');
insert into rem1(f2) values('bye remote');
select * from loc1;
select * from rem1;

-- ===================================================================
-- test local triggers
-- ===================================================================

-- Trigger functions "borrowed" from triggers regress test.
CREATE FUNCTION trigger_func() RETURNS trigger LANGUAGE plpgsql AS $$
BEGIN
	RAISE NOTICE 'trigger_func(%) called: action = %, when = %, level = %',
		TG_ARGV[0], TG_OP, TG_WHEN, TG_LEVEL;
	RETURN NULL;
END;$$;

CREATE TRIGGER trig_stmt_before BEFORE DELETE OR INSERT OR UPDATE ON rem1
	FOR EACH STATEMENT EXECUTE PROCEDURE trigger_func();
CREATE TRIGGER trig_stmt_after AFTER DELETE OR INSERT OR UPDATE ON rem1
	FOR EACH STATEMENT EXECUTE PROCEDURE trigger_func();

CREATE OR REPLACE FUNCTION trigger_data()  RETURNS trigger
LANGUAGE plpgsql AS $$

declare
	oldnew text[];
	relid text;
    argstr text;
begin

	relid := TG_relid::regclass;
	argstr := '';
	for i in 0 .. TG_nargs - 1 loop
		if i > 0 then
			argstr := argstr || ', ';
		end if;
		argstr := argstr || TG_argv[i];
	end loop;

    RAISE NOTICE '%(%) % % % ON %',
		tg_name, argstr, TG_when, TG_level, TG_OP, relid;
    oldnew := '{}'::text[];
	if TG_OP != 'INSERT' then
		oldnew := array_append(oldnew, format('OLD: %s', OLD));
	end if;

	if TG_OP != 'DELETE' then
		oldnew := array_append(oldnew, format('NEW: %s', NEW));
	end if;

    RAISE NOTICE '%', array_to_string(oldnew, ',');

	if TG_OP = 'DELETE' then
		return OLD;
	else
		return NEW;
	end if;
end;
$$;

-- Test basic functionality
CREATE TRIGGER trig_row_before
BEFORE INSERT OR UPDATE OR DELETE ON rem1
FOR EACH ROW EXECUTE PROCEDURE trigger_data(23,'skidoo');

CREATE TRIGGER trig_row_after
AFTER INSERT OR UPDATE OR DELETE ON rem1
FOR EACH ROW EXECUTE PROCEDURE trigger_data(23,'skidoo');

delete from rem1;
insert into rem1 values(1,'insert');
update rem1 set f2  = 'update' where f1 = 1;
update rem1 set f2 = f2 || f2;


-- cleanup
DROP TRIGGER trig_row_before ON rem1;
DROP TRIGGER trig_row_after ON rem1;
DROP TRIGGER trig_stmt_before ON rem1;
DROP TRIGGER trig_stmt_after ON rem1;

DELETE from rem1;


-- Test WHEN conditions

CREATE TRIGGER trig_row_before_insupd
BEFORE INSERT OR UPDATE ON rem1
FOR EACH ROW
WHEN (NEW.f2 like '%update%')
EXECUTE PROCEDURE trigger_data(23,'skidoo');

CREATE TRIGGER trig_row_after_insupd
AFTER INSERT OR UPDATE ON rem1
FOR EACH ROW
WHEN (NEW.f2 like '%update%')
EXECUTE PROCEDURE trigger_data(23,'skidoo');

-- Insert or update not matching: nothing happens
INSERT INTO rem1 values(1, 'insert');
UPDATE rem1 set f2 = 'test';

-- Insert or update matching: triggers are fired
INSERT INTO rem1 values(2, 'update');
UPDATE rem1 set f2 = 'update update' where f1 = '2';

CREATE TRIGGER trig_row_before_delete
BEFORE DELETE ON rem1
FOR EACH ROW
WHEN (OLD.f2 like '%update%')
EXECUTE PROCEDURE trigger_data(23,'skidoo');

CREATE TRIGGER trig_row_after_delete
AFTER DELETE ON rem1
FOR EACH ROW
WHEN (OLD.f2 like '%update%')
EXECUTE PROCEDURE trigger_data(23,'skidoo');

-- Trigger is fired for f1=2, not for f1=1
DELETE FROM rem1;

-- cleanup
DROP TRIGGER trig_row_before_insupd ON rem1;
DROP TRIGGER trig_row_after_insupd ON rem1;
DROP TRIGGER trig_row_before_delete ON rem1;
DROP TRIGGER trig_row_after_delete ON rem1;


-- Test various RETURN statements in BEFORE triggers.

CREATE FUNCTION trig_row_before_insupdate() RETURNS TRIGGER AS $$
  BEGIN
    NEW.f2 := NEW.f2 || ' triggered !';
    RETURN NEW;
  END
$$ language plpgsql;

CREATE TRIGGER trig_row_before_insupd
BEFORE INSERT OR UPDATE ON rem1
FOR EACH ROW EXECUTE PROCEDURE trig_row_before_insupdate();

-- The new values should have 'triggered' appended
INSERT INTO rem1 values(1, 'insert');
SELECT * from loc1;
INSERT INTO rem1 values(2, 'insert') RETURNING f2;
SELECT * from loc1;
UPDATE rem1 set f2 = '';
SELECT * from loc1;
UPDATE rem1 set f2 = 'skidoo' RETURNING f2;
SELECT * from loc1;

DELETE FROM rem1;

-- Add a second trigger, to check that the changes are propagated correctly
-- from trigger to trigger
CREATE TRIGGER trig_row_before_insupd2
BEFORE INSERT OR UPDATE ON rem1
FOR EACH ROW EXECUTE PROCEDURE trig_row_before_insupdate();

INSERT INTO rem1 values(1, 'insert');
SELECT * from loc1;
INSERT INTO rem1 values(2, 'insert') RETURNING f2;
SELECT * from loc1;
UPDATE rem1 set f2 = '';
SELECT * from loc1;
UPDATE rem1 set f2 = 'skidoo' RETURNING f2;
SELECT * from loc1;

DROP TRIGGER trig_row_before_insupd ON rem1;
DROP TRIGGER trig_row_before_insupd2 ON rem1;

DELETE from rem1;

INSERT INTO rem1 VALUES (1, 'test');

-- Test with a trigger returning NULL
CREATE FUNCTION trig_null() RETURNS TRIGGER AS $$
  BEGIN
    RETURN NULL;
  END
$$ language plpgsql;

CREATE TRIGGER trig_null
BEFORE INSERT OR UPDATE OR DELETE ON rem1
FOR EACH ROW EXECUTE PROCEDURE trig_null();

-- Nothing should have changed.
INSERT INTO rem1 VALUES (2, 'test2');

SELECT * from loc1;

UPDATE rem1 SET f2 = 'test2';

SELECT * from loc1;

DELETE from rem1;

SELECT * from loc1;

DROP TRIGGER trig_null ON rem1;
DELETE from rem1;

-- Test a combination of local and remote triggers
CREATE TRIGGER trig_row_before
BEFORE INSERT OR UPDATE OR DELETE ON rem1
FOR EACH ROW EXECUTE PROCEDURE trigger_data(23,'skidoo');

CREATE TRIGGER trig_row_after
AFTER INSERT OR UPDATE OR DELETE ON rem1
FOR EACH ROW EXECUTE PROCEDURE trigger_data(23,'skidoo');

CREATE TRIGGER trig_local_before BEFORE INSERT OR UPDATE ON loc1
FOR EACH ROW EXECUTE PROCEDURE trig_row_before_insupdate();

INSERT INTO rem1(f2) VALUES ('test');
UPDATE rem1 SET f2 = 'testo';

-- Test returning a system attribute
INSERT INTO rem1(f2) VALUES ('test') RETURNING ctid;

-- cleanup
DROP TRIGGER trig_row_before ON rem1;
DROP TRIGGER trig_row_after ON rem1;
DROP TRIGGER trig_local_before ON loc1;


-- Test direct foreign table modification functionality

-- Test with statement-level triggers
CREATE TRIGGER trig_stmt_before
	BEFORE DELETE OR INSERT OR UPDATE ON rem1
	FOR EACH STATEMENT EXECUTE PROCEDURE trigger_func();
EXPLAIN (verbose, costs off)
UPDATE rem1 set f2 = '';          -- can be pushed down
EXPLAIN (verbose, costs off)
DELETE FROM rem1;                 -- can be pushed down
DROP TRIGGER trig_stmt_before ON rem1;

CREATE TRIGGER trig_stmt_after
	AFTER DELETE OR INSERT OR UPDATE ON rem1
	FOR EACH STATEMENT EXECUTE PROCEDURE trigger_func();
EXPLAIN (verbose, costs off)
UPDATE rem1 set f2 = '';          -- can be pushed down
EXPLAIN (verbose, costs off)
DELETE FROM rem1;                 -- can be pushed down
DROP TRIGGER trig_stmt_after ON rem1;

-- Test with row-level ON INSERT triggers
CREATE TRIGGER trig_row_before_insert
BEFORE INSERT ON rem1
FOR EACH ROW EXECUTE PROCEDURE trigger_data(23,'skidoo');
EXPLAIN (verbose, costs off)
UPDATE rem1 set f2 = '';          -- can be pushed down
EXPLAIN (verbose, costs off)
DELETE FROM rem1;                 -- can be pushed down
DROP TRIGGER trig_row_before_insert ON rem1;

CREATE TRIGGER trig_row_after_insert
AFTER INSERT ON rem1
FOR EACH ROW EXECUTE PROCEDURE trigger_data(23,'skidoo');
EXPLAIN (verbose, costs off)
UPDATE rem1 set f2 = '';          -- can be pushed down
EXPLAIN (verbose, costs off)
DELETE FROM rem1;                 -- can be pushed down
DROP TRIGGER trig_row_after_insert ON rem1;

-- Test with row-level ON UPDATE triggers
CREATE TRIGGER trig_row_before_update
BEFORE UPDATE ON rem1
FOR EACH ROW EXECUTE PROCEDURE trigger_data(23,'skidoo');
EXPLAIN (verbose, costs off)
UPDATE rem1 set f2 = '';          -- can't be pushed down
EXPLAIN (verbose, costs off)
DELETE FROM rem1;                 -- can be pushed down
DROP TRIGGER trig_row_before_update ON rem1;

CREATE TRIGGER trig_row_after_update
AFTER UPDATE ON rem1
FOR EACH ROW EXECUTE PROCEDURE trigger_data(23,'skidoo');
EXPLAIN (verbose, costs off)
UPDATE rem1 set f2 = '';          -- can't be pushed down
EXPLAIN (verbose, costs off)
DELETE FROM rem1;                 -- can be pushed down
DROP TRIGGER trig_row_after_update ON rem1;

-- Test with row-level ON DELETE triggers
CREATE TRIGGER trig_row_before_delete
BEFORE DELETE ON rem1
FOR EACH ROW EXECUTE PROCEDURE trigger_data(23,'skidoo');
EXPLAIN (verbose, costs off)
UPDATE rem1 set f2 = '';          -- can be pushed down
EXPLAIN (verbose, costs off)
DELETE FROM rem1;                 -- can't be pushed down
DROP TRIGGER trig_row_before_delete ON rem1;

CREATE TRIGGER trig_row_after_delete
AFTER DELETE ON rem1
FOR EACH ROW EXECUTE PROCEDURE trigger_data(23,'skidoo');
EXPLAIN (verbose, costs off)
UPDATE rem1 set f2 = '';          -- can be pushed down
EXPLAIN (verbose, costs off)
DELETE FROM rem1;                 -- can't be pushed down
DROP TRIGGER trig_row_after_delete ON rem1;

-- ===================================================================
-- test inheritance features
-- ===================================================================

CREATE TABLE a (aa TEXT);
CREATE TABLE loct (aa TEXT, bb TEXT);
CREATE FOREIGN TABLE b (bb TEXT) INHERITS (a)
  SERVER loopback OPTIONS (table_name 'loct');

INSERT INTO a(aa) VALUES('aaa');
INSERT INTO a(aa) VALUES('aaaa');
INSERT INTO a(aa) VALUES('aaaaa');

INSERT INTO b(aa) VALUES('bbb');
INSERT INTO b(aa) VALUES('bbbb');
INSERT INTO b(aa) VALUES('bbbbb');

SELECT tableoid::regclass, * FROM a;
SELECT tableoid::regclass, * FROM b;
SELECT tableoid::regclass, * FROM ONLY a;

UPDATE a SET aa = 'zzzzzz' WHERE aa LIKE 'aaaa%';

SELECT tableoid::regclass, * FROM a;
SELECT tableoid::regclass, * FROM b;
SELECT tableoid::regclass, * FROM ONLY a;

UPDATE b SET aa = 'new';

SELECT tableoid::regclass, * FROM a;
SELECT tableoid::regclass, * FROM b;
SELECT tableoid::regclass, * FROM ONLY a;

UPDATE a SET aa = 'newtoo';

SELECT tableoid::regclass, * FROM a;
SELECT tableoid::regclass, * FROM b;
SELECT tableoid::regclass, * FROM ONLY a;

DELETE FROM a;

SELECT tableoid::regclass, * FROM a;
SELECT tableoid::regclass, * FROM b;
SELECT tableoid::regclass, * FROM ONLY a;

DROP TABLE a CASCADE;
DROP TABLE loct;

-- Check SELECT FOR UPDATE/SHARE with an inherited source table
create table loct1 (f1 int, f2 int, f3 int);
create table loct2 (f1 int, f2 int, f3 int);

create table foo (f1 int, f2 int);
create foreign table foo2 (f3 int) inherits (foo)
  server loopback options (table_name 'loct1');
create table bar (f1 int, f2 int);
create foreign table bar2 (f3 int) inherits (bar)
  server loopback options (table_name 'loct2');

insert into foo values(1,1);
insert into foo values(3,3);
insert into foo2 values(2,2,2);
insert into foo2 values(4,4,4);
insert into bar values(1,11);
insert into bar values(2,22);
insert into bar values(6,66);
insert into bar2 values(3,33,33);
insert into bar2 values(4,44,44);
insert into bar2 values(7,77,77);

explain (verbose, costs off)
select * from bar where f1 in (select f1 from foo) for update;
select * from bar where f1 in (select f1 from foo) for update;

explain (verbose, costs off)
select * from bar where f1 in (select f1 from foo) for share;
select * from bar where f1 in (select f1 from foo) for share;

-- Check UPDATE with inherited target and an inherited source table
explain (verbose, costs off)
update bar set f2 = f2 + 100 where f1 in (select f1 from foo);
update bar set f2 = f2 + 100 where f1 in (select f1 from foo);

select tableoid::regclass, * from bar order by 1,2;

-- Check UPDATE with inherited target and an appendrel subquery
explain (verbose, costs off)
update bar set f2 = f2 + 100
from
  ( select f1 from foo union all select f1+3 from foo ) ss
where bar.f1 = ss.f1;
update bar set f2 = f2 + 100
from
  ( select f1 from foo union all select f1+3 from foo ) ss
where bar.f1 = ss.f1;

select tableoid::regclass, * from bar order by 1,2;

-- Test forcing the remote server to produce sorted data for a merge join,
-- but the foreign table is an inheritance child.
truncate table loct1;
truncate table only foo;
\set num_rows_foo 2000
insert into loct1 select generate_series(0, :num_rows_foo, 2), generate_series(0, :num_rows_foo, 2), generate_series(0, :num_rows_foo, 2);
insert into foo select generate_series(1, :num_rows_foo, 2), generate_series(1, :num_rows_foo, 2);
SET enable_hashjoin to false;
SET enable_nestloop to false;
alter foreign table foo2 options (use_remote_estimate 'true');
create index i_loct1_f1 on loct1(f1);
create index i_foo_f1 on foo(f1);
analyze foo;
analyze loct1;
-- inner join; expressions in the clauses appear in the equivalence class list
explain (verbose, costs off)
	select foo.f1, loct1.f1 from foo join loct1 on (foo.f1 = loct1.f1) order by foo.f2 offset 10 limit 10;
select foo.f1, loct1.f1 from foo join loct1 on (foo.f1 = loct1.f1) order by foo.f2 offset 10 limit 10;
-- outer join; expressions in the clauses do not appear in equivalence class
-- list but no output change as compared to the previous query
explain (verbose, costs off)
	select foo.f1, loct1.f1 from foo left join loct1 on (foo.f1 = loct1.f1) order by foo.f2 offset 10 limit 10;
select foo.f1, loct1.f1 from foo left join loct1 on (foo.f1 = loct1.f1) order by foo.f2 offset 10 limit 10;
RESET enable_hashjoin;
RESET enable_nestloop;

-- Test that WHERE CURRENT OF is not supported
begin;
declare c cursor for select * from bar where f1 = 7;
fetch from c;
update bar set f2 = null where current of c;
rollback;

explain (verbose, costs off)
delete from foo where f1 < 5 returning *;
delete from foo where f1 < 5 returning *;
explain (verbose, costs off)
update bar set f2 = f2 + 100 returning *;
update bar set f2 = f2 + 100 returning *;

drop table foo cascade;
drop table bar cascade;
drop table loct1;
drop table loct2;

-- ===================================================================
-- test IMPORT FOREIGN SCHEMA
-- ===================================================================

CREATE SCHEMA import_source;
CREATE TABLE import_source.t1 (c1 int, c2 varchar NOT NULL);
CREATE TABLE import_source.t2 (c1 int default 42, c2 varchar NULL, c3 text collate "POSIX");
CREATE TYPE typ1 AS (m1 int, m2 varchar);
CREATE TABLE import_source.t3 (c1 timestamptz default now(), c2 typ1);
CREATE TABLE import_source."x 4" (c1 float8, "C 2" text, c3 varchar(42));
CREATE TABLE import_source."x 5" (c1 float8);
ALTER TABLE import_source."x 5" DROP COLUMN c1;

CREATE SCHEMA import_dest1;
IMPORT FOREIGN SCHEMA import_source FROM SERVER loopback INTO import_dest1;
\det+ import_dest1.*
\d import_dest1.*

-- Options
CREATE SCHEMA import_dest2;
IMPORT FOREIGN SCHEMA import_source FROM SERVER loopback INTO import_dest2
  OPTIONS (import_default 'true');
\det+ import_dest2.*
\d import_dest2.*
CREATE SCHEMA import_dest3;
IMPORT FOREIGN SCHEMA import_source FROM SERVER loopback INTO import_dest3
  OPTIONS (import_collate 'false', import_not_null 'false');
\det+ import_dest3.*
\d import_dest3.*

-- Check LIMIT TO and EXCEPT
CREATE SCHEMA import_dest4;
IMPORT FOREIGN SCHEMA import_source LIMIT TO (t1, nonesuch)
  FROM SERVER loopback INTO import_dest4;
\det+ import_dest4.*
IMPORT FOREIGN SCHEMA import_source EXCEPT (t1, "x 4", nonesuch)
  FROM SERVER loopback INTO import_dest4;
\det+ import_dest4.*

-- Assorted error cases
IMPORT FOREIGN SCHEMA import_source FROM SERVER loopback INTO import_dest4;
IMPORT FOREIGN SCHEMA nonesuch FROM SERVER loopback INTO import_dest4;
IMPORT FOREIGN SCHEMA nonesuch FROM SERVER loopback INTO notthere;
IMPORT FOREIGN SCHEMA nonesuch FROM SERVER nowhere INTO notthere;

-- Check case of a type present only on the remote server.
-- We can fake this by dropping the type locally in our transaction.
CREATE TYPE "Colors" AS ENUM ('red', 'green', 'blue');
CREATE TABLE import_source.t5 (c1 int, c2 text collate "C", "Col" "Colors");

CREATE SCHEMA import_dest5;
BEGIN;
DROP TYPE "Colors" CASCADE;
IMPORT FOREIGN SCHEMA import_source LIMIT TO (t5)
  FROM SERVER loopback INTO import_dest5;  -- ERROR

ROLLBACK;

BEGIN;


CREATE SERVER fetch101 FOREIGN DATA WRAPPER postgres_fdw OPTIONS( fetch_size '101' );

SELECT count(*)
FROM pg_foreign_server
WHERE srvname = 'fetch101'
AND srvoptions @> array['fetch_size=101'];

ALTER SERVER fetch101 OPTIONS( SET fetch_size '202' );

SELECT count(*)
FROM pg_foreign_server
WHERE srvname = 'fetch101'
AND srvoptions @> array['fetch_size=101'];

SELECT count(*)
FROM pg_foreign_server
WHERE srvname = 'fetch101'
AND srvoptions @> array['fetch_size=202'];

CREATE FOREIGN TABLE table30000 ( x int ) SERVER fetch101 OPTIONS ( fetch_size '30000' );

SELECT COUNT(*)
FROM pg_foreign_table
WHERE ftrelid = 'table30000'::regclass
AND ftoptions @> array['fetch_size=30000'];

ALTER FOREIGN TABLE table30000 OPTIONS ( SET fetch_size '60000');

SELECT COUNT(*)
FROM pg_foreign_table
WHERE ftrelid = 'table30000'::regclass
AND ftoptions @> array['fetch_size=30000'];

SELECT COUNT(*)
FROM pg_foreign_table
WHERE ftrelid = 'table30000'::regclass
AND ftoptions @> array['fetch_size=60000'];

ROLLBACK;<|MERGE_RESOLUTION|>--- conflicted
+++ resolved
@@ -738,17 +738,10 @@
 INSERT INTO ft2 (c1,c2,c3) VALUES (9999,999,'foo') RETURNING tableoid::regclass;
 INSERT INTO ft2 (c1,c2,c3) VALUES (9999,999,'foo') RETURNING tableoid::regclass;
 EXPLAIN (verbose, costs off)
-<<<<<<< HEAD
-UPDATE ft2 SET c3 = 'bar' WHERE c1 = 9999 RETURNING tableoid::regclass;
-UPDATE ft2 SET c3 = 'bar' WHERE c1 = 9999 RETURNING tableoid::regclass;
-EXPLAIN (verbose, costs off)
-DELETE FROM ft2 WHERE c1 = 9999 RETURNING tableoid::regclass;
-=======
 UPDATE ft2 SET c3 = 'bar' WHERE c1 = 9999 RETURNING tableoid::regclass;             -- can be pushed down
 UPDATE ft2 SET c3 = 'bar' WHERE c1 = 9999 RETURNING tableoid::regclass;
 EXPLAIN (verbose, costs off)
 DELETE FROM ft2 WHERE c1 = 9999 RETURNING tableoid::regclass;                       -- can be pushed down
->>>>>>> b5bce6c1
 DELETE FROM ft2 WHERE c1 = 9999 RETURNING tableoid::regclass;
 
 -- Test that trigger on remote table works as expected
