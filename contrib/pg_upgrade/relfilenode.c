/*
 *	relfilenode.c
 *
 *	relfilenode functions
 *
 *	Copyright (c) 2010-2014, PostgreSQL Global Development Group
 *	contrib/pg_upgrade/relfilenode.c
 */

#include "postgres_fe.h"

#include "pg_upgrade.h"

#include "catalog/pg_class.h"
#include "access/appendonlytid.h"
#include "access/htup_details.h"
#include "access/transam.h"


static void transfer_single_new_db(pageCnvCtx *pageConverter,
					   FileNameMap *maps, int size, char *old_tablespace);
static void transfer_relfile(pageCnvCtx *pageConverter, FileNameMap *map,
				 const char *suffix);

static bool transfer_relfile_segment(int segno, pageCnvCtx *pageConverter,
									 FileNameMap *map, const char *suffix);
static void transfer_ao(pageCnvCtx *pageConverter, FileNameMap *map);


/*
 * transfer_all_new_tablespaces()
 *
 * Responsible for upgrading all database. invokes routines to generate mappings and then
 * physically link the databases.
 */
void
transfer_all_new_tablespaces(DbInfoArr *old_db_arr, DbInfoArr *new_db_arr,
							 char *old_pgdata, char *new_pgdata)
{
	pg_log(PG_REPORT, "%s user relation files\n",
	  user_opts.transfer_mode == TRANSFER_MODE_LINK ? "Linking" : "Copying");

	/*
	 * Transfering files by tablespace is tricky because a single database can
	 * use multiple tablespaces.  For non-parallel mode, we just pass a NULL
	 * tablespace path, which matches all tablespaces.  In parallel mode, we
	 * pass the default tablespace and all user-created tablespaces and let
	 * those operations happen in parallel.
	 */
	if (user_opts.jobs <= 1)
		parallel_transfer_all_new_dbs(old_db_arr, new_db_arr, old_pgdata,
									  new_pgdata, NULL);
	else
	{
		int			tblnum;

		/* transfer default tablespace */
		parallel_transfer_all_new_dbs(old_db_arr, new_db_arr, old_pgdata,
									  new_pgdata, old_pgdata);

		for (tblnum = 0; tblnum < os_info.num_old_tablespaces; tblnum++)
			parallel_transfer_all_new_dbs(old_db_arr,
										  new_db_arr,
										  old_pgdata,
										  new_pgdata,
										  os_info.old_tablespaces[tblnum]);
		/* reap all children */
		while (reap_child(true) == true)
			;
	}

	end_progress_output();
	check_ok();

	return;
}


/*
 * transfer_all_new_dbs()
 *
 * Responsible for upgrading all database. invokes routines to generate mappings and then
 * physically link the databases.
 */
void
transfer_all_new_dbs(DbInfoArr *old_db_arr, DbInfoArr *new_db_arr,
					 char *old_pgdata, char *new_pgdata, char *old_tablespace)
{
	int			old_dbnum,
				new_dbnum;

	/* Scan the old cluster databases and transfer their files */
	for (old_dbnum = new_dbnum = 0;
		 old_dbnum < old_db_arr->ndbs;
		 old_dbnum++, new_dbnum++)
	{
		DbInfo	   *old_db = &old_db_arr->dbs[old_dbnum],
				   *new_db = NULL;
		FileNameMap *mappings;
		int			n_maps;
		pageCnvCtx *pageConverter = NULL;

		/*
		 * Advance past any databases that exist in the new cluster but not in
		 * the old, e.g. "postgres".  (The user might have removed the
		 * 'postgres' database from the old cluster.)
		 */
		for (; new_dbnum < new_db_arr->ndbs; new_dbnum++)
		{
			new_db = &new_db_arr->dbs[new_dbnum];
			if (strcmp(old_db->db_name, new_db->db_name) == 0)
				break;
		}

		if (new_dbnum >= new_db_arr->ndbs)
			pg_fatal("old database \"%s\" not found in the new cluster\n",
					 old_db->db_name);

		n_maps = 0;
		mappings = gen_db_file_maps(old_db, new_db, &n_maps, old_pgdata,
									new_pgdata);

		if (n_maps)
		{
			print_maps(mappings, n_maps, new_db->db_name);

#ifdef PAGE_CONVERSION
			pageConverter = setupPageConverter();
#endif
			transfer_single_new_db(pageConverter, mappings, n_maps,
								   old_tablespace);

			pg_free(mappings);
		}
	}

	return;
}


/*
 * get_pg_database_relfilenode()
 *
 *	Retrieves the relfilenode for a few system-catalog tables.  We need these
 *	relfilenodes later in the upgrade process.
 */
void
get_pg_database_relfilenode(ClusterInfo *cluster)
{
	PGconn	   *conn = connectToServer(cluster, "template1");
	PGresult   *res;
	int			i_relfile;

	res = executeQueryOrDie(conn,
							"SELECT c.relname, c.relfilenode "
							"FROM	pg_catalog.pg_class c, "
							"		pg_catalog.pg_namespace n "
							"WHERE	c.relnamespace = n.oid AND "
							"		n.nspname = 'pg_catalog' AND "
							"		c.relname = 'pg_database' "
							"ORDER BY c.relname");

	i_relfile = PQfnumber(res, "relfilenode");
	cluster->pg_database_oid = atooid(PQgetvalue(res, 0, i_relfile));

	PQclear(res);
	PQfinish(conn);
}


/*
 * transfer_single_new_db()
 *
 * create links for mappings stored in "maps" array.
 */
static void
transfer_single_new_db(pageCnvCtx *pageConverter,
					   FileNameMap *maps, int size, char *old_tablespace)
{
	int			mapnum;
	bool		vm_crashsafe_match = true;

	/*
	 * Do the old and new cluster disagree on the crash-safetiness of the vm
	 * files?  If so, do not copy them.
	 */
	if (old_cluster.controldata.cat_ver < VISIBILITY_MAP_CRASHSAFE_CAT_VER &&
		new_cluster.controldata.cat_ver >= VISIBILITY_MAP_CRASHSAFE_CAT_VER)
		vm_crashsafe_match = false;

	for (mapnum = 0; mapnum < size; mapnum++)
	{
		if (old_tablespace == NULL ||
			strcmp(maps[mapnum].old_tablespace, old_tablespace) == 0)
		{
			RelType type = maps[mapnum].type;

			if (type == AO || type == AOCS)
			{
				transfer_ao(pageConverter, &maps[mapnum]);
			}
			else
			{
				/* transfer primary file */
				transfer_relfile(pageConverter, &maps[mapnum], "");

				/* fsm/vm files added in PG 8.4 */
				if (GET_MAJOR_VERSION(old_cluster.major_version) >= 804)
				{
					/*
					 * Copy/link any fsm and vm files, if they exist
					 */
					transfer_relfile(pageConverter, &maps[mapnum], "_fsm");
					if (vm_crashsafe_match)
						transfer_relfile(pageConverter, &maps[mapnum], "_vm");
				}
			}
		}
	}
}

/*
 * transfer_relfile()
 *
 * Copy or link file from old cluster to new one.
 */
static void
transfer_relfile(pageCnvCtx *pageConverter, FileNameMap *map,
				 const char *type_suffix)
{
	int			segno;

	/*
	 * Now copy/link any related segments as well. Remember, PG breaks large
	 * files into 1GB segments, the first segment has no extension, subsequent
	 * segments are named relfilenode.1, relfilenode.2, relfilenode.3. copied.
	 */
	for (segno = 0;; segno++)
	{
		if (!transfer_relfile_segment(segno, pageConverter, map, type_suffix))
			break;
	}
}

/*
 * GPDB: the body of transfer_relfile(), above, has moved into this function to
 * facilitate the implementation of transfer_ao().
 *
 * Returns true if the segment file was found, and false if it was not. Failures
 * during transfer are fatal. The case where we cannot find the segment-zero
 * file (the one without an extent suffix) for a relation is also fatal, since
 * we expect that to exist for both heap and AO tables in any case.
 *
 * TODO: verify that AO tables must always have a segment zero.
 */
static bool
transfer_relfile_segment(int segno, pageCnvCtx *pageConverter, FileNameMap *map,
						 const char *type_suffix)
{
	const char *msg;
	char		old_file[MAXPGPATH * 3];
	char		new_file[MAXPGPATH * 3];
	int			fd;
	char		extent_suffix[65];

	/*
	 * Extra indentation is on purpose, to reduce merge conflicts with upstream.
	 */

		if (segno == 0)
			extent_suffix[0] = '\0';
		else
			snprintf(extent_suffix, sizeof(extent_suffix), ".%d", segno);

		snprintf(old_file, sizeof(old_file), "%s%s/%u/%u%s%s",
				 map->old_tablespace,
				 map->old_tablespace_suffix,
				 map->old_db_oid,
				 map->old_relfilenode,
				 type_suffix,
				 extent_suffix);
		snprintf(new_file, sizeof(new_file), "%s%s/%u/%u%s%s",
				 map->new_tablespace,
				 map->new_tablespace_suffix,
				 map->new_db_oid,
				 map->new_relfilenode,
				 type_suffix,
				 extent_suffix);

		/* Is it an extent, fsm, or vm file? */
		if (type_suffix[0] != '\0' || segno != 0)
		{
			/* Did file open fail? */
			if ((fd = open(old_file, O_RDONLY, 0)) == -1)
			{
				/* File does not exist?  That's OK, just return */
				if (errno == ENOENT)
					return false;
				else
					pg_fatal("error while checking for file existence \"%s.%s\" (\"%s\" to \"%s\"): %s\n",
							 map->nspname, map->relname, old_file, new_file,
							 getErrorText(errno));
			}
			close(fd);
		}

		unlink(new_file);

		/* Copying files might take some time, so give feedback. */
		pg_log(PG_STATUS, "%s", old_file);

		/*
		 * If the user requested to add checksums, it is taken care of during
		 * the heap conversion. Thus, we don't need to explicitly test for that
		 * here as we do for plain copy.
		 */
		if (map->gpdb4_heap_conversion_needed)
		{
			pg_log(PG_VERBOSE, "copying and converting \"%s\" to \"%s\"\n",
				   old_file, new_file);

			if ((msg = convert_gpdb4_heap_file(old_file, new_file,
											   map->has_numerics, map->atts, map->natts)) != NULL)
				pg_log(PG_FATAL, "error while copying and converting relation \"%s.%s\" (\"%s\" to \"%s\"): %s\n",
					   map->nspname, map->relname, old_file, new_file, msg);

			/*
			 * XXX before the split into transfer_relfile_segment(), this simply
			 * returned from transfer_relfile() directly. Was that correct?
			 */
			return true;
		}

		if ((user_opts.transfer_mode == TRANSFER_MODE_LINK) && (pageConverter != NULL))
			pg_fatal("This upgrade requires page-by-page conversion, "
					 "you must use copy mode instead of link mode.\n");

		if (user_opts.transfer_mode == TRANSFER_MODE_COPY)
		{
			if (user_opts.checksum_mode != CHECKSUM_NONE && map->type == HEAP)
			{
				pg_log(PG_VERBOSE, "copying and checksumming \"%s\" to \"%s\"\n", old_file, new_file);
				if ((msg = rewriteHeapPageChecksum(old_file, new_file, map->nspname, map->relname)))
					pg_log(PG_FATAL, "error while copying and checksumming relation \"%s.%s\" (\"%s\" to \"%s\"): %s\n",
						   map->nspname, map->relname, old_file, new_file, pg_strdup(msg));
			}
			else
			{
				pg_log(PG_VERBOSE, "copying \"%s\" to \"%s\"\n", old_file, new_file);

<<<<<<< HEAD
				if ((msg = copyAndUpdateFile(pageConverter, old_file, new_file, true)) != NULL)
					pg_log(PG_FATAL, "error while copying relation \"%s.%s\" (\"%s\" to \"%s\"): %s\n",
						   map->nspname, map->relname, old_file, new_file, msg);
			}
=======
			if ((msg = copyAndUpdateFile(pageConverter, old_file, new_file, true)) != NULL)
				pg_fatal("error while copying relation \"%s.%s\" (\"%s\" to \"%s\"): %s\n",
						 map->nspname, map->relname, old_file, new_file, msg);
>>>>>>> ab76208e
		}
		else
		{
			pg_log(PG_VERBOSE, "linking \"%s\" to \"%s\"\n", old_file, new_file);

			if ((msg = linkAndUpdateFile(pageConverter, old_file, new_file)) != NULL)
				pg_fatal("error while creating link for relation \"%s.%s\" (\"%s\" to \"%s\"): %s\n",
						 map->nspname, map->relname, old_file, new_file, msg);
		}

	return true;
}

/*
 * transfer_ao()
 */
static void
transfer_ao(pageCnvCtx *pageConverter, FileNameMap *map)
{
	int		segno;
	int		colnum;
	int		segNumberArray[AOTupleId_MaxSegmentFileNum];
	int		segNumberArraySize;

	/*
	 * The 0 based extensions such as .128, .256, ... for CO tables are
	 * created by ALTER table or utility mode insert. These also need to be
	 * copied; however, they may not exist hence are treated separately
	 * here. Column 0 concurrency level 0 file is always present. (TODO: this
	 * may not be true; double-check.) MaxHeapAttributeNumber is used as a
	 * sanity check; we expect the loop to terminate based on the return value
	 * of the transfer.
	 */
	for (colnum = 0; colnum <= MaxHeapAttributeNumber; colnum++)
	{
		segno = colnum * AOTupleId_MultiplierSegmentFileNum;
		if (!transfer_relfile_segment(segno, pageConverter, map, ""))
			break;
	}

	segNumberArraySize = 0;
	/* Collect all the segmentNumbers in [1..127]. */
	/*
	 * XXX We have the segment numbers in memory; we could stop at the highest
	 * one instead of looping through 127 times for every table.
	 */
	for (segno = 1; segno < AOTupleId_MultiplierSegmentFileNum; segno++)
	{
		if (!transfer_relfile_segment(segno, pageConverter, map, ""))
			continue;

		segNumberArray[segNumberArraySize] = segno;
		segNumberArraySize++;
	}

	/* XXX can we also exit here for row-oriented AO tables? */
	if (segNumberArraySize == 0)
		return;

	for (colnum = 1; colnum <= MaxHeapAttributeNumber; colnum++)
	{
		bool finished = false;
		int i;

		for (i = 0; i < segNumberArraySize; i++)
		{
			segno =	colnum * AOTupleId_MultiplierSegmentFileNum + segNumberArray[i];
			if (!transfer_relfile_segment(segno, pageConverter, map, ""))
			{
				finished = true;
				break;
			}
		}
		if (finished)
			break;
	}
}<|MERGE_RESOLUTION|>--- conflicted
+++ resolved
@@ -348,16 +348,10 @@
 			{
 				pg_log(PG_VERBOSE, "copying \"%s\" to \"%s\"\n", old_file, new_file);
 
-<<<<<<< HEAD
 				if ((msg = copyAndUpdateFile(pageConverter, old_file, new_file, true)) != NULL)
-					pg_log(PG_FATAL, "error while copying relation \"%s.%s\" (\"%s\" to \"%s\"): %s\n",
-						   map->nspname, map->relname, old_file, new_file, msg);
-			}
-=======
-			if ((msg = copyAndUpdateFile(pageConverter, old_file, new_file, true)) != NULL)
-				pg_fatal("error while copying relation \"%s.%s\" (\"%s\" to \"%s\"): %s\n",
-						 map->nspname, map->relname, old_file, new_file, msg);
->>>>>>> ab76208e
+					pg_fatal("error while copying relation \"%s.%s\" (\"%s\" to \"%s\"): %s\n",
+							 map->nspname, map->relname, old_file, new_file, msg);
+			}
 		}
 		else
 		{
