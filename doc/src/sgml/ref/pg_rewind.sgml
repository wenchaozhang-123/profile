--- conflicted
+++ resolved
@@ -43,13 +43,8 @@
   <para>
    <application>pg_rewind</application> is a tool for synchronizing a PostgreSQL cluster
    with another copy of the same cluster, after the clusters' timelines have
-<<<<<<< HEAD
-   diverged. A typical scenario is to bring an old coordinator server back online
-   after failover as a standby that follows the new coordinator.
-=======
    diverged. A typical scenario is to bring an old primary server back online
    after failover as a standby that follows the new primary.
->>>>>>> d457cb4e
   </para>
 
   <para>
@@ -179,19 +174,6 @@
         used by <application>pg_rewind</application> on the source server
         (see Notes section for details) or a superuser role.  This option
         requires the source server to be running and accepting connections.
-       </para>
-      </listitem>
-     </varlistentry>
-
-     <varlistentry>
-      <term><option>-R</option></term>
-      <term><option>--write-recovery-conf</option></term>
-      <listitem>
-       <para>
-        Create <filename>standby.signal</filename> and append connection
-        settings to <filename>postgresql.auto.conf</filename> in the output
-        directory.  <literal>--source-server</literal> is mandatory with
-        this option.
        </para>
       </listitem>
      </varlistentry>
