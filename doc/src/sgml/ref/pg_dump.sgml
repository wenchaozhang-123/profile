--- conflicted
+++ resolved
@@ -371,20 +371,12 @@
        </para>
        <para>
         Requesting exclusive locks on database objects while running a parallel dump could
-<<<<<<< HEAD
         cause the dump to fail. The reason is that the <application>pg_dump</application> coordinator process
-=======
-        cause the dump to fail. The reason is that the <application>pg_dump</application> leader process
->>>>>>> d457cb4e
         requests shared locks on the objects that the worker processes are going to dump later
         in order to
         make sure that nobody deletes them and makes them go away while the dump is running.
         If another client then requests an exclusive lock on a table, that lock will not be
-<<<<<<< HEAD
         granted but will be queued waiting for the shared lock of the coordinator process to be
-=======
-        granted but will be queued waiting for the shared lock of the leader process to be
->>>>>>> d457cb4e
         released. Consequently any other access to the table will not be granted either and
         will queue after the exclusive lock request. This includes the worker process trying
         to dump the table. Without any precautions this would be a classic deadlock situation.
@@ -401,22 +393,14 @@
         for standbys. With this feature, database clients can ensure they see
         the same data set even though they use different connections.
         <command>pg_dump -j</command> uses multiple database connections; it
-<<<<<<< HEAD
         connects to the database once with the coordinator process and once again
-=======
-        connects to the database once with the leader process and once again
->>>>>>> d457cb4e
         for each worker job. Without the synchronized snapshot feature, the
         different worker jobs wouldn't be guaranteed to see the same data in
         each connection, which could lead to an inconsistent backup.
        </para>
        <para>
         If you want to run a parallel dump of a pre-9.2 server, you need to make sure that the
-<<<<<<< HEAD
         database content doesn't change from between the time the coordinator connects to the
-=======
-        database content doesn't change from between the time the leader connects to the
->>>>>>> d457cb4e
         database until the last worker job has connected to the database. The easiest way to
         do this is to halt any data modifying processes (DDL and DML) accessing the database
         before starting the backup. You also need to specify the
