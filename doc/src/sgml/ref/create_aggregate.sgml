--- conflicted
+++ resolved
@@ -21,54 +21,36 @@
 
  <refsynopsisdiv>
 <synopsis>
-<<<<<<< HEAD
-CREATE AGGREGATE <replaceable class="parameter">name</replaceable> ( [ <replaceable class="parameter">argmode</replaceable> ] <replaceable class="parameter">arg_data_type</replaceable> [ , ... ] ) (
-=======
 CREATE AGGREGATE <replaceable class="parameter">name</replaceable> ( [ <replaceable class="parameter">argmode</replaceable> ] [ <replaceable class="parameter">argname</replaceable> ] <replaceable class="parameter">arg_data_type</replaceable> [ , ... ] ) (
->>>>>>> ab76208e
     SFUNC = <replaceable class="PARAMETER">sfunc</replaceable>,
     STYPE = <replaceable class="PARAMETER">state_data_type</replaceable>
     [ , SSPACE = <replaceable class="PARAMETER">state_data_size</replaceable> ]
     [ , FINALFUNC = <replaceable class="PARAMETER">ffunc</replaceable> ]
     [ , FINALFUNC_EXTRA ]
-<<<<<<< HEAD
     [ , COMBINEFUNC = <replaceable class="PARAMETER">combinefunc</replaceable> ]
     [ , SERIALFUNC = <replaceable class="PARAMETER">serialfunc</replaceable> ]
     [ , DESERIALFUNC = <replaceable class="PARAMETER">deserialfunc</replaceable> ]
-=======
->>>>>>> ab76208e
     [ , INITCOND = <replaceable class="PARAMETER">initial_condition</replaceable> ]
     [ , MSFUNC = <replaceable class="PARAMETER">msfunc</replaceable> ]
     [ , MINVFUNC = <replaceable class="PARAMETER">minvfunc</replaceable> ]
     [ , MSTYPE = <replaceable class="PARAMETER">mstate_data_type</replaceable> ]
     [ , MSSPACE = <replaceable class="PARAMETER">mstate_data_size</replaceable> ]
     [ , MFINALFUNC = <replaceable class="PARAMETER">mffunc</replaceable> ]
-<<<<<<< HEAD
-=======
     [ , MFINALFUNC_EXTRA ]
->>>>>>> ab76208e
     [ , MINITCOND = <replaceable class="PARAMETER">minitial_condition</replaceable> ]
     [ , SORTOP = <replaceable class="PARAMETER">sort_operator</replaceable> ]
 )
 
-<<<<<<< HEAD
-CREATE AGGREGATE <replaceable class="parameter">name</replaceable> ( [ [ <replaceable class="parameter">argmode</replaceable> ] <replaceable class="parameter">arg_data_type</replaceable> [ , ... ] ]
-                        ORDER BY [ <replaceable class="parameter">argmode</replaceable> ] <replaceable class="parameter">arg_data_type</replaceable> [ , ... ] ) (
-=======
 CREATE AGGREGATE <replaceable class="parameter">name</replaceable> ( [ [ <replaceable class="parameter">argmode</replaceable> ] [ <replaceable class="parameter">argname</replaceable> ] <replaceable class="parameter">arg_data_type</replaceable> [ , ... ] ]
                         ORDER BY [ <replaceable class="parameter">argmode</replaceable> ] [ <replaceable class="parameter">argname</replaceable> ] <replaceable class="parameter">arg_data_type</replaceable> [ , ... ] ) (
->>>>>>> ab76208e
     SFUNC = <replaceable class="PARAMETER">sfunc</replaceable>,
     STYPE = <replaceable class="PARAMETER">state_data_type</replaceable>
     [ , SSPACE = <replaceable class="PARAMETER">state_data_size</replaceable> ]
     [ , FINALFUNC = <replaceable class="PARAMETER">ffunc</replaceable> ]
     [ , FINALFUNC_EXTRA ]
-<<<<<<< HEAD
     [ , COMBINEFUNC = <replaceable class="PARAMETER">combinefunc</replaceable> ]
     [ , SERIALFUNC = <replaceable class="PARAMETER">serialfunc</replaceable> ]
     [ , DESERIALFUNC = <replaceable class="PARAMETER">deserialfunc</replaceable> ]
-=======
->>>>>>> ab76208e
     [ , INITCOND = <replaceable class="PARAMETER">initial_condition</replaceable> ]
     [ , HYPOTHETICAL ]
 )
@@ -82,22 +64,16 @@
     [ , SSPACE = <replaceable class="PARAMETER">state_data_size</replaceable> ]
     [ , FINALFUNC = <replaceable class="PARAMETER">ffunc</replaceable> ]
     [ , FINALFUNC_EXTRA ]
-<<<<<<< HEAD
     [ , COMBINEFUNC = <replaceable class="PARAMETER">combinefunc</replaceable> ]
     [ , SERIALFUNC = <replaceable class="PARAMETER">serialfunc</replaceable> ]
     [ , DESERIALFUNC = <replaceable class="PARAMETER">deserialfunc</replaceable> ]
-=======
->>>>>>> ab76208e
     [ , INITCOND = <replaceable class="PARAMETER">initial_condition</replaceable> ]
     [ , MSFUNC = <replaceable class="PARAMETER">sfunc</replaceable> ]
     [ , MINVFUNC = <replaceable class="PARAMETER">invfunc</replaceable> ]
     [ , MSTYPE = <replaceable class="PARAMETER">state_data_type</replaceable> ]
     [ , MSSPACE = <replaceable class="PARAMETER">state_data_size</replaceable> ]
     [ , MFINALFUNC = <replaceable class="PARAMETER">ffunc</replaceable> ]
-<<<<<<< HEAD
-=======
     [ , MFINALFUNC_EXTRA ]
->>>>>>> ab76208e
     [ , MINITCOND = <replaceable class="PARAMETER">initial_condition</replaceable> ]
     [ , SORTOP = <replaceable class="PARAMETER">sort_operator</replaceable> ]
 )
@@ -231,11 +207,7 @@
    as described in <xref linkend="xaggr-moving-aggregates">.  This requires
    specifying the <literal>MSFUNC</>, <literal>MINVFUNC</>,
    and <literal>MSTYPE</> parameters, and optionally
-<<<<<<< HEAD
-   the <literal>MSPACE</>, <literal>MFINALFUNC</>,
-=======
    the <literal>MSPACE</>, <literal>MFINALFUNC</>, <literal>MFINALFUNC_EXTRA</>,
->>>>>>> ab76208e
    and <literal>MINITCOND</> parameters.  Except for <literal>MINVFUNC</>,
    these parameters work like the corresponding simple-aggregate parameters
    without <literal>M</>; they define a separate implementation of the
@@ -317,8 +289,6 @@
     </listitem>
    </varlistentry>
 
-<<<<<<< HEAD
-=======
    <varlistentry>
     <term><replaceable class="parameter">argname</replaceable></term>
 
@@ -329,7 +299,6 @@
      </para>
     </listitem>
    </varlistentry>
->>>>>>> ab76208e
 
    <varlistentry>
     <term><replaceable class="PARAMETER">arg_data_type</replaceable></term>
@@ -439,7 +408,6 @@
       resolution of the aggregate result type when a polymorphic aggregate
       is being defined.
      </para>
-<<<<<<< HEAD
     </listitem>
    </varlistentry>
 
@@ -471,8 +439,6 @@
       (Note: the second, <type>internal</type> argument is unused, but is required
       for type safety reasons.)
      </para>
-=======
->>>>>>> ab76208e
     </listitem>
    </varlistentry>
 
@@ -543,17 +509,11 @@
       The name of the final function called to compute the aggregate's
       result after all input rows have been traversed, when using
       moving-aggregate mode.  This works the same as <replaceable>ffunc</>,
-<<<<<<< HEAD
-      except that its input type is <replaceable>mstate_data_type</>.
-      The aggregate result type determined by <replaceable>mffunc</>
-      and <replaceable>mstate_data_type</> must match that determined by the
-=======
       except that its first argument's type
       is <replaceable>mstate_data_type</> and extra dummy arguments are
       specified by writing <literal>MFINALFUNC_EXTRA</>.
       The aggregate result type determined by <replaceable>mffunc</>
       or <replaceable>mstate_data_type</> must match that determined by the
->>>>>>> ab76208e
       aggregate's regular implementation.
      </para>
     </listitem>
