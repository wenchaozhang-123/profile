/*
 * the plpy module
 *
 * src/pl/plpython/plpy_plpymodule.c
 */

#include "postgres.h"

#include "access/xact.h"
#include "mb/pg_wchar.h"
#include "plpy_cursorobject.h"
#include "plpy_elog.h"
#include "plpy_main.h"
#include "plpy_planobject.h"
#include "plpy_plpymodule.h"
#include "plpy_resultobject.h"
#include "plpy_spi.h"
#include "plpy_subxactobject.h"
<<<<<<< HEAD
#include "plpy_main.h"

=======
#include "plpython.h"
#include "utils/builtins.h"
#include "utils/snapmgr.h"
>>>>>>> d457cb4e

HTAB	   *PLy_spi_exceptions = NULL;


static void PLy_add_exceptions(PyObject *plpy);
static PyObject *PLy_create_exception(char *name,
									  PyObject *base, PyObject *dict,
									  const char *modname, PyObject *mod);
static void PLy_generate_spi_exceptions(PyObject *mod, PyObject *base);

/* module functions */
static PyObject *PLy_debug(PyObject *self, PyObject *args, PyObject *kw);
static PyObject *PLy_log(PyObject *self, PyObject *args, PyObject *kw);
static PyObject *PLy_info(PyObject *self, PyObject *args, PyObject *kw);
static PyObject *PLy_notice(PyObject *self, PyObject *args, PyObject *kw);
static PyObject *PLy_warning(PyObject *self, PyObject *args, PyObject *kw);
static PyObject *PLy_error(PyObject *self, PyObject *args, PyObject *kw);
static PyObject *PLy_fatal(PyObject *self, PyObject *args, PyObject *kw);
static PyObject *PLy_quote_literal(PyObject *self, PyObject *args);
static PyObject *PLy_quote_nullable(PyObject *self, PyObject *args);
static PyObject *PLy_quote_ident(PyObject *self, PyObject *args);
static PyObject *PLy_commit(PyObject *self, PyObject *args);
static PyObject *PLy_rollback(PyObject *self, PyObject *args);


/* A list of all known exceptions, generated from backend/utils/errcodes.txt */
typedef struct ExceptionMap
{
	char	   *name;
	char	   *classname;
	int			sqlstate;
} ExceptionMap;

static const ExceptionMap exception_map[] = {
#include "spiexceptions.h"
	{NULL, NULL, 0}
};

static PyMethodDef PLy_methods[] = {
	/*
	 * logging methods
	 */
	{"debug", (PyCFunction) (pg_funcptr_t) PLy_debug, METH_VARARGS | METH_KEYWORDS, NULL},
	{"log", (PyCFunction) (pg_funcptr_t) PLy_log, METH_VARARGS | METH_KEYWORDS, NULL},
	{"info", (PyCFunction) (pg_funcptr_t) PLy_info, METH_VARARGS | METH_KEYWORDS, NULL},
	{"notice", (PyCFunction) (pg_funcptr_t) PLy_notice, METH_VARARGS | METH_KEYWORDS, NULL},
	{"warning", (PyCFunction) (pg_funcptr_t) PLy_warning, METH_VARARGS | METH_KEYWORDS, NULL},
	{"error", (PyCFunction) (pg_funcptr_t) PLy_error, METH_VARARGS | METH_KEYWORDS, NULL},
	{"fatal", (PyCFunction) (pg_funcptr_t) PLy_fatal, METH_VARARGS | METH_KEYWORDS, NULL},

	/*
	 * create a stored plan
	 */
	{"prepare", PLy_spi_prepare, METH_VARARGS, NULL},

	/*
	 * execute a plan or query
	 */
	{"execute", PLy_spi_execute, METH_VARARGS, NULL},

	/*
	 * escaping strings
	 */
	{"quote_literal", PLy_quote_literal, METH_VARARGS, NULL},
	{"quote_nullable", PLy_quote_nullable, METH_VARARGS, NULL},
	{"quote_ident", PLy_quote_ident, METH_VARARGS, NULL},

	/*
	 * create the subtransaction context manager
	 */
	{"subtransaction", PLy_subtransaction_new, METH_NOARGS, NULL},

	/*
	 * create a cursor
	 */
	{"cursor", PLy_cursor, METH_VARARGS, NULL},

	/*
	 * transaction control
	 */
	{"commit", PLy_commit, METH_NOARGS, NULL},
	{"rollback", PLy_rollback, METH_NOARGS, NULL},

	{NULL, NULL, 0, NULL}
};

static PyMethodDef PLy_exc_methods[] = {
	{NULL, NULL, 0, NULL}
};

#if PY_MAJOR_VERSION >= 3
static PyModuleDef PLy_module = {
	PyModuleDef_HEAD_INIT,
	.m_name = "plpy",
	.m_size = -1,
	.m_methods = PLy_methods,
};

static PyModuleDef PLy_exc_module = {
	PyModuleDef_HEAD_INIT,
	.m_name = "spiexceptions",
	.m_size = -1,
	.m_methods = PLy_exc_methods,
};

/*
 * Must have external linkage, because PyMODINIT_FUNC does dllexport on
 * Windows-like platforms.
 */
PyMODINIT_FUNC
PyInit_plpy(void)
{
	PyObject   *m;

	m = PyModule_Create(&PLy_module);
	if (m == NULL)
		return NULL;

	PLy_add_exceptions(m);

	return m;
}
#endif							/* PY_MAJOR_VERSION >= 3 */

void
PLy_init_plpy(void)
{
	PyObject   *main_mod,
			   *main_dict,
			   *plpy_mod;

#if PY_MAJOR_VERSION < 3
	PyObject   *plpy;
#endif

	/*
	 * initialize plpy module
	 */
	PLy_plan_init_type();
	PLy_result_init_type();
	PLy_subtransaction_init_type();
	PLy_cursor_init_type();

#if PY_MAJOR_VERSION >= 3
	PyModule_Create(&PLy_module);
	/* for Python 3 we initialized the exceptions in PyInit_plpy */
#else
	plpy = Py_InitModule("plpy", PLy_methods);
	PLy_add_exceptions(plpy);
#endif

	/* PyDict_SetItemString(plpy, "PlanType", (PyObject *) &PLy_PlanType); */

	/*
	 * initialize main module, and add plpy
	 */
	main_mod = PyImport_AddModule("__main__");
	main_dict = PyModule_GetDict(main_mod);
	plpy_mod = PyImport_AddModule("plpy");
	if (plpy_mod == NULL)
		PLy_elog(ERROR, "could not import \"plpy\" module");
	PyDict_SetItemString(main_dict, "plpy", plpy_mod);
	if (PyErr_Occurred())
		PLy_elog(ERROR, "could not import \"plpy\" module");
}

static void
PLy_add_exceptions(PyObject *plpy)
{
	PyObject   *excmod;
	HASHCTL		hash_ctl;

#if PY_MAJOR_VERSION < 3
	excmod = Py_InitModule("spiexceptions", PLy_exc_methods);
#else
	excmod = PyModule_Create(&PLy_exc_module);
#endif
	if (excmod == NULL)
		PLy_elog(ERROR, "could not create the spiexceptions module");

	/*
	 * PyModule_AddObject does not add a refcount to the object, for some odd
	 * reason; we must do that.
	 */
	Py_INCREF(excmod);
	if (PyModule_AddObject(plpy, "spiexceptions", excmod) < 0)
		PLy_elog(ERROR, "could not add the spiexceptions module");

	PLy_exc_error = PLy_create_exception("plpy.Error", NULL, NULL,
										 "Error", plpy);
	PLy_exc_fatal = PLy_create_exception("plpy.Fatal", NULL, NULL,
										 "Fatal", plpy);
	PLy_exc_spi_error = PLy_create_exception("plpy.SPIError", NULL, NULL,
											 "SPIError", plpy);

	hash_ctl.keysize = sizeof(int);
	hash_ctl.entrysize = sizeof(PLyExceptionEntry);
	PLy_spi_exceptions = hash_create("PL/Python SPI exceptions", 256,
									 &hash_ctl, HASH_ELEM | HASH_BLOBS);

	PLy_generate_spi_exceptions(excmod, PLy_exc_spi_error);
}

/*
 * Create an exception object and add it to the module
 */
static PyObject *
PLy_create_exception(char *name, PyObject *base, PyObject *dict,
					 const char *modname, PyObject *mod)
{
	PyObject   *exc;

	exc = PyErr_NewException(name, base, dict);
	if (exc == NULL)
		PLy_elog(ERROR, NULL);

	/*
	 * PyModule_AddObject does not add a refcount to the object, for some odd
	 * reason; we must do that.
	 */
	Py_INCREF(exc);
	PyModule_AddObject(mod, modname, exc);

	/*
	 * The caller will also store a pointer to the exception object in some
	 * permanent variable, so add another ref to account for that.  This is
	 * probably excessively paranoid, but let's be sure.
	 */
	Py_INCREF(exc);
	return exc;
}

/*
 * Add all the autogenerated exceptions as subclasses of SPIError
 */
static void
PLy_generate_spi_exceptions(PyObject *mod, PyObject *base)
{
	int			i;

	for (i = 0; exception_map[i].name != NULL; i++)
	{
		bool		found;
		PyObject   *exc;
		PLyExceptionEntry *entry;
		PyObject   *sqlstate;
		PyObject   *dict = PyDict_New();

		if (dict == NULL)
			PLy_elog(ERROR, NULL);

		sqlstate = PyString_FromString(unpack_sql_state(exception_map[i].sqlstate));
		if (sqlstate == NULL)
			PLy_elog(ERROR, "could not generate SPI exceptions");

		PyDict_SetItemString(dict, "sqlstate", sqlstate);
		Py_DECREF(sqlstate);

		exc = PLy_create_exception(exception_map[i].name, base, dict,
								   exception_map[i].classname, mod);

		entry = hash_search(PLy_spi_exceptions, &exception_map[i].sqlstate,
							HASH_ENTER, &found);
		Assert(!found);
		entry->exc = exc;
	}
}


/*
 * the python interface to the elog function
 * don't confuse these with PLy_elog
 */
static PyObject *PLy_output(volatile int level, PyObject *self,
							PyObject *args, PyObject *kw);

static PyObject *
PLy_debug(PyObject *self, PyObject *args, PyObject *kw)
{
	return PLy_output(DEBUG2, self, args, kw);
}

static PyObject *
PLy_log(PyObject *self, PyObject *args, PyObject *kw)
{
	return PLy_output(LOG, self, args, kw);
}

static PyObject *
PLy_info(PyObject *self, PyObject *args, PyObject *kw)
{
	return PLy_output(INFO, self, args, kw);
}

static PyObject *
PLy_notice(PyObject *self, PyObject *args, PyObject *kw)
{
	return PLy_output(NOTICE, self, args, kw);
}

static PyObject *
PLy_warning(PyObject *self, PyObject *args, PyObject *kw)
{
	return PLy_output(WARNING, self, args, kw);
}

static PyObject *
PLy_error(PyObject *self, PyObject *args, PyObject *kw)
{
	return PLy_output(ERROR, self, args, kw);
}

static PyObject *
PLy_fatal(PyObject *self, PyObject *args, PyObject *kw)
{
	return PLy_output(FATAL, self, args, kw);
}

static PyObject *
PLy_quote_literal(PyObject *self, PyObject *args)
{
	const char *str;
	char	   *quoted;
	PyObject   *ret;

	if (!PyArg_ParseTuple(args, "s:quote_literal", &str))
		return NULL;

	quoted = quote_literal_cstr(str);
	ret = PyString_FromString(quoted);
	pfree(quoted);

	return ret;
}

static PyObject *
PLy_quote_nullable(PyObject *self, PyObject *args)
{
	const char *str;
	char	   *quoted;
	PyObject   *ret;

	if (!PyArg_ParseTuple(args, "z:quote_nullable", &str))
		return NULL;

	if (str == NULL)
		return PyString_FromString("NULL");

	quoted = quote_literal_cstr(str);
	ret = PyString_FromString(quoted);
	pfree(quoted);

	return ret;
}

static PyObject *
PLy_quote_ident(PyObject *self, PyObject *args)
{
	const char *str;
	const char *quoted;
	PyObject   *ret;

	if (!PyArg_ParseTuple(args, "s:quote_ident", &str))
		return NULL;

	quoted = quote_identifier(str);
	ret = PyString_FromString(quoted);

	return ret;
}

/* enforce cast of object to string */
static char *
object_to_string(PyObject *obj)
{
	if (obj)
	{
		PyObject   *so = PyObject_Str(obj);

		if (so != NULL)
		{
			char	   *str;

			str = pstrdup(PyString_AsString(so));
			Py_DECREF(so);

			return str;
		}
	}

	return NULL;
}

static PyObject *
PLy_output(volatile int level, PyObject *self, PyObject *args, PyObject *kw)
{
	int			sqlstate = 0;
	char	   *volatile sqlstatestr = NULL;
	char	   *volatile message = NULL;
	char	   *volatile detail = NULL;
	char	   *volatile hint = NULL;
	char	   *volatile column_name = NULL;
	char	   *volatile constraint_name = NULL;
	char	   *volatile datatype_name = NULL;
	char	   *volatile table_name = NULL;
	char	   *volatile schema_name = NULL;
	volatile MemoryContext oldcontext;
	PyObject   *key,
			   *value;
	PyObject   *volatile so;
	Py_ssize_t	pos = 0;

	PLy_enter_python_intepreter = false;
	if (PyTuple_Size(args) == 1)
	{
		/*
		 * Treat single argument specially to avoid undesirable ('tuple',)
		 * decoration.
		 */
		PyObject   *o;

		if (!PyArg_UnpackTuple(args, "plpy.elog", 1, 1, &o))
			PLy_elog(ERROR, "could not unpack arguments in plpy.elog");
		so = PyObject_Str(o);
	}
	else
		so = PyObject_Str(args);

	if (so == NULL || ((message = PyString_AsString(so)) == NULL))
	{
		level = ERROR;
		message = dgettext(TEXTDOMAIN, "could not parse error message in plpy.elog");
	}
	message = pstrdup(message);

	Py_XDECREF(so);

	if (kw != NULL)
	{
		while (PyDict_Next(kw, &pos, &key, &value))
		{
			char	   *keyword = PyString_AsString(key);

			if (strcmp(keyword, "message") == 0)
			{
				/* the message should not be overwritten */
				if (PyTuple_Size(args) != 0)
				{
					PLy_exception_set(PyExc_TypeError, "argument 'message' given by name and position");
					return NULL;
				}

				if (message)
					pfree(message);
				message = object_to_string(value);
			}
			else if (strcmp(keyword, "detail") == 0)
				detail = object_to_string(value);
			else if (strcmp(keyword, "hint") == 0)
				hint = object_to_string(value);
			else if (strcmp(keyword, "sqlstate") == 0)
				sqlstatestr = object_to_string(value);
			else if (strcmp(keyword, "schema_name") == 0)
				schema_name = object_to_string(value);
			else if (strcmp(keyword, "table_name") == 0)
				table_name = object_to_string(value);
			else if (strcmp(keyword, "column_name") == 0)
				column_name = object_to_string(value);
			else if (strcmp(keyword, "datatype_name") == 0)
				datatype_name = object_to_string(value);
			else if (strcmp(keyword, "constraint_name") == 0)
				constraint_name = object_to_string(value);
			else
			{
				PLy_exception_set(PyExc_TypeError,
								  "'%s' is an invalid keyword argument for this function",
								  keyword);
				return NULL;
			}
		}
	}

	if (sqlstatestr != NULL)
	{
		if (strlen(sqlstatestr) != 5)
		{
			PLy_exception_set(PyExc_ValueError, "invalid SQLSTATE code");
			return NULL;
		}

		if (strspn(sqlstatestr, "0123456789ABCDEFGHIJKLMNOPQRSTUVWXYZ") != 5)
		{
			PLy_exception_set(PyExc_ValueError, "invalid SQLSTATE code");
			return NULL;
		}

		sqlstate = MAKE_SQLSTATE(sqlstatestr[0],
								 sqlstatestr[1],
								 sqlstatestr[2],
								 sqlstatestr[3],
								 sqlstatestr[4]);
	}

	oldcontext = CurrentMemoryContext;
	PG_TRY();
	{
		if (message != NULL)
			pg_verifymbstr(message, strlen(message), false);
		if (detail != NULL)
			pg_verifymbstr(detail, strlen(detail), false);
		if (hint != NULL)
			pg_verifymbstr(hint, strlen(hint), false);
		if (schema_name != NULL)
			pg_verifymbstr(schema_name, strlen(schema_name), false);
		if (table_name != NULL)
			pg_verifymbstr(table_name, strlen(table_name), false);
		if (column_name != NULL)
			pg_verifymbstr(column_name, strlen(column_name), false);
		if (datatype_name != NULL)
			pg_verifymbstr(datatype_name, strlen(datatype_name), false);
		if (constraint_name != NULL)
			pg_verifymbstr(constraint_name, strlen(constraint_name), false);

		ereport(level,
				((sqlstate != 0) ? errcode(sqlstate) : 0,
				 (message != NULL) ? errmsg_internal("%s", message) : 0,
				 (detail != NULL) ? errdetail_internal("%s", detail) : 0,
				 (hint != NULL) ? errhint("%s", hint) : 0,
				 (column_name != NULL) ?
				 err_generic_string(PG_DIAG_COLUMN_NAME, column_name) : 0,
				 (constraint_name != NULL) ?
				 err_generic_string(PG_DIAG_CONSTRAINT_NAME, constraint_name) : 0,
				 (datatype_name != NULL) ?
				 err_generic_string(PG_DIAG_DATATYPE_NAME, datatype_name) : 0,
				 (table_name != NULL) ?
				 err_generic_string(PG_DIAG_TABLE_NAME, table_name) : 0,
				 (schema_name != NULL) ?
				 err_generic_string(PG_DIAG_SCHEMA_NAME, schema_name) : 0));
	}
	PG_CATCH();
	{
		ErrorData  *edata;

		MemoryContextSwitchTo(oldcontext);
		edata = CopyErrorData();
		FlushErrorState();

		PLy_exception_set_with_details(PLy_exc_error, edata);
		FreeErrorData(edata);

		return NULL;
	}
	PG_END_TRY();

	/*
	 * return a legal object so the interpreter will continue on its merry way
	 */
	Py_RETURN_NONE;
}

static PyObject *
PLy_commit(PyObject *self, PyObject *args)
{
	PLyExecutionContext *exec_ctx = PLy_current_execution_context();

	SPI_commit();
	SPI_start_transaction();

	/* was cleared at transaction end, reset pointer */
	exec_ctx->scratch_ctx = NULL;

	Py_RETURN_NONE;
}

static PyObject *
PLy_rollback(PyObject *self, PyObject *args)
{
	PLyExecutionContext *exec_ctx = PLy_current_execution_context();

	SPI_rollback();
	SPI_start_transaction();

	/* was cleared at transaction end, reset pointer */
	exec_ctx->scratch_ctx = NULL;

	Py_RETURN_NONE;
}<|MERGE_RESOLUTION|>--- conflicted
+++ resolved
@@ -16,14 +16,9 @@
 #include "plpy_resultobject.h"
 #include "plpy_spi.h"
 #include "plpy_subxactobject.h"
-<<<<<<< HEAD
-#include "plpy_main.h"
-
-=======
 #include "plpython.h"
 #include "utils/builtins.h"
 #include "utils/snapmgr.h"
->>>>>>> d457cb4e
 
 HTAB	   *PLy_spi_exceptions = NULL;
 
