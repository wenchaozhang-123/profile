# Makefile for PL/Perl
<<<<<<< HEAD
# PostgreSQL: pgsql/src/pl/plperl/GNUmakefile
=======
# $PostgreSQL: pgsql/src/pl/plperl/GNUmakefile,v 1.33.2.2 2010/05/13 16:42:51 adunstan Exp $
>>>>>>> d13f41d2

subdir = src/pl/plperl
top_builddir = ../../..
include $(top_builddir)/src/Makefile.global

ifeq ($(perl_useshrplib),true)
shared_libperl = yes
endif
ifeq ($(perl_useshrplib),yes)
shared_libperl = yes
endif

# If we don't have a shared library and the platform doesn't allow it
# to work without, we have to skip it.
ifneq (,$(findstring yes, $(shared_libperl)$(allow_nonpic_in_shlib)))

ifeq ($(PORTNAME), win32)
perl_archlibexp := $(subst \,/,$(perl_archlibexp))
perl_privlibexp := $(subst \,/,$(perl_privlibexp))
perl_lib := $(basename $(notdir $(wildcard $(perl_archlibexp)/CORE/perl[5-9]*.lib)))
perl_embed_ldflags = -L$(perl_archlibexp)/CORE -l$(perl_lib)
override CPPFLAGS += -DPLPERL_HAVE_UID_GID
# Perl on win32 contains /* within comment all over the header file,
# so disable this warning.
override CFLAGS += -Wno-comment
endif

override CPPFLAGS := -I. -I$(srcdir) $(CPPFLAGS) -I$(perl_archlibexp)/CORE

rpathdir = $(perl_archlibexp)/CORE


NAME = plperl

OBJS = plperl.o SPI.o Util.o

DATA = plperl.control plperl--1.0.sql plperl--unpackaged--1.0.sql \
       plperlu.control plperlu--1.0.sql plperlu--unpackaged--1.0.sql

<<<<<<< HEAD
PERLCHUNKS = plc_perlboot.pl plc_trusted.pl

SHLIB_LINK = $(perl_embed_ldflags)

REGRESS_OPTS = --dbname=$(PL_TESTDB) --load-language=plperl --load-language=plperlu
REGRESS = plperl plperl_trigger plperl_shared plperl_elog plperl_util plperl_init plperlu plperl_array
STRESS = plperl_stress
# if Perl can support two interpreters in one backend,
# test plperl-and-plperlu cases
ifneq ($(PERL),)
ifeq ($(shell $(PERL) -V:usemultiplicity), usemultiplicity='define';)
	REGRESS += plperl_plperlu
=======
REGRESS_OPTS = --dbname=$(PL_TESTDB) --load-language=plperl  --load-language=plperlu
REGRESS = plperl plperl_trigger plperl_shared plperl_elog
# if Perl can support two interpreters in one backend, 
# test plperl-and-plperlu cases
ifneq ($(PERL),)
ifeq ($(shell $(PERL) -V:usemultiplicity), usemultiplicity='define';)
	REGRESS += plperlu_plperl
>>>>>>> d13f41d2
endif
endif
# where to find psql for running the tests
PSQLDIR = $(bindir)

# where to find xsubpp for building XS.
XSUBPPDIR = $(shell $(PERL) -e 'use List::Util qw(first); print first { -r "$$_/ExtUtils/xsubpp" } @INC')

include $(top_srcdir)/src/Makefile.shlib

plperl.o: perlchunks.h plperl_opmask.h

plperl_opmask.h: plperl_opmask.pl
	$(PERL) $< $@

perlchunks.h: $(PERLCHUNKS)
	$(PERL) $(srcdir)/text2macro.pl --strip='^(\#.*|\s*)$$' $^ > $@

all: all-lib

plperl.o: plperl_opmask.h

plperl_opmask.h: plperl_opmask.pl
	$(PERL) $< $@


SPI.c: SPI.xs
	$(PERL) $(XSUBPPDIR)/ExtUtils/xsubpp -typemap $(perl_privlibexp)/ExtUtils/typemap $< >$@
<<<<<<< HEAD
=======

# When doing a VPATH build, copy over the .sql and .out files so that the
# test script can find them.  See comments in src/test/regress/GNUmakefile.
ifdef VPATH

ifneq ($(PORTNAME),win32)
abs_srcdir := $(shell cd $(srcdir) && pwd)
abs_builddir := $(shell pwd)
else
abs_srcdir := $(shell cd $(srcdir) && pwd -W)
abs_builddir := $(shell pwd -W)
endif
>>>>>>> d13f41d2

Util.c: Util.xs
	$(PERL) $(XSUBPPDIR)/ExtUtils/xsubpp -typemap $(perl_privlibexp)/ExtUtils/typemap $< >$@

install: all installdirs install-lib

installdirs: installdirs-lib

uninstall: uninstall-lib

installcheck: submake
	$(top_builddir)/src/test/regress/pg_regress --inputdir=$(srcdir) --psqldir=$(PSQLDIR) $(REGRESS_OPTS) $(REGRESS)

installcheck-stress: submake
	$(top_builddir)/src/test/regress/pg_regress --inputdir=$(srcdir) --psqldir=$(PSQLDIR) $(REGRESS_OPTS) $(STRESS)

<<<<<<< HEAD
=======
installcheck: submake
	$(top_builddir)/src/test/regress/pg_regress --psqldir="$(PSQLDIR)" $(REGRESS_OPTS) $(REGRESS)
>>>>>>> d13f41d2

.PHONY: submake
submake:
	$(MAKE) -C $(top_builddir)/src/test/regress pg_regress$(X)

clean distclean maintainer-clean: clean-lib
<<<<<<< HEAD
	rm -f SPI.c Util.c $(OBJS) perlchunks.h plperl_opmask.h
=======
	rm -f SPI.c $(OBJS) plperl_opmask.h
>>>>>>> d13f41d2
	rm -rf results
	rm -f regression.diffs regression.out

else # can't build

all:
	@echo ""; \
	 echo "*** Cannot build PL/Perl because libperl is not a shared library."; \
	 echo "*** You might have to rebuild your Perl installation.  Refer to"; \
	 echo "*** the documentation for details."; \
	 echo ""

endif # can't build<|MERGE_RESOLUTION|>--- conflicted
+++ resolved
@@ -1,9 +1,5 @@
 # Makefile for PL/Perl
-<<<<<<< HEAD
 # PostgreSQL: pgsql/src/pl/plperl/GNUmakefile
-=======
-# $PostgreSQL: pgsql/src/pl/plperl/GNUmakefile,v 1.33.2.2 2010/05/13 16:42:51 adunstan Exp $
->>>>>>> d13f41d2
 
 subdir = src/pl/plperl
 top_builddir = ../../..
@@ -43,7 +39,6 @@
 DATA = plperl.control plperl--1.0.sql plperl--unpackaged--1.0.sql \
        plperlu.control plperlu--1.0.sql plperlu--unpackaged--1.0.sql
 
-<<<<<<< HEAD
 PERLCHUNKS = plc_perlboot.pl plc_trusted.pl
 
 SHLIB_LINK = $(perl_embed_ldflags)
@@ -56,15 +51,6 @@
 ifneq ($(PERL),)
 ifeq ($(shell $(PERL) -V:usemultiplicity), usemultiplicity='define';)
 	REGRESS += plperl_plperlu
-=======
-REGRESS_OPTS = --dbname=$(PL_TESTDB) --load-language=plperl  --load-language=plperlu
-REGRESS = plperl plperl_trigger plperl_shared plperl_elog
-# if Perl can support two interpreters in one backend, 
-# test plperl-and-plperlu cases
-ifneq ($(PERL),)
-ifeq ($(shell $(PERL) -V:usemultiplicity), usemultiplicity='define';)
-	REGRESS += plperlu_plperl
->>>>>>> d13f41d2
 endif
 endif
 # where to find psql for running the tests
@@ -85,29 +71,8 @@
 
 all: all-lib
 
-plperl.o: plperl_opmask.h
-
-plperl_opmask.h: plperl_opmask.pl
-	$(PERL) $< $@
-
-
 SPI.c: SPI.xs
 	$(PERL) $(XSUBPPDIR)/ExtUtils/xsubpp -typemap $(perl_privlibexp)/ExtUtils/typemap $< >$@
-<<<<<<< HEAD
-=======
-
-# When doing a VPATH build, copy over the .sql and .out files so that the
-# test script can find them.  See comments in src/test/regress/GNUmakefile.
-ifdef VPATH
-
-ifneq ($(PORTNAME),win32)
-abs_srcdir := $(shell cd $(srcdir) && pwd)
-abs_builddir := $(shell pwd)
-else
-abs_srcdir := $(shell cd $(srcdir) && pwd -W)
-abs_builddir := $(shell pwd -W)
-endif
->>>>>>> d13f41d2
 
 Util.c: Util.xs
 	$(PERL) $(XSUBPPDIR)/ExtUtils/xsubpp -typemap $(perl_privlibexp)/ExtUtils/typemap $< >$@
@@ -124,22 +89,13 @@
 installcheck-stress: submake
 	$(top_builddir)/src/test/regress/pg_regress --inputdir=$(srcdir) --psqldir=$(PSQLDIR) $(REGRESS_OPTS) $(STRESS)
 
-<<<<<<< HEAD
-=======
-installcheck: submake
-	$(top_builddir)/src/test/regress/pg_regress --psqldir="$(PSQLDIR)" $(REGRESS_OPTS) $(REGRESS)
->>>>>>> d13f41d2
 
 .PHONY: submake
 submake:
 	$(MAKE) -C $(top_builddir)/src/test/regress pg_regress$(X)
 
 clean distclean maintainer-clean: clean-lib
-<<<<<<< HEAD
 	rm -f SPI.c Util.c $(OBJS) perlchunks.h plperl_opmask.h
-=======
-	rm -f SPI.c $(OBJS) plperl_opmask.h
->>>>>>> d13f41d2
 	rm -rf results
 	rm -f regression.diffs regression.out
 
