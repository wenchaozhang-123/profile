/**********************************************************************
 * plperl.c - perl as a procedural language for PostgreSQL
 *
<<<<<<< HEAD
 *	  src/pl/plperl/plperl.c
=======
 *	  $PostgreSQL: pgsql/src/pl/plperl/plperl.c,v 1.143 2008/12/11 07:34:09 petere Exp $
>>>>>>> 38e93482
 *
 **********************************************************************/

#include "postgres.h"
/* Defined by Perl */
#undef _

/* system stuff */
#include <ctype.h>
#include <fcntl.h>
#include <unistd.h>
#include <locale.h>

/* postgreSQL stuff */
#include "access/xact.h"
#include "catalog/pg_language.h"
#include "catalog/pg_proc.h"
#include "catalog/pg_type.h"
#include "commands/trigger.h"
#include "executor/spi.h"
#include "funcapi.h"
#include "libpq/pqsignal.h"
#include "mb/pg_wchar.h"
#include "miscadmin.h"
#include "nodes/makefuncs.h"
#include "parser/parse_type.h"
#include "storage/ipc.h"
#include "tcop/tcopprot.h"
#include "utils/builtins.h"
#include "utils/fmgroids.h"
#include "utils/guc.h"
#include "utils/hsearch.h"
#include "utils/lsyscache.h"
#include "utils/memutils.h"
#include "utils/syscache.h"
#include "utils/typcache.h"

/* define our text domain for translations */
#undef TEXTDOMAIN
#define TEXTDOMAIN PG_TEXTDOMAIN("plperl")

/* define our text domain for translations */
#undef TEXTDOMAIN
#define TEXTDOMAIN PG_TEXTDOMAIN("plperl")

/* perl stuff */
#include "plperl.h"
#include "plperl_helpers.h"

/* string literal macros defining chunks of perl code */
#include "perlchunks.h"
/* defines PLPERL_SET_OPMASK */
#include "plperl_opmask.h"

EXTERN_C void boot_DynaLoader(pTHX_ CV *cv);
EXTERN_C void boot_PostgreSQL__InServer__Util(pTHX_ CV *cv);
EXTERN_C void boot_PostgreSQL__InServer__SPI(pTHX_ CV *cv);

PG_MODULE_MAGIC;


/**********************************************************************
 * Information associated with a Perl interpreter.  We have one interpreter
 * that is used for all plperlu (untrusted) functions.  For plperl (trusted)
 * functions, there is a separate interpreter for each effective SQL userid.
 * (This is needed to ensure that an unprivileged user can't inject Perl code
 * that'll be executed with the privileges of some other SQL user.)
 *
 * The plperl_interp_desc structs are kept in a Postgres hash table indexed
 * by userid OID, with OID 0 used for the single untrusted interpreter.
 * Once created, an interpreter is kept for the life of the process.
 *
 * We start out by creating a "held" interpreter, which we initialize
 * only as far as we can do without deciding if it will be trusted or
 * untrusted.  Later, when we first need to run a plperl or plperlu
 * function, we complete the initialization appropriately and move the
 * PerlInterpreter pointer into the plperl_interp_hash hashtable.  If after
 * that we need more interpreters, we create them as needed if we can, or
 * fail if the Perl build doesn't support multiple interpreters.
 *
 * The reason for all the dancing about with a held interpreter is to make
 * it possible for people to preload a lot of Perl code at postmaster startup
 * (using plperl.on_init) and then use that code in backends.  Of course this
 * will only work for the first interpreter created in any backend, but it's
 * still useful with that restriction.
 **********************************************************************/
typedef struct plperl_interp_desc
{
	Oid			user_id;		/* Hash key (must be first!) */
	PerlInterpreter *interp;	/* The interpreter */
	HTAB	   *query_hash;		/* plperl_query_entry structs */
} plperl_interp_desc;


/**********************************************************************
 * The information we cache about loaded procedures
 *
 * The refcount field counts the struct's reference from the hash table shown
 * below, plus one reference for each function call level that is using the
 * struct.  We can release the struct, and the associated Perl sub, when the
 * refcount goes to zero.
 **********************************************************************/
typedef struct plperl_proc_desc
{
	char	   *proname;		/* user name of procedure */
	TransactionId fn_xmin;		/* xmin/TID of procedure's pg_proc tuple */
	ItemPointerData fn_tid;
	int			refcount;		/* reference count of this struct */
	SV		   *reference;		/* CODE reference for Perl sub */
	plperl_interp_desc *interp; /* interpreter it's created in */
	bool		fn_readonly;	/* is function readonly (not volatile)? */
	bool		lanpltrusted;	/* is it plperl, rather than plperlu? */
	bool		fn_retistuple;	/* true, if function returns tuple */
	bool		fn_retisset;	/* true, if function returns set */
	bool		fn_retisarray;	/* true if function returns array */
	/* Conversion info for function's result type: */
	Oid			result_oid;		/* Oid of result type */
	FmgrInfo	result_in_func; /* I/O function and arg for result type */
	Oid			result_typioparam;
	/* Conversion info for function's argument types: */
	int			nargs;
	FmgrInfo	arg_out_func[FUNC_MAX_ARGS];
	bool		arg_is_rowtype[FUNC_MAX_ARGS];
	Oid			arg_arraytype[FUNC_MAX_ARGS];	/* InvalidOid if not an array */
} plperl_proc_desc;

#define increment_prodesc_refcount(prodesc)  \
	((prodesc)->refcount++)
#define decrement_prodesc_refcount(prodesc)  \
	do { \
		if (--((prodesc)->refcount) <= 0) \
			free_plperl_function(prodesc); \
	} while(0)

/**********************************************************************
 * For speedy lookup, we maintain a hash table mapping from
 * function OID + trigger flag + user OID to plperl_proc_desc pointers.
 * The reason the plperl_proc_desc struct isn't directly part of the hash
 * entry is to simplify recovery from errors during compile_plperl_function.
 *
 * Note: if the same function is called by multiple userIDs within a session,
 * there will be a separate plperl_proc_desc entry for each userID in the case
 * of plperl functions, but only one entry for plperlu functions, because we
 * set user_id = 0 for that case.  If the user redeclares the same function
 * from plperl to plperlu or vice versa, there might be multiple
 * plperl_proc_ptr entries in the hashtable, but only one is valid.
 **********************************************************************/
typedef struct plperl_proc_key
{
	Oid			proc_id;		/* Function OID */

	/*
	 * is_trigger is really a bool, but declare as Oid to ensure this struct
	 * contains no padding
	 */
	Oid			is_trigger;		/* is it a trigger function? */
	Oid			user_id;		/* User calling the function, or 0 */
} plperl_proc_key;

typedef struct plperl_proc_ptr
{
	plperl_proc_key proc_key;	/* Hash key (must be first!) */
	plperl_proc_desc *proc_ptr;
} plperl_proc_ptr;

/*
 * The information we cache for the duration of a single call to a
 * function.
 */
typedef struct plperl_call_data
{
	plperl_proc_desc *prodesc;
	FunctionCallInfo fcinfo;
	Tuplestorestate *tuple_store;
	TupleDesc	ret_tdesc;
	MemoryContext tmp_cxt;
} plperl_call_data;

/**********************************************************************
 * The information we cache about prepared and saved plans
 **********************************************************************/
typedef struct plperl_query_desc
{
	char		qname[24];
	MemoryContext plan_cxt;		/* context holding this struct */
	void	   *plan;
	int			nargs;
	Oid		   *argtypes;
	FmgrInfo   *arginfuncs;
	Oid		   *argtypioparams;
} plperl_query_desc;

/* hash table entry for query desc	*/

typedef struct plperl_query_entry
{
	char		query_name[NAMEDATALEN];
	plperl_query_desc *query_data;
} plperl_query_entry;

/**********************************************************************
 * Information for PostgreSQL - Perl array conversion.
 **********************************************************************/
typedef struct plperl_array_info
{
	int			ndims;
	bool		elem_is_rowtype;	/* 't' if element type is a rowtype */
	Datum	   *elements;
	bool	   *nulls;
	int		   *nelems;
	FmgrInfo	proc;
} plperl_array_info;

/**********************************************************************
 * Global data
 **********************************************************************/

static HTAB *plperl_interp_hash = NULL;
static HTAB *plperl_proc_hash = NULL;
static plperl_interp_desc *plperl_active_interp = NULL;

/* If we have an unassigned "held" interpreter, it's stored here */
static PerlInterpreter *plperl_held_interp = NULL;

/* GUC variables */
static bool plperl_use_strict = false;
static char *plperl_on_init = NULL;
static char *plperl_on_plperl_init = NULL;
static char *plperl_on_plperlu_init = NULL;

static bool plperl_ending = false;
static OP  *(*pp_require_orig) (pTHX) = NULL;
static char plperl_opmask[MAXO];

/* this is saved and restored by plperl_call_handler */
static plperl_call_data *current_call_data = NULL;

/**********************************************************************
 * Forward declarations
 **********************************************************************/
Datum		plperl_call_handler(PG_FUNCTION_ARGS);
Datum		plperl_inline_handler(PG_FUNCTION_ARGS);
Datum		plperl_validator(PG_FUNCTION_ARGS);
Datum		plperlu_call_handler(PG_FUNCTION_ARGS);
Datum		plperlu_inline_handler(PG_FUNCTION_ARGS);
Datum		plperlu_validator(PG_FUNCTION_ARGS);
void		_PG_init(void);

static PerlInterpreter *plperl_init_interp(void);
static void plperl_destroy_interp(PerlInterpreter **);
static void plperl_fini(int code, Datum arg);
static void set_interp_require(bool trusted);

static Datum plperl_func_handler(PG_FUNCTION_ARGS);
static Datum plperl_trigger_handler(PG_FUNCTION_ARGS);

static void free_plperl_function(plperl_proc_desc *prodesc);

static plperl_proc_desc *compile_plperl_function(Oid fn_oid, bool is_trigger);

static SV  *plperl_hash_from_tuple(HeapTuple tuple, TupleDesc tupdesc);
static SV  *plperl_hash_from_datum(Datum attr);
static SV  *plperl_ref_from_pg_array(Datum arg, Oid typid);
static SV  *split_array(plperl_array_info *info, int first, int last, int nest);
static SV  *make_array_ref(plperl_array_info *info, int first, int last);
static SV  *get_perl_array_ref(SV *sv);
static Datum plperl_sv_to_datum(SV *sv, Oid typid, int32 typmod,
				   FunctionCallInfo fcinfo,
				   FmgrInfo *finfo, Oid typioparam,
				   bool *isnull);
static void _sv_to_datum_finfo(Oid typid, FmgrInfo *finfo, Oid *typioparam);
static Datum plperl_array_to_datum(SV *src, Oid typid, int32 typmod);
static ArrayBuildState *array_to_datum_internal(AV *av, ArrayBuildState *astate,
						int *ndims, int *dims, int cur_depth,
						Oid arraytypid, Oid elemtypid, int32 typmod,
						FmgrInfo *finfo, Oid typioparam);
static Datum plperl_hash_to_datum(SV *src, TupleDesc td);

static void plperl_init_shared_libs(pTHX);
static void plperl_trusted_init(void);
static void plperl_untrusted_init(void);
static HV  *plperl_spi_execute_fetch_result(SPITupleTable *, int, int);
static char *hek2cstr(HE *he);
static SV **hv_store_string(HV *hv, const char *key, SV *val);
static SV **hv_fetch_string(HV *hv, const char *key);
static void plperl_create_sub(plperl_proc_desc *desc, char *s, Oid fn_oid);
static SV  *plperl_call_perl_func(plperl_proc_desc *desc,
					  FunctionCallInfo fcinfo);
static void plperl_compile_callback(void *arg);
static void plperl_exec_callback(void *arg);
static void plperl_inline_callback(void *arg);
static char *strip_trailing_ws(const char *msg);
static OP  *pp_require_safe(pTHX);
static void activate_interpreter(plperl_interp_desc *interp_desc);

#ifdef WIN32
static char *setlocale_perl(int category, char *locale);
#endif

/*
 * convert a HE (hash entry) key to a cstr in the current database encoding
 */
static char *
hek2cstr(HE *he)
{
	char *ret;
	SV	 *sv;

	/*
	 * HeSVKEY_force will return a temporary mortal SV*, so we need to make
	 * sure to free it with ENTER/SAVE/FREE/LEAVE
	 */
	ENTER;
	SAVETMPS;

	/*-------------------------
	 * Unfortunately,  while HeUTF8 is true for most things > 256, for values
	 * 128..255 it's not, but perl will treat them as unicode code points if
	 * the utf8 flag is not set ( see The "Unicode Bug" in perldoc perlunicode
	 * for more)
	 *
	 * So if we did the expected:
	 *	  if (HeUTF8(he))
	 *		  utf_u2e(key...);
	 *	  else // must be ascii
	 *		  return HePV(he);
	 * we won't match columns with codepoints from 128..255
	 *
	 * For a more concrete example given a column with the name of the unicode
	 * codepoint U+00ae (registered sign) and a UTF8 database and the perl
	 * return_next { "\N{U+00ae}=>'text } would always fail as heUTF8 returns
	 * 0 and HePV() would give us a char * with 1 byte contains the decimal
	 * value 174
	 *
	 * Perl has the brains to know when it should utf8 encode 174 properly, so
	 * here we force it into an SV so that perl will figure it out and do the
	 * right thing
	 *-------------------------
	 */

	sv = HeSVKEY_force(he);
	if (HeUTF8(he))
		SvUTF8_on(sv);
	ret = sv2cstr(sv);

	/* free sv */
	FREETMPS;
	LEAVE;

	return ret;
}

/*
 * This routine is a crock, and so is everyplace that calls it.  The problem
 * is that the cached form of plperl functions/queries is allocated permanently
 * (mostly via malloc()) and never released until backend exit.  Subsidiary
 * data structures such as fmgr info records therefore must live forever
 * as well.  A better implementation would store all this stuff in a per-
 * function memory context that could be reclaimed at need.  In the meantime,
 * fmgr_info_cxt must be called specifying TopMemoryContext so that whatever
 * it might allocate, and whatever the eventual function might allocate using
 * fn_mcxt, will live forever too.
 */
static void
perm_fmgr_info(Oid functionId, FmgrInfo *finfo)
{
	fmgr_info_cxt(functionId, finfo, TopMemoryContext);
}


/*
 * _PG_init()			- library load-time initialization
 *
 * DO NOT make this static nor change its name!
 */
void
_PG_init(void)
{
	/*
	 * Be sure we do initialization only once.
	 *
	 * If initialization fails due to, e.g., plperl_init_interp() throwing an
	 * exception, then we'll return here on the next usage and the user will
	 * get a rather cryptic: ERROR:  attempt to redefine parameter
	 * "plperl.use_strict"
	 */
	static bool inited = false;
	HASHCTL		hash_ctl;

	if (inited)
		return;

<<<<<<< HEAD
	/*
	 * Support localized messages.
	 */
	pg_bindtextdomain(TEXTDOMAIN);

	/*
	 * Initialize plperl's GUCs.
	 */
	DefineCustomBoolVariable("plperl.use_strict",
							 gettext_noop("If true, trusted and untrusted Perl code will be compiled in strict mode."),
=======
	pg_bindtextdomain(TEXTDOMAIN);

	DefineCustomBoolVariable("plperl.use_strict",
	  gettext_noop("If true, will compile trusted and untrusted perl code in strict mode"),
>>>>>>> 38e93482
							 NULL,
							 &plperl_use_strict,
							 false,
							 PGC_USERSET, 0,
							 NULL, NULL);

	/*
	 * plperl.on_init is marked PGC_SIGHUP to support the idea that it might
	 * be executed in the postmaster (if plperl is loaded into the postmaster
	 * via shared_preload_libraries).  This isn't really right either way,
	 * though.
	 */
	DefineCustomStringVariable("plperl.on_init",
							   gettext_noop("Perl initialization code to execute when a Perl interpreter is initialized."),
							   NULL,
							   &plperl_on_init,
							   PGC_SIGHUP,
							   NULL, NULL);

	/*
	 * plperl.on_plperl_init is marked PGC_SUSET to avoid issues whereby a
	 * user who might not even have USAGE privilege on the plperl language
	 * could nonetheless use SET plperl.on_plperl_init='...' to influence the
	 * behaviour of any existing plperl function that they can execute (which
	 * might be SECURITY DEFINER, leading to a privilege escalation).  See
	 * http://archives.postgresql.org/pgsql-hackers/2010-02/msg00281.php and
	 * the overall thread.
	 *
	 * Note that because plperl.use_strict is USERSET, a nefarious user could
	 * set it to be applied against other people's functions.  This is judged
	 * OK since the worst result would be an error.  Your code oughta pass
	 * use_strict anyway ;-)
	 */
	DefineCustomStringVariable("plperl.on_plperl_init",
							   gettext_noop("Perl initialization code to execute once when plperl is first used."),
							   NULL,
							   &plperl_on_plperl_init,
							   PGC_SUSET,
							   NULL, NULL);

	DefineCustomStringVariable("plperl.on_plperlu_init",
							   gettext_noop("Perl initialization code to execute once when plperlu is first used."),
							   NULL,
							   &plperl_on_plperlu_init,
							   PGC_SUSET,
							   NULL, NULL);

	EmitWarningsOnPlaceholders("plperl");

	/*
	 * Create hash tables.
	 */
	memset(&hash_ctl, 0, sizeof(hash_ctl));
	hash_ctl.keysize = sizeof(Oid);
	hash_ctl.entrysize = sizeof(plperl_interp_desc);
	hash_ctl.hash = oid_hash;
	plperl_interp_hash = hash_create("PL/Perl interpreters",
									 8,
									 &hash_ctl,
									 HASH_ELEM | HASH_FUNCTION);

	memset(&hash_ctl, 0, sizeof(hash_ctl));
	hash_ctl.keysize = sizeof(plperl_proc_key);
	hash_ctl.entrysize = sizeof(plperl_proc_ptr);
	hash_ctl.hash = tag_hash;
	plperl_proc_hash = hash_create("PL/Perl procedures",
								   32,
								   &hash_ctl,
								   HASH_ELEM | HASH_FUNCTION);

	/*
	 * Save the default opmask.
	 */
	PLPERL_SET_OPMASK(plperl_opmask);

	/*
	 * Create the first Perl interpreter, but only partially initialize it.
	 */
	plperl_held_interp = plperl_init_interp();

	inited = true;
}


static void
set_interp_require(bool trusted)
{
	if (trusted)
	{
		PL_ppaddr[OP_REQUIRE] = pp_require_safe;
		PL_ppaddr[OP_DOFILE] = pp_require_safe;
	}
	else
	{
		PL_ppaddr[OP_REQUIRE] = pp_require_orig;
		PL_ppaddr[OP_DOFILE] = pp_require_orig;
	}
}

/*
 * Cleanup perl interpreters, including running END blocks.
 * Does not fully undo the actions of _PG_init() nor make it callable again.
 */
static void
plperl_fini(int code, Datum arg)
{
	HASH_SEQ_STATUS hash_seq;
	plperl_interp_desc *interp_desc;

	elog(DEBUG3, "plperl_fini");

	/*
	 * Indicate that perl is terminating. Disables use of spi_* functions when
	 * running END/DESTROY code. See check_spi_usage_allowed(). Could be
	 * enabled in future, with care, using a transaction
	 * http://archives.postgresql.org/pgsql-hackers/2010-01/msg02743.php
	 */
	plperl_ending = true;

	/* Only perform perl cleanup if we're exiting cleanly */
	if (code)
	{
		elog(DEBUG3, "plperl_fini: skipped");
		return;
	}

	/* Zap the "held" interpreter, if we still have it */
	plperl_destroy_interp(&plperl_held_interp);

	/* Zap any fully-initialized interpreters */
	hash_seq_init(&hash_seq, plperl_interp_hash);
	while ((interp_desc = hash_seq_search(&hash_seq)) != NULL)
	{
		if (interp_desc->interp)
		{
			activate_interpreter(interp_desc);
			plperl_destroy_interp(&interp_desc->interp);
		}
	}

	elog(DEBUG3, "plperl_fini: done");
}


/*
 * Select and activate an appropriate Perl interpreter.
 */
static void
select_perl_context(bool trusted)
{
	Oid			user_id;
	plperl_interp_desc *interp_desc;
	bool		found;
	PerlInterpreter *interp = NULL;

	/* Find or create the interpreter hashtable entry for this userid */
	if (trusted)
		user_id = GetUserId();
	else
		user_id = InvalidOid;

	interp_desc = hash_search(plperl_interp_hash, &user_id,
							  HASH_ENTER,
							  &found);
	if (!found)
	{
		/* Initialize newly-created hashtable entry */
		interp_desc->interp = NULL;
		interp_desc->query_hash = NULL;
	}

	/* Make sure we have a query_hash for this interpreter */
	if (interp_desc->query_hash == NULL)
	{
		HASHCTL		hash_ctl;

		memset(&hash_ctl, 0, sizeof(hash_ctl));
		hash_ctl.keysize = NAMEDATALEN;
		hash_ctl.entrysize = sizeof(plperl_query_entry);
		interp_desc->query_hash = hash_create("PL/Perl queries",
											  32,
											  &hash_ctl,
											  HASH_ELEM);
	}

	/*
	 * Quick exit if already have an interpreter
	 */
	if (interp_desc->interp)
	{
		activate_interpreter(interp_desc);
		return;
	}

	/*
	 * adopt held interp if free, else create new one if possible
	 */
	if (plperl_held_interp != NULL)
	{
		/* first actual use of a perl interpreter */
		interp = plperl_held_interp;

		/*
		 * Reset the plperl_held_interp pointer first; if we fail during init
		 * we don't want to try again with the partially-initialized interp.
		 */
		plperl_held_interp = NULL;

		if (trusted)
			plperl_trusted_init();
		else
			plperl_untrusted_init();

		/* successfully initialized, so arrange for cleanup */
		on_proc_exit(plperl_fini, 0);
	}
	else
	{
#ifdef MULTIPLICITY

		/*
		 * plperl_init_interp will change Perl's idea of the active
		 * interpreter.  Reset plperl_active_interp temporarily, so that if we
		 * hit an error partway through here, we'll make sure to switch back
		 * to a non-broken interpreter before running any other Perl
		 * functions.
		 */
		plperl_active_interp = NULL;

		/* Now build the new interpreter */
		interp = plperl_init_interp();

		if (trusted)
			plperl_trusted_init();
		else
			plperl_untrusted_init();
#else
		elog(ERROR,
			 "cannot allocate multiple Perl interpreters on this platform");
#endif
	}

	set_interp_require(trusted);

	/*
	 * Since the timing of first use of PL/Perl can't be predicted, any
	 * database interaction during initialization is problematic. Including,
	 * but not limited to, security definer issues. So we only enable access
	 * to the database AFTER on_*_init code has run. See
	 * http://archives.postgresql.org/pgsql-hackers/2010-01/msg02669.php
	 */
	newXS("PostgreSQL::InServer::SPI::bootstrap",
		  boot_PostgreSQL__InServer__SPI, __FILE__);

	eval_pv("PostgreSQL::InServer::SPI::bootstrap()", FALSE);
	if (SvTRUE(ERRSV))
		ereport(ERROR,
				(errmsg("%s", strip_trailing_ws(sv2cstr(ERRSV))),
		errcontext("while executing PostgreSQL::InServer::SPI::bootstrap")));

	/* Fully initialized, so mark the hashtable entry valid */
	interp_desc->interp = interp;

	/* And mark this as the active interpreter */
	plperl_active_interp = interp_desc;
}

/*
 * Make the specified interpreter the active one
 *
 * A call with NULL does nothing.  This is so that "restoring" to a previously
 * null state of plperl_active_interp doesn't result in useless thrashing.
 */
static void
activate_interpreter(plperl_interp_desc *interp_desc)
{
	if (interp_desc && plperl_active_interp != interp_desc)
	{
		Assert(interp_desc->interp);
		PERL_SET_CONTEXT(interp_desc->interp);
		/* trusted iff user_id isn't InvalidOid */
		set_interp_require(OidIsValid(interp_desc->user_id));
		plperl_active_interp = interp_desc;
	}
}

/*
 * Create a new Perl interpreter.
 *
 * We initialize the interpreter as far as we can without knowing whether
 * it will become a trusted or untrusted interpreter; in particular, the
 * plperl.on_init code will get executed.  Later, either plperl_trusted_init
 * or plperl_untrusted_init must be called to complete the initialization.
 */
static PerlInterpreter *
plperl_init_interp(void)
{
	PerlInterpreter *plperl;

	static char *embedding[3 + 2] = {
		"", "-e", PLC_PERLBOOT
	};
	int			nargs = 3;

#ifdef WIN32

	/*
	 * The perl library on startup does horrible things like call
	 * setlocale(LC_ALL,""). We have protected against that on most platforms
	 * by setting the environment appropriately. However, on Windows,
	 * setlocale() does not consult the environment, so we need to save the
	 * existing locale settings before perl has a chance to mangle them and
	 * restore them after its dirty deeds are done.
	 *
	 * MSDN ref:
	 * http://msdn.microsoft.com/library/en-us/vclib/html/_crt_locale.asp
	 *
	 * It appears that we only need to do this on interpreter startup, and
	 * subsequent calls to the interpreter don't mess with the locale
	 * settings.
	 *
	 * We restore them using setlocale_perl(), defined below, so that Perl
	 * doesn't have a different idea of the locale from Postgres.
	 *
	 */

	char	   *loc;
	char	   *save_collate,
			   *save_ctype,
			   *save_monetary,
			   *save_numeric,
			   *save_time;

	loc = setlocale(LC_COLLATE, NULL);
	save_collate = loc ? pstrdup(loc) : NULL;
	loc = setlocale(LC_CTYPE, NULL);
	save_ctype = loc ? pstrdup(loc) : NULL;
	loc = setlocale(LC_MONETARY, NULL);
	save_monetary = loc ? pstrdup(loc) : NULL;
	loc = setlocale(LC_NUMERIC, NULL);
	save_numeric = loc ? pstrdup(loc) : NULL;
	loc = setlocale(LC_TIME, NULL);
	save_time = loc ? pstrdup(loc) : NULL;

#define PLPERL_RESTORE_LOCALE(name, saved) \
	STMT_START { \
		if (saved != NULL) { setlocale_perl(name, saved); pfree(saved); } \
	} STMT_END
#endif   /* WIN32 */

	if (plperl_on_init && *plperl_on_init)
	{
		embedding[nargs++] = "-e";
		embedding[nargs++] = plperl_on_init;
	}

	/*
	 * The perl API docs state that PERL_SYS_INIT3 should be called before
	 * allocating interpreters. Unfortunately, on some platforms this fails in
	 * the Perl_do_taint() routine, which is called when the platform is using
	 * the system's malloc() instead of perl's own. Other platforms, notably
	 * Windows, fail if PERL_SYS_INIT3 is not called. So we call it if it's
	 * available, unless perl is using the system malloc(), which is true when
	 * MYMALLOC is set.
	 */
#if defined(PERL_SYS_INIT3) && !defined(MYMALLOC)
	{
		static int	perl_sys_init_done;

		/* only call this the first time through, as per perlembed man page */
		if (!perl_sys_init_done)
		{
			char	   *dummy_env[1] = {NULL};

			PERL_SYS_INIT3(&nargs, (char ***) &embedding, (char ***) &dummy_env);

			/*
			 * For unclear reasons, PERL_SYS_INIT3 sets the SIGFPE handler to
			 * SIG_IGN.  Aside from being extremely unfriendly behavior for a
			 * library, this is dumb on the grounds that the results of a
			 * SIGFPE in this state are undefined according to POSIX, and in
			 * fact you get a forced process kill at least on Linux.  Hence,
			 * restore the SIGFPE handler to the backend's standard setting.
			 * (See Perl bug 114574 for more information.)
			 */
			pqsignal(SIGFPE, FloatExceptionHandler);

			perl_sys_init_done = 1;
			/* quiet warning if PERL_SYS_INIT3 doesn't use the third argument */
			dummy_env[0] = NULL;
		}
	}
#endif

	plperl = perl_alloc();
	if (!plperl)
		elog(ERROR, "could not allocate Perl interpreter");

	PERL_SET_CONTEXT(plperl);
	perl_construct(plperl);

	/* run END blocks in perl_destruct instead of perl_run */
	PL_exit_flags |= PERL_EXIT_DESTRUCT_END;

	/*
	 * Record the original function for the 'require' and 'dofile' opcodes.
	 * (They share the same implementation.) Ensure it's used for new
	 * interpreters.
	 */
	if (!pp_require_orig)
		pp_require_orig = PL_ppaddr[OP_REQUIRE];
	else
	{
		PL_ppaddr[OP_REQUIRE] = pp_require_orig;
		PL_ppaddr[OP_DOFILE] = pp_require_orig;
	}

#ifdef PLPERL_ENABLE_OPMASK_EARLY

	/*
	 * For regression testing to prove that the PLC_PERLBOOT and PLC_TRUSTED
	 * code doesn't even compile any unsafe ops. In future there may be a
	 * valid need for them to do so, in which case this could be softened
	 * (perhaps moved to plperl_trusted_init()) or removed.
	 */
	PL_op_mask = plperl_opmask;
#endif

	if (perl_parse(plperl, plperl_init_shared_libs,
				   nargs, embedding, NULL) != 0)
		ereport(ERROR,
				(errmsg("%s", strip_trailing_ws(sv2cstr(ERRSV))),
				 errcontext("while parsing Perl initialization")));

	if (perl_run(plperl) != 0)
		ereport(ERROR,
				(errmsg("%s", strip_trailing_ws(sv2cstr(ERRSV))),
				 errcontext("while running Perl initialization")));

#ifdef PLPERL_RESTORE_LOCALE
	PLPERL_RESTORE_LOCALE(LC_COLLATE, save_collate);
	PLPERL_RESTORE_LOCALE(LC_CTYPE, save_ctype);
	PLPERL_RESTORE_LOCALE(LC_MONETARY, save_monetary);
	PLPERL_RESTORE_LOCALE(LC_NUMERIC, save_numeric);
	PLPERL_RESTORE_LOCALE(LC_TIME, save_time);
#endif

	return plperl;
}


/*
 * Our safe implementation of the require opcode.
 * This is safe because it's completely unable to load any code.
 * If the requested file/module has already been loaded it'll return true.
 * If not, it'll die.
 * So now "use Foo;" will work iff Foo has already been loaded.
 */
static OP  *
pp_require_safe(pTHX)
{
	dVAR;
	dSP;
	SV		   *sv,
			  **svp;
	char	   *name;
	STRLEN		len;

	sv = POPs;
	name = SvPV(sv, len);
	if (!(name && len > 0 && *name))
		RETPUSHNO;

	svp = hv_fetch(GvHVn(PL_incgv), name, len, 0);
	if (svp && *svp != &PL_sv_undef)
		RETPUSHYES;

	DIE(aTHX_ "Unable to load %s into plperl", name);
	return NULL;				/* keep compiler quiet */
}


/*
 * Destroy one Perl interpreter ... actually we just run END blocks.
 *
 * Caller must have ensured this interpreter is the active one.
 */
static void
plperl_destroy_interp(PerlInterpreter **interp)
{
	if (interp && *interp)
	{
		/*
		 * Only a very minimal destruction is performed: - just call END
		 * blocks.
		 *
		 * We could call perl_destruct() but we'd need to audit its actions
		 * very carefully and work-around any that impact us. (Calling
		 * sv_clean_objs() isn't an option because it's not part of perl's
		 * public API so isn't portably available.) Meanwhile END blocks can
		 * be used to perform manual cleanup.
		 */

		/* Run END blocks - based on perl's perl_destruct() */
		if (PL_exit_flags & PERL_EXIT_DESTRUCT_END)
		{
			dJMPENV;
			int			x = 0;

			JMPENV_PUSH(x);
			PERL_UNUSED_VAR(x);
			if (PL_endav && !PL_minus_c)
				call_list(PL_scopestack_ix, PL_endav);
			JMPENV_POP;
		}
		LEAVE;
		FREETMPS;

		*interp = NULL;
	}
}

/*
 * Initialize the current Perl interpreter as a trusted interp
 */
static void
plperl_trusted_init(void)
{
	HV		   *stash;
	SV		   *sv;
	char	   *key;
	I32			klen;

	/* use original require while we set up */
	PL_ppaddr[OP_REQUIRE] = pp_require_orig;
	PL_ppaddr[OP_DOFILE] = pp_require_orig;

	eval_pv(PLC_TRUSTED, FALSE);
	if (SvTRUE(ERRSV))
		ereport(ERROR,
				(errmsg("%s", strip_trailing_ws(sv2cstr(ERRSV))),
				 errcontext("while executing PLC_TRUSTED")));

	/*
	 * Force loading of utf8 module now to prevent errors that can arise from
	 * the regex code later trying to load utf8 modules. See
	 * http://rt.perl.org/rt3/Ticket/Display.html?id=47576
	 */
	eval_pv("my $a=chr(0x100); return $a =~ /\\xa9/i", FALSE);
	if (SvTRUE(ERRSV))
		ereport(ERROR,
				(errmsg("%s", strip_trailing_ws(sv2cstr(ERRSV))),
				 errcontext("while executing utf8fix")));

	/*
	 * Lock down the interpreter
	 */

	/* switch to the safe require/dofile opcode for future code */
	PL_ppaddr[OP_REQUIRE] = pp_require_safe;
	PL_ppaddr[OP_DOFILE] = pp_require_safe;

	/*
	 * prevent (any more) unsafe opcodes being compiled PL_op_mask is per
	 * interpreter, so this only needs to be set once
	 */
	PL_op_mask = plperl_opmask;

	/* delete the DynaLoader:: namespace so extensions can't be loaded */
	stash = gv_stashpv("DynaLoader", GV_ADDWARN);
	hv_iterinit(stash);
	while ((sv = hv_iternextsv(stash, &key, &klen)))
	{
		if (!isGV_with_GP(sv) || !GvCV(sv))
			continue;
		SvREFCNT_dec(GvCV(sv)); /* free the CV */
		GvCV_set(sv, NULL);		/* prevent call via GV */
	}
	hv_clear(stash);

	/* invalidate assorted caches */
	++PL_sub_generation;
	hv_clear(PL_stashcache);

	/*
	 * Execute plperl.on_plperl_init in the locked-down interpreter
	 */
	if (plperl_on_plperl_init && *plperl_on_plperl_init)
	{
		eval_pv(plperl_on_plperl_init, FALSE);
		if (SvTRUE(ERRSV))
			ereport(ERROR,
					(errmsg("%s", strip_trailing_ws(sv2cstr(ERRSV))),
					 errcontext("while executing plperl.on_plperl_init")));

	}
}


/*
 * Initialize the current Perl interpreter as an untrusted interp
 */
static void
plperl_untrusted_init(void)
{
	/*
	 * Nothing to do except execute plperl.on_plperlu_init
	 */
	if (plperl_on_plperlu_init && *plperl_on_plperlu_init)
	{
		eval_pv(plperl_on_plperlu_init, FALSE);
		if (SvTRUE(ERRSV))
			ereport(ERROR,
					(errmsg("%s", strip_trailing_ws(sv2cstr(ERRSV))),
					 errcontext("while executing plperl.on_plperlu_init")));
	}
}


/*
 * Perl likes to put a newline after its error messages; clean up such
 */
static char *
strip_trailing_ws(const char *msg)
{
	char	   *res = pstrdup(msg);
	int			len = strlen(res);

	while (len > 0 && isspace((unsigned char) res[len - 1]))
		res[--len] = '\0';
	return res;
}


/* Build a tuple from a hash. */

static HeapTuple
plperl_build_tuple_result(HV *perlhash, TupleDesc td)
{
	Datum	   *values;
	bool	   *nulls;
	HE		   *he;
	HeapTuple	tup;

	values = palloc0(sizeof(Datum) * td->natts);
	nulls = palloc(sizeof(bool) * td->natts);
	memset(nulls, true, sizeof(bool) * td->natts);

	hv_iterinit(perlhash);
	while ((he = hv_iternext(perlhash)))
	{
		SV		   *val = HeVAL(he);
		char	   *key = hek2cstr(he);
		int			attn = SPI_fnumber(td, key);

		if (attn <= 0 || td->attrs[attn - 1]->attisdropped)
			ereport(ERROR,
					(errcode(ERRCODE_UNDEFINED_COLUMN),
					 errmsg("Perl hash contains nonexistent column \"%s\"",
							key)));

		values[attn - 1] = plperl_sv_to_datum(val,
											  td->attrs[attn - 1]->atttypid,
											  td->attrs[attn - 1]->atttypmod,
											  NULL,
											  NULL,
											  InvalidOid,
											  &nulls[attn - 1]);

		pfree(key);
	}
	hv_iterinit(perlhash);

	tup = heap_form_tuple(td, values, nulls);
	pfree(values);
	pfree(nulls);
	return tup;
}

/* convert a hash reference to a datum */
static Datum
plperl_hash_to_datum(SV *src, TupleDesc td)
{
	HeapTuple	tup = plperl_build_tuple_result((HV *) SvRV(src), td);

	return HeapTupleGetDatum(tup);
}

/*
 * if we are an array ref return the reference. this is special in that if we
 * are a PostgreSQL::InServer::ARRAY object we will return the 'magic' array.
 */
static SV  *
get_perl_array_ref(SV *sv)
{
	if (SvOK(sv) && SvROK(sv))
	{
		if (SvTYPE(SvRV(sv)) == SVt_PVAV)
			return sv;
		else if (sv_isa(sv, "PostgreSQL::InServer::ARRAY"))
		{
			HV		   *hv = (HV *) SvRV(sv);
			SV		  **sav = hv_fetch_string(hv, "array");

			if (*sav && SvOK(*sav) && SvROK(*sav) &&
				SvTYPE(SvRV(*sav)) == SVt_PVAV)
				return *sav;

			elog(ERROR, "could not get array reference from PostgreSQL::InServer::ARRAY object");
		}
	}
	return NULL;
}

/*
 * helper function for plperl_array_to_datum, recurses for multi-D arrays
 */
static ArrayBuildState *
array_to_datum_internal(AV *av, ArrayBuildState *astate,
						int *ndims, int *dims, int cur_depth,
						Oid arraytypid, Oid elemtypid, int32 typmod,
						FmgrInfo *finfo, Oid typioparam)
{
	int			i;
	int			len = av_len(av) + 1;

	for (i = 0; i < len; i++)
	{
		/* fetch the array element */
		SV		  **svp = av_fetch(av, i, FALSE);

		/* see if this element is an array, if so get that */
		SV		   *sav = svp ? get_perl_array_ref(*svp) : NULL;

		/* multi-dimensional array? */
		if (sav)
		{
			AV		   *nav = (AV *) SvRV(sav);

			/* dimensionality checks */
			if (cur_depth + 1 > MAXDIM)
				ereport(ERROR,
						(errcode(ERRCODE_PROGRAM_LIMIT_EXCEEDED),
						 errmsg("number of array dimensions (%d) exceeds the maximum allowed (%d)",
								cur_depth + 1, MAXDIM)));

			/* set size when at first element in this level, else compare */
			if (i == 0 && *ndims == cur_depth)
			{
				dims[*ndims] = av_len(nav) + 1;
				(*ndims)++;
			}
			else if (av_len(nav) + 1 != dims[cur_depth])
				ereport(ERROR,
						(errcode(ERRCODE_INVALID_TEXT_REPRESENTATION),
						 errmsg("multidimensional arrays must have array expressions with matching dimensions")));

			/* recurse to fetch elements of this sub-array */
			astate = array_to_datum_internal(nav, astate,
											 ndims, dims, cur_depth + 1,
											 arraytypid, elemtypid, typmod,
											 finfo, typioparam);
		}
		else
		{
			Datum		dat;
			bool		isnull;

			/* scalar after some sub-arrays at same level? */
			if (*ndims != cur_depth)
				ereport(ERROR,
						(errcode(ERRCODE_INVALID_TEXT_REPRESENTATION),
						 errmsg("multidimensional arrays must have array expressions with matching dimensions")));

			dat = plperl_sv_to_datum(svp ? *svp : NULL,
									 elemtypid,
									 typmod,
									 NULL,
									 finfo,
									 typioparam,
									 &isnull);

			astate = accumArrayResult(astate, dat, isnull,
									  elemtypid, CurrentMemoryContext);
		}
	}

	return astate;
}

/*
 * convert perl array ref to a datum
 */
static Datum
plperl_array_to_datum(SV *src, Oid typid, int32 typmod)
{
	ArrayBuildState *astate;
	Oid			elemtypid;
	FmgrInfo	finfo;
	Oid			typioparam;
	int			dims[MAXDIM];
	int			lbs[MAXDIM];
	int			ndims = 1;
	int			i;

	elemtypid = get_element_type(typid);
	if (!elemtypid)
		ereport(ERROR,
				(errcode(ERRCODE_DATATYPE_MISMATCH),
				 errmsg("cannot convert Perl array to non-array type %s",
						format_type_be(typid))));

	_sv_to_datum_finfo(elemtypid, &finfo, &typioparam);

	memset(dims, 0, sizeof(dims));
	dims[0] = av_len((AV *) SvRV(src)) + 1;

	astate = array_to_datum_internal((AV *) SvRV(src), NULL,
									 &ndims, dims, 1,
									 typid, elemtypid, typmod,
									 &finfo, typioparam);

	if (!astate)
		return PointerGetDatum(construct_empty_array(elemtypid));

	for (i = 0; i < ndims; i++)
		lbs[i] = 1;

	return makeMdArrayResult(astate, ndims, dims, lbs,
							 CurrentMemoryContext, true);
}

/* Get the information needed to convert data to the specified PG type */
static void
_sv_to_datum_finfo(Oid typid, FmgrInfo *finfo, Oid *typioparam)
{
	Oid			typinput;

	/* XXX would be better to cache these lookups */
	getTypeInputInfo(typid,
					 &typinput, typioparam);
	fmgr_info(typinput, finfo);
}

/*
 * convert Perl SV to PG datum of type typid, typmod typmod
 *
 * Pass the PL/Perl function's fcinfo when attempting to convert to the
 * function's result type; otherwise pass NULL.  This is used when we need to
 * resolve the actual result type of a function returning RECORD.
 *
 * finfo and typioparam should be the results of _sv_to_datum_finfo for the
 * given typid, or NULL/InvalidOid to let this function do the lookups.
 *
 * *isnull is an output parameter.
 */
static Datum
plperl_sv_to_datum(SV *sv, Oid typid, int32 typmod,
				   FunctionCallInfo fcinfo,
				   FmgrInfo *finfo, Oid typioparam,
				   bool *isnull)
{
	FmgrInfo	tmp;

	/* we might recurse */
	check_stack_depth();

	*isnull = false;

	/*
	 * Return NULL if result is undef, or if we're in a function returning
	 * VOID.  In the latter case, we should pay no attention to the last Perl
	 * statement's result, and this is a convenient means to ensure that.
	 */
	if (!sv || !SvOK(sv) || typid == VOIDOID)
	{
		/* look up type info if they did not pass it */
		if (!finfo)
		{
			_sv_to_datum_finfo(typid, &tmp, &typioparam);
			finfo = &tmp;
		}
		*isnull = true;
		/* must call typinput in case it wants to reject NULL */
		return InputFunctionCall(finfo, NULL, typioparam, typmod);
	}
	else if (SvROK(sv))
	{
		/* handle references */
		SV		   *sav = get_perl_array_ref(sv);

		if (sav)
		{
			/* handle an arrayref */
			return plperl_array_to_datum(sav, typid, typmod);
		}
		else if (SvTYPE(SvRV(sv)) == SVt_PVHV)
		{
			/* handle a hashref */
			Datum		ret;
			TupleDesc	td;

			if (!type_is_rowtype(typid))
				ereport(ERROR,
						(errcode(ERRCODE_DATATYPE_MISMATCH),
						 errmsg("cannot convert Perl hash to non-composite type %s",
								format_type_be(typid))));

			td = lookup_rowtype_tupdesc_noerror(typid, typmod, true);
			if (td == NULL)
			{
				/* Try to look it up based on our result type */
				if (fcinfo == NULL ||
					get_call_result_type(fcinfo, NULL, &td) != TYPEFUNC_COMPOSITE)
					ereport(ERROR,
							(errcode(ERRCODE_FEATURE_NOT_SUPPORTED),
							 errmsg("function returning record called in context "
									"that cannot accept type record")));
			}

			ret = plperl_hash_to_datum(sv, td);

			/* Release on the result of get_call_result_type is harmless */
			ReleaseTupleDesc(td);

			return ret;
		}

		/* Reference, but not reference to hash or array ... */
		ereport(ERROR,
				(errcode(ERRCODE_DATATYPE_MISMATCH),
		 errmsg("PL/Perl function must return reference to hash or array")));
		return (Datum) 0;		/* shut up compiler */
	}
	else
	{
		/* handle a string/number */
		Datum		ret;
		char	   *str = sv2cstr(sv);

		/* did not pass in any typeinfo? look it up */
		if (!finfo)
		{
			_sv_to_datum_finfo(typid, &tmp, &typioparam);
			finfo = &tmp;
		}

		ret = InputFunctionCall(finfo, str, typioparam, typmod);
		pfree(str);

		return ret;
	}
}

/* Convert the perl SV to a string returned by the type output function */
char *
plperl_sv_to_literal(SV *sv, char *fqtypename)
{
	Datum		str = CStringGetDatum(fqtypename);
	Oid			typid = DirectFunctionCall1(regtypein, str);
	Oid			typoutput;
	Datum		datum;
	bool		typisvarlena,
				isnull;

	if (!OidIsValid(typid))
		elog(ERROR, "lookup failed for type %s", fqtypename);

	datum = plperl_sv_to_datum(sv,
							   typid, -1,
							   NULL, NULL, InvalidOid,
							   &isnull);

	if (isnull)
		return NULL;

	getTypeOutputInfo(typid,
					  &typoutput, &typisvarlena);

	return OidOutputFunctionCall(typoutput, datum);
}

/*
 * Convert PostgreSQL array datum to a perl array reference.
 *
 * typid is arg's OID, which must be an array type.
 */
static SV  *
plperl_ref_from_pg_array(Datum arg, Oid typid)
{
	ArrayType  *ar = DatumGetArrayTypeP(arg);
	Oid			elementtype = ARR_ELEMTYPE(ar);
	int16		typlen;
	bool		typbyval;
	char		typalign,
				typdelim;
	Oid			typioparam;
	Oid			typoutputfunc;
	int			i,
				nitems,
			   *dims;
	plperl_array_info *info;
	SV		   *av;
	HV		   *hv;

	info = palloc(sizeof(plperl_array_info));

	/* get element type information, including output conversion function */
	get_type_io_data(elementtype, IOFunc_output,
					 &typlen, &typbyval, &typalign,
					 &typdelim, &typioparam, &typoutputfunc);

	perm_fmgr_info(typoutputfunc, &info->proc);

	info->elem_is_rowtype = type_is_rowtype(elementtype);

	/* Get the number and bounds of array dimensions */
	info->ndims = ARR_NDIM(ar);
	dims = ARR_DIMS(ar);

	/* No dimensions? Return an empty array */
	if (info->ndims == 0)
	{
		av = newRV_noinc((SV *) newAV());
	}
	else
	{
		deconstruct_array(ar, elementtype, typlen, typbyval,
						  typalign, &info->elements, &info->nulls,
						  &nitems);

		/* Get total number of elements in each dimension */
		info->nelems = palloc(sizeof(int) * info->ndims);
		info->nelems[0] = nitems;
		for (i = 1; i < info->ndims; i++)
			info->nelems[i] = info->nelems[i - 1] / dims[i - 1];

		av = split_array(info, 0, nitems, 0);
	}

	hv = newHV();
	(void) hv_store(hv, "array", 5, av, 0);
	(void) hv_store(hv, "typeoid", 7, newSViv(typid), 0);

	return sv_bless(newRV_noinc((SV *) hv),
					gv_stashpv("PostgreSQL::InServer::ARRAY", 0));
}

/*
 * Recursively form array references from splices of the initial array
 */
static SV  *
split_array(plperl_array_info *info, int first, int last, int nest)
{
	int			i;
	AV		   *result;

	/* we should only be called when we have something to split */
	Assert(info->ndims > 0);

	/* since this function recurses, it could be driven to stack overflow */
	check_stack_depth();

	/*
	 * Base case, return a reference to a single-dimensional array
	 */
	if (nest >= info->ndims - 1)
		return make_array_ref(info, first, last);

	result = newAV();
	for (i = first; i < last; i += info->nelems[nest + 1])
	{
		/* Recursively form references to arrays of lower dimensions */
		SV		   *ref = split_array(info, i, i + info->nelems[nest + 1], nest + 1);

		av_push(result, ref);
	}
	return newRV_noinc((SV *) result);
}

/*
 * Create a Perl reference from a one-dimensional C array, converting
 * composite type elements to hash references.
 */
static SV  *
make_array_ref(plperl_array_info *info, int first, int last)
{
	int			i;
	AV		   *result = newAV();

	for (i = first; i < last; i++)
	{
		if (info->nulls[i])
		{
			/*
			 * We can't use &PL_sv_undef here.  See "AVs, HVs and undefined
			 * values" in perlguts.
			 */
			av_push(result, newSV(0));
		}
		else
		{
			Datum		itemvalue = info->elements[i];

			/* Handle composite type elements */
			if (info->elem_is_rowtype)
				av_push(result, plperl_hash_from_datum(itemvalue));
			else
			{
				char	   *val = OutputFunctionCall(&info->proc, itemvalue);

				av_push(result, cstr2sv(val));
			}
		}
	}
	return newRV_noinc((SV *) result);
}

/* Set up the arguments for a trigger call. */
static SV  *
plperl_trigger_build_args(FunctionCallInfo fcinfo)
{
	TriggerData *tdata;
	TupleDesc	tupdesc;
	int			i;
	char	   *level;
	char	   *event;
	char	   *relid;
	char	   *when;
	HV		   *hv;

	hv = newHV();
	hv_ksplit(hv, 12);			/* pre-grow the hash */

	tdata = (TriggerData *) fcinfo->context;
	tupdesc = tdata->tg_relation->rd_att;

	relid = DatumGetCString(
							DirectFunctionCall1(oidout,
								  ObjectIdGetDatum(tdata->tg_relation->rd_id)
												)
		);

	hv_store_string(hv, "name", cstr2sv(tdata->tg_trigger->tgname));
	hv_store_string(hv, "relid", cstr2sv(relid));

	if (TRIGGER_FIRED_BY_INSERT(tdata->tg_event))
	{
		event = "INSERT";
		if (TRIGGER_FIRED_FOR_ROW(tdata->tg_event))
			hv_store_string(hv, "new",
							plperl_hash_from_tuple(tdata->tg_trigtuple,
												   tupdesc));
	}
	else if (TRIGGER_FIRED_BY_DELETE(tdata->tg_event))
	{
		event = "DELETE";
		if (TRIGGER_FIRED_FOR_ROW(tdata->tg_event))
			hv_store_string(hv, "old",
							plperl_hash_from_tuple(tdata->tg_trigtuple,
												   tupdesc));
	}
	else if (TRIGGER_FIRED_BY_UPDATE(tdata->tg_event))
	{
		event = "UPDATE";
		if (TRIGGER_FIRED_FOR_ROW(tdata->tg_event))
		{
			hv_store_string(hv, "old",
							plperl_hash_from_tuple(tdata->tg_trigtuple,
												   tupdesc));
			hv_store_string(hv, "new",
							plperl_hash_from_tuple(tdata->tg_newtuple,
												   tupdesc));
		}
	}
	else if (TRIGGER_FIRED_BY_TRUNCATE(tdata->tg_event))
		event = "TRUNCATE";
	else
		event = "UNKNOWN";

	hv_store_string(hv, "event", cstr2sv(event));
	hv_store_string(hv, "argc", newSViv(tdata->tg_trigger->tgnargs));

	if (tdata->tg_trigger->tgnargs > 0)
	{
		AV		   *av = newAV();

		av_extend(av, tdata->tg_trigger->tgnargs);
		for (i = 0; i < tdata->tg_trigger->tgnargs; i++)
			av_push(av, cstr2sv(tdata->tg_trigger->tgargs[i]));
		hv_store_string(hv, "args", newRV_noinc((SV *) av));
	}

	hv_store_string(hv, "relname",
					cstr2sv(SPI_getrelname(tdata->tg_relation)));

	hv_store_string(hv, "table_name",
					cstr2sv(SPI_getrelname(tdata->tg_relation)));

	hv_store_string(hv, "table_schema",
					cstr2sv(SPI_getnspname(tdata->tg_relation)));

	if (TRIGGER_FIRED_BEFORE(tdata->tg_event))
		when = "BEFORE";
	else if (TRIGGER_FIRED_AFTER(tdata->tg_event))
		when = "AFTER";
#if 0 /* GPDB_91_MERGE_FIXME: re-enable this when we merge with 9.1 */
	else if (TRIGGER_FIRED_INSTEAD(tdata->tg_event))
		when = "INSTEAD OF";
#endif
	else
		when = "UNKNOWN";
	hv_store_string(hv, "when", cstr2sv(when));

	if (TRIGGER_FIRED_FOR_ROW(tdata->tg_event))
		level = "ROW";
	else if (TRIGGER_FIRED_FOR_STATEMENT(tdata->tg_event))
		level = "STATEMENT";
	else
		level = "UNKNOWN";
	hv_store_string(hv, "level", cstr2sv(level));

	return newRV_noinc((SV *) hv);
}


/* Set up the new tuple returned from a trigger. */

static HeapTuple
plperl_modify_tuple(HV *hvTD, TriggerData *tdata, HeapTuple otup)
{
	SV		  **svp;
	HV		   *hvNew;
	HE		   *he;
	HeapTuple	rtup;
	int			slotsused;
	int		   *modattrs;
	Datum	   *modvalues;
	char	   *modnulls;

	TupleDesc	tupdesc;

	tupdesc = tdata->tg_relation->rd_att;

	svp = hv_fetch_string(hvTD, "new");
	if (!svp)
		ereport(ERROR,
				(errcode(ERRCODE_UNDEFINED_COLUMN),
				 errmsg("$_TD->{new} does not exist")));
	if (!SvOK(*svp) || !SvROK(*svp) || SvTYPE(SvRV(*svp)) != SVt_PVHV)
		ereport(ERROR,
				(errcode(ERRCODE_DATATYPE_MISMATCH),
				 errmsg("$_TD->{new} is not a hash reference")));
	hvNew = (HV *) SvRV(*svp);

	modattrs = palloc(tupdesc->natts * sizeof(int));
	modvalues = palloc(tupdesc->natts * sizeof(Datum));
	modnulls = palloc(tupdesc->natts * sizeof(char));
	slotsused = 0;

	hv_iterinit(hvNew);
	while ((he = hv_iternext(hvNew)))
	{
		bool		isnull;
		char	   *key = hek2cstr(he);
		SV		   *val = HeVAL(he);
		int			attn = SPI_fnumber(tupdesc, key);

		if (attn <= 0 || tupdesc->attrs[attn - 1]->attisdropped)
			ereport(ERROR,
					(errcode(ERRCODE_UNDEFINED_COLUMN),
					 errmsg("Perl hash contains nonexistent column \"%s\"",
							key)));

		modvalues[slotsused] = plperl_sv_to_datum(val,
										  tupdesc->attrs[attn - 1]->atttypid,
										 tupdesc->attrs[attn - 1]->atttypmod,
												  NULL,
												  NULL,
												  InvalidOid,
												  &isnull);

		modnulls[slotsused] = isnull ? 'n' : ' ';
		modattrs[slotsused] = attn;
		slotsused++;

		pfree(key);
	}
	hv_iterinit(hvNew);

	rtup = SPI_modifytuple(tdata->tg_relation, otup, slotsused,
						   modattrs, modvalues, modnulls);

	pfree(modattrs);
	pfree(modvalues);
	pfree(modnulls);

	if (rtup == NULL)
		elog(ERROR, "SPI_modifytuple failed: %s",
			 SPI_result_code_string(SPI_result));

	return rtup;
}


/*
 * There are three externally visible pieces to plperl: plperl_call_handler,
 * plperl_inline_handler, and plperl_validator.
 */

/*
 * The call handler is called to run normal functions (including trigger
 * functions) that are defined in pg_proc.
 */
PG_FUNCTION_INFO_V1(plperl_call_handler);

Datum
plperl_call_handler(PG_FUNCTION_ARGS)
{
	Datum		retval;
	plperl_call_data *save_call_data = current_call_data;
	plperl_interp_desc *oldinterp = plperl_active_interp;
	plperl_call_data this_call_data;

	/* Initialize current-call status record */
	MemSet(&this_call_data, 0, sizeof(this_call_data));
	this_call_data.fcinfo = fcinfo;

	PG_TRY();
	{
		current_call_data = &this_call_data;
		if (CALLED_AS_TRIGGER(fcinfo))
			retval = plperl_trigger_handler(fcinfo);
		else
			retval = plperl_func_handler(fcinfo);
	}
	PG_CATCH();
	{
		if (this_call_data.prodesc)
			decrement_prodesc_refcount(this_call_data.prodesc);
		current_call_data = save_call_data;
		activate_interpreter(oldinterp);
		PG_RE_THROW();
	}
	PG_END_TRY();

	if (this_call_data.prodesc)
		decrement_prodesc_refcount(this_call_data.prodesc);
	current_call_data = save_call_data;
	activate_interpreter(oldinterp);
	return retval;
}

/*
 * The inline handler runs anonymous code blocks (DO blocks).
 */
PG_FUNCTION_INFO_V1(plperl_inline_handler);

Datum
plperl_inline_handler(PG_FUNCTION_ARGS)
{
	InlineCodeBlock *codeblock = (InlineCodeBlock *) PG_GETARG_POINTER(0);
	FunctionCallInfoData fake_fcinfo;
	FmgrInfo	flinfo;
	plperl_proc_desc desc;
	plperl_call_data *save_call_data = current_call_data;
	plperl_interp_desc *oldinterp = plperl_active_interp;
	plperl_call_data this_call_data;
	ErrorContextCallback pl_error_context;

	/* Initialize current-call status record */
	MemSet(&this_call_data, 0, sizeof(this_call_data));

	/* Set up a callback for error reporting */
	pl_error_context.callback = plperl_inline_callback;
	pl_error_context.previous = error_context_stack;
	pl_error_context.arg = NULL;
	error_context_stack = &pl_error_context;

	/*
	 * Set up a fake fcinfo and descriptor with just enough info to satisfy
	 * plperl_call_perl_func().  In particular note that this sets things up
	 * with no arguments passed, and a result type of VOID.
	 */
	MemSet(&fake_fcinfo, 0, sizeof(fake_fcinfo));
	MemSet(&flinfo, 0, sizeof(flinfo));
	MemSet(&desc, 0, sizeof(desc));
	fake_fcinfo.flinfo = &flinfo;
	flinfo.fn_oid = InvalidOid;
	flinfo.fn_mcxt = CurrentMemoryContext;

	desc.proname = "inline_code_block";
	desc.fn_readonly = false;

	desc.lanpltrusted = codeblock->langIsTrusted;

	desc.fn_retistuple = false;
	desc.fn_retisset = false;
	desc.fn_retisarray = false;
	desc.result_oid = VOIDOID;
	desc.nargs = 0;
	desc.reference = NULL;

	this_call_data.fcinfo = &fake_fcinfo;
	this_call_data.prodesc = &desc;
	/* we do not bother with refcounting the fake prodesc */

	PG_TRY();
	{
		SV		   *perlret;

		current_call_data = &this_call_data;

		if (SPI_connect() != SPI_OK_CONNECT)
			elog(ERROR, "could not connect to SPI manager");

		select_perl_context(desc.lanpltrusted);

		plperl_create_sub(&desc, codeblock->source_text, 0);

		if (!desc.reference)	/* can this happen? */
			elog(ERROR, "could not create internal procedure for anonymous code block");

		perlret = plperl_call_perl_func(&desc, &fake_fcinfo);

		SvREFCNT_dec(perlret);

		if (SPI_finish() != SPI_OK_FINISH)
			elog(ERROR, "SPI_finish() failed");
	}
	PG_CATCH();
	{
		if (desc.reference)
			SvREFCNT_dec(desc.reference);
		current_call_data = save_call_data;
		activate_interpreter(oldinterp);
		PG_RE_THROW();
	}
	PG_END_TRY();

	if (desc.reference)
		SvREFCNT_dec(desc.reference);

	current_call_data = save_call_data;
	activate_interpreter(oldinterp);

	error_context_stack = pl_error_context.previous;

	PG_RETURN_VOID();
}

/*
 * The validator is called during CREATE FUNCTION to validate the function
 * being created/replaced. The precise behavior of the validator may be
 * modified by the check_function_bodies GUC.
 */
PG_FUNCTION_INFO_V1(plperl_validator);

Datum
plperl_validator(PG_FUNCTION_ARGS)
{
	Oid			funcoid = PG_GETARG_OID(0);
	HeapTuple	tuple;
	Form_pg_proc proc;
	char		functyptype;
	int			numargs;
	Oid		   *argtypes;
	char	  **argnames;
	char	   *argmodes;
	bool		istrigger = false;
	int			i;

	if (!CheckFunctionValidatorAccess(fcinfo->flinfo->fn_oid, funcoid))
		PG_RETURN_VOID();

	/* Get the new function's pg_proc entry */
	tuple = SearchSysCache1(PROCOID, ObjectIdGetDatum(funcoid));
	if (!HeapTupleIsValid(tuple))
		elog(ERROR, "cache lookup failed for function %u", funcoid);
	proc = (Form_pg_proc) GETSTRUCT(tuple);

	functyptype = get_typtype(proc->prorettype);

	/* Disallow pseudotype result */
	/* except for TRIGGER, RECORD, or VOID */
	if (functyptype == TYPTYPE_PSEUDO)
	{
		/* we assume OPAQUE with no arguments means a trigger */
		if (proc->prorettype == TRIGGEROID ||
			(proc->prorettype == OPAQUEOID && proc->pronargs == 0))
			istrigger = true;
		else if (proc->prorettype != RECORDOID &&
				 proc->prorettype != VOIDOID)
			ereport(ERROR,
					(errcode(ERRCODE_FEATURE_NOT_SUPPORTED),
					 errmsg("PL/Perl functions cannot return type %s",
							format_type_be(proc->prorettype))));
	}

	/* Disallow pseudotypes in arguments (either IN or OUT) */
	numargs = get_func_arg_info(tuple,
								&argtypes, &argnames, &argmodes);
	for (i = 0; i < numargs; i++)
	{
		if (get_typtype(argtypes[i]) == TYPTYPE_PSEUDO &&
			argtypes[i] != RECORDOID)
			ereport(ERROR,
					(errcode(ERRCODE_FEATURE_NOT_SUPPORTED),
					 errmsg("PL/Perl functions cannot accept type %s",
							format_type_be(argtypes[i]))));
	}

	ReleaseSysCache(tuple);

	/* Postpone body checks if !check_function_bodies */
	if (check_function_bodies)
	{
		(void) compile_plperl_function(funcoid, istrigger);
	}

	/* the result of a validator is ignored */
	PG_RETURN_VOID();
}


/*
 * plperlu likewise requires three externally visible functions:
 * plperlu_call_handler, plperlu_inline_handler, and plperlu_validator.
 * These are currently just aliases that send control to the plperl
 * handler functions, and we decide whether a particular function is
 * trusted or not by inspecting the actual pg_language tuple.
 */

PG_FUNCTION_INFO_V1(plperlu_call_handler);

Datum
plperlu_call_handler(PG_FUNCTION_ARGS)
{
	return plperl_call_handler(fcinfo);
}

PG_FUNCTION_INFO_V1(plperlu_inline_handler);

Datum
plperlu_inline_handler(PG_FUNCTION_ARGS)
{
	return plperl_inline_handler(fcinfo);
}

PG_FUNCTION_INFO_V1(plperlu_validator);

Datum
plperlu_validator(PG_FUNCTION_ARGS)
{
	/* call plperl validator with our fcinfo so it gets our oid */
	return plperl_validator(fcinfo);
}


/*
 * Uses mksafefunc/mkunsafefunc to create a subroutine whose text is
 * supplied in s, and returns a reference to it
 */
static void
plperl_create_sub(plperl_proc_desc *prodesc, char *s, Oid fn_oid)
{
	dSP;
	char		subname[NAMEDATALEN + 40];
	HV		   *pragma_hv = newHV();
	SV		   *subref = NULL;
	int			count;

	sprintf(subname, "%s__%u", prodesc->proname, fn_oid);

	if (plperl_use_strict)
		hv_store_string(pragma_hv, "strict", (SV *) newAV());

	ENTER;
	SAVETMPS;
	PUSHMARK(SP);
	EXTEND(SP, 4);
	PUSHs(sv_2mortal(cstr2sv(subname)));
	PUSHs(sv_2mortal(newRV_noinc((SV *) pragma_hv)));

	/*
	 * Use 'false' for $prolog in mkfunc, which is kept for compatibility in
	 * case a module such as PostgreSQL::PLPerl::NYTprof replaces the function
	 * compiler.
	 */
	PUSHs(&PL_sv_no);
	PUSHs(sv_2mortal(cstr2sv(s)));
	PUTBACK;

	/*
	 * G_KEEPERR seems to be needed here, else we don't recognize compile
	 * errors properly.  Perhaps it's because there's another level of eval
	 * inside mksafefunc?
	 */
	count = perl_call_pv("PostgreSQL::InServer::mkfunc",
						 G_SCALAR | G_EVAL | G_KEEPERR);
	SPAGAIN;

	if (count == 1)
	{
		SV		   *sub_rv = (SV *) POPs;

		if (sub_rv && SvROK(sub_rv) && SvTYPE(SvRV(sub_rv)) == SVt_PVCV)
		{
			subref = newRV_inc(SvRV(sub_rv));
		}
	}

	PUTBACK;
	FREETMPS;
	LEAVE;

	if (SvTRUE(ERRSV))
		ereport(ERROR,
				(errcode(ERRCODE_SYNTAX_ERROR),
				 errmsg("%s", strip_trailing_ws(sv2cstr(ERRSV)))));

	if (!subref)
		ereport(ERROR,
		(errmsg("didn't get a CODE reference from compiling function \"%s\"",
				prodesc->proname)));

	prodesc->reference = subref;

	return;
}


/**********************************************************************
 * plperl_init_shared_libs()		-
 **********************************************************************/

static void
plperl_init_shared_libs(pTHX)
{
	char	   *file = __FILE__;

	newXS("DynaLoader::boot_DynaLoader", boot_DynaLoader, file);
	newXS("PostgreSQL::InServer::Util::bootstrap",
		  boot_PostgreSQL__InServer__Util, file);
	/* newXS for...::SPI::bootstrap is in select_perl_context() */
}


static SV  *
plperl_call_perl_func(plperl_proc_desc *desc, FunctionCallInfo fcinfo)
{
	dSP;
	SV		   *retval;
	int			i;
	int			count;

	ENTER;
	SAVETMPS;

	PUSHMARK(SP);
	EXTEND(sp, desc->nargs);

	for (i = 0; i < desc->nargs; i++)
	{
		if (fcinfo->argnull[i])
			PUSHs(&PL_sv_undef);
		else if (desc->arg_is_rowtype[i])
		{
			SV		   *sv = plperl_hash_from_datum(fcinfo->arg[i]);

			PUSHs(sv_2mortal(sv));
		}
		else
		{
			SV		   *sv;

			if (OidIsValid(desc->arg_arraytype[i]))
				sv = plperl_ref_from_pg_array(fcinfo->arg[i], desc->arg_arraytype[i]);
			else
			{
				char	   *tmp;

				tmp = OutputFunctionCall(&(desc->arg_out_func[i]),
										 fcinfo->arg[i]);
				sv = cstr2sv(tmp);
				pfree(tmp);
			}

			PUSHs(sv_2mortal(sv));
		}
	}
	PUTBACK;

	/* Do NOT use G_KEEPERR here */
	count = perl_call_sv(desc->reference, G_SCALAR | G_EVAL);

	SPAGAIN;

	if (count != 1)
	{
		PUTBACK;
		FREETMPS;
		LEAVE;
		elog(ERROR, "didn't get a return item from function");
	}

	if (SvTRUE(ERRSV))
	{
		(void) POPs;
		PUTBACK;
		FREETMPS;
		LEAVE;
		/* XXX need to find a way to assign an errcode here */
		ereport(ERROR,
				(errmsg("%s", strip_trailing_ws(sv2cstr(ERRSV)))));
	}

	retval = newSVsv(POPs);

	PUTBACK;
	FREETMPS;
	LEAVE;

	return retval;
}


static SV  *
plperl_call_perl_trigger_func(plperl_proc_desc *desc, FunctionCallInfo fcinfo,
							  SV *td)
{
	dSP;
	SV		   *retval,
			   *TDsv;
	int			i,
				count;
	Trigger    *tg_trigger = ((TriggerData *) fcinfo->context)->tg_trigger;

	ENTER;
	SAVETMPS;

	TDsv = get_sv("main::_TD", 0);
	if (!TDsv)
		elog(ERROR, "couldn't fetch $_TD");

	save_item(TDsv);			/* local $_TD */
	sv_setsv(TDsv, td);

	PUSHMARK(sp);
	EXTEND(sp, tg_trigger->tgnargs);

	for (i = 0; i < tg_trigger->tgnargs; i++)
		PUSHs(sv_2mortal(cstr2sv(tg_trigger->tgargs[i])));
	PUTBACK;

	/* Do NOT use G_KEEPERR here */
	count = perl_call_sv(desc->reference, G_SCALAR | G_EVAL);

	SPAGAIN;

	if (count != 1)
	{
		PUTBACK;
		FREETMPS;
		LEAVE;
		elog(ERROR, "didn't get a return item from trigger function");
	}

	if (SvTRUE(ERRSV))
	{
		(void) POPs;
		PUTBACK;
		FREETMPS;
		LEAVE;
		/* XXX need to find a way to assign an errcode here */
		ereport(ERROR,
				(errmsg("%s", strip_trailing_ws(sv2cstr(ERRSV)))));
	}

	retval = newSVsv(POPs);

	PUTBACK;
	FREETMPS;
	LEAVE;

	return retval;
}


static Datum
plperl_func_handler(PG_FUNCTION_ARGS)
{
	plperl_proc_desc *prodesc;
	SV		   *perlret;
	Datum		retval = 0;
	ReturnSetInfo *rsi;
	ErrorContextCallback pl_error_context;

	if (SPI_connect() != SPI_OK_CONNECT)
		elog(ERROR, "could not connect to SPI manager");

	prodesc = compile_plperl_function(fcinfo->flinfo->fn_oid, false);
	current_call_data->prodesc = prodesc;
	increment_prodesc_refcount(prodesc);

	/* Set a callback for error reporting */
	pl_error_context.callback = plperl_exec_callback;
	pl_error_context.previous = error_context_stack;
	pl_error_context.arg = prodesc->proname;
	error_context_stack = &pl_error_context;

	rsi = (ReturnSetInfo *) fcinfo->resultinfo;

	if (prodesc->fn_retisset)
	{
		/* Check context before allowing the call to go through */
		if (!rsi || !IsA(rsi, ReturnSetInfo) ||
			(rsi->allowedModes & SFRM_Materialize) == 0 ||
			rsi->expectedDesc == NULL)
			ereport(ERROR,
					(errcode(ERRCODE_FEATURE_NOT_SUPPORTED),
					 errmsg("set-valued function called in context that "
							"cannot accept a set")));
	}

	activate_interpreter(prodesc->interp);

	perlret = plperl_call_perl_func(prodesc, fcinfo);

	/************************************************************
	 * Disconnect from SPI manager and then create the return
	 * values datum (if the input function does a palloc for it
	 * this must not be allocated in the SPI memory context
	 * because SPI_finish would free it).
	 ************************************************************/
	if (SPI_finish() != SPI_OK_FINISH)
		elog(ERROR, "SPI_finish() failed");

	if (prodesc->fn_retisset)
	{
		SV		   *sav;

		/*
		 * If the Perl function returned an arrayref, we pretend that it
		 * called return_next() for each element of the array, to handle old
		 * SRFs that didn't know about return_next(). Any other sort of return
		 * value is an error, except undef which means return an empty set.
		 */
		sav = get_perl_array_ref(perlret);
		if (sav)
		{
			int			i = 0;
			SV		  **svp = 0;
			AV		   *rav = (AV *) SvRV(sav);

			while ((svp = av_fetch(rav, i, FALSE)) != NULL)
			{
				plperl_return_next(*svp);
				i++;
			}
		}
		else if (SvOK(perlret))
		{
			ereport(ERROR,
					(errcode(ERRCODE_DATATYPE_MISMATCH),
					 errmsg("set-returning PL/Perl function must return "
							"reference to array or use return_next")));
		}

		rsi->returnMode = SFRM_Materialize;
		if (current_call_data->tuple_store)
		{
			rsi->setResult = current_call_data->tuple_store;
			rsi->setDesc = current_call_data->ret_tdesc;
		}
		retval = (Datum) 0;
	}
	else
	{
		retval = plperl_sv_to_datum(perlret,
									prodesc->result_oid,
									-1,
									fcinfo,
									&prodesc->result_in_func,
									prodesc->result_typioparam,
									&fcinfo->isnull);

		if (fcinfo->isnull && rsi && IsA(rsi, ReturnSetInfo))
			rsi->isDone = ExprEndResult;
	}

	/* Restore the previous error callback */
	error_context_stack = pl_error_context.previous;

	SvREFCNT_dec(perlret);

	return retval;
}


static Datum
plperl_trigger_handler(PG_FUNCTION_ARGS)
{
	plperl_proc_desc *prodesc;
	SV		   *perlret;
	Datum		retval;
	SV		   *svTD;
	HV		   *hvTD;
	ErrorContextCallback pl_error_context;

	/* Connect to SPI manager */
	if (SPI_connect() != SPI_OK_CONNECT)
		elog(ERROR, "could not connect to SPI manager");

	/* Find or compile the function */
	prodesc = compile_plperl_function(fcinfo->flinfo->fn_oid, true);
	current_call_data->prodesc = prodesc;
	increment_prodesc_refcount(prodesc);

	/* Set a callback for error reporting */
	pl_error_context.callback = plperl_exec_callback;
	pl_error_context.previous = error_context_stack;
	pl_error_context.arg = prodesc->proname;
	error_context_stack = &pl_error_context;

	activate_interpreter(prodesc->interp);

	svTD = plperl_trigger_build_args(fcinfo);
	perlret = plperl_call_perl_trigger_func(prodesc, fcinfo, svTD);
	hvTD = (HV *) SvRV(svTD);

	/************************************************************
	* Disconnect from SPI manager and then create the return
	* values datum (if the input function does a palloc for it
	* this must not be allocated in the SPI memory context
	* because SPI_finish would free it).
	************************************************************/
	if (SPI_finish() != SPI_OK_FINISH)
		elog(ERROR, "SPI_finish() failed");

	if (perlret == NULL || !SvOK(perlret))
	{
		/* undef result means go ahead with original tuple */
		TriggerData *trigdata = ((TriggerData *) fcinfo->context);

		if (TRIGGER_FIRED_BY_INSERT(trigdata->tg_event))
			retval = (Datum) trigdata->tg_trigtuple;
		else if (TRIGGER_FIRED_BY_UPDATE(trigdata->tg_event))
			retval = (Datum) trigdata->tg_newtuple;
		else if (TRIGGER_FIRED_BY_DELETE(trigdata->tg_event))
			retval = (Datum) trigdata->tg_trigtuple;
		else if (TRIGGER_FIRED_BY_TRUNCATE(trigdata->tg_event))
			retval = (Datum) trigdata->tg_trigtuple;
		else
			retval = (Datum) 0; /* can this happen? */
	}
	else
	{
		HeapTuple	trv;
		char	   *tmp;

		tmp = sv2cstr(perlret);

		if (pg_strcasecmp(tmp, "SKIP") == 0)
			trv = NULL;
		else if (pg_strcasecmp(tmp, "MODIFY") == 0)
		{
			TriggerData *trigdata = (TriggerData *) fcinfo->context;

			if (TRIGGER_FIRED_BY_INSERT(trigdata->tg_event))
				trv = plperl_modify_tuple(hvTD, trigdata,
										  trigdata->tg_trigtuple);
			else if (TRIGGER_FIRED_BY_UPDATE(trigdata->tg_event))
				trv = plperl_modify_tuple(hvTD, trigdata,
										  trigdata->tg_newtuple);
			else
			{
				ereport(WARNING,
						(errcode(ERRCODE_E_R_I_E_TRIGGER_PROTOCOL_VIOLATED),
						 errmsg("ignoring modified row in DELETE trigger")));
				trv = NULL;
			}
		}
		else
		{
			ereport(ERROR,
					(errcode(ERRCODE_E_R_I_E_TRIGGER_PROTOCOL_VIOLATED),
				  errmsg("result of PL/Perl trigger function must be undef, "
						 "\"SKIP\", or \"MODIFY\"")));
			trv = NULL;
		}
		retval = PointerGetDatum(trv);
		pfree(tmp);
	}

	/* Restore the previous error callback */
	error_context_stack = pl_error_context.previous;

	SvREFCNT_dec(svTD);
	if (perlret)
		SvREFCNT_dec(perlret);

	return retval;
}


static bool
validate_plperl_function(plperl_proc_ptr *proc_ptr, HeapTuple procTup)
{
	if (proc_ptr && proc_ptr->proc_ptr)
	{
		plperl_proc_desc *prodesc = proc_ptr->proc_ptr;
		bool		uptodate;

		/************************************************************
		 * If it's present, must check whether it's still up to date.
		 * This is needed because CREATE OR REPLACE FUNCTION can modify the
		 * function's pg_proc entry without changing its OID.
		 ************************************************************/
		uptodate = (prodesc->fn_xmin == HeapTupleHeaderGetXmin(procTup->t_data) &&
					ItemPointerEquals(&prodesc->fn_tid, &procTup->t_self));

		if (uptodate)
			return true;

		/* Otherwise, unlink the obsoleted entry from the hashtable ... */
		proc_ptr->proc_ptr = NULL;
		/* ... and release the corresponding refcount, probably deleting it */
		decrement_prodesc_refcount(prodesc);
	}

	return false;
}


static void
free_plperl_function(plperl_proc_desc *prodesc)
{
	Assert(prodesc->refcount <= 0);
	/* Release CODE reference, if we have one, from the appropriate interp */
	if (prodesc->reference)
	{
		plperl_interp_desc *oldinterp = plperl_active_interp;

		activate_interpreter(prodesc->interp);
		SvREFCNT_dec(prodesc->reference);
		activate_interpreter(oldinterp);
	}
	/* Get rid of what we conveniently can of our own structs */
	/* (FmgrInfo subsidiary info will get leaked ...) */
	if (prodesc->proname)
		free(prodesc->proname);
	free(prodesc);
}


static plperl_proc_desc *
compile_plperl_function(Oid fn_oid, bool is_trigger)
{
	HeapTuple	procTup;
	Form_pg_proc procStruct;
	plperl_proc_key proc_key;
	plperl_proc_ptr *proc_ptr;
	plperl_proc_desc *prodesc = NULL;
	int			i;
	plperl_interp_desc *oldinterp = plperl_active_interp;
	ErrorContextCallback plperl_error_context;

	/* We'll need the pg_proc tuple in any case... */
	procTup = SearchSysCache1(PROCOID, ObjectIdGetDatum(fn_oid));
	if (!HeapTupleIsValid(procTup))
		elog(ERROR, "cache lookup failed for function %u", fn_oid);
	procStruct = (Form_pg_proc) GETSTRUCT(procTup);

	/* Set a callback for reporting compilation errors */
	plperl_error_context.callback = plperl_compile_callback;
	plperl_error_context.previous = error_context_stack;
	plperl_error_context.arg = NameStr(procStruct->proname);
	error_context_stack = &plperl_error_context;

	/* Try to find function in plperl_proc_hash */
	proc_key.proc_id = fn_oid;
	proc_key.is_trigger = is_trigger;
	proc_key.user_id = GetUserId();

	proc_ptr = hash_search(plperl_proc_hash, &proc_key,
						   HASH_FIND, NULL);

	if (validate_plperl_function(proc_ptr, procTup))
		prodesc = proc_ptr->proc_ptr;
	else
	{
		/* If not found or obsolete, maybe it's plperlu */
		proc_key.user_id = InvalidOid;
		proc_ptr = hash_search(plperl_proc_hash, &proc_key,
							   HASH_FIND, NULL);
		if (validate_plperl_function(proc_ptr, procTup))
			prodesc = proc_ptr->proc_ptr;
	}

	/************************************************************
	 * If we haven't found it in the hashtable, we analyze
	 * the function's arguments and return type and store
	 * the in-/out-functions in the prodesc block and create
	 * a new hashtable entry for it.
	 *
	 * Then we load the procedure into the Perl interpreter.
	 ************************************************************/
	if (prodesc == NULL)
	{
		HeapTuple	langTup;
		HeapTuple	typeTup;
		Form_pg_language langStruct;
		Form_pg_type typeStruct;
		Datum		prosrcdatum;
		bool		isnull;
		char	   *proc_source;

		/************************************************************
		 * Allocate a new procedure description block
		 ************************************************************/
		prodesc = (plperl_proc_desc *) malloc(sizeof(plperl_proc_desc));
		if (prodesc == NULL)
			ereport(ERROR,
					(errcode(ERRCODE_OUT_OF_MEMORY),
					 errmsg("out of memory")));
		/* Initialize all fields to 0 so free_plperl_function is safe */
		MemSet(prodesc, 0, sizeof(plperl_proc_desc));

		prodesc->proname = strdup(NameStr(procStruct->proname));
		if (prodesc->proname == NULL)
		{
			free_plperl_function(prodesc);
			ereport(ERROR,
					(errcode(ERRCODE_OUT_OF_MEMORY),
					 errmsg("out of memory")));
		}
		prodesc->fn_xmin = HeapTupleHeaderGetXmin(procTup->t_data);
		prodesc->fn_tid = procTup->t_self;

		/* Remember if function is STABLE/IMMUTABLE */
		prodesc->fn_readonly =
			(procStruct->provolatile != PROVOLATILE_VOLATILE);

		/************************************************************
		 * Lookup the pg_language tuple by Oid
		 ************************************************************/
		langTup = SearchSysCache1(LANGOID,
								  ObjectIdGetDatum(procStruct->prolang));
		if (!HeapTupleIsValid(langTup))
		{
			free_plperl_function(prodesc);
			elog(ERROR, "cache lookup failed for language %u",
				 procStruct->prolang);
		}
		langStruct = (Form_pg_language) GETSTRUCT(langTup);
		prodesc->lanpltrusted = langStruct->lanpltrusted;
		ReleaseSysCache(langTup);

		/************************************************************
		 * Get the required information for input conversion of the
		 * return value.
		 ************************************************************/
		if (!is_trigger)
		{
			typeTup =
				SearchSysCache1(TYPEOID,
								ObjectIdGetDatum(procStruct->prorettype));
			if (!HeapTupleIsValid(typeTup))
			{
				free_plperl_function(prodesc);
				elog(ERROR, "cache lookup failed for type %u",
					 procStruct->prorettype);
			}
			typeStruct = (Form_pg_type) GETSTRUCT(typeTup);

			/* Disallow pseudotype result, except VOID or RECORD */
			if (typeStruct->typtype == TYPTYPE_PSEUDO)
			{
				if (procStruct->prorettype == VOIDOID ||
					procStruct->prorettype == RECORDOID)
					 /* okay */ ;
				else if (procStruct->prorettype == TRIGGEROID)
				{
					free_plperl_function(prodesc);
					ereport(ERROR,
							(errcode(ERRCODE_FEATURE_NOT_SUPPORTED),
							 errmsg("trigger functions can only be called "
									"as triggers")));
				}
				else
				{
					free_plperl_function(prodesc);
					ereport(ERROR,
							(errcode(ERRCODE_FEATURE_NOT_SUPPORTED),
							 errmsg("PL/Perl functions cannot return type %s",
									format_type_be(procStruct->prorettype))));
				}
			}

			prodesc->result_oid = procStruct->prorettype;
			prodesc->fn_retisset = procStruct->proretset;
			prodesc->fn_retistuple = (procStruct->prorettype == RECORDOID ||
								   typeStruct->typtype == TYPTYPE_COMPOSITE);

			prodesc->fn_retisarray =
				(typeStruct->typlen == -1 && typeStruct->typelem);

			perm_fmgr_info(typeStruct->typinput, &(prodesc->result_in_func));
			prodesc->result_typioparam = getTypeIOParam(typeTup);

			ReleaseSysCache(typeTup);
		}

		/************************************************************
		 * Get the required information for output conversion
		 * of all procedure arguments
		 ************************************************************/
		if (!is_trigger)
		{
			prodesc->nargs = procStruct->pronargs;
			for (i = 0; i < prodesc->nargs; i++)
			{
				typeTup = SearchSysCache1(TYPEOID,
						ObjectIdGetDatum(procStruct->proargtypes.values[i]));
				if (!HeapTupleIsValid(typeTup))
				{
					free_plperl_function(prodesc);
					elog(ERROR, "cache lookup failed for type %u",
						 procStruct->proargtypes.values[i]);
				}
				typeStruct = (Form_pg_type) GETSTRUCT(typeTup);

				/* Disallow pseudotype argument */
				if (typeStruct->typtype == TYPTYPE_PSEUDO &&
					procStruct->proargtypes.values[i] != RECORDOID)
				{
					free_plperl_function(prodesc);
					ereport(ERROR,
							(errcode(ERRCODE_FEATURE_NOT_SUPPORTED),
							 errmsg("PL/Perl functions cannot accept type %s",
						format_type_be(procStruct->proargtypes.values[i]))));
				}

				if (typeStruct->typtype == TYPTYPE_COMPOSITE ||
					procStruct->proargtypes.values[i] == RECORDOID)
					prodesc->arg_is_rowtype[i] = true;
				else
				{
					prodesc->arg_is_rowtype[i] = false;
					perm_fmgr_info(typeStruct->typoutput,
								   &(prodesc->arg_out_func[i]));
				}

				/* Identify array attributes */
				if (typeStruct->typelem != 0 && typeStruct->typlen == -1)
					prodesc->arg_arraytype[i] = procStruct->proargtypes.values[i];
				else
					prodesc->arg_arraytype[i] = InvalidOid;

				ReleaseSysCache(typeTup);
			}
		}

		/************************************************************
		 * create the text of the anonymous subroutine.
		 * we do not use a named subroutine so that we can call directly
		 * through the reference.
		 ************************************************************/
		prosrcdatum = SysCacheGetAttr(PROCOID, procTup,
									  Anum_pg_proc_prosrc, &isnull);
		if (isnull)
			elog(ERROR, "null prosrc");
		proc_source = TextDatumGetCString(prosrcdatum);

		/************************************************************
		 * Create the procedure in the appropriate interpreter
		 ************************************************************/

		select_perl_context(prodesc->lanpltrusted);

		prodesc->interp = plperl_active_interp;

		plperl_create_sub(prodesc, proc_source, fn_oid);

		activate_interpreter(oldinterp);

		pfree(proc_source);
		if (!prodesc->reference)	/* can this happen? */
		{
			free_plperl_function(prodesc);
			elog(ERROR, "could not create PL/Perl internal procedure");
		}

		/************************************************************
		 * OK, link the procedure into the correct hashtable entry
		 ************************************************************/
		proc_key.user_id = prodesc->lanpltrusted ? GetUserId() : InvalidOid;

		proc_ptr = hash_search(plperl_proc_hash, &proc_key,
							   HASH_ENTER, NULL);
		proc_ptr->proc_ptr = prodesc;
		increment_prodesc_refcount(prodesc);
	}

	/* restore previous error callback */
	error_context_stack = plperl_error_context.previous;

	ReleaseSysCache(procTup);

	return prodesc;
}

/* Build a hash from a given composite/row datum */
static SV  *
plperl_hash_from_datum(Datum attr)
{
	HeapTupleHeader td;
	Oid			tupType;
	int32		tupTypmod;
	TupleDesc	tupdesc;
	HeapTupleData tmptup;
	SV		   *sv;

	td = DatumGetHeapTupleHeader(attr);

	/* Extract rowtype info and find a tupdesc */
	tupType = HeapTupleHeaderGetTypeId(td);
	tupTypmod = HeapTupleHeaderGetTypMod(td);
	tupdesc = lookup_rowtype_tupdesc(tupType, tupTypmod);

	/* Build a temporary HeapTuple control structure */
	tmptup.t_len = HeapTupleHeaderGetDatumLength(td);
	tmptup.t_data = td;

	sv = plperl_hash_from_tuple(&tmptup, tupdesc);
	ReleaseTupleDesc(tupdesc);

	return sv;
}

/* Build a hash from all attributes of a given tuple. */
static SV  *
plperl_hash_from_tuple(HeapTuple tuple, TupleDesc tupdesc)
{
	HV		   *hv;
	int			i;

	/* since this function recurses, it could be driven to stack overflow */
	check_stack_depth();

	hv = newHV();
	hv_ksplit(hv, tupdesc->natts);		/* pre-grow the hash */

	for (i = 0; i < tupdesc->natts; i++)
	{
		Datum		attr;
		bool		isnull,
					typisvarlena;
		char	   *attname;
		Oid			typoutput;

		if (tupdesc->attrs[i]->attisdropped)
			continue;

		attname = NameStr(tupdesc->attrs[i]->attname);
		attr = heap_getattr(tuple, i + 1, tupdesc, &isnull);

		if (isnull)
		{
			/*
			 * Store (attname => undef) and move on.  Note we can't use
			 * &PL_sv_undef here; see "AVs, HVs and undefined values" in
			 * perlguts for an explanation.
			 */
			hv_store_string(hv, attname, newSV(0));
			continue;
		}

		if (type_is_rowtype(tupdesc->attrs[i]->atttypid))
		{
			SV		   *sv = plperl_hash_from_datum(attr);

			hv_store_string(hv, attname, sv);
		}
		else
		{
			SV		   *sv;

			if (OidIsValid(get_base_element_type(tupdesc->attrs[i]->atttypid)))
				sv = plperl_ref_from_pg_array(attr, tupdesc->attrs[i]->atttypid);
			else
			{
				char	   *outputstr;

				/* XXX should have a way to cache these lookups */
				getTypeOutputInfo(tupdesc->attrs[i]->atttypid,
								  &typoutput, &typisvarlena);

				outputstr = OidOutputFunctionCall(typoutput, attr);
				sv = cstr2sv(outputstr);
				pfree(outputstr);
			}

			hv_store_string(hv, attname, sv);
		}
	}
	return newRV_noinc((SV *) hv);
}


static void
check_spi_usage_allowed()
{
	/* see comment in plperl_fini() */
	if (plperl_ending)
	{
		/* simple croak as we don't want to involve PostgreSQL code */
		croak("SPI functions can not be used in END blocks");
	}
}


HV *
plperl_spi_exec(char *query, int limit)
{
	HV		   *ret_hv;

	/*
	 * Execute the query inside a sub-transaction, so we can cope with errors
	 * sanely
	 */
	MemoryContext oldcontext = CurrentMemoryContext;
	ResourceOwner oldowner = CurrentResourceOwner;

	check_spi_usage_allowed();

	BeginInternalSubTransaction(NULL);
	/* Want to run inside function's memory context */
	MemoryContextSwitchTo(oldcontext);

	PG_TRY();
	{
		int			spi_rv;

		pg_verifymbstr(query, strlen(query), false);

		spi_rv = SPI_execute(query, current_call_data->prodesc->fn_readonly,
							 limit);
		ret_hv = plperl_spi_execute_fetch_result(SPI_tuptable, SPI_processed,
												 spi_rv);

		/* Commit the inner transaction, return to outer xact context */
		ReleaseCurrentSubTransaction();
		MemoryContextSwitchTo(oldcontext);
		CurrentResourceOwner = oldowner;

		/*
		 * AtEOSubXact_SPI() should not have popped any SPI context, but just
		 * in case it did, make sure we remain connected.
		 */
		SPI_restore_connection();
	}
	PG_CATCH();
	{
		ErrorData  *edata;

		/* Save error info */
		MemoryContextSwitchTo(oldcontext);
		edata = CopyErrorData();
		FlushErrorState();

		/* Abort the inner transaction */
		RollbackAndReleaseCurrentSubTransaction();
		MemoryContextSwitchTo(oldcontext);
		CurrentResourceOwner = oldowner;

		/*
		 * If AtEOSubXact_SPI() popped any SPI context of the subxact, it will
		 * have left us in a disconnected state.  We need this hack to return
		 * to connected state.
		 */
		SPI_restore_connection();

		/* Punt the error to Perl */
		croak_cstr(edata->message);

		/* Can't get here, but keep compiler quiet */
		return NULL;
	}
	PG_END_TRY();

	return ret_hv;
}


static HV  *
plperl_spi_execute_fetch_result(SPITupleTable *tuptable, int processed,
								int status)
{
	HV		   *result;

	check_spi_usage_allowed();

	result = newHV();

	hv_store_string(result, "status",
					cstr2sv(SPI_result_code_string(status)));
	hv_store_string(result, "processed",
					newSViv(processed));

	if (status > 0 && tuptable)
	{
		AV		   *rows;
		SV		   *row;
		int			i;

		rows = newAV();
		av_extend(rows, processed);
		for (i = 0; i < processed; i++)
		{
			row = plperl_hash_from_tuple(tuptable->vals[i], tuptable->tupdesc);
			av_push(rows, row);
		}
		hv_store_string(result, "rows",
						newRV_noinc((SV *) rows));
	}

	SPI_freetuptable(tuptable);

	return result;
}


/*
 * Note: plperl_return_next is called both in Postgres and Perl contexts.
 * We report any errors in Postgres fashion (via ereport).  If called in
 * Perl context, it is SPI.xs's responsibility to catch the error and
 * convert to a Perl error.  We assume (perhaps without adequate justification)
 * that we need not abort the current transaction if the Perl code traps the
 * error.
 */
void
plperl_return_next(SV *sv)
{
	plperl_proc_desc *prodesc;
	FunctionCallInfo fcinfo;
	ReturnSetInfo *rsi;
	MemoryContext old_cxt;

	if (!sv)
		return;

	prodesc = current_call_data->prodesc;
	fcinfo = current_call_data->fcinfo;
	rsi = (ReturnSetInfo *) fcinfo->resultinfo;

	if (!prodesc->fn_retisset)
		ereport(ERROR,
				(errcode(ERRCODE_SYNTAX_ERROR),
				 errmsg("cannot use return_next in a non-SETOF function")));

	if (!current_call_data->ret_tdesc)
	{
		TupleDesc	tupdesc;

		Assert(!current_call_data->tuple_store);

		/*
		 * This is the first call to return_next in the current PL/Perl
		 * function call, so memoize some lookups
		 */
		if (prodesc->fn_retistuple)
			(void) get_call_result_type(fcinfo, NULL, &tupdesc);
		else
			tupdesc = rsi->expectedDesc;

		/*
		 * Make sure the tuple_store and ret_tdesc are sufficiently
		 * long-lived.
		 */
		old_cxt = MemoryContextSwitchTo(rsi->econtext->ecxt_per_query_memory);

		current_call_data->ret_tdesc = CreateTupleDescCopy(tupdesc);
		current_call_data->tuple_store =
<<<<<<< HEAD
			tuplestore_begin_heap(rsi->allowedModes,
								  false, work_mem);
=======
			tuplestore_begin_heap(rsi->allowedModes & SFRM_Materialize_Random,
								  false, work_mem);
		if (prodesc->fn_retistuple)
		{
			current_call_data->attinmeta =
				TupleDescGetAttInMetadata(current_call_data->ret_tdesc);
		}
>>>>>>> 38e93482

		MemoryContextSwitchTo(old_cxt);
	}

	/*
	 * Producing the tuple we want to return requires making plenty of
	 * palloc() allocations that are not cleaned up. Since this function can
	 * be called many times before the current memory context is reset, we
	 * need to do those allocations in a temporary context.
	 */
	if (!current_call_data->tmp_cxt)
	{
		current_call_data->tmp_cxt =
			AllocSetContextCreate(CurrentMemoryContext,
								  "PL/Perl return_next temporary cxt",
								  ALLOCSET_DEFAULT_MINSIZE,
								  ALLOCSET_DEFAULT_INITSIZE,
								  ALLOCSET_DEFAULT_MAXSIZE);
	}

	old_cxt = MemoryContextSwitchTo(current_call_data->tmp_cxt);

	if (prodesc->fn_retistuple)
	{
		HeapTuple	tuple;

		if (!(SvOK(sv) && SvROK(sv) && SvTYPE(SvRV(sv)) == SVt_PVHV))
			ereport(ERROR,
					(errcode(ERRCODE_DATATYPE_MISMATCH),
					 errmsg("SETOF-composite-returning PL/Perl function "
							"must call return_next with reference to hash")));

		tuple = plperl_build_tuple_result((HV *) SvRV(sv),
										  current_call_data->ret_tdesc);
		tuplestore_puttuple(current_call_data->tuple_store, tuple);
	}
	else
	{
		Datum		ret;
		bool		isNull;

		ret = plperl_sv_to_datum(sv,
								 prodesc->result_oid,
								 -1,
								 fcinfo,
								 &prodesc->result_in_func,
								 prodesc->result_typioparam,
								 &isNull);

		tuplestore_putvalues(current_call_data->tuple_store,
							 current_call_data->ret_tdesc,
							 &ret, &isNull);
	}

	MemoryContextSwitchTo(old_cxt);
	MemoryContextReset(current_call_data->tmp_cxt);
}


SV *
plperl_spi_query(char *query)
{
	SV		   *cursor;

	/*
	 * Execute the query inside a sub-transaction, so we can cope with errors
	 * sanely
	 */
	MemoryContext oldcontext = CurrentMemoryContext;
	ResourceOwner oldowner = CurrentResourceOwner;

	check_spi_usage_allowed();

	BeginInternalSubTransaction(NULL);
	/* Want to run inside function's memory context */
	MemoryContextSwitchTo(oldcontext);

	PG_TRY();
	{
		void	   *plan;
		Portal		portal;

		/* Make sure the query is validly encoded */
		pg_verifymbstr(query, strlen(query), false);

		/* Create a cursor for the query */
		plan = SPI_prepare(query, 0, NULL);
		if (plan == NULL)
			elog(ERROR, "SPI_prepare() failed:%s",
				 SPI_result_code_string(SPI_result));

		portal = SPI_cursor_open(NULL, plan, NULL, NULL, false);
		SPI_freeplan(plan);
		if (portal == NULL)
			elog(ERROR, "SPI_cursor_open() failed:%s",
				 SPI_result_code_string(SPI_result));
		cursor = cstr2sv(portal->name);

		/* Commit the inner transaction, return to outer xact context */
		ReleaseCurrentSubTransaction();
		MemoryContextSwitchTo(oldcontext);
		CurrentResourceOwner = oldowner;

		/*
		 * AtEOSubXact_SPI() should not have popped any SPI context, but just
		 * in case it did, make sure we remain connected.
		 */
		SPI_restore_connection();
	}
	PG_CATCH();
	{
		ErrorData  *edata;

		/* Save error info */
		MemoryContextSwitchTo(oldcontext);
		edata = CopyErrorData();
		FlushErrorState();

		/* Abort the inner transaction */
		RollbackAndReleaseCurrentSubTransaction();
		MemoryContextSwitchTo(oldcontext);
		CurrentResourceOwner = oldowner;

		/*
		 * If AtEOSubXact_SPI() popped any SPI context of the subxact, it will
		 * have left us in a disconnected state.  We need this hack to return
		 * to connected state.
		 */
		SPI_restore_connection();

		/* Punt the error to Perl */
		croak_cstr(edata->message);

		/* Can't get here, but keep compiler quiet */
		return NULL;
	}
	PG_END_TRY();

	return cursor;
}


SV *
plperl_spi_fetchrow(char *cursor)
{
	SV		   *row;

	/*
	 * Execute the FETCH inside a sub-transaction, so we can cope with errors
	 * sanely
	 */
	MemoryContext oldcontext = CurrentMemoryContext;
	ResourceOwner oldowner = CurrentResourceOwner;

	check_spi_usage_allowed();

	BeginInternalSubTransaction(NULL);
	/* Want to run inside function's memory context */
	MemoryContextSwitchTo(oldcontext);

	PG_TRY();
	{
		Portal		p = SPI_cursor_find(cursor);

		if (!p)
		{
			row = &PL_sv_undef;
		}
		else
		{
			SPI_cursor_fetch(p, true, 1);
			if (SPI_processed == 0)
			{
				SPI_cursor_close(p);
				row = &PL_sv_undef;
			}
			else
			{
				row = plperl_hash_from_tuple(SPI_tuptable->vals[0],
											 SPI_tuptable->tupdesc);
			}
			SPI_freetuptable(SPI_tuptable);
		}

		/* Commit the inner transaction, return to outer xact context */
		ReleaseCurrentSubTransaction();
		MemoryContextSwitchTo(oldcontext);
		CurrentResourceOwner = oldowner;

		/*
		 * AtEOSubXact_SPI() should not have popped any SPI context, but just
		 * in case it did, make sure we remain connected.
		 */
		SPI_restore_connection();
	}
	PG_CATCH();
	{
		ErrorData  *edata;

		/* Save error info */
		MemoryContextSwitchTo(oldcontext);
		edata = CopyErrorData();
		FlushErrorState();

		/* Abort the inner transaction */
		RollbackAndReleaseCurrentSubTransaction();
		MemoryContextSwitchTo(oldcontext);
		CurrentResourceOwner = oldowner;

		/*
		 * If AtEOSubXact_SPI() popped any SPI context of the subxact, it will
		 * have left us in a disconnected state.  We need this hack to return
		 * to connected state.
		 */
		SPI_restore_connection();

		/* Punt the error to Perl */
		croak_cstr(edata->message);

		/* Can't get here, but keep compiler quiet */
		return NULL;
	}
	PG_END_TRY();

	return row;
}

void
plperl_spi_cursor_close(char *cursor)
{
	Portal		p;

	check_spi_usage_allowed();

	p = SPI_cursor_find(cursor);

	if (p)
		SPI_cursor_close(p);
}

SV *
plperl_spi_prepare(char *query, int argc, SV **argv)
{
	void	   *volatile plan = NULL;
	volatile MemoryContext plan_cxt = NULL;
	plperl_query_desc *volatile qdesc = NULL;
	plperl_query_entry *volatile hash_entry = NULL;
	MemoryContext oldcontext = CurrentMemoryContext;
	ResourceOwner oldowner = CurrentResourceOwner;
	MemoryContext work_cxt;
	bool		found;
	int			i;

	check_spi_usage_allowed();

	BeginInternalSubTransaction(NULL);
	MemoryContextSwitchTo(oldcontext);

	PG_TRY();
	{
		CHECK_FOR_INTERRUPTS();

		/************************************************************
		 * Allocate the new querydesc structure
		 *
		 * The qdesc struct, as well as all its subsidiary data, lives in its
		 * plan_cxt.  But note that the SPIPlan does not.
		 ************************************************************/
		plan_cxt = AllocSetContextCreate(TopMemoryContext,
										 "PL/Perl spi_prepare query",
										 ALLOCSET_SMALL_MINSIZE,
										 ALLOCSET_SMALL_INITSIZE,
										 ALLOCSET_SMALL_MAXSIZE);
		MemoryContextSwitchTo(plan_cxt);
		qdesc = (plperl_query_desc *) palloc0(sizeof(plperl_query_desc));
		snprintf(qdesc->qname, sizeof(qdesc->qname), "%p", qdesc);
		qdesc->plan_cxt = plan_cxt;
		qdesc->nargs = argc;
		qdesc->argtypes = (Oid *) palloc(argc * sizeof(Oid));
		qdesc->arginfuncs = (FmgrInfo *) palloc(argc * sizeof(FmgrInfo));
		qdesc->argtypioparams = (Oid *) palloc(argc * sizeof(Oid));
		MemoryContextSwitchTo(oldcontext);

		/************************************************************
		 * Do the following work in a short-lived context so that we don't
		 * leak a lot of memory in the PL/Perl function's SPI Proc context.
		 ************************************************************/
		work_cxt = AllocSetContextCreate(CurrentMemoryContext,
										 "PL/Perl spi_prepare workspace",
										 ALLOCSET_DEFAULT_MINSIZE,
										 ALLOCSET_DEFAULT_INITSIZE,
										 ALLOCSET_DEFAULT_MAXSIZE);
		MemoryContextSwitchTo(work_cxt);

		/************************************************************
		 * Resolve argument type names and then look them up by oid
		 * in the system cache, and remember the required information
		 * for input conversion.
		 ************************************************************/
		for (i = 0; i < argc; i++)
		{
			Oid			typId,
						typInput,
						typIOParam;
			int32		typmod;
			char	   *typstr;

			typstr = sv2cstr(argv[i]);
			parseTypeString(typstr, &typId, &typmod);
			pfree(typstr);

			getTypeInputInfo(typId, &typInput, &typIOParam);

			qdesc->argtypes[i] = typId;
			fmgr_info_cxt(typInput, &(qdesc->arginfuncs[i]), plan_cxt);
			qdesc->argtypioparams[i] = typIOParam;
		}

		/* Make sure the query is validly encoded */
		pg_verifymbstr(query, strlen(query), false);

		/************************************************************
		 * Prepare the plan and check for errors
		 ************************************************************/
		plan = SPI_prepare(query, argc, qdesc->argtypes);

		if (plan == NULL)
			elog(ERROR, "SPI_prepare() failed:%s",
				 SPI_result_code_string(SPI_result));

		/************************************************************
		 * Save the plan into permanent memory (right now it's in the
		 * SPI procCxt, which will go away at function end).
		 ************************************************************/
		qdesc->plan = SPI_saveplan(plan);
		if (qdesc->plan == NULL)
			elog(ERROR, "SPI_saveplan() failed: %s",
				 SPI_result_code_string(SPI_result));

		/* Release the procCxt copy to avoid within-function memory leak */
		SPI_freeplan(plan);

		/************************************************************
		 * Insert a hashtable entry for the plan.
		 ************************************************************/
		hash_entry = hash_search(plperl_active_interp->query_hash,
								 qdesc->qname,
								 HASH_ENTER, &found);
		hash_entry->query_data = qdesc;

		/* Get rid of workspace */
		MemoryContextDelete(work_cxt);

		/* Commit the inner transaction, return to outer xact context */
		ReleaseCurrentSubTransaction();
		MemoryContextSwitchTo(oldcontext);
		CurrentResourceOwner = oldowner;

		/*
		 * AtEOSubXact_SPI() should not have popped any SPI context, but just
		 * in case it did, make sure we remain connected.
		 */
		SPI_restore_connection();
	}
	PG_CATCH();
	{
		ErrorData  *edata;

		/* Save error info */
		MemoryContextSwitchTo(oldcontext);
		edata = CopyErrorData();
		FlushErrorState();

		/* Drop anything we managed to allocate */
		if (hash_entry)
			hash_search(plperl_active_interp->query_hash,
						qdesc->qname,
						HASH_REMOVE, NULL);
		if (plan_cxt)
			MemoryContextDelete(plan_cxt);
		if (plan)
			SPI_freeplan(plan);

		/* Abort the inner transaction */
		RollbackAndReleaseCurrentSubTransaction();
		MemoryContextSwitchTo(oldcontext);
		CurrentResourceOwner = oldowner;

		/*
		 * If AtEOSubXact_SPI() popped any SPI context of the subxact, it will
		 * have left us in a disconnected state.  We need this hack to return
		 * to connected state.
		 */
		SPI_restore_connection();

		/* Punt the error to Perl */
		croak_cstr(edata->message);

		/* Can't get here, but keep compiler quiet */
		return NULL;
	}
	PG_END_TRY();

	/************************************************************
	 * Return the query's hash key to the caller.
	 ************************************************************/
	return cstr2sv(qdesc->qname);
}

HV *
plperl_spi_exec_prepared(char *query, HV *attr, int argc, SV **argv)
{
	HV		   *ret_hv;
	SV		  **sv;
	int			i,
				limit,
				spi_rv;
	char	   *nulls;
	Datum	   *argvalues;
	plperl_query_desc *qdesc;
	plperl_query_entry *hash_entry;

	/*
	 * Execute the query inside a sub-transaction, so we can cope with errors
	 * sanely
	 */
	MemoryContext oldcontext = CurrentMemoryContext;
	ResourceOwner oldowner = CurrentResourceOwner;

	check_spi_usage_allowed();

	BeginInternalSubTransaction(NULL);
	/* Want to run inside function's memory context */
	MemoryContextSwitchTo(oldcontext);

	PG_TRY();
	{
		/************************************************************
		 * Fetch the saved plan descriptor, see if it's o.k.
		 ************************************************************/
		hash_entry = hash_search(plperl_active_interp->query_hash, query,
								 HASH_FIND, NULL);
		if (hash_entry == NULL)
			elog(ERROR, "spi_exec_prepared: Invalid prepared query passed");

		qdesc = hash_entry->query_data;
		if (qdesc == NULL)
			elog(ERROR, "spi_exec_prepared: plperl query_hash value vanished");

		if (qdesc->nargs != argc)
			elog(ERROR, "spi_exec_prepared: expected %d argument(s), %d passed",
				 qdesc->nargs, argc);

		/************************************************************
		 * Parse eventual attributes
		 ************************************************************/
		limit = 0;
		if (attr != NULL)
		{
			sv = hv_fetch_string(attr, "limit");
			if (sv && *sv && SvIOK(*sv))
				limit = SvIV(*sv);
		}
		/************************************************************
		 * Set up arguments
		 ************************************************************/
		if (argc > 0)
		{
			nulls = (char *) palloc(argc);
			argvalues = (Datum *) palloc(argc * sizeof(Datum));
		}
		else
		{
			nulls = NULL;
			argvalues = NULL;
		}

		for (i = 0; i < argc; i++)
		{
			bool		isnull;

			argvalues[i] = plperl_sv_to_datum(argv[i],
											  qdesc->argtypes[i],
											  -1,
											  NULL,
											  &qdesc->arginfuncs[i],
											  qdesc->argtypioparams[i],
											  &isnull);
			nulls[i] = isnull ? 'n' : ' ';
		}

		/************************************************************
		 * go
		 ************************************************************/
		spi_rv = SPI_execute_plan(qdesc->plan, argvalues, nulls,
							 current_call_data->prodesc->fn_readonly, limit);
		ret_hv = plperl_spi_execute_fetch_result(SPI_tuptable, SPI_processed,
												 spi_rv);
		if (argc > 0)
		{
			pfree(argvalues);
			pfree(nulls);
		}

		/* Commit the inner transaction, return to outer xact context */
		ReleaseCurrentSubTransaction();
		MemoryContextSwitchTo(oldcontext);
		CurrentResourceOwner = oldowner;

		/*
		 * AtEOSubXact_SPI() should not have popped any SPI context, but just
		 * in case it did, make sure we remain connected.
		 */
		SPI_restore_connection();
	}
	PG_CATCH();
	{
		ErrorData  *edata;

		/* Save error info */
		MemoryContextSwitchTo(oldcontext);
		edata = CopyErrorData();
		FlushErrorState();

		/* Abort the inner transaction */
		RollbackAndReleaseCurrentSubTransaction();
		MemoryContextSwitchTo(oldcontext);
		CurrentResourceOwner = oldowner;

		/*
		 * If AtEOSubXact_SPI() popped any SPI context of the subxact, it will
		 * have left us in a disconnected state.  We need this hack to return
		 * to connected state.
		 */
		SPI_restore_connection();

		/* Punt the error to Perl */
		croak_cstr(edata->message);

		/* Can't get here, but keep compiler quiet */
		return NULL;
	}
	PG_END_TRY();

	return ret_hv;
}

SV *
plperl_spi_query_prepared(char *query, int argc, SV **argv)
{
	int			i;
	char	   *nulls;
	Datum	   *argvalues;
	plperl_query_desc *qdesc;
	plperl_query_entry *hash_entry;
	SV		   *cursor;
	Portal		portal = NULL;

	/*
	 * Execute the query inside a sub-transaction, so we can cope with errors
	 * sanely
	 */
	MemoryContext oldcontext = CurrentMemoryContext;
	ResourceOwner oldowner = CurrentResourceOwner;

	check_spi_usage_allowed();

	BeginInternalSubTransaction(NULL);
	/* Want to run inside function's memory context */
	MemoryContextSwitchTo(oldcontext);

	PG_TRY();
	{
		/************************************************************
		 * Fetch the saved plan descriptor, see if it's o.k.
		 ************************************************************/
		hash_entry = hash_search(plperl_active_interp->query_hash, query,
								 HASH_FIND, NULL);
		if (hash_entry == NULL)
			elog(ERROR, "spi_query_prepared: Invalid prepared query passed");

		qdesc = hash_entry->query_data;
		if (qdesc == NULL)
			elog(ERROR, "spi_query_prepared: plperl query_hash value vanished");

		if (qdesc->nargs != argc)
			elog(ERROR, "spi_query_prepared: expected %d argument(s), %d passed",
				 qdesc->nargs, argc);

		/************************************************************
		 * Set up arguments
		 ************************************************************/
		if (argc > 0)
		{
			nulls = (char *) palloc(argc);
			argvalues = (Datum *) palloc(argc * sizeof(Datum));
		}
		else
		{
			nulls = NULL;
			argvalues = NULL;
		}

		for (i = 0; i < argc; i++)
		{
			bool		isnull;

			argvalues[i] = plperl_sv_to_datum(argv[i],
											  qdesc->argtypes[i],
											  -1,
											  NULL,
											  &qdesc->arginfuncs[i],
											  qdesc->argtypioparams[i],
											  &isnull);
			nulls[i] = isnull ? 'n' : ' ';
		}

		/************************************************************
		 * go
		 ************************************************************/
		portal = SPI_cursor_open(NULL, qdesc->plan, argvalues, nulls,
								 current_call_data->prodesc->fn_readonly);
		if (argc > 0)
		{
			pfree(argvalues);
			pfree(nulls);
		}
		if (portal == NULL)
			elog(ERROR, "SPI_cursor_open() failed:%s",
				 SPI_result_code_string(SPI_result));

		cursor = cstr2sv(portal->name);

		/* Commit the inner transaction, return to outer xact context */
		ReleaseCurrentSubTransaction();
		MemoryContextSwitchTo(oldcontext);
		CurrentResourceOwner = oldowner;

		/*
		 * AtEOSubXact_SPI() should not have popped any SPI context, but just
		 * in case it did, make sure we remain connected.
		 */
		SPI_restore_connection();
	}
	PG_CATCH();
	{
		ErrorData  *edata;

		/* Save error info */
		MemoryContextSwitchTo(oldcontext);
		edata = CopyErrorData();
		FlushErrorState();

		/* Abort the inner transaction */
		RollbackAndReleaseCurrentSubTransaction();
		MemoryContextSwitchTo(oldcontext);
		CurrentResourceOwner = oldowner;

		/*
		 * If AtEOSubXact_SPI() popped any SPI context of the subxact, it will
		 * have left us in a disconnected state.  We need this hack to return
		 * to connected state.
		 */
		SPI_restore_connection();

		/* Punt the error to Perl */
		croak_cstr(edata->message);

		/* Can't get here, but keep compiler quiet */
		return NULL;
	}
	PG_END_TRY();

	return cursor;
}

void
plperl_spi_freeplan(char *query)
{
	void	   *plan;
	plperl_query_desc *qdesc;
	plperl_query_entry *hash_entry;

	check_spi_usage_allowed();

	hash_entry = hash_search(plperl_active_interp->query_hash, query,
							 HASH_FIND, NULL);
	if (hash_entry == NULL)
		elog(ERROR, "spi_freeplan: Invalid prepared query passed");

	qdesc = hash_entry->query_data;
	if (qdesc == NULL)
		elog(ERROR, "spi_freeplan: plperl query_hash value vanished");
	plan = qdesc->plan;

	/*
	 * free all memory before SPI_freeplan, so if it dies, nothing will be
	 * left over
	 */
	hash_search(plperl_active_interp->query_hash, query,
				HASH_REMOVE, NULL);

	MemoryContextDelete(qdesc->plan_cxt);

	SPI_freeplan(plan);
}

/*
 * Store an SV into a hash table under a key that is a string assumed to be
 * in the current database's encoding.
 */
static SV **
hv_store_string(HV *hv, const char *key, SV *val)
{
	int32		hlen;
	char	   *hkey;
	SV		  **ret;

	hkey = (char *)
		pg_do_encoding_conversion((unsigned char *) key, strlen(key),
								  GetDatabaseEncoding(), PG_UTF8);

	/*
	 * This seems nowhere documented, but under Perl 5.8.0 and up, hv_store()
	 * recognizes a negative klen parameter as meaning a UTF-8 encoded key. It
	 * does not appear that hashes track UTF-8-ness of keys at all in Perl
	 * 5.6.
	 */
	hlen = -(int) strlen(hkey);
	ret = hv_store(hv, hkey, hlen, val, 0);

	if (hkey != key)
		pfree(hkey);

	return ret;
}

/*
 * Fetch an SV from a hash table under a key that is a string assumed to be
 * in the current database's encoding.
 */
static SV **
hv_fetch_string(HV *hv, const char *key)
{
	int32		hlen;
	char	   *hkey;
	SV		  **ret;

	hkey = (char *)
		pg_do_encoding_conversion((unsigned char *) key, strlen(key),
								  GetDatabaseEncoding(), PG_UTF8);

	/* See notes in hv_store_string */
	hlen = -(int) strlen(hkey);
	ret = hv_fetch(hv, hkey, hlen, 0);

	if (hkey != key)
		pfree(hkey);

	return ret;
}

/*
 * Provide function name for PL/Perl execution errors
 */
static void
plperl_exec_callback(void *arg)
{
	char	   *procname = (char *) arg;

	if (procname)
		errcontext("PL/Perl function \"%s\"", procname);
}

/*
 * Provide function name for PL/Perl compilation errors
 */
static void
plperl_compile_callback(void *arg)
{
	char	   *procname = (char *) arg;

	if (procname)
		errcontext("compilation of PL/Perl function \"%s\"", procname);
}

/*
 * Provide error context for the inline handler
 */
static void
plperl_inline_callback(void *arg)
{
	errcontext("PL/Perl anonymous code block");
}


/*
 * Perl's own setlocal() copied from POSIX.xs
 * (needed because of the calls to new_*())
 */
#ifdef WIN32
static char *
setlocale_perl(int category, char *locale)
{
	char	   *RETVAL = setlocale(category, locale);

	if (RETVAL)
	{
#ifdef USE_LOCALE_CTYPE
		if (category == LC_CTYPE
#ifdef LC_ALL
			|| category == LC_ALL
#endif
			)
		{
			char	   *newctype;

#ifdef LC_ALL
			if (category == LC_ALL)
				newctype = setlocale(LC_CTYPE, NULL);
			else
#endif
				newctype = RETVAL;
			new_ctype(newctype);
		}
#endif   /* USE_LOCALE_CTYPE */
#ifdef USE_LOCALE_COLLATE
		if (category == LC_COLLATE
#ifdef LC_ALL
			|| category == LC_ALL
#endif
			)
		{
			char	   *newcoll;

#ifdef LC_ALL
			if (category == LC_ALL)
				newcoll = setlocale(LC_COLLATE, NULL);
			else
#endif
				newcoll = RETVAL;
			new_collate(newcoll);
		}
#endif   /* USE_LOCALE_COLLATE */

#ifdef USE_LOCALE_NUMERIC
		if (category == LC_NUMERIC
#ifdef LC_ALL
			|| category == LC_ALL
#endif
			)
		{
			char	   *newnum;

#ifdef LC_ALL
			if (category == LC_ALL)
				newnum = setlocale(LC_NUMERIC, NULL);
			else
#endif
				newnum = RETVAL;
			new_numeric(newnum);
		}
#endif   /* USE_LOCALE_NUMERIC */
	}

	return RETVAL;
}

#endif<|MERGE_RESOLUTION|>--- conflicted
+++ resolved
@@ -1,11 +1,7 @@
 /**********************************************************************
  * plperl.c - perl as a procedural language for PostgreSQL
  *
-<<<<<<< HEAD
  *	  src/pl/plperl/plperl.c
-=======
- *	  $PostgreSQL: pgsql/src/pl/plperl/plperl.c,v 1.143 2008/12/11 07:34:09 petere Exp $
->>>>>>> 38e93482
  *
  **********************************************************************/
 
@@ -398,7 +394,6 @@
 	if (inited)
 		return;
 
-<<<<<<< HEAD
 	/*
 	 * Support localized messages.
 	 */
@@ -409,12 +404,6 @@
 	 */
 	DefineCustomBoolVariable("plperl.use_strict",
 							 gettext_noop("If true, trusted and untrusted Perl code will be compiled in strict mode."),
-=======
-	pg_bindtextdomain(TEXTDOMAIN);
-
-	DefineCustomBoolVariable("plperl.use_strict",
-	  gettext_noop("If true, will compile trusted and untrusted perl code in strict mode"),
->>>>>>> 38e93482
 							 NULL,
 							 &plperl_use_strict,
 							 false,
@@ -431,7 +420,8 @@
 							   gettext_noop("Perl initialization code to execute when a Perl interpreter is initialized."),
 							   NULL,
 							   &plperl_on_init,
-							   PGC_SIGHUP,
+							   NULL,
+							   PGC_SIGHUP, 0,
 							   NULL, NULL);
 
 	/*
@@ -452,14 +442,16 @@
 							   gettext_noop("Perl initialization code to execute once when plperl is first used."),
 							   NULL,
 							   &plperl_on_plperl_init,
-							   PGC_SUSET,
+							   NULL,
+							   PGC_SUSET, 0,
 							   NULL, NULL);
 
 	DefineCustomStringVariable("plperl.on_plperlu_init",
 							   gettext_noop("Perl initialization code to execute once when plperlu is first used."),
 							   NULL,
 							   &plperl_on_plperlu_init,
-							   PGC_SUSET,
+							   NULL,
+							   PGC_SUSET, 0,
 							   NULL, NULL);
 
 	EmitWarningsOnPlaceholders("plperl");
@@ -3000,18 +2992,8 @@
 
 		current_call_data->ret_tdesc = CreateTupleDescCopy(tupdesc);
 		current_call_data->tuple_store =
-<<<<<<< HEAD
-			tuplestore_begin_heap(rsi->allowedModes,
-								  false, work_mem);
-=======
 			tuplestore_begin_heap(rsi->allowedModes & SFRM_Materialize_Random,
 								  false, work_mem);
-		if (prodesc->fn_retistuple)
-		{
-			current_call_data->attinmeta =
-				TupleDescGetAttInMetadata(current_call_data->ret_tdesc);
-		}
->>>>>>> 38e93482
 
 		MemoryContextSwitchTo(old_cxt);
 	}
