--- conflicted
+++ resolved
@@ -145,17 +145,6 @@
  f
 (1 row)
 
-<<<<<<< HEAD
-select * from T_pkey1 order by key1 using @<, key2;
- key1 | key2 | txt 
-------+------+-----
-(0 rows)
-
-select * from T_pkey2 order by key1 using @<, key2;
- key1 | key2 | txt 
-------+------+-----
-(0 rows)
-=======
 select * from T_pkey1 order by key1 using @<, key2 collate "C";
  key1 |         key2         |                   txt                    
 ------+----------------------+------------------------------------------
@@ -175,7 +164,6 @@
     2 | KEY2-3               | test key                                
     2 | KEY2-9               | test key                                
 (4 rows)
->>>>>>> b5bce6c1
 
 -- show dump of trigger data
 insert into trigger_test values(1,'insert');
@@ -209,7 +197,6 @@
 NOTICE:  TG_when: BEFORE  (seg0 127.0.0.1:25432 pid=23560)
 NOTICE:  args: {23 skidoo}  (seg0 127.0.0.1:25432 pid=23560)
 delete from trigger_test;
-<<<<<<< HEAD
 NOTICE:  NEW: {}  (seg0 127.0.0.1:25432 pid=23560)
 NOTICE:  OLD: {i: 1, v: update}  (seg0 127.0.0.1:25432 pid=23560)
 NOTICE:  TG_level: ROW  (seg0 127.0.0.1:25432 pid=23560)
@@ -221,18 +208,6 @@
 NOTICE:  TG_table_schema: public  (seg0 127.0.0.1:25432 pid=23560)
 NOTICE:  TG_when: BEFORE  (seg0 127.0.0.1:25432 pid=23560)
 NOTICE:  args: {23 skidoo}  (seg0 127.0.0.1:25432 pid=23560)
-=======
-NOTICE:  NEW: {}
-NOTICE:  OLD: {i: 1, v: update}
-NOTICE:  TG_level: ROW
-NOTICE:  TG_name: show_trigger_data_trig
-NOTICE:  TG_op: DELETE
-NOTICE:  TG_relatts: {{} i v}
-NOTICE:  TG_relid: bogus:12345
-NOTICE:  TG_table_name: trigger_test
-NOTICE:  TG_table_schema: public
-NOTICE:  TG_when: BEFORE
-NOTICE:  args: {23 skidoo}
 -- Test composite-type arguments
 select tcl_composite_arg_ref1(row('tkey', 42, 'ref2'));
  tcl_composite_arg_ref1 
@@ -279,4 +254,3 @@
 ----------
  t
 (1 row)
->>>>>>> b5bce6c1
