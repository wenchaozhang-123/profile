--- conflicted
+++ resolved
@@ -1,423 +1,9 @@
-<<<<<<< HEAD
---
--- Create the tables used in the test queries
---
--- T_pkey1 is the primary key table for T_dta1. Entries from T_pkey1
--- Cannot be changed or deleted if they are referenced from T_dta1.
---
--- T_pkey2 is the primary key table for T_dta2. If the key values in
--- T_pkey2 are changed, the references in T_dta2 follow. If entries
--- are deleted, the referencing entries from T_dta2 are deleted too.
--- The values for field key2 in T_pkey2 are silently converted to
--- upper case on insert/update.
---
-create table T_pkey1 (
-    key1	int4,
-    key2	char(20),
-    txt		char(40)
-);
-NOTICE:  Table doesn't have 'DISTRIBUTED BY' clause -- Using column named 'key1' as the Greenplum Database data distribution key for this table.
-HINT:  The 'DISTRIBUTED BY' clause determines the distribution of data. Make sure column(s) chosen are the optimal data distribution key to minimize skew.
-create table T_pkey2 (
-    key1	int4,
-    key2	char(20),
-    txt		char(40)
-);
-NOTICE:  Table doesn't have 'DISTRIBUTED BY' clause -- Using column named 'key1' as the Greenplum Database data distribution key for this table.
-HINT:  The 'DISTRIBUTED BY' clause determines the distribution of data. Make sure column(s) chosen are the optimal data distribution key to minimize skew.
-create table T_dta1 (
-=======
 create table T_comp1 (
->>>>>>> 9e1c9f95
     tkey	char(10),
     ref1	int4,
     ref2	char(20)
 );
-<<<<<<< HEAD
-NOTICE:  Table doesn't have 'DISTRIBUTED BY' clause -- Using column named 'tkey' as the Greenplum Database data distribution key for this table.
-HINT:  The 'DISTRIBUTED BY' clause determines the distribution of data. Make sure column(s) chosen are the optimal data distribution key to minimize skew.
-create table T_dta2 (
-    tkey	char(10),
-    ref1	int4,
-    ref2	char(20)
-);
-NOTICE:  Table doesn't have 'DISTRIBUTED BY' clause -- Using column named 'tkey' as the Greenplum Database data distribution key for this table.
-HINT:  The 'DISTRIBUTED BY' clause determines the distribution of data. Make sure column(s) chosen are the optimal data distribution key to minimize skew.
---
--- Function to check key existence in T_pkey1
---
-create function check_pkey1_exists(int4, bpchar) returns bool as E'
-    if {![info exists GD]} {
-        set GD(plan) [spi_prepare				\\
-	    "select 1 from T_pkey1				\\
-	        where key1 = \\$1 and key2 = \\$2"		\\
-	    {int4 bpchar}]
-    }
-
-    set n [spi_execp -count 1 $GD(plan) [list $1 $2]]
-
-    if {$n > 0} {
-        return "t"
-    }
-    return "f"
-' language pltcl;
--- dump trigger data
-CREATE TABLE trigger_test
-    (i int, v text );
-NOTICE:  Table doesn't have 'DISTRIBUTED BY' clause -- Using column named 'i' as the Greenplum Database data distribution key for this table.
-HINT:  The 'DISTRIBUTED BY' clause determines the distribution of data. Make sure column(s) chosen are the optimal data distribution key to minimize skew.
-CREATE VIEW trigger_test_view AS SELECT * FROM trigger_test;
-CREATE FUNCTION trigger_data() returns trigger language pltcl as $_$
-
-	if { [info exists TG_relid] } {
-	set TG_relid "bogus:12345"
-	}
-
-	set dnames [info locals {[a-zA-Z]*} ]
-
-	foreach key [lsort $dnames] {
-
-		if { [array exists $key] } {
-			set str "{"
-			foreach akey [lsort [ array names $key ] ] {
-				if {[string length $str] > 1} { set str "$str, " }
-				set cmd "($akey)"
-				set cmd "set val \$$key$cmd"
-				eval $cmd
-				set str "$str$akey: $val"
-			}
-			set str "$str}"
-		elog NOTICE "$key: $str"
-		} else {
-			set val [eval list "\$$key" ]
-		elog NOTICE "$key: $val"
-		}
-	}
-
-
-	return OK
-
-$_$;
-CREATE TRIGGER show_trigger_data_trig
-BEFORE INSERT OR UPDATE OR DELETE ON trigger_test
-FOR EACH ROW EXECUTE PROCEDURE trigger_data(23,'skidoo');
-CREATE TRIGGER show_trigger_data_view_trig
-INSTEAD OF INSERT OR UPDATE OR DELETE ON trigger_test_view
-FOR EACH ROW EXECUTE PROCEDURE trigger_data(24,'skidoo view');
-ERROR:  INSTEAD OF triggers are not supported in Greenplum
---
--- Trigger function on every change to T_pkey1
---
-create function trig_pkey1_before() returns trigger as E'
-    #
-    # Create prepared plans on the first call
-    #
-    if {![info exists GD]} {
-	#
-	# Plan to check for duplicate key in T_pkey1
-	#
-        set GD(plan_pkey1) [spi_prepare				\\
-	    "select check_pkey1_exists(\\$1, \\$2) as ret"	\\
-	    {int4 bpchar}]
-	#
-	# Plan to check for references from T_dta1
-	#
-        set GD(plan_dta1) [spi_prepare				\\
-	    "select 1 from T_dta1				\\
-	        where ref1 = \\$1 and ref2 = \\$2"		\\
-	    {int4 bpchar}]
-    }
-
-    #
-    # Initialize flags
-    #
-    set check_old_ref 0
-    set check_new_dup 0
-
-    switch $TG_op {
-        INSERT {
-	    #
-	    # Must check for duplicate key on INSERT
-	    #
-	    set check_new_dup 1
-	}
-	UPDATE {
-	    #
-	    # Must check for duplicate key on UPDATE only if
-	    # the key changes. In that case we must check for
-	    # references to OLD values too.
-	    #
-	    if {[string compare $NEW(key1) $OLD(key1)] != 0} {
-	        set check_old_ref 1
-		set check_new_dup 1
-	    }
-	    if {[string compare $NEW(key2) $OLD(key2)] != 0} {
-	        set check_old_ref 1
-		set check_new_dup 1
-	    }
-	}
-	DELETE {
-	    #
-	    # Must only check for references to OLD on DELETE
-	    #
-	    set check_old_ref 1
-	}
-    }
-
-    if {$check_new_dup} {
-	#
-	# Check for duplicate key
-	#
-        spi_execp -count 1 $GD(plan_pkey1) [list $NEW(key1) $NEW(key2)]
-	if {$ret == "t"} {
-	    elog ERROR \\
-	        "duplicate key ''$NEW(key1)'', ''$NEW(key2)'' for T_pkey1"
-	}
-    }
-
-    if {$check_old_ref} {
-	#
-	# Check for references to OLD
-	#
-        set n [spi_execp -count 1 $GD(plan_dta1) [list $OLD(key1) $OLD(key2)]]
-	if {$n > 0} {
-	    elog ERROR \\
-	        "key ''$OLD(key1)'', ''$OLD(key2)'' referenced by T_dta1"
-	}
-    }
-
-    #
-    # Anything is fine - let operation pass through
-    #
-    return OK
-' language pltcl;
-create trigger pkey1_before before insert or update or delete on T_pkey1
-	for each row execute procedure
-	trig_pkey1_before();
---
--- Trigger function to check for duplicate keys in T_pkey2
--- and to force key2 to be upper case only without leading whitespaces
---
-create function trig_pkey2_before() returns trigger as E'
-    #
-    # Prepare plan on first call
-    #
-    if {![info exists GD]} {
-        set GD(plan_pkey2) [spi_prepare				\\
-	    "select 1 from T_pkey2				\\
-	        where key1 = \\$1 and key2 = \\$2"		\\
-	    {int4 bpchar}]
-    }
-
-    #
-    # Convert key2 value
-    #
-    set NEW(key2) [string toupper [string trim $NEW(key2)]]
-
-    #
-    # Check for duplicate key
-    #
-    set n [spi_execp -count 1 $GD(plan_pkey2) [list $NEW(key1) $NEW(key2)]]
-    if {$n > 0} {
-	elog ERROR \\
-	    "duplicate key ''$NEW(key1)'', ''$NEW(key2)'' for T_pkey2"
-    }
-
-    #
-    # Return modified tuple in NEW
-    #
-    return [array get NEW]
-' language pltcl;
-create trigger pkey2_before before insert or update on T_pkey2
-	for each row execute procedure
-	trig_pkey2_before();
---
--- Trigger function to force references from T_dta2 follow changes
--- in T_pkey2 or be deleted too. This must be done AFTER the changes
--- in T_pkey2 are done so the trigger for primkey check on T_dta2
--- fired on our updates will see the new key values in T_pkey2.
---
-create function trig_pkey2_after() returns trigger as E'
-    #
-    # Prepare plans on first call
-    #
-    if {![info exists GD]} {
-	#
-	# Plan to update references from T_dta2
-	#
-        set GD(plan_dta2_upd) [spi_prepare			\\
-	    "update T_dta2 set ref1 = \\$3, ref2 = \\$4		\\
-	        where ref1 = \\$1 and ref2 = \\$2"		\\
-	    {int4 bpchar int4 bpchar}]
-	#
-	# Plan to delete references from T_dta2
-	#
-        set GD(plan_dta2_del) [spi_prepare			\\
-	    "delete from T_dta2 				\\
-	        where ref1 = \\$1 and ref2 = \\$2"		\\
-	    {int4 bpchar}]
-    }
-
-    #
-    # Initialize flags
-    #
-    set old_ref_follow 0
-    set old_ref_delete 0
-
-    switch $TG_op {
-	UPDATE {
-	    #
-	    # On update we must let old references follow
-	    #
-	    set NEW(key2) [string toupper $NEW(key2)]
-
-	    if {[string compare $NEW(key1) $OLD(key1)] != 0} {
-	        set old_ref_follow 1
-	    }
-	    if {[string compare $NEW(key2) $OLD(key2)] != 0} {
-	        set old_ref_follow 1
-	    }
-	}
-	DELETE {
-	    #
-	    # On delete we must delete references too
-	    #
-	    set old_ref_delete 1
-	}
-    }
-
-    if {$old_ref_follow} {
-	#
-	# Let old references follow and fire NOTICE message if
-	# there where some
-	#
-        set n [spi_execp $GD(plan_dta2_upd) \\
-	    [list $OLD(key1) $OLD(key2) $NEW(key1) $NEW(key2)]]
-	if {$n > 0} {
-	    elog NOTICE \\
-		"updated $n entries in T_dta2 for new key in T_pkey2"
-        }
-    }
-
-    if {$old_ref_delete} {
-	#
-	# delete references and fire NOTICE message if
-	# there where some
-	#
-        set n [spi_execp $GD(plan_dta2_del) \\
-	    [list $OLD(key1) $OLD(key2)]]
-	if {$n > 0} {
-	    elog NOTICE \\
-		"deleted $n entries from T_dta2"
-        }
-    }
-
-    return OK
-' language pltcl;
-create trigger pkey2_after after update or delete on T_pkey2
-	for each row execute procedure
-	trig_pkey2_after();
---
--- Generic trigger function to check references in T_dta1 and T_dta2
---
-create function check_primkey() returns trigger as E'
-    #
-    # For every trigger/relation pair we create
-    # a saved plan and hold them in GD
-    #
-    set plankey [list "plan" $TG_name $TG_relid]
-    set planrel [list "relname" $TG_relid]
-
-    #
-    # Extract the pkey relation name
-    #
-    set keyidx [expr [llength $args] / 2]
-    set keyrel [string tolower [lindex $args $keyidx]]
-
-    if {![info exists GD($plankey)]} {
-	#
-	# We must prepare a new plan. Build up a query string
-	# for the primary key check.
-	#
-	set keylist [lrange $args [expr $keyidx + 1] end]
-
-        set query "select 1 from $keyrel"
-	set qual " where"
-	set typlist ""
-	set idx 1
-	foreach key $keylist {
-	    set key [string tolower $key]
-	    #
-	    # Add the qual part to the query string
-	    #
-	    append query "$qual $key = \\$$idx"
-	    set qual " and"
-
-	    #
-	    # Lookup the fields type in pg_attribute
-	    #
-	    set n [spi_exec "select T.typname			\\
-	        from pg_catalog.pg_type T, pg_catalog.pg_attribute A, pg_catalog.pg_class C	\\
-		where C.relname  = ''[quote $keyrel]''		\\
-		  and C.oid      = A.attrelid			\\
-		  and A.attname  = ''[quote $key]''		\\
-		  and A.atttypid = T.oid"]
-	    if {$n != 1} {
-	        elog ERROR "table $keyrel doesn''t have a field named $key"
-	    }
-
-	    #
-	    # Append the fields type to the argument type list
-	    #
-	    lappend typlist $typname
-	    incr idx
-	}
-
-	#
-	# Prepare the plan
-	#
-	set GD($plankey) [spi_prepare $query $typlist]
-
-	#
-	# Lookup and remember the table name for later error messages
-	#
-	spi_exec "select relname from pg_catalog.pg_class	\\
-		where oid = ''$TG_relid''::oid"
-	set GD($planrel) $relname
-    }
-
-    #
-    # Build the argument list from the NEW row
-    #
-    incr keyidx -1
-    set arglist ""
-    foreach arg [lrange $args 0 $keyidx] {
-        lappend arglist $NEW($arg)
-    }
-
-    #
-    # Check for the primary key
-    #
-    set n [spi_execp -count 1 $GD($plankey) $arglist]
-    if {$n <= 0} {
-        elog ERROR "key for $GD($planrel) not in $keyrel"
-    }
-
-    #
-    # Anything is fine
-    #
-    return OK
-' language pltcl;
-create trigger dta1_before before insert or update on T_dta1
-	for each row execute procedure
-	check_primkey('ref1', 'ref2', 'T_pkey1', 'key1', 'key2');
-create trigger dta2_before before insert or update on T_dta2
-	for each row execute procedure
-	check_primkey('ref1', 'ref2', 'T_pkey2', 'key1', 'key2');
-create function tcl_composite_arg_ref1(T_dta1) returns int as '
-=======
 create function tcl_composite_arg_ref1(T_comp1) returns int as '
->>>>>>> 9e1c9f95
     return $1(ref1)
 ' language pltcl;
 create function tcl_composite_arg_ref2(T_comp1) returns text as '
