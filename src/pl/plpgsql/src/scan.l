%{
/*-------------------------------------------------------------------------
 *
 * scan.l		- Scanner for the PL/pgSQL
 *			  procedural language
 *
 * Portions Copyright (c) 1996-2008, PostgreSQL Global Development Group
 * Portions Copyright (c) 1994, Regents of the University of California
 *
 *
 * IDENTIFICATION
 *	  $PostgreSQL: pgsql/src/pl/plpgsql/src/scan.l,v 1.60 2008/01/01 19:46:00 momjian Exp $
 *
 *-------------------------------------------------------------------------
 */

#include "plpgsql.h"

#include "mb/pg_wchar.h"


/* No reason to constrain amount of data slurped */
#define YY_READ_BUF_SIZE 16777216

/* Avoid exit() on fatal scanner errors (a bit ugly -- see yy_fatal_error) */
#undef fprintf
#define fprintf(file, fmt, msg)  ereport(ERROR, (errmsg_internal("%s", msg)))

#define unify_version(a,b,c) ((a<<16)+(b<<8)+c)
#if unify_version(YY_FLEX_MAJOR_VERSION,YY_FLEX_MINOR_VERSION,YY_FLEX_SUBMINOR_VERSION) < unify_version(2,5,35)
int plpgsql_base_yyget_lineno  (void);
FILE *plpgsql_base_yyget_in  (void);
FILE *plpgsql_base_yyget_out  (void);
int plpgsql_base_yyget_leng  (void);
char *plpgsql_base_yyget_text  (void);
void plpgsql_base_yyset_lineno (int  line_number );
void plpgsql_base_yyset_in (FILE *  in_str );
void plpgsql_base_yyset_out (FILE *  out_str );
int plpgsql_base_yyget_debug  (void);
void plpgsql_base_yyset_debug (int  bdebug );
int plpgsql_base_yylex_destroy  (void);
#endif


/* Handles to the buffer that the lexer uses internally */
static YY_BUFFER_STATE scanbufhandle;
static char *scanbuf;

static const char *scanstr;		/* original input string */

static int	scanner_functype;
static bool	scanner_typereported;
static int	pushback_token;
static bool have_pushback_token;
static const char *cur_line_start;
static int	cur_line_num;
static char    *dolqstart;      /* current $foo$ quote start string */
static int	dolqlen;			/* signal to plpgsql_get_string_value */

bool plpgsql_SpaceScanned = false;
%}

%option 8bit
%option never-interactive
%option nodefault
%option noinput
%option nounput
%option noyywrap
%option prefix="plpgsql_base_yy"

%option case-insensitive


%x	IN_STRING
%x	IN_COMMENT
%x	IN_DOLLARQUOTE

digit			[0-9]
ident_start		[A-Za-z\200-\377_]
ident_cont		[A-Za-z\200-\377_0-9\$]

quoted_ident	(\"[^\"]*\")+

identifier		({ident_start}{ident_cont}*|{quoted_ident})

param			\${digit}+

space			[ \t\n\r\f]

/* $foo$ style quotes ("dollar quoting")
 * copied straight from the backend SQL parser
 */
dolq_start		[A-Za-z\200-\377_]
dolq_cont		[A-Za-z\200-\377_0-9]
dolqdelim		\$({dolq_start}{dolq_cont}*)?\$
dolqinside		[^$]+

%%
    /* ----------
     * Local variables in scanner to remember where
     * a string or comment started
     * ----------
     */
    int	start_lineno = 0;
	char *start_charpos = NULL;

    /* ----------
     * Reset the state when entering the scanner
     * ----------
     */
    BEGIN(INITIAL);
    plpgsql_SpaceScanned = false;

    /* ----------
     * On the first call to a new source report the
     * function's type (T_FUNCTION or T_TRIGGER)
     * ----------
     */
	if (!scanner_typereported)
	{
		scanner_typereported = true;
		return scanner_functype;
	}

    /* ----------
     * The keyword rules
     * ----------
     */
:=				{ return K_ASSIGN;			}
=				{ return K_ASSIGN;			}
\.\.			{ return K_DOTDOT;			}
alias			{ return K_ALIAS;			}
begin			{ return K_BEGIN;			}
by				{ return K_BY;   			}
close			{ return K_CLOSE;			}
constant		{ return K_CONSTANT;		}
continue		{ return K_CONTINUE;		}
cursor			{ return K_CURSOR;			}
debug			{ return K_DEBUG;			}
declare			{ return K_DECLARE;			}
default			{ return K_DEFAULT;			}
diagnostics		{ return K_DIAGNOSTICS;		}
else			{ return K_ELSE;			}
elseif			{ return K_ELSIF;			}
elsif			{ return K_ELSIF;			}
end				{ return K_END;				}
exception		{ return K_EXCEPTION;		}
execute			{ return K_EXECUTE;			}
exit			{ return K_EXIT;			}
fetch			{ return K_FETCH;			}
for				{ return K_FOR;				}
from			{ return K_FROM;			}
get				{ return K_GET;				}
if				{ return K_IF;				}
in				{ return K_IN;				}
info			{ return K_INFO;			}
insert			{ return K_INSERT;			}
into			{ return K_INTO;			}
is				{ return K_IS;				}
log				{ return K_LOG;				}
loop			{ return K_LOOP;			}
<<<<<<< HEAD
=======
move			{ return K_MOVE;			}
no{space}+scroll { return K_NOSCROLL;		}
>>>>>>> d13f41d2
not				{ return K_NOT;				}
notice			{ return K_NOTICE;			}
null			{ return K_NULL;			}
open			{ return K_OPEN;			}
or				{ return K_OR;				}
perform			{ return K_PERFORM;			}
raise			{ return K_RAISE;			}
rename			{ return K_RENAME;			}
result_oid		{ return K_RESULT_OID;		}
return			{ return K_RETURN;			}
reverse			{ return K_REVERSE;			}
row_count		{ return K_ROW_COUNT;		}
scroll			{ return K_SCROLL;			}
strict			{ return K_STRICT;	    	}
then			{ return K_THEN;			}
to				{ return K_TO;				}
type			{ return K_TYPE;			}
warning			{ return K_WARNING;			}
when			{ return K_WHEN;			}
while			{ return K_WHILE;			}

^#option		{ return O_OPTION;			}
dump			{ return O_DUMP;			}


    /* ----------
     * Special word rules
	 *
	 * We set plpgsql_error_lineno in each rule so that errors reported
	 * in the pl_comp.c subroutines will point to the right place.
     * ----------
     */
{identifier}					{
	plpgsql_error_lineno = plpgsql_scanner_lineno();
	return plpgsql_parse_word(yytext); }
{identifier}{space}*\.{space}*{identifier}	{
	plpgsql_error_lineno = plpgsql_scanner_lineno();
	return plpgsql_parse_dblword(yytext); }
{identifier}{space}*\.{space}*{identifier}{space}*\.{space}*{identifier}	{
	plpgsql_error_lineno = plpgsql_scanner_lineno();
	return plpgsql_parse_tripword(yytext); }
{identifier}{space}*%TYPE		{
	plpgsql_error_lineno = plpgsql_scanner_lineno();
	return plpgsql_parse_wordtype(yytext); }
{identifier}{space}*\.{space}*{identifier}{space}*%TYPE	{
	plpgsql_error_lineno = plpgsql_scanner_lineno();
	return plpgsql_parse_dblwordtype(yytext); }
{identifier}{space}*\.{space}*{identifier}{space}*\.{space}*{identifier}{space}*%TYPE	{
	plpgsql_error_lineno = plpgsql_scanner_lineno();
	return plpgsql_parse_tripwordtype(yytext); }
{identifier}{space}*%ROWTYPE	{
	plpgsql_error_lineno = plpgsql_scanner_lineno();
	return plpgsql_parse_wordrowtype(yytext); }
{identifier}{space}*\.{space}*{identifier}{space}*%ROWTYPE	{
	plpgsql_error_lineno = plpgsql_scanner_lineno();
	return plpgsql_parse_dblwordrowtype(yytext); }
{param}							{
	plpgsql_error_lineno = plpgsql_scanner_lineno();
	return plpgsql_parse_word(yytext); }
{param}{space}*\.{space}*{identifier}	{
	plpgsql_error_lineno = plpgsql_scanner_lineno();
	return plpgsql_parse_dblword(yytext); }
{param}{space}*\.{space}*{identifier}{space}*\.{space}*{identifier}	{
	plpgsql_error_lineno = plpgsql_scanner_lineno();
	return plpgsql_parse_tripword(yytext); }
{param}{space}*%TYPE			{
	plpgsql_error_lineno = plpgsql_scanner_lineno();
	return plpgsql_parse_wordtype(yytext); }
{param}{space}*\.{space}*{identifier}{space}*%TYPE	{
	plpgsql_error_lineno = plpgsql_scanner_lineno();
	return plpgsql_parse_dblwordtype(yytext); }
{param}{space}*\.{space}*{identifier}{space}*\.{space}*{identifier}{space}*%TYPE	{
	plpgsql_error_lineno = plpgsql_scanner_lineno();
	return plpgsql_parse_tripwordtype(yytext); }
{param}{space}*%ROWTYPE		{
	plpgsql_error_lineno = plpgsql_scanner_lineno();
	return plpgsql_parse_wordrowtype(yytext); }
{param}{space}*\.{space}*{identifier}{space}*%ROWTYPE	{
	plpgsql_error_lineno = plpgsql_scanner_lineno();
	return plpgsql_parse_dblwordrowtype(yytext); }

{digit}+		{ return T_NUMBER;			}

\".				{
				plpgsql_error_lineno = plpgsql_scanner_lineno();
				ereport(ERROR,
						(errcode(ERRCODE_DATATYPE_MISMATCH),
						 errmsg("unterminated quoted identifier")));
			}

    /* ----------
     * Ignore whitespaces but remember this happened
     * ----------
     */
{space}+		{ plpgsql_SpaceScanned = true;		}

    /* ----------
     * Eat up comments
     * ----------
     */
--[^\r\n]*		;

\/\*			{ start_lineno = plpgsql_scanner_lineno();
			  BEGIN(IN_COMMENT);
			}
<IN_COMMENT>\*\/	{ BEGIN(INITIAL); plpgsql_SpaceScanned = true; }
<IN_COMMENT>\n		;
<IN_COMMENT>.		;
<IN_COMMENT><<EOF>>	{
				plpgsql_error_lineno = start_lineno;
				ereport(ERROR,
						(errcode(ERRCODE_DATATYPE_MISMATCH),
						 errmsg("unterminated comment")));
			}

    /* ----------
     * Collect anything inside of ''s and return one STRING token
	 *
	 * Hacking yytext/yyleng here lets us avoid using yymore(), which is
	 * a win for performance.  It's safe because we know the underlying
	 * input buffer is not changing.
     * ----------
     */
'			{
			  start_lineno = plpgsql_scanner_lineno();
			  start_charpos = yytext;
			  BEGIN(IN_STRING);
			}
[eE]'		{
			  /* for now, treat the same as a regular literal */
			  start_lineno = plpgsql_scanner_lineno();
			  start_charpos = yytext;
			  BEGIN(IN_STRING);
			}
<IN_STRING>\\.		{ }
<IN_STRING>\\		{ /* can only happen with \ at EOF */ }
<IN_STRING>''		{ }
<IN_STRING>'		{
			  /* tell plpgsql_get_string_value it's not a dollar quote */
			  dolqlen = 0;
			  /* adjust yytext/yyleng to describe whole string token */
			  yyleng += (yytext - start_charpos);
			  yytext = start_charpos;
			  BEGIN(INITIAL);
			  return T_STRING;
			}
<IN_STRING>[^'\\]+	{ }
<IN_STRING><<EOF>>	{
				plpgsql_error_lineno = start_lineno;
				ereport(ERROR,
						(errcode(ERRCODE_DATATYPE_MISMATCH),
						 errmsg("unterminated string")));
			}

{dolqdelim}		{
			  start_lineno = plpgsql_scanner_lineno();
			  start_charpos = yytext;
			  dolqstart = pstrdup(yytext);
			  BEGIN(IN_DOLLARQUOTE);
			}
<IN_DOLLARQUOTE>{dolqdelim} {
			  if (strcmp(yytext, dolqstart) == 0)
			  {
					pfree(dolqstart);
					/* tell plpgsql_get_string_value it is a dollar quote */
					dolqlen = yyleng;
					/* adjust yytext/yyleng to describe whole string token */
					yyleng += (yytext - start_charpos);
					yytext = start_charpos;
					BEGIN(INITIAL);
					return T_STRING;
			  }
			  else
			  {
					/*
					 * When we fail to match $...$ to dolqstart, transfer
					 * the $... part to the output, but put back the final
					 * $ for rescanning.  Consider $delim$...$junk$delim$
					 */
					yyless(yyleng-1);
			  }
			}
<IN_DOLLARQUOTE>{dolqinside} { }
<IN_DOLLARQUOTE>.	{ /* needed for $ inside the quoted text */ }
<IN_DOLLARQUOTE><<EOF>>	{ 
				plpgsql_error_lineno = start_lineno;
				ereport(ERROR,
						(errcode(ERRCODE_DATATYPE_MISMATCH),
						 errmsg("unterminated dollar-quoted string")));
			}

    /* ----------
     * Any unmatched character is returned as is
     * ----------
     */
.			{ return yytext[0];			}

%%


/*
 * This is the yylex routine called from outside. It exists to provide
 * a one-token pushback facility.  Beware of trying to make it do more:
 * for the most part, plpgsql's gram.y assumes that yytext is in step
 * with the "current token".
 */
int
plpgsql_yylex(void)
{
	if (have_pushback_token)
	{
		have_pushback_token = false;
		return pushback_token;
	}
	return yylex();
}

/*
 * Push back a single token to be re-read by next plpgsql_yylex() call.
 *
 * NOTE: this does not cause yytext to "back up".
 */
void
plpgsql_push_back_token(int token)
{
	if (have_pushback_token)
		elog(ERROR, "cannot push back multiple tokens");
	pushback_token = token;
	have_pushback_token = true;
}

/*
 * Report a syntax error.
 */
void
plpgsql_yyerror(const char *message)
{
	const char *loc = yytext;
	int			cursorpos;

	plpgsql_error_lineno = plpgsql_scanner_lineno();

	/* in multibyte encodings, return index in characters not bytes */
	cursorpos = pg_mbstrlen_with_len(scanbuf, loc - scanbuf) + 1;

	if (*loc == YY_END_OF_BUFFER_CHAR)
	{
		ereport(ERROR,
				(errcode(ERRCODE_SYNTAX_ERROR),
				 /* translator: %s is typically "syntax error" */
				 errmsg("%s at end of input", message),
				 internalerrposition(cursorpos),
				 internalerrquery(scanstr)));
	}
	else
	{
		ereport(ERROR,
				(errcode(ERRCODE_SYNTAX_ERROR),
				 /* translator: first %s is typically "syntax error" */
				 errmsg("%s at or near \"%s\"", message, loc),
				 internalerrposition(cursorpos),
				 internalerrquery(scanstr)));
	}
}

/*
 * Get the line number at which the current token ends.  This substitutes
 * for flex's very poorly implemented yylineno facility.
 *
 * We assume that flex has written a '\0' over the character following the
 * current token in scanbuf.  So, we just have to count the '\n' characters
 * before that.  We optimize this a little by keeping track of the last
 * '\n' seen so far.
 */
int
plpgsql_scanner_lineno(void)
{
	const char *c;

	while ((c = strchr(cur_line_start, '\n')) != NULL)
	{
		cur_line_start = c + 1;
		cur_line_num++;
	}
	return cur_line_num;
}

/*
 * Called before any actual parsing is done
 *
 * Note: the passed "str" must remain valid until plpgsql_scanner_finish().
 * Although it is not fed directly to flex, we need the original string
 * to cite in error messages.
 */
void
plpgsql_scanner_init(const char *str, int functype)
{
	Size	slen;

	slen = strlen(str);

	/*
	 * Might be left over after ereport()
	 */
	if (YY_CURRENT_BUFFER)
		yy_delete_buffer(YY_CURRENT_BUFFER);

	/*
	 * Make a scan buffer with special termination needed by flex.
	 */
	scanbuf = palloc(slen + 2);
	memcpy(scanbuf, str, slen);
	scanbuf[slen] = scanbuf[slen + 1] = YY_END_OF_BUFFER_CHAR;
	scanbufhandle = yy_scan_buffer(scanbuf, slen + 2);

	/* Other setup */
	scanstr = str;

    scanner_functype = functype;
    scanner_typereported = false;

	have_pushback_token = false;

	cur_line_start = scanbuf;
	cur_line_num = 1;

	/*----------
	 * Hack: skip any initial newline, so that in the common coding layout
	 *		CREATE FUNCTION ... AS '
	 *			code body
	 *		' LANGUAGE plpgsql;
	 * we will think "line 1" is what the programmer thinks of as line 1.
	 *----------
	 */
    if (*cur_line_start == '\r')
        cur_line_start++;
    if (*cur_line_start == '\n')
        cur_line_start++;

	BEGIN(INITIAL);
}

/*
 * Called after parsing is done to clean up after plpgsql_scanner_init()
 */
void
plpgsql_scanner_finish(void)
{
	yy_delete_buffer(scanbufhandle);
	pfree(scanbuf);
}

/*
 * Called after a T_STRING token is read to get the string literal's value
 * as a palloc'd string.  (We make this a separate call because in many
 * scenarios there's no need to get the decoded value.)
 *
 * Note: we expect the literal to be the most recently lexed token.  This
 * would not work well if we supported multiple-token pushback or if 
 * plpgsql_yylex() wanted to read ahead beyond a T_STRING token.
 */
char *
plpgsql_get_string_value(void)
{
	char	   *result;
	const char *cp;
	int			len;

	if (dolqlen > 0)
	{
		/* Token is a $foo$...$foo$ string */
		len = yyleng - 2 * dolqlen;
		Assert(len >= 0);
		result = (char *) palloc(len + 1);
		memcpy(result, yytext + dolqlen, len);
		result[len] = '\0';
	}
	else if (*yytext == 'E' || *yytext == 'e')
	{
		/* Token is an E'...' string */
		result = (char *) palloc(yyleng + 1);	/* more than enough room */
		len = 0;
		for (cp = yytext + 2; *cp; cp++)
		{
			if (*cp == '\'')
			{
				if (cp[1] == '\'')
					result[len++] = *cp++;
				/* else it must be string end quote */
			}
			else if (*cp == '\\')
			{
				if (cp[1] != '\0')	/* just a paranoid check */
					result[len++] = *(++cp);
			}
			else
				result[len++] = *cp;
		}
		result[len] = '\0';
	}
	else
	{
		/* Token is a '...' string */
		result = (char *) palloc(yyleng + 1);	/* more than enough room */
		len = 0;
		for (cp = yytext + 1; *cp; cp++)
		{
			if (*cp == '\'')
			{
				if (cp[1] == '\'')
					result[len++] = *cp++;
				/* else it must be string end quote */
			}
			else if (*cp == '\\')
			{
				if (cp[1] != '\0')	/* just a paranoid check */
					result[len++] = *(++cp);
			}
			else
				result[len++] = *cp;
		}
		result[len] = '\0';
	}
	return result;
}<|MERGE_RESOLUTION|>--- conflicted
+++ resolved
@@ -159,11 +159,8 @@
 is				{ return K_IS;				}
 log				{ return K_LOG;				}
 loop			{ return K_LOOP;			}
-<<<<<<< HEAD
-=======
 move			{ return K_MOVE;			}
 no{space}+scroll { return K_NOSCROLL;		}
->>>>>>> d13f41d2
 not				{ return K_NOT;				}
 notice			{ return K_NOTICE;			}
 null			{ return K_NULL;			}
