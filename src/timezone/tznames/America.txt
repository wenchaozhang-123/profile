#
# NOTE:
#   This file is NOT loaded by the PostgreSQL database.  It just serves as
#   a template for timezones you could need.  See the `Date/Time Support'
#   appendix in the PostgreSQL documentation for more information.
#
# src/timezone/tznames/America.txt
#

# Acre time is sometimes called Acre Standard Time (AST) which leads to a
# conflict with AST (see below at AST)
ACT    -18000    # Acre Time (obsolete)
# CONFLICT! ACST is not unique
# Other timezones:
#  - ACST: Australian Central Standard Time
ACST   -14400 D  # Acre Summer Time (obsolete, not in IANA database)
ADT    -10800 D  # Atlantic Daylight Time
                 #     (America/Glace_Bay)
                 #     (America/Goose_Bay)
                 #     (America/Halifax)
                 #     (America/Thule)
                 #     (Atlantic/Bermuda)
AKDT   -28800 D  # Alaska Daylight Time
                 #     (America/Anchorage)
                 #     (America/Juneau)
                 #     (America/Nome)
                 #     (America/Yakutat)
AKST   -32400    # Alaska Standard Time
                 #     (America/Anchorage)
                 #     (America/Juneau)
                 #     (America/Nome)
                 #     (America/Yakutat)
# CONFLICT! AMST is not unique
# Other timezones:
#  - AMST: Armenia Summer Time (Asia)
AMST   -10800 D  # Amazon Summer Time (obsolete)
# CONFLICT! AMT is not unique
# Other timezones:
#  - AMT: Armenia Time (Asia)
AMT    -14400    # Amazon Time (obsolete)
ART    America/Argentina/Buenos_Aires  # Argentina Time (obsolete)
ARST    America/Argentina/Buenos_Aires  # Argentina Summer Time (obsolete)
# CONFLICT! AST is not unique
# Other timezones:
#  - AST: Arabic Standard Time (Asia)
#  - AST: Al Manamah Standard Time (Asia) same offset as Arabia Standard Time
#  - AST/ACT: Acre Standard Time (America) listed as ACT
#  - AST: Anguilla Standard Time (America) same offset
#  - AST: Antigua Standard Time (America) same offset
#  - AST: Antilles Standard Time (America) same offset
AST    -14400    # Atlantic Standard Time
                 #     (America/Anguilla)
                 #     (America/Antigua)
                 #     (America/Aruba)
                 #     (America/Curacao)
                 #     (America/Dominica)
                 #     (America/Glace_Bay)
                 #     (America/Goose_Bay)
                 #     (America/Grenada)
                 #     (America/Guadeloupe)
                 #     (America/Halifax)
                 #     (America/Martinique)
                 #     (America/Montserrat)
                 #     (America/Port_of_Spain)
                 #     (America/Puerto_Rico)
                 #     (America/Santo_Domingo)
                 #     (America/St_Kitts)
                 #     (America/St_Lucia)
                 #     (America/St_Thomas)
                 #     (America/St_Vincent)
                 #     (America/Thule)
                 #     (America/Tortola)
                 #     (Atlantic/Bermuda)
BOT    -14400    # Bolivia Time (obsolete)
BRA    -10800    # Brazil Time (not in IANA database)
BRST    -7200 D  # Brasil Summer Time (obsolete)
BRT    -10800    # Brasil Time (obsolete)
# CONFLICT! CDT is not unique
# Other timezones:
#  - CDT: Central Daylight Time (America)
#  - CDT: Mexico Central Daylight Time (America)
#  - CDT: Canada Central Daylight Time (America)
CDT    -14400 D  # Cuba Central Daylight Time
                 #     (America/Havana)
# CONFLICT! CDT is not unique
# Other timezones:
#  - CDT: Mexico Central Daylight Time (America)
#  - CDT: Cuba Central Daylight Time (America)
#  - CDT: Canada Central Daylight Time (America)
CDT    -18000 D  # Central Daylight Time
                 #     (America/Chicago)
                 #     (America/Menominee)
                 #     (America/Merida)
                 #     (America/Mexico_City)
                 #     (America/Monterrey)
                 #     (America/North_Dakota/Center)
                 #     (America/Rainy_River)
                 #     (America/Rankin_Inlet)
                 #     (America/Winnipeg)
CLST   -10800 D  # Chile Summer Time (obsolete)
CLT    America/Santiago  # Chile Time (obsolete)
COT    -18000    # Columbia Time (obsolete)
# CONFLICT! CST is not unique
# Other timezones:
#  - CST: Central Standard Time (Australia)
#  - CST: Central Standard Time (America)
#  - CST: China Standard Time (Asia)
CST    -18000    # Cuba Central Standard Time (America)
                 #     (America/Havana)
# CONFLICT! CST is not unique
# Other timezones:
#  - CST: Central Standard Time (Australia)
#  - CST: China Standard Time (Asia)
#  - CST: Cuba Central Standard Time (America)
CST    -21600    # Central Standard Time (America)
                 #     (America/Chicago)
                 #     (America/Menominee)
                 #     (America/Merida)
                 #     (America/Mexico_City)
                 #     (America/Monterrey)
                 #     (America/North_Dakota/Center)
                 #     (America/Rainy_River)
                 #     (America/Rankin_Inlet)
                 #     (America/Regina)
                 #     (America/Swift_Current)
                 #     (America/Winnipeg)
ECT    -18000    # Ecuador Time (obsolete)
EDT    -14400 D  # Eastern Daylight Saving Time
                 #     (America/Detroit)
                 #     (America/Grand_Turk)
                 #     (America/Indiana/Indianapolis)
                 #     (America/Indiana/Knox)
                 #     (America/Indiana/Marengo)
                 #     (America/Indiana/Vevay)
                 #     (America/Iqaluit)
                 #     (America/Kentucky/Louisville)
                 #     (America/Kentucky/Monticello)
                 #     (America/Montreal)
                 #     (America/Nassau)
                 #     (America/New_York)
                 #     (America/Nipigon)
                 #     (America/Pangnirtung)
                 #     (America/Thunder_Bay)
                 #     (America/Toronto)
EGST        0 D  # East Greenland Summer Time (obsolete)
EGT     -3600    # East Greenland Time (Svalbard & Jan Mayen) (obsolete)
# CONFLICT! EST is not unique
# Other timezones:
#  - EST: Eastern Standard Time (Australia)
EST    -18000    # Eastern Standard Time (America)
                 #     (America/Cancun)
                 #     (America/Cayman)
                 #     (America/Coral_Harbour)
                 #     (America/Detroit)
                 #     (America/Grand_Turk)
                 #     (America/Indiana/Indianapolis)
                 #     (America/Indiana/Knox)
                 #     (America/Indiana/Marengo)
                 #     (America/Indiana/Vevay)
                 #     (America/Iqaluit)
                 #     (America/Jamaica)
                 #     (America/Kentucky/Louisville)
                 #     (America/Kentucky/Monticello)
                 #     (America/Montreal)
                 #     (America/Nassau)
                 #     (America/New_York)
                 #     (America/Nipigon)
                 #     (America/Panama)
                 #     (America/Pangnirtung)
                 #     (America/Thunder_Bay)
                 #     (America/Toronto)
FNT     -7200    # Fernando de Noronha Time (obsolete)
FNST    -3600 D  # Fernando de Noronha Summer Time (obsolete)
GFT    -10800    # French Guiana Time (obsolete)
GMT         0    # Greenwich Mean Time
                 #     (Africa/Abidjan)
                 #     (Africa/Bamako)
                 #     (Africa/Banjul)
                 #     (Africa/Bissau)
                 #     (Africa/Conakry)
                 #     (Africa/Dakar)
                 #     (Africa/Lome)
                 #     (Africa/Monrovia)
                 #     (Africa/Nouakchott)
                 #     (Africa/Ouagadougou)
                 #     (Africa/Sao_Tome)
                 #     (America/Danmarkshavn)
                 #     (Atlantic/Reykjavik)
                 #     (Atlantic/St_Helena)
                 #     (Etc/GMT)
                 #     (Europe/Dublin)
                 #     (Europe/London)
GYT    America/Guyana  # Guyana Time (obsolete)
HADT   -32400 D  # Hawaii-Aleutian Daylight Time (obsolete abbreviation)
                 #     (America/Adak)
HAST   -36000    # Hawaii-Aleutian Standard Time (obsolete abbreviation)
                 #     (America/Adak)
HDT    -32400 D  # Hawaiian-Aleutian Daylight Time
                 #     (America/Adak)
MDT    -21600 D  # Mexico Mountain Daylight Time
                 # Mountain Daylight Time
                 #     (America/Boise)
                 #     (America/Cambridge_Bay)
                 #     (America/Chihuahua)
                 #     (America/Denver)
                 #     (America/Edmonton)
                 #     (America/Inuvik)
                 #     (America/Mazatlan)
                 #     (America/Yellowknife)
MST    -25200    # Mexico Mountain Standard Time
                 # Mountain Standard Time
                 #     (America/Boise)
                 #     (America/Cambridge_Bay)
                 #     (America/Chihuahua)
                 #     (America/Dawson_Creek)
                 #     (America/Denver)
                 #     (America/Edmonton)
                 #     (America/Hermosillo)
                 #     (America/Inuvik)
                 #     (America/Mazatlan)
                 #     (America/Phoenix)
                 #     (America/Yellowknife)
NDT     -9000 D  # Newfoundland Daylight Time
                 #     (America/St_Johns)
# CONFLICT! NFT is not unique
# Other timezones:
#  - NFT: Norfolk Time (Pacific)
NFT    -12600    # Newfoundland Time (not in IANA database)
NST    -12600    # Newfoundland Standard Time
                 #     (America/St_Johns)
PDT    -25200 D  # Pacific Daylight Time
                 #     (America/Dawson)
                 #     (America/Los_Angeles)
                 #     (America/Tijuana)
                 #     (America/Vancouver)
                 #     (America/Whitehorse)
PET    -18000    # Peru Time (obsolete)
PMDT    -7200 D  # Pierre & Miquelon Daylight Time (obsolete)
PMST   -10800    # Pierre & Miquelon Standard Time (obsolete)
<<<<<<< HEAD
=======
# CONFLICT! PST is not unique
# Other timezones:
#  - PST: Philippine Standard Time
>>>>>>> 4f0bf335
PST    -28800    # Pacific Standard Time
                 #     (America/Dawson)
                 #     (America/Los_Angeles)
                 #     (America/Tijuana)
                 #     (America/Vancouver)
                 #     (America/Whitehorse)
                 #     (Pacific/Pitcairn)
PYST   -10800 D  # Paraguay Summer Time (obsolete)
PYT    America/Asuncion  # Paraguay Time (obsolete)
SRT    America/Paramaribo  # Suriname Time (obsolete)
UYST    -7200 D  # Uruguay Summer Time (obsolete)
UYT    -10800    # Uruguay Time (obsolete)
VET    America/Caracas  # Venezuela Time (obsolete)
WGST    -7200 D  # Western Greenland Summer Time (obsolete)
WGT    -10800    # West Greenland Time (obsolete)<|MERGE_RESOLUTION|>--- conflicted
+++ resolved
@@ -237,12 +237,9 @@
 PET    -18000    # Peru Time (obsolete)
 PMDT    -7200 D  # Pierre & Miquelon Daylight Time (obsolete)
 PMST   -10800    # Pierre & Miquelon Standard Time (obsolete)
-<<<<<<< HEAD
-=======
 # CONFLICT! PST is not unique
 # Other timezones:
 #  - PST: Philippine Standard Time
->>>>>>> 4f0bf335
 PST    -28800    # Pacific Standard Time
                  #     (America/Dawson)
                  #     (America/Los_Angeles)
