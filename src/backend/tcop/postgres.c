--- conflicted
+++ resolved
@@ -195,7 +195,7 @@
 /* assorted command-line switches */
 static const char *userDoption = NULL;	/* -D switch */
 static bool EchoQuery = false;	/* -E switch */
-<<<<<<< HEAD
+static bool UseSemiNewlineNewline = false;		/* -j switch */
 
 #ifndef _WIN32
 pthread_t main_tid = (pthread_t)0;
@@ -205,19 +205,6 @@
 
 /* if we're in the middle of dying, let our threads exit with some dignity */
 static volatile sig_atomic_t in_quickdie = false;
-
-/*
- * people who want to use EOF should #define DONTUSENEWLINE in
- * tcop/tcopdebug.h
- */
-#ifndef TCOP_DONTUSENEWLINE
-static int	UseNewLine = 1;		/* Use newlines query delimiters (the default) */
-#else
-static int	UseNewLine = 0;		/* Use EOF as query delimiters */
-#endif   /* TCOP_DONTUSENEWLINE */
-=======
-static bool UseSemiNewlineNewline = false;		/* -j switch */
->>>>>>> b5bce6c1
 
 /* whether or not, and why, we were canceled by conflict with recovery */
 static bool RecoveryConflictPending = false;
@@ -3757,11 +3744,8 @@
 		bool		lock_timeout_occurred;
 		bool		stmt_timeout_occurred;
 
-<<<<<<< HEAD
 		elog(LOG,"Process interrupt for 'query cancel pending' (%s:%d)", filename, lineno);
 
-=======
->>>>>>> b5bce6c1
 		/*
 		 * Don't allow query cancel interrupts while reading input from the
 		 * client, because we might lose sync in the FE/BE protocol.  (Die
