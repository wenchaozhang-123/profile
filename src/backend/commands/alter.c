/*-------------------------------------------------------------------------
 *
 * alter.c
 *	  Drivers for generic alter commands
 *
 * Portions Copyright (c) 1996-2013, PostgreSQL Global Development Group
 * Portions Copyright (c) 1994, Regents of the University of California
 *
 *
 * IDENTIFICATION
 *	  src/backend/commands/alter.c
 *
 *-------------------------------------------------------------------------
 */
#include "postgres.h"

#include "access/htup_details.h"
#include "access/sysattr.h"
#include "catalog/dependency.h"
#include "catalog/indexing.h"
#include "catalog/namespace.h"
#include "catalog/objectaccess.h"
#include "catalog/pg_collation.h"
#include "catalog/pg_conversion.h"
#include "catalog/pg_event_trigger.h"
#include "catalog/pg_foreign_data_wrapper.h"
#include "catalog/pg_foreign_server.h"
#include "catalog/pg_language.h"
#include "catalog/pg_largeobject.h"
#include "catalog/pg_largeobject_metadata.h"
#include "catalog/pg_namespace.h"
#include "catalog/pg_opclass.h"
#include "catalog/pg_opfamily.h"
#include "catalog/pg_proc.h"
#include "catalog/pg_ts_config.h"
#include "catalog/pg_ts_dict.h"
#include "catalog/pg_ts_parser.h"
#include "catalog/pg_ts_template.h"
#include "commands/alter.h"
#include "commands/collationcmds.h"
#include "commands/conversioncmds.h"
#include "commands/dbcommands.h"
#include "commands/defrem.h"
#include "commands/event_trigger.h"
#include "commands/extension.h"
#include "commands/extprotocolcmds.h"
#include "commands/proclang.h"
#include "commands/schemacmds.h"
#include "commands/tablecmds.h"
#include "commands/tablespace.h"
#include "commands/trigger.h"
#include "commands/typecmds.h"
#include "commands/user.h"
#include "parser/parse_func.h"
#include "miscadmin.h"
#include "rewrite/rewriteDefine.h"
#include "tcop/utility.h"
#include "utils/builtins.h"
#include "utils/fmgroids.h"
#include "utils/lsyscache.h"
#include "utils/rel.h"
#include "utils/syscache.h"
#include "utils/tqual.h"

#include "cdb/cdbvars.h"
#include "cdb/cdbdisp_query.h"


static Oid	AlterObjectNamespace_internal(Relation rel, Oid objid, Oid nspOid);

/*
 * Raise an error to the effect that an object of the given name is already
 * present in the given namespace.
 */
static void
report_name_conflict(Oid classId, const char *name)
{
	char	   *msgfmt;

	switch (classId)
	{
		case EventTriggerRelationId:
			msgfmt = gettext_noop("event trigger \"%s\" already exists");
			break;
		case ForeignDataWrapperRelationId:
			msgfmt = gettext_noop("foreign-data wrapper \"%s\" already exists");
			break;
		case ForeignServerRelationId:
			msgfmt = gettext_noop("server \"%s\" already exists");
			break;
		case LanguageRelationId:
			msgfmt = gettext_noop("language \"%s\" already exists");
			break;
		default:
			elog(ERROR, "unsupported object class %u", classId);
			break;
	}

<<<<<<< HEAD
		case OBJECT_EXTPROTOCOL:
			RenameExtProtocol(stmt->subname, stmt->newname);
			break;

		case OBJECT_FDW:
			RenameForeignDataWrapper(stmt->subname, stmt->newname);
			break;
=======
	ereport(ERROR,
			(errcode(ERRCODE_DUPLICATE_OBJECT),
			 errmsg(msgfmt, name)));
}
>>>>>>> e472b921

static void
report_namespace_conflict(Oid classId, const char *name, Oid nspOid)
{
	char	   *msgfmt;

	Assert(OidIsValid(nspOid));

	switch (classId)
	{
		case ConversionRelationId:
			Assert(OidIsValid(nspOid));
			msgfmt = gettext_noop("conversion \"%s\" already exists in schema \"%s\"");
			break;
		case TSParserRelationId:
			Assert(OidIsValid(nspOid));
			msgfmt = gettext_noop("text search parser \"%s\" already exists in schema \"%s\"");
			break;
		case TSDictionaryRelationId:
			Assert(OidIsValid(nspOid));
			msgfmt = gettext_noop("text search dictionary \"%s\" already exists in schema \"%s\"");
			break;
		case TSTemplateRelationId:
			Assert(OidIsValid(nspOid));
			msgfmt = gettext_noop("text search template \"%s\" already exists in schema \"%s\"");
			break;
		case TSConfigRelationId:
			Assert(OidIsValid(nspOid));
			msgfmt = gettext_noop("text search configuration \"%s\" already exists in schema \"%s\"");
			break;
		default:
			elog(ERROR, "unsupported object class %u", classId);
			break;
	}

	ereport(ERROR,
			(errcode(ERRCODE_DUPLICATE_OBJECT),
			 errmsg(msgfmt, name, get_namespace_name(nspOid))));
}

/*
 * AlterObjectRename_internal
 *
 * Generic function to rename the given object, for simple cases (won't
 * work for tables, nor other cases where we need to do more than change
 * the name column of a single catalog entry).
 *
 * rel: catalog relation containing object (RowExclusiveLock'd by caller)
 * objectId: OID of object to be renamed
 * new_name: CString representation of new name
 */
static void
AlterObjectRename_internal(Relation rel, Oid objectId, const char *new_name)
{
	Oid			classId = RelationGetRelid(rel);
	int			oidCacheId = get_object_catcache_oid(classId);
	int			nameCacheId = get_object_catcache_name(classId);
	AttrNumber	Anum_name = get_object_attnum_name(classId);
	AttrNumber	Anum_namespace = get_object_attnum_namespace(classId);
	AttrNumber	Anum_owner = get_object_attnum_owner(classId);
	AclObjectKind acl_kind = get_object_aclkind(classId);
	HeapTuple	oldtup;
	HeapTuple	newtup;
	Datum		datum;
	bool		isnull;
	Oid			namespaceId;
	Oid			ownerId;
	char	   *old_name;
	AclResult	aclresult;
	Datum	   *values;
	bool	   *nulls;
	bool	   *replaces;
	NameData	nameattrdata;

	oldtup = SearchSysCache1(oidCacheId, ObjectIdGetDatum(objectId));
	if (!HeapTupleIsValid(oldtup))
		elog(ERROR, "cache lookup failed for object %u of catalog \"%s\"",
			 objectId, RelationGetRelationName(rel));

	datum = heap_getattr(oldtup, Anum_name,
						 RelationGetDescr(rel), &isnull);
	Assert(!isnull);
	old_name = NameStr(*(DatumGetName(datum)));

	/* Get OID of namespace */
	if (Anum_namespace > 0)
	{
		datum = heap_getattr(oldtup, Anum_namespace,
							 RelationGetDescr(rel), &isnull);
		Assert(!isnull);
		namespaceId = DatumGetObjectId(datum);
	}
	else
		namespaceId = InvalidOid;

	/* Permission checks ... superusers can always do it */
	if (!superuser())
	{
		/* Fail if object does not have an explicit owner */
		if (Anum_owner <= 0)
			ereport(ERROR,
					(errcode(ERRCODE_INSUFFICIENT_PRIVILEGE),
					 (errmsg("must be superuser to rename %s",
							 getObjectDescriptionOids(classId, objectId)))));

		/* Otherwise, must be owner of the existing object */
		datum = heap_getattr(oldtup, Anum_owner,
							 RelationGetDescr(rel), &isnull);
		Assert(!isnull);
		ownerId = DatumGetObjectId(datum);

		if (!has_privs_of_role(GetUserId(), DatumGetObjectId(ownerId)))
			aclcheck_error(ACLCHECK_NOT_OWNER, acl_kind, old_name);

		/* User must have CREATE privilege on the namespace */
		if (OidIsValid(namespaceId))
		{
			aclresult = pg_namespace_aclcheck(namespaceId, GetUserId(),
											  ACL_CREATE);
			if (aclresult != ACLCHECK_OK)
				aclcheck_error(aclresult, ACL_KIND_NAMESPACE,
							   get_namespace_name(namespaceId));
		}
	}

	/*
	 * Check for duplicate name (more friendly than unique-index failure).
	 * Since this is just a friendliness check, we can just skip it in cases
	 * where there isn't suitable support.
	 */
	if (classId == ProcedureRelationId)
	{
		Form_pg_proc proc = (Form_pg_proc) GETSTRUCT(oldtup);

		IsThereFunctionInNamespace(new_name, proc->pronargs,
								   &proc->proargtypes, proc->pronamespace);
	}
	else if (classId == CollationRelationId)
	{
		Form_pg_collation coll = (Form_pg_collation) GETSTRUCT(oldtup);

		IsThereCollationInNamespace(new_name, coll->collnamespace);
	}
	else if (classId == OperatorClassRelationId)
	{
		Form_pg_opclass opc = (Form_pg_opclass) GETSTRUCT(oldtup);

		IsThereOpClassInNamespace(new_name, opc->opcmethod,
								  opc->opcnamespace);
	}
	else if (classId == OperatorFamilyRelationId)
	{
		Form_pg_opfamily opf = (Form_pg_opfamily) GETSTRUCT(oldtup);

		IsThereOpFamilyInNamespace(new_name, opf->opfmethod,
								   opf->opfnamespace);
	}
	else if (nameCacheId >= 0)
	{
		if (OidIsValid(namespaceId))
		{
			if (SearchSysCacheExists2(nameCacheId,
									  CStringGetDatum(new_name),
									  ObjectIdGetDatum(namespaceId)))
				report_namespace_conflict(classId, new_name, namespaceId);
		}
		else
		{
			if (SearchSysCacheExists1(nameCacheId,
									  CStringGetDatum(new_name)))
				report_name_conflict(classId, new_name);
		}
	}

	/* Build modified tuple */
	values = palloc0(RelationGetNumberOfAttributes(rel) * sizeof(Datum));
	nulls = palloc0(RelationGetNumberOfAttributes(rel) * sizeof(bool));
	replaces = palloc0(RelationGetNumberOfAttributes(rel) * sizeof(bool));
	namestrcpy(&nameattrdata, new_name);
	values[Anum_name - 1] = NameGetDatum(&nameattrdata);
	replaces[Anum_name - 1] = true;
	newtup = heap_modify_tuple(oldtup, RelationGetDescr(rel),
							   values, nulls, replaces);

	/* Perform actual update */
	simple_heap_update(rel, &oldtup->t_self, newtup);
	CatalogUpdateIndexes(rel, newtup);

	InvokeObjectPostAlterHook(classId, objectId, 0);

	/* Release memory */
	pfree(values);
	pfree(nulls);
	pfree(replaces);
	heap_freetuple(newtup);

	ReleaseSysCache(oldtup);
}

/*
 * Executes an ALTER OBJECT / RENAME TO statement.	Based on the object
 * type, the function appropriate to that type is executed.
 */
Oid
ExecRenameStmt(RenameStmt *stmt)
{
	switch (stmt->renameType)
	{
		case OBJECT_CONSTRAINT:
			return RenameConstraint(stmt);

		case OBJECT_DATABASE:
			return RenameDatabase(stmt->subname, stmt->newname);

		case OBJECT_ROLE:
			return RenameRole(stmt->subname, stmt->newname);

		case OBJECT_SCHEMA:
			return RenameSchema(stmt->subname, stmt->newname);

		case OBJECT_TABLESPACE:
			return RenameTableSpace(stmt->subname, stmt->newname);

		case OBJECT_TABLE:
		case OBJECT_SEQUENCE:
		case OBJECT_VIEW:
		case OBJECT_MATVIEW:
		case OBJECT_INDEX:
		case OBJECT_FOREIGN_TABLE:
			return RenameRelation(stmt);

		case OBJECT_COLUMN:
		case OBJECT_ATTRIBUTE:
			return renameatt(stmt);

		case OBJECT_RULE:
			return RenameRewriteRule(stmt->relation, stmt->subname,
									 stmt->newname);

		case OBJECT_TRIGGER:
			return renametrig(stmt);

		case OBJECT_DOMAIN:
		case OBJECT_TYPE:
			return RenameType(stmt);

		case OBJECT_AGGREGATE:
		case OBJECT_COLLATION:
		case OBJECT_CONVERSION:
		case OBJECT_EVENT_TRIGGER:
		case OBJECT_FDW:
		case OBJECT_FOREIGN_SERVER:
		case OBJECT_FUNCTION:
		case OBJECT_OPCLASS:
		case OBJECT_OPFAMILY:
		case OBJECT_LANGUAGE:
		case OBJECT_TSCONFIGURATION:
		case OBJECT_TSDICTIONARY:
		case OBJECT_TSPARSER:
		case OBJECT_TSTEMPLATE:
			{
				ObjectAddress address;
				Relation	catalog;
				Relation	relation;

				address = get_object_address(stmt->renameType,
											 stmt->object, stmt->objarg,
											 &relation,
											 AccessExclusiveLock, false);
				Assert(relation == NULL);

				catalog = heap_open(address.classId, RowExclusiveLock);
				AlterObjectRename_internal(catalog,
										   address.objectId,
										   stmt->newname);
				heap_close(catalog, RowExclusiveLock);

				return address.objectId;
			}

		default:
			elog(ERROR, "unrecognized rename stmt type: %d",
				 (int) stmt->renameType);
			return InvalidOid;	/* keep compiler happy */
	}
	if (Gp_role == GP_ROLE_DISPATCH)
	{
		CdbDispatchUtilityStatement((Node *) stmt,
									DF_CANCEL_ON_ERROR|
									DF_WITH_SNAPSHOT|
									DF_NEED_TWO_PHASE,
									NIL,
									NULL);
	}

}

/*
 * Executes an ALTER OBJECT / SET SCHEMA statement.  Based on the object
 * type, the function appropriate to that type is executed.
 */
Oid
ExecAlterObjectSchemaStmt(AlterObjectSchemaStmt *stmt)
{
	switch (stmt->objectType)
	{
		case OBJECT_EXTENSION:
			return AlterExtensionNamespace(stmt->object, stmt->newschema);

		case OBJECT_FOREIGN_TABLE:
		case OBJECT_SEQUENCE:
		case OBJECT_TABLE:
		case OBJECT_VIEW:
		case OBJECT_MATVIEW:
			return AlterTableNamespace(stmt);

		case OBJECT_DOMAIN:
		case OBJECT_TYPE:
			return AlterTypeNamespace(stmt->object, stmt->newschema,
									  stmt->objectType);

			/* generic code path */
		case OBJECT_AGGREGATE:
		case OBJECT_COLLATION:
		case OBJECT_CONVERSION:
		case OBJECT_FUNCTION:
		case OBJECT_OPERATOR:
		case OBJECT_OPCLASS:
		case OBJECT_OPFAMILY:
		case OBJECT_TSCONFIGURATION:
		case OBJECT_TSDICTIONARY:
		case OBJECT_TSPARSER:
		case OBJECT_TSTEMPLATE:
			{
				Relation	catalog;
				Relation	relation;
				Oid			classId;
				Oid			nspOid;
				ObjectAddress address;

				address = get_object_address(stmt->objectType,
											 stmt->object,
											 stmt->objarg,
											 &relation,
											 AccessExclusiveLock,
											 false);
				Assert(relation == NULL);
				classId = address.classId;
				catalog = heap_open(classId, RowExclusiveLock);
				nspOid = LookupCreationNamespace(stmt->newschema);

				AlterObjectNamespace_internal(catalog, address.objectId,
											  nspOid);
				heap_close(catalog, RowExclusiveLock);

				return address.objectId;
			}
			break;

		default:
			elog(ERROR, "unrecognized AlterObjectSchemaStmt type: %d",
				 (int) stmt->objectType);
			return InvalidOid;	/* keep compiler happy */
	}
	if (Gp_role == GP_ROLE_DISPATCH)
	{
		CdbDispatchUtilityStatement((Node *) stmt,
									DF_CANCEL_ON_ERROR|
									DF_WITH_SNAPSHOT|
									DF_NEED_TWO_PHASE,
									NIL,
									NULL);
	}
}

/*
 * Change an object's namespace given its classOid and object Oid.
 *
 * Objects that don't have a namespace should be ignored.
 *
 * This function is currently used only by ALTER EXTENSION SET SCHEMA,
 * so it only needs to cover object types that can be members of an
 * extension, and it doesn't have to deal with certain special cases
 * such as not wanting to process array types --- those should never
 * be direct members of an extension anyway.
 *
 * Returns the OID of the object's previous namespace, or InvalidOid if
 * object doesn't have a schema.
 */
Oid
AlterObjectNamespace_oid(Oid classId, Oid objid, Oid nspOid,
						 ObjectAddresses *objsMoved)
{
	Oid			oldNspOid = InvalidOid;
	ObjectAddress dep;

	dep.classId = classId;
	dep.objectId = objid;
	dep.objectSubId = 0;

	switch (getObjectClass(&dep))
	{
		case OCLASS_CLASS:
			{
				Relation	rel;

				rel = relation_open(objid, AccessExclusiveLock);
				oldNspOid = RelationGetNamespace(rel);

				AlterTableNamespaceInternal(rel, oldNspOid, nspOid, objsMoved);

				relation_close(rel, NoLock);
				break;
			}

		case OCLASS_TYPE:
			oldNspOid = AlterTypeNamespace_oid(objid, nspOid, objsMoved);
			break;

		case OCLASS_COLLATION:
		case OCLASS_CONVERSION:
		case OCLASS_OPERATOR:
		case OCLASS_OPCLASS:
		case OCLASS_OPFAMILY:
		case OCLASS_PROC:
		case OCLASS_TSPARSER:
		case OCLASS_TSDICT:
		case OCLASS_TSTEMPLATE:
		case OCLASS_TSCONFIG:
			{
				Relation	catalog;

				catalog = heap_open(classId, RowExclusiveLock);

				oldNspOid = AlterObjectNamespace_internal(catalog, objid,
														  nspOid);

				heap_close(catalog, RowExclusiveLock);
			}
			break;

		default:
			break;
	}

	return oldNspOid;
}


/*
 * Generic function to change the namespace of a given object, for simple
 * cases (won't work for tables, nor other cases where we need to do more
 * than change the namespace column of a single catalog entry).
 *
 * rel: catalog relation containing object (RowExclusiveLock'd by caller)
 * objid: OID of object to change the namespace of
 * nspOid: OID of new namespace
 *
 * Returns the OID of the object's previous namespace.
 */
static Oid
AlterObjectNamespace_internal(Relation rel, Oid objid, Oid nspOid)
{
	Oid			classId = RelationGetRelid(rel);
	int			oidCacheId = get_object_catcache_oid(classId);
	int			nameCacheId = get_object_catcache_name(classId);
	AttrNumber	Anum_name = get_object_attnum_name(classId);
	AttrNumber	Anum_namespace = get_object_attnum_namespace(classId);
	AttrNumber	Anum_owner = get_object_attnum_owner(classId);
	AclObjectKind acl_kind = get_object_aclkind(classId);
	Oid			oldNspOid;
	Datum		name,
				namespace;
	bool		isnull;
	HeapTuple	tup,
				newtup;
	Datum	   *values;
	bool	   *nulls;
	bool	   *replaces;

	tup = SearchSysCacheCopy1(oidCacheId, ObjectIdGetDatum(objid));
	if (!HeapTupleIsValid(tup)) /* should not happen */
		elog(ERROR, "cache lookup failed for object %u of catalog \"%s\"",
			 objid, RelationGetRelationName(rel));

	name = heap_getattr(tup, Anum_name, RelationGetDescr(rel), &isnull);
	Assert(!isnull);
	namespace = heap_getattr(tup, Anum_namespace, RelationGetDescr(rel),
							 &isnull);
	Assert(!isnull);
	oldNspOid = DatumGetObjectId(namespace);

	/* Check basic namespace related issues */
	CheckSetNamespace(oldNspOid, nspOid, classId, objid);

	/* Permission checks ... superusers can always do it */
	if (!superuser())
	{
		Datum		owner;
		Oid			ownerId;
		AclResult	aclresult;

		/* Fail if object does not have an explicit owner */
		if (Anum_owner <= 0)
			ereport(ERROR,
					(errcode(ERRCODE_INSUFFICIENT_PRIVILEGE),
					 (errmsg("must be superuser to set schema of %s",
							 getObjectDescriptionOids(classId, objid)))));

		/* Otherwise, must be owner of the existing object */
		owner = heap_getattr(tup, Anum_owner, RelationGetDescr(rel), &isnull);
		Assert(!isnull);
		ownerId = DatumGetObjectId(owner);

		if (!has_privs_of_role(GetUserId(), ownerId))
			aclcheck_error(ACLCHECK_NOT_OWNER, acl_kind,
						   NameStr(*(DatumGetName(name))));

		/* User must have CREATE privilege on new namespace */
		aclresult = pg_namespace_aclcheck(nspOid, GetUserId(), ACL_CREATE);
		if (aclresult != ACLCHECK_OK)
			aclcheck_error(aclresult, ACL_KIND_NAMESPACE,
						   get_namespace_name(nspOid));
	}

	/*
	 * Check for duplicate name (more friendly than unique-index failure).
	 * Since this is just a friendliness check, we can just skip it in cases
	 * where there isn't suitable support.
	 */
<<<<<<< HEAD
	if (nameCacheId >= 0 &&
		SearchSysCacheExists2(nameCacheId, name, ObjectIdGetDatum(nspOid)))
		ereport(ERROR,
				(errcode(ERRCODE_DUPLICATE_OBJECT),
						errmsg("%s already exists in schema \"%s\"",
							   getObjectDescriptionOids(classId, objid),
							   get_namespace_name(nspOid))));
=======
	if (classId == ProcedureRelationId)
	{
		Form_pg_proc proc = (Form_pg_proc) GETSTRUCT(tup);

		IsThereFunctionInNamespace(NameStr(proc->proname), proc->pronargs,
								   &proc->proargtypes, nspOid);
	}
	else if (classId == CollationRelationId)
	{
		Form_pg_collation coll = (Form_pg_collation) GETSTRUCT(tup);

		IsThereCollationInNamespace(NameStr(coll->collname), nspOid);
	}
	else if (classId == OperatorClassRelationId)
	{
		Form_pg_opclass opc = (Form_pg_opclass) GETSTRUCT(tup);

		IsThereOpClassInNamespace(NameStr(opc->opcname),
								  opc->opcmethod, nspOid);
	}
	else if (classId == OperatorFamilyRelationId)
	{
		Form_pg_opfamily opf = (Form_pg_opfamily) GETSTRUCT(tup);

		IsThereOpFamilyInNamespace(NameStr(opf->opfname),
								   opf->opfmethod, nspOid);
	}
	else if (nameCacheId >= 0 &&
			 SearchSysCacheExists2(nameCacheId, name,
								   ObjectIdGetDatum(nspOid)))
		report_namespace_conflict(classId,
								  NameStr(*(DatumGetName(name))),
								  nspOid);
>>>>>>> e472b921

	/* Build modified tuple */
	values = palloc0(RelationGetNumberOfAttributes(rel) * sizeof(Datum));
	nulls = palloc0(RelationGetNumberOfAttributes(rel) * sizeof(bool));
	replaces = palloc0(RelationGetNumberOfAttributes(rel) * sizeof(bool));
	values[Anum_namespace - 1] = ObjectIdGetDatum(nspOid);
	replaces[Anum_namespace - 1] = true;
	newtup = heap_modify_tuple(tup, RelationGetDescr(rel),
							   values, nulls, replaces);

	/* Perform actual update */
	simple_heap_update(rel, &tup->t_self, newtup);
	CatalogUpdateIndexes(rel, newtup);

	/* Release memory */
	pfree(values);
	pfree(nulls);
	pfree(replaces);

	/* update dependencies to point to the new schema */
	changeDependencyFor(classId, objid,
						NamespaceRelationId, oldNspOid, nspOid);

	InvokeObjectPostAlterHook(classId, objid, 0);

	return oldNspOid;
}

/*
 * Executes an ALTER OBJECT / OWNER TO statement.  Based on the object
 * type, the function appropriate to that type is executed.
 */
Oid
ExecAlterOwnerStmt(AlterOwnerStmt *stmt)
{
	Oid			newowner = get_role_oid(stmt->newowner, false);

	switch (stmt->objectType)
	{
		case OBJECT_DATABASE:
			return AlterDatabaseOwner(strVal(linitial(stmt->object)), newowner);

		case OBJECT_SCHEMA:
			return AlterSchemaOwner(strVal(linitial(stmt->object)), newowner);

		case OBJECT_TYPE:
		case OBJECT_DOMAIN:		/* same as TYPE */
			return AlterTypeOwner(stmt->object, newowner, stmt->objectType);
			break;

		case OBJECT_FDW:
			return AlterForeignDataWrapperOwner(strVal(linitial(stmt->object)),
												newowner);

		case OBJECT_FOREIGN_SERVER:
			return AlterForeignServerOwner(strVal(linitial(stmt->object)),
										   newowner);

		case OBJECT_EVENT_TRIGGER:
			return AlterEventTriggerOwner(strVal(linitial(stmt->object)),
										  newowner);

			/* Generic cases */
		case OBJECT_AGGREGATE:
		case OBJECT_COLLATION:
		case OBJECT_CONVERSION:
		case OBJECT_FUNCTION:
		case OBJECT_LANGUAGE:
		case OBJECT_LARGEOBJECT:
		case OBJECT_OPERATOR:
		case OBJECT_OPCLASS:
		case OBJECT_OPFAMILY:
		case OBJECT_TABLESPACE:
		case OBJECT_TSDICTIONARY:
		case OBJECT_TSCONFIGURATION:
			{
				Relation	catalog;
				Relation	relation;
				Oid			classId;
				ObjectAddress address;

				address = get_object_address(stmt->objectType,
											 stmt->object,
											 stmt->objarg,
											 &relation,
											 AccessExclusiveLock,
											 false);
				Assert(relation == NULL);
				classId = address.classId;

				/*
				 * XXX - get_object_address returns Oid of pg_largeobject
				 * catalog for OBJECT_LARGEOBJECT because of historical
				 * reasons.  Fix up it here.
				 */
				if (classId == LargeObjectRelationId)
					classId = LargeObjectMetadataRelationId;

				catalog = heap_open(classId, RowExclusiveLock);

				AlterObjectOwner_internal(catalog, address.objectId, newowner);
				heap_close(catalog, RowExclusiveLock);

				return address.objectId;
			}
			break;

		default:
			elog(ERROR, "unrecognized AlterOwnerStmt type: %d",
				 (int) stmt->objectType);

			return InvalidOid;	/* keep compiler happy */
	}
}

<<<<<<< HEAD
		case OBJECT_EXTPROTOCOL:
			AlterExtProtocolOwner(strVal(linitial(stmt->object)), newowner);
			break;

		case OBJECT_TYPE:
		case OBJECT_DOMAIN:		/* same as TYPE */
			AlterTypeOwner(stmt->object, newowner, stmt->objectType);
			break;
=======
/*
 * Generic function to change the ownership of a given object, for simple
 * cases (won't work for tables, nor other cases where we need to do more than
 * change the ownership column of a single catalog entry).
 *
 * rel: catalog relation containing object (RowExclusiveLock'd by caller)
 * objectId: OID of object to change the ownership of
 * new_ownerId: OID of new object owner
 */
void
AlterObjectOwner_internal(Relation rel, Oid objectId, Oid new_ownerId)
{
	Oid			classId = RelationGetRelid(rel);
	AttrNumber	Anum_owner = get_object_attnum_owner(classId);
	AttrNumber	Anum_namespace = get_object_attnum_namespace(classId);
	AttrNumber	Anum_acl = get_object_attnum_acl(classId);
	AttrNumber	Anum_name = get_object_attnum_name(classId);
	HeapTuple	oldtup;
	Datum		datum;
	bool		isnull;
	Oid			old_ownerId;
	Oid			namespaceId = InvalidOid;
>>>>>>> e472b921

	oldtup = get_catalog_object_by_oid(rel, objectId);
	if (oldtup == NULL)
		elog(ERROR, "cache lookup failed for object %u of catalog \"%s\"",
			 objectId, RelationGetRelationName(rel));

	datum = heap_getattr(oldtup, Anum_owner,
						 RelationGetDescr(rel), &isnull);
	Assert(!isnull);
	old_ownerId = DatumGetObjectId(datum);

	if (Anum_namespace != InvalidAttrNumber)
	{
		datum = heap_getattr(oldtup, Anum_namespace,
							 RelationGetDescr(rel), &isnull);
		Assert(!isnull);
		namespaceId = DatumGetObjectId(datum);
	}

	if (old_ownerId != new_ownerId)
	{
		AttrNumber	nattrs;
		HeapTuple	newtup;
		Datum	   *values;
		bool	   *nulls;
		bool	   *replaces;

		/* Superusers can bypass permission checks */
		if (!superuser())
		{
			AclObjectKind aclkind = get_object_aclkind(classId);

			/* must be owner */
			if (!has_privs_of_role(GetUserId(), old_ownerId))
			{
				char	   *objname;
				char		namebuf[NAMEDATALEN];

				if (Anum_name != InvalidAttrNumber)
				{
					datum = heap_getattr(oldtup, Anum_name,
										 RelationGetDescr(rel), &isnull);
					Assert(!isnull);
					objname = NameStr(*DatumGetName(datum));
				}
				else
				{
					snprintf(namebuf, sizeof(namebuf), "%u",
							 HeapTupleGetOid(oldtup));
					objname = namebuf;
				}
				aclcheck_error(ACLCHECK_NOT_OWNER, aclkind, objname);
			}
			/* Must be able to become new owner */
			check_is_member_of_role(GetUserId(), new_ownerId);

			/* New owner must have CREATE privilege on namespace */
			if (OidIsValid(namespaceId))
			{
				AclResult	aclresult;

				aclresult = pg_namespace_aclcheck(namespaceId, new_ownerId,
												  ACL_CREATE);
				if (aclresult != ACLCHECK_OK)
					aclcheck_error(aclresult, ACL_KIND_NAMESPACE,
								   get_namespace_name(namespaceId));
			}
		}

		/* Build a modified tuple */
		nattrs = RelationGetNumberOfAttributes(rel);
		values = palloc0(nattrs * sizeof(Datum));
		nulls = palloc0(nattrs * sizeof(bool));
		replaces = palloc0(nattrs * sizeof(bool));
		values[Anum_owner - 1] = ObjectIdGetDatum(new_ownerId);
		replaces[Anum_owner - 1] = true;

		/*
		 * Determine the modified ACL for the new owner.  This is only
		 * necessary when the ACL is non-null.
		 */
		if (Anum_acl != InvalidAttrNumber)
		{
			datum = heap_getattr(oldtup,
								 Anum_acl, RelationGetDescr(rel), &isnull);
			if (!isnull)
			{
				Acl		   *newAcl;

				newAcl = aclnewowner(DatumGetAclP(datum),
									 old_ownerId, new_ownerId);
				values[Anum_acl - 1] = PointerGetDatum(newAcl);
				replaces[Anum_acl - 1] = true;
			}
		}

		newtup = heap_modify_tuple(oldtup, RelationGetDescr(rel),
								   values, nulls, replaces);

		/* Perform actual update */
		simple_heap_update(rel, &newtup->t_self, newtup);
		CatalogUpdateIndexes(rel, newtup);

		/* Update owner dependency reference */
		if (classId == LargeObjectMetadataRelationId)
			classId = LargeObjectRelationId;
		changeDependencyOnOwner(classId, HeapTupleGetOid(newtup), new_ownerId);

		/* Release memory */
		pfree(values);
		pfree(nulls);
		pfree(replaces);
	}
<<<<<<< HEAD
	if (Gp_role == GP_ROLE_DISPATCH)
	{
		CdbDispatchUtilityStatement((Node *) stmt,
									DF_CANCEL_ON_ERROR|
									DF_WITH_SNAPSHOT|
									DF_NEED_TWO_PHASE,
									NIL,
									NULL);
	}
=======

	InvokeObjectPostAlterHook(classId, objectId, 0);
>>>>>>> e472b921
}<|MERGE_RESOLUTION|>--- conflicted
+++ resolved
@@ -96,20 +96,10 @@
 			break;
 	}
 
-<<<<<<< HEAD
-		case OBJECT_EXTPROTOCOL:
-			RenameExtProtocol(stmt->subname, stmt->newname);
-			break;
-
-		case OBJECT_FDW:
-			RenameForeignDataWrapper(stmt->subname, stmt->newname);
-			break;
-=======
 	ereport(ERROR,
 			(errcode(ERRCODE_DUPLICATE_OBJECT),
 			 errmsg(msgfmt, name)));
 }
->>>>>>> e472b921
 
 static void
 report_namespace_conflict(Oid classId, const char *name, Oid nspOid)
@@ -313,8 +303,8 @@
  * Executes an ALTER OBJECT / RENAME TO statement.	Based on the object
  * type, the function appropriate to that type is executed.
  */
-Oid
-ExecRenameStmt(RenameStmt *stmt)
+static Oid
+ExecRenameStmt_internal(RenameStmt *stmt)
 {
 	switch (stmt->renameType)
 	{
@@ -355,6 +345,12 @@
 		case OBJECT_DOMAIN:
 		case OBJECT_TYPE:
 			return RenameType(stmt);
+
+		case OBJECT_EXTPROTOCOL:
+			// GPDB_93_MERGE_FIXME: this probably could be refactored to
+			// use the generic AlterObjectRename_internal() function, like
+			// below.
+			return RenameExtProtocol(stmt->subname, stmt->newname);
 
 		case OBJECT_AGGREGATE:
 		case OBJECT_COLLATION:
@@ -395,6 +391,15 @@
 				 (int) stmt->renameType);
 			return InvalidOid;	/* keep compiler happy */
 	}
+}
+
+Oid
+ExecRenameStmt(RenameStmt *stmt)
+{
+	Oid			result;
+
+	result = ExecRenameStmt_internal(stmt);
+
 	if (Gp_role == GP_ROLE_DISPATCH)
 	{
 		CdbDispatchUtilityStatement((Node *) stmt,
@@ -405,14 +410,15 @@
 									NULL);
 	}
 
+	return result;
 }
 
 /*
  * Executes an ALTER OBJECT / SET SCHEMA statement.  Based on the object
  * type, the function appropriate to that type is executed.
  */
-Oid
-ExecAlterObjectSchemaStmt(AlterObjectSchemaStmt *stmt)
+static Oid
+ExecAlterObjectSchemaStmt_internal(AlterObjectSchemaStmt *stmt)
 {
 	switch (stmt->objectType)
 	{
@@ -474,6 +480,14 @@
 				 (int) stmt->objectType);
 			return InvalidOid;	/* keep compiler happy */
 	}
+}
+Oid
+ExecAlterObjectSchemaStmt(AlterObjectSchemaStmt *stmt)
+{
+	Oid			result;
+
+	result = ExecAlterObjectSchemaStmt_internal(stmt);
+
 	if (Gp_role == GP_ROLE_DISPATCH)
 	{
 		CdbDispatchUtilityStatement((Node *) stmt,
@@ -483,6 +497,8 @@
 									NIL,
 									NULL);
 	}
+
+	return result;
 }
 
 /*
@@ -640,15 +656,6 @@
 	 * Since this is just a friendliness check, we can just skip it in cases
 	 * where there isn't suitable support.
 	 */
-<<<<<<< HEAD
-	if (nameCacheId >= 0 &&
-		SearchSysCacheExists2(nameCacheId, name, ObjectIdGetDatum(nspOid)))
-		ereport(ERROR,
-				(errcode(ERRCODE_DUPLICATE_OBJECT),
-						errmsg("%s already exists in schema \"%s\"",
-							   getObjectDescriptionOids(classId, objid),
-							   get_namespace_name(nspOid))));
-=======
 	if (classId == ProcedureRelationId)
 	{
 		Form_pg_proc proc = (Form_pg_proc) GETSTRUCT(tup);
@@ -682,7 +689,6 @@
 		report_namespace_conflict(classId,
 								  NameStr(*(DatumGetName(name))),
 								  nspOid);
->>>>>>> e472b921
 
 	/* Build modified tuple */
 	values = palloc0(RelationGetNumberOfAttributes(rel) * sizeof(Datum));
@@ -715,8 +721,8 @@
  * Executes an ALTER OBJECT / OWNER TO statement.  Based on the object
  * type, the function appropriate to that type is executed.
  */
-Oid
-ExecAlterOwnerStmt(AlterOwnerStmt *stmt)
+static Oid
+ExecAlterOwnerStmt_internal(AlterOwnerStmt *stmt)
 {
 	Oid			newowner = get_role_oid(stmt->newowner, false);
 
@@ -744,6 +750,12 @@
 		case OBJECT_EVENT_TRIGGER:
 			return AlterEventTriggerOwner(strVal(linitial(stmt->object)),
 										  newowner);
+
+		case OBJECT_EXTPROTOCOL:
+			// GPDB_93_MERGE_FIXME: this probably could be refactored to
+			// follow the generic case below
+			return AlterExtProtocolOwner(strVal(linitial(stmt->object)),
+										 newowner);
 
 			/* Generic cases */
 		case OBJECT_AGGREGATE:
@@ -798,16 +810,26 @@
 	}
 }
 
-<<<<<<< HEAD
-		case OBJECT_EXTPROTOCOL:
-			AlterExtProtocolOwner(strVal(linitial(stmt->object)), newowner);
-			break;
-
-		case OBJECT_TYPE:
-		case OBJECT_DOMAIN:		/* same as TYPE */
-			AlterTypeOwner(stmt->object, newowner, stmt->objectType);
-			break;
-=======
+Oid
+ExecAlterOwnerStmt(AlterOwnerStmt *stmt)
+{
+	Oid			result;
+
+	result = ExecAlterOwnerStmt_internal(stmt);
+
+	if (Gp_role == GP_ROLE_DISPATCH)
+	{
+		CdbDispatchUtilityStatement((Node *) stmt,
+									DF_CANCEL_ON_ERROR|
+									DF_WITH_SNAPSHOT|
+									DF_NEED_TWO_PHASE,
+									NIL,
+									NULL);
+	}
+
+	return result;
+}
+
 /*
  * Generic function to change the ownership of a given object, for simple
  * cases (won't work for tables, nor other cases where we need to do more than
@@ -830,7 +852,6 @@
 	bool		isnull;
 	Oid			old_ownerId;
 	Oid			namespaceId = InvalidOid;
->>>>>>> e472b921
 
 	oldtup = get_catalog_object_by_oid(rel, objectId);
 	if (oldtup == NULL)
@@ -944,18 +965,6 @@
 		pfree(nulls);
 		pfree(replaces);
 	}
-<<<<<<< HEAD
-	if (Gp_role == GP_ROLE_DISPATCH)
-	{
-		CdbDispatchUtilityStatement((Node *) stmt,
-									DF_CANCEL_ON_ERROR|
-									DF_WITH_SNAPSHOT|
-									DF_NEED_TWO_PHASE,
-									NIL,
-									NULL);
-	}
-=======
 
 	InvokeObjectPostAlterHook(classId, objectId, 0);
->>>>>>> e472b921
 }