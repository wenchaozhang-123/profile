/*-------------------------------------------------------------------------
 *
 * copy.c
 *		Implements the COPY utility command
 *
 * Portions Copyright (c) 2005-2008, Greenplum inc
 * Portions Copyright (c) 1996-2009, PostgreSQL Global Development Group
 * Portions Copyright (c) 1994, Regents of the University of California
 *
 *
 * IDENTIFICATION
 *	  $PostgreSQL: pgsql/src/backend/commands/copy.c,v 1.275 2007/01/25 02:17:26 momjian Exp $
 *
 *-------------------------------------------------------------------------
 */
#include "postgres.h"

#include <ctype.h>
#include <unistd.h>
#include <sys/stat.h>
#include <netinet/in.h>
#include <arpa/inet.h>
#include <sys/file.h>

#include "access/fileam.h"
#include "access/heapam.h"
#include "access/aosegfiles.h"
#include "access/appendonlywriter.h"
#include "access/xact.h"
#include "catalog/gp_policy.h"
#include "catalog/namespace.h"
#include "catalog/pg_type.h"
#include "catalog/catalog.h"
#include "cdb/cdbappendonlyam.h"
#include "cdb/cdbaocsam.h"
#include "cdb/cdbpartition.h"
#include "commands/copy.h"
#include "commands/tablecmds.h"
#include "commands/trigger.h"
#include "executor/executor.h"
#include "libpq/libpq.h"
#include "libpq/pqformat.h"
#include "mb/pg_wchar.h"
#include "miscadmin.h"
#include "optimizer/planner.h"
#include "parser/parse_relation.h"
#include "rewrite/rewriteHandler.h"
#include "storage/fd.h"
#include "storage/smgr.h"
#include "tcop/tcopprot.h"
#include "tcop/utility.h"
#include "utils/acl.h"
#include "utils/builtins.h"
#include "utils/lsyscache.h"
#include "utils/memutils.h"
#include "utils/builtins.h"

#include "cdb/cdbvars.h"
#include "cdb/cdbcopy.h"
#include "cdb/cdbhash.h"
#include "cdb/cdbdispatchresult.h"
#include "cdb/cdbsreh.h"
#include "cdb/cdbrelsize.h"
#include "cdb/cdbutil.h"
#include "cdb/cdbvarblock.h"
#include "cdb/cdbbufferedappend.h"
#include "commands/vacuum.h"
#include "utils/lsyscache.h"
#include "nodes/makefuncs.h"
#include "postmaster/autostats.h"

/* DestReceiver for COPY (SELECT) TO */
typedef struct
{
	DestReceiver pub;			/* publicly-known function pointers */
	CopyState	cstate;			/* CopyStateData for the command */
} DR_copy;

/* non-export function prototypes */
static void DoCopyTo(CopyState cstate);
extern void CopyToDispatch(CopyState cstate);
static void CopyTo(CopyState cstate);
extern void CopyFromDispatch(CopyState cstate);
static void CopyFrom(CopyState cstate);
static char *CopyReadOidAttr(CopyState cstate, bool *isnull);
static void CopyAttributeOutText(CopyState cstate, char *string);
static void CopyAttributeOutCSV(CopyState cstate, char *string,
								bool use_quote, bool single_attr);
static bool DetectLineEnd(CopyState cstate, size_t bytesread  __attribute__((unused)));
static void CopyReadAttributesTextNoDelim(CopyState cstate, bool *nulls,
										  int num_phys_attrs, int attnum);

/* Low-level communications functions */
static void SendCopyBegin(CopyState cstate);
static void ReceiveCopyBegin(CopyState cstate);
static void SendCopyEnd(CopyState cstate);
static void CopySendData(CopyState cstate, const void *databuf, int datasize);
static void CopySendString(CopyState cstate, const char *str);
static void CopySendChar(CopyState cstate, char c);
static int	CopyGetData(CopyState cstate, void *databuf, int datasize);

/* byte scaning utils */
static char *scanTextLine(CopyState cstate, const char *s, char c, size_t len);
static char *scanCSVLine(CopyState cstate, const char *s, char c1, char c2, char c3, size_t len);

static void CopyExtractRowMetaData(CopyState cstate);
static void preProcessDataLine(CopyState cstate);
static void concatenateEol(CopyState cstate);
static char *escape_quotes(const char *src);
static void attr_get_key(CopyState cstate, CdbCopy *cdbCopy, int original_lineno_for_qe,
						 unsigned int target_seg, AttrNumber p_nattrs, AttrNumber *attrs,
						 Form_pg_attribute *attr_descs, int *attr_offsets, bool *attr_nulls,
						 FmgrInfo *in_functions, Oid *typioparams, Datum *values);
static void copy_in_error_callback(void *arg);
static void CopyInitPartitioningState(EState *estate);
static void CopyInitDataParser(CopyState cstate);
static bool CopyCheckIsLastLine(CopyState cstate);
static char *extract_line_buf(CopyState cstate);
uint64
DoCopyInternal(const CopyStmt *stmt, const char *queryString, CopyState cstate);

/* ==========================================================================
 * The follwing macros aid in major refactoring of data processing code (in
 * CopyFrom(+Dispatch)). We use macros because in some cases the code must be in
 * line in order to work (for example elog_dismiss() in PG_CATCH) while in
 * other cases we'd like to inline the code for performance reasons.
 *
 * NOTE that an almost identical set of macros exists in fileam.c. If you make
 * changes here you may want to consider taking a look there as well.
 * ==========================================================================
 */

#define RESET_LINEBUF \
cstate->line_buf.len = 0; \
cstate->line_buf.data[0] = '\0'; \
cstate->line_buf.cursor = 0;

#define RESET_ATTRBUF \
cstate->attribute_buf.len = 0; \
cstate->attribute_buf.data[0] = '\0'; \
cstate->attribute_buf.cursor = 0;

#define RESET_LINEBUF_WITH_LINENO \
line_buf_with_lineno.len = 0; \
line_buf_with_lineno.data[0] = '\0'; \
line_buf_with_lineno.cursor = 0;

/*
 * A data error happened. This code block will always be inside a PG_CATCH()
 * block right when a higher stack level produced an error. We handle the error
 * by checking which error mode is set (SREH or all-or-nothing) and do the right
 * thing accordingly. Note that we MUST have this code in a macro (as opposed
 * to a function) as elog_dismiss() has to be inlined with PG_CATCH in order to
 * access local error state variables.
 *
 * changing me? take a look at FILEAM_HANDLE_ERROR in fileam.c as well.
 */
#define COPY_HANDLE_ERROR \
if (cstate->errMode == ALL_OR_NOTHING) \
{ \
	/* re-throw error and abort */ \
	if (Gp_role == GP_ROLE_DISPATCH) \
		cdbCopyEnd(cdbCopy); \
	PG_RE_THROW(); \
} \
else \
{ \
	/* SREH - release error state and handle error */ \
\
	ErrorData	*edata; \
	MemoryContext oldcontext;\
	bool	rawdata_is_a_copy = false; \
	cur_row_rejected = true; \
\
	/* SREH must only handle data errors. all other errors must not be caught */\
	if (ERRCODE_TO_CATEGORY(elog_geterrcode()) != ERRCODE_DATA_EXCEPTION)\
	{\
		/* re-throw error and abort */ \
		if (Gp_role == GP_ROLE_DISPATCH) \
			cdbCopyEnd(cdbCopy); \
		PG_RE_THROW(); \
	}\
\
	/* save a copy of the error info */ \
	oldcontext = MemoryContextSwitchTo(cstate->cdbsreh->badrowcontext);\
	edata = CopyErrorData();\
	MemoryContextSwitchTo(oldcontext);\
\
	if (!elog_dismiss(DEBUG5)) \
		PG_RE_THROW(); /* <-- hope to never get here! */ \
\
	if (Gp_role == GP_ROLE_DISPATCH)\
	{\
		Insist(cstate->err_loc_type == ROWNUM_ORIGINAL);\
		cstate->cdbsreh->rawdata = (char *) palloc(strlen(cstate->line_buf.data) * \
												   sizeof(char) + 1 + 24); \
\
		rawdata_is_a_copy = true; \
		sprintf(cstate->cdbsreh->rawdata, "%d%c%d%c%s", \
			    original_lineno_for_qe, \
				COPY_METADATA_DELIM, \
				cstate->line_buf_converted, \
				COPY_METADATA_DELIM, \
				cstate->line_buf.data);	\
	}\
	else\
	{\
		/* truncate trailing eol chars if we need to store this row in errtbl */ \
		if (cstate->cdbsreh->errtbl) \
			truncateEol(&cstate->line_buf, cstate->eol_type); \
\
		if (Gp_role == GP_ROLE_EXECUTE)\
		{\
			/* if line has embedded rownum, update the cursor to the pos right after */ \
			Insist(cstate->err_loc_type == ROWNUM_EMBEDDED);\
			cstate->line_buf.cursor = 0;\
			if(!cstate->md_error) \
				CopyExtractRowMetaData(cstate); \
		}\
\
		cstate->cdbsreh->rawdata = cstate->line_buf.data + cstate->line_buf.cursor; \
	}\
\
	cstate->cdbsreh->is_server_enc = cstate->line_buf_converted; \
	cstate->cdbsreh->linenumber = cstate->cur_lineno; \
	cstate->cdbsreh->processed = ++cstate->processed; \
	cstate->cdbsreh->consec_csv_err = cstate->num_consec_csv_err; \
\
	/* set the error message. Use original msg and add column name if available */ \
	if (cstate->cur_attname)\
	{\
		cstate->cdbsreh->errmsg = (char *) palloc((strlen(edata->message) + \
												  strlen(cstate->cur_attname) + \
												  10 + 1) * sizeof(char)); \
		sprintf(cstate->cdbsreh->errmsg, "%s, column %s", \
				edata->message, \
				cstate->cur_attname); \
	}\
	else\
	{\
		cstate->cdbsreh->errmsg = pstrdup(edata->message); \
	}\
\
	/* after all the prep work let cdbsreh do the real work */ \
	HandleSingleRowError(cstate->cdbsreh); \
\
	/* cleanup any extra memory copies we made */\
	if (rawdata_is_a_copy) \
		pfree(cstate->cdbsreh->rawdata); \
	if (!IsRejectLimitReached(cstate->cdbsreh)) \
		pfree(cstate->cdbsreh->errmsg); \
\
	MemoryContextReset(cstate->cdbsreh->badrowcontext);\
\
}

/*
 * if in SREH mode and data error occured it was already handled in
 * COPY_HANDLE_ERROR. Therefore, skip to the next row before attempting
 * to do any further processing on this one. There's a QE and QD versions
 * since the QE doesn't have a linebuf_with_lineno stringInfo.
 */
#define QD_GOTO_NEXT_ROW \
RESET_LINEBUF_WITH_LINENO; \
RESET_LINEBUF; \
cur_row_rejected = false; /* reset for next run */ \
continue; /* move on to the next data line */

#define QE_GOTO_NEXT_ROW \
RESET_LINEBUF; \
cur_row_rejected = false; /* reset for next run */ \
cstate->cur_attname = NULL;\
continue; /* move on to the next data line */

/*
 * Send copy start/stop messages for frontend copies.  These have changed
 * in past protocol redesigns.
 */
static void
SendCopyBegin(CopyState cstate)
{
	if (PG_PROTOCOL_MAJOR(FrontendProtocol) >= 3)
	{
		/* new way */
		StringInfoData buf;
		int			natts = list_length(cstate->attnumlist);
		int16		format = 0;
		int			i;

		pq_beginmessage(&buf, 'H');
		pq_sendbyte(&buf, format);		/* overall format */
		pq_sendint(&buf, natts, 2);
		for (i = 0; i < natts; i++)
			pq_sendint(&buf, format, 2);		/* per-column formats */
		pq_endmessage(&buf);
		cstate->copy_dest = COPY_NEW_FE;
	}
	else if (PG_PROTOCOL_MAJOR(FrontendProtocol) >= 2)
	{
		/* old way */
		pq_putemptymessage('H');
		/* grottiness needed for old COPY OUT protocol */
		pq_startcopyout();
		cstate->copy_dest = COPY_OLD_FE;
	}
	else
	{
		/* very old way */
		pq_putemptymessage('B');
		/* grottiness needed for old COPY OUT protocol */
		pq_startcopyout();
		cstate->copy_dest = COPY_OLD_FE;
	}
}

static void
ReceiveCopyBegin(CopyState cstate)
{
	if (PG_PROTOCOL_MAJOR(FrontendProtocol) >= 3)
	{
		/* new way */
		StringInfoData buf;
		int			natts = list_length(cstate->attnumlist);
		int16		format = 0;
		int			i;

		pq_beginmessage(&buf, 'G');
		pq_sendbyte(&buf, format);		/* overall format */
		pq_sendint(&buf, natts, 2);
		for (i = 0; i < natts; i++)
			pq_sendint(&buf, format, 2);		/* per-column formats */
		pq_endmessage(&buf);
		cstate->copy_dest = COPY_NEW_FE;
		cstate->fe_msgbuf = makeStringInfo();
	}
	else if (PG_PROTOCOL_MAJOR(FrontendProtocol) >= 2)
	{
		/* old way */
		pq_putemptymessage('G');
		cstate->copy_dest = COPY_OLD_FE;
	}
	else
	{
		/* very old way */
		pq_putemptymessage('D');
		cstate->copy_dest = COPY_OLD_FE;
	}
	/* We *must* flush here to ensure FE knows it can send. */
	pq_flush();
}

static void
SendCopyEnd(CopyState cstate)
{
	if (cstate->copy_dest == COPY_NEW_FE)
	{
		/* Shouldn't have any unsent data */
		Assert(cstate->fe_msgbuf->len == 0);

		/* Send Copy Done message */
		pq_putemptymessage('c');
	}
	else
	{
		CopySendData(cstate, "\\.", 2);
		/* Need to flush out the trailer (this also appends a newline) */
 	 	CopySendEndOfRow(cstate);
		pq_endcopyout(false);
	}
}


/*----------
 * CopySendData sends output data to the destination (file or frontend)
 * CopySendString does the same for null-terminated strings
 * CopySendChar does the same for single characters
 * CopySendEndOfRow does the appropriate thing at end of each data row
 *  (data is not actually flushed except by CopySendEndOfRow)
 *
 * NB: no data conversion is applied by these functions
 *----------
 */
static void
CopySendData(CopyState cstate, const void *databuf, int datasize)
{
	if (!cstate->is_copy_in) /* copy out */
	{
		appendBinaryStringInfo(cstate->fe_msgbuf, (char *) databuf, datasize);
	}
	else /* hack for: copy in */
	{
		/* we call copySendData in copy-in to handle results
		 * of default functions that we wish to send from the
		 * dispatcher to the executor primary and mirror segments.
		 * we do so by concatenating the results to line buffer.
		 */
		appendBinaryStringInfo(&cstate->line_buf, (char *) databuf, datasize);
	}
}

static void
CopySendString(CopyState cstate, const char *str)
{
	CopySendData(cstate, (void *) str, strlen(str));
}

static void
CopySendChar(CopyState cstate, char c)
{
	CopySendData(cstate, &c, 1);
}

/* AXG: Note that this will both add a newline AND flush the data.
 * For the dispatcher COPY TO we don't want to use this method since
 * our newlines already exist. We use another new method similar to
 * this one to flush the data
 */
void
CopySendEndOfRow(CopyState cstate)
{
	StringInfo	fe_msgbuf = cstate->fe_msgbuf;

	switch (cstate->copy_dest)
	{
		case COPY_FILE:
			/* Default line termination depends on platform */
#ifndef WIN32
			CopySendChar(cstate, '\n');
#else
			CopySendString(cstate, "\r\n");
#endif

			(void) fwrite(fe_msgbuf->data, fe_msgbuf->len,
						  1, cstate->copy_file);
			if (ferror(cstate->copy_file))
				ereport(ERROR,
						(errcode_for_file_access(),
						 errmsg("could not write to COPY file: %m")));
				break;
		case COPY_OLD_FE:
			/* The FE/BE protocol uses \n as newline for all platforms */
			CopySendChar(cstate, '\n');

			if (pq_putbytes(fe_msgbuf->data, fe_msgbuf->len))
			{
				/* no hope of recovering connection sync, so FATAL */
				ereport(FATAL,
						(errcode(ERRCODE_CONNECTION_FAILURE),
						 errmsg("connection lost during COPY to stdout")));
			}
				break;
		case COPY_NEW_FE:
			/* The FE/BE protocol uses \n as newline for all platforms */
			CopySendChar(cstate, '\n');

			/* Dump the accumulated row as one CopyData message */
			(void) pq_putmessage('d', fe_msgbuf->data, fe_msgbuf->len);
			break;
		case COPY_EXTERNAL_SOURCE:
			/* we don't actually do the write here, we let the caller do it */
#ifndef WIN32
			CopySendChar(cstate, '\n');
#else
			CopySendString(cstate, "\r\n");
#endif
			return; /* don't want to reset msgbug quite yet */
	}

	/* Reset fe_msgbuf to empty */
	fe_msgbuf->len = 0;
	fe_msgbuf->data[0] = '\0';
}

/*
 * AXG: This one is equivalent to CopySendEndOfRow() besides that
 * it doesn't send end of row - it just flushed the data. We need
 * this method for the dispatcher COPY TO since it already has data
 * with newlines (from the executors).
 */
static void
CopyToDispatchFlush(CopyState cstate)
{
	StringInfo	fe_msgbuf = cstate->fe_msgbuf;

	switch (cstate->copy_dest)
	{
		case COPY_FILE:

			(void) fwrite(fe_msgbuf->data, fe_msgbuf->len,
						  1, cstate->copy_file);
			if (ferror(cstate->copy_file))
				ereport(ERROR,
						(errcode_for_file_access(),
						 errmsg("could not write to COPY file: %m")));
			break;
		case COPY_OLD_FE:

			if (pq_putbytes(fe_msgbuf->data, fe_msgbuf->len))
			{
				/* no hope of recovering connection sync, so FATAL */
				ereport(FATAL,
						(errcode(ERRCODE_CONNECTION_FAILURE),
						 errmsg("connection lost during COPY to stdout")));
			}
			break;
		case COPY_NEW_FE:

			/* Dump the accumulated row as one CopyData message */
			(void) pq_putmessage('d', fe_msgbuf->data, fe_msgbuf->len);
			break;
		case COPY_EXTERNAL_SOURCE:
			Insist(false); /* internal error */
			break;

	}

	/* Reset fe_msgbuf to empty */
	fe_msgbuf->len = 0;
	fe_msgbuf->data[0] = '\0';
}


/*
 * CopyGetData reads data from the source (file or frontend)
 * CopyGetChar does the same for single characters
 *
 * CopyGetEof checks if EOF was detected by previous Get operation.
 *
 * Note: when copying from the frontend, we expect a proper EOF mark per
 * protocol; if the frontend simply drops the connection, we raise error.
 * It seems unwise to allow the COPY IN to complete normally in that case.
 *
 * NB: no data conversion is applied by these functions
 *
 * Returns: the number of bytes that were successfully read
 * into the data buffer.
 */
static int
CopyGetData(CopyState cstate, void *databuf, int datasize)
{
	size_t		bytesread = 0;

	switch (cstate->copy_dest)
	{
		case COPY_FILE:
			bytesread = fread(databuf, 1, datasize, cstate->copy_file);
			if (feof(cstate->copy_file))
				cstate->fe_eof = true;
			break;
		case COPY_OLD_FE:
			if (pq_getbytes((char *) databuf, datasize))
			{
				/* Only a \. terminator is legal EOF in old protocol */
				ereport(ERROR,
						(errcode(ERRCODE_CONNECTION_FAILURE),
						 errmsg("unexpected EOF on client connection")));
			}
			bytesread += datasize;		/* update the count of bytes that were
										 * read so far */
			break;
		case COPY_NEW_FE:
			while (datasize > 0 && !cstate->fe_eof)
			{
				int			avail;

				while (cstate->fe_msgbuf->cursor >= cstate->fe_msgbuf->len)
				{
					/* Try to receive another message */
					int			mtype;

			readmessage:
					mtype = pq_getbyte();
					if (mtype == EOF)
						ereport(ERROR,
								(errcode(ERRCODE_CONNECTION_FAILURE),
							 errmsg("unexpected EOF on client connection")));
					if (pq_getmessage(cstate->fe_msgbuf, 0))
						ereport(ERROR,
								(errcode(ERRCODE_CONNECTION_FAILURE),
							 errmsg("unexpected EOF on client connection")));
					switch (mtype)
					{
						case 'd':		/* CopyData */
							break;
						case 'c':		/* CopyDone */
							/* COPY IN correctly terminated by frontend */
							cstate->fe_eof = true;
							return bytesread;
						case 'f':		/* CopyFail */
							ereport(ERROR,
									(errcode(ERRCODE_QUERY_CANCELED),
									 errmsg("COPY from stdin failed: %s",
											pq_getmsgstring(cstate->fe_msgbuf))));
							break;
						case 'H':		/* Flush */
						case 'S':		/* Sync */

							/*
							 * Ignore Flush/Sync for the convenience of
							 * client libraries (such as libpq) that may
							 * send those without noticing that the
							 * command they just sent was COPY.
							 */
							goto readmessage;
						default:
							ereport(ERROR,
									(errcode(ERRCODE_PROTOCOL_VIOLATION),
									 errmsg("unexpected message type 0x%02X during COPY from stdin",
											mtype)));
							break;
					}
				}
				avail = cstate->fe_msgbuf->len - cstate->fe_msgbuf->cursor;
				if (avail > datasize)
					avail = datasize;
				pq_copymsgbytes(cstate->fe_msgbuf, databuf, avail);
				databuf = (void *) ((char *) databuf + avail);
				bytesread += avail;		/* update the count of bytes that were
										 * read so far */
				datasize -= avail;
			}
			break;
		case COPY_EXTERNAL_SOURCE:
			Insist(false); /* RET read their own data with external_senddata() */
			break;

	}

	
	return bytesread;
}

/*
 * ValidateControlChars
 *
 * These routine is common for COPY and external tables. It validates the
 * control characters (delimiter, quote, etc..) and enforces the given rules.
 *
 * bool copy
 *  - pass true if you're COPY
 *  - pass false if you're an exttab
 *
 * bool load
 *  - pass true for inbound data (COPY FROM, SELECT FROM exttab)
 *  - pass false for outbound data (COPY TO, INSERT INTO exttab)
 */
void ValidateControlChars(bool copy, bool load, bool csv_mode, char *delim,
						char *null_print, char *quote, char *escape,
						List *force_quote, List *force_notnull,
						bool header_line, bool fill_missing, char *newline,
						int num_columns)
{
	bool	delim_off = (pg_strcasecmp(delim, "off") == 0);

	/*
	 * DELIMITER
	 *
	 * Only single-byte delimiter strings are supported. In addition, if the
	 * server encoding is a multibyte character encoding we only allow the
	 * delimiter to be an ASCII character (like postgresql. For more info
	 * on this see discussion and comments in MPP-3756).
	 */
	if (pg_database_encoding_max_length() == 1)
	{
		/* single byte encoding such as ascii, latinx and other */
		if (strlen(delim) != 1 && !delim_off)
			ereport(ERROR,
					(errcode(ERRCODE_FEATURE_NOT_SUPPORTED),
					errmsg("delimiter must be a single byte character, or \'off\'")));
	}
	else
	{
		/* multi byte encoding such as utf8 */
		if ((strlen(delim) != 1 || IS_HIGHBIT_SET(delim[0])) && !delim_off )
			ereport(ERROR,
					(errcode(ERRCODE_FEATURE_NOT_SUPPORTED),
					errmsg("delimiter must be a single ASCII character, or \'off\'")));
	}

	if (strchr(delim, '\r') != NULL ||
		strchr(delim, '\n') != NULL)
		ereport(ERROR,
				(errcode(ERRCODE_INVALID_PARAMETER_VALUE),
				errmsg("delimiter cannot be newline or carriage return")));

	if (strchr(null_print, '\r') != NULL ||
		strchr(null_print, '\n') != NULL)
		ereport(ERROR,
				(errcode(ERRCODE_INVALID_PARAMETER_VALUE),
				errmsg("null representation cannot use newline or carriage return")));

	if (!csv_mode && strchr(delim, '\\') != NULL)
		ereport(ERROR,
				(errcode(ERRCODE_INVALID_PARAMETER_VALUE),
				errmsg("delimiter cannot be backslash")));

	if (strchr(null_print, delim[0]) != NULL && !delim_off)
		ereport(ERROR,
				(errcode(ERRCODE_FEATURE_NOT_SUPPORTED),
		errmsg("delimiter must not appear in the NULL specification")));

	/*
	 * Disallow unsafe delimiter characters in non-CSV mode.  We can't allow
	 * backslash because it would be ambiguous.  We can't allow the other
	 * cases because data characters matching the delimiter must be
	 * backslashed, and certain backslash combinations are interpreted
	 * non-literally by COPY IN.  Disallowing all lower case ASCII letters
	 * is more than strictly necessary, but seems best for consistency and
	 * future-proofing.  Likewise we disallow all digits though only octal
	 * digits are actually dangerous.
	 */
	if (!csv_mode && !delim_off &&
		strchr("\\.abcdefghijklmnopqrstuvwxyz0123456789", delim[0]) != NULL)
		ereport(ERROR,
				(errcode(ERRCODE_INVALID_PARAMETER_VALUE),
				errmsg("delimiter cannot be \"%s\"", delim)));

	if (delim_off)
	{

		/*
		 * We don't support delimiter 'off' for COPY because the QD COPY
		 * sometimes internally adds columns to the data that it sends to
		 * the QE COPY modules, and it uses the delimiter for it. There
		 * are ways to work around this but for now it's not important and
		 * we simply don't support it.
		 */
		if (copy)
			ereport(ERROR,
					(errcode(ERRCODE_FEATURE_NOT_SUPPORTED),
					errmsg("Using no delimiter is only supported for external tables")));

		if (num_columns != 1)
			ereport(ERROR,
					(errcode(ERRCODE_FEATURE_NOT_SUPPORTED),
					errmsg("Using no delimiter is only possible for a single column table")));

	}

	/*
	 * HEADER
	 */
	if(header_line)
	{
		if(!copy && Gp_role == GP_ROLE_DISPATCH)
		{
			/* (exttab) */
			if(load)
			{
				/* RET */
				ereport(NOTICE,
						(errmsg("HEADER means that each one of the data files "
								"has a header row.")));				
			}
			else
			{
				/* WET */
				ereport(ERROR,
						(errcode(ERRCODE_GP_FEATURE_NOT_YET),
						errmsg("HEADER is not yet supported for writable external tables")));				
			}
		}
	}

	/*
	 * QUOTE
	 */
	if (!csv_mode && quote != NULL)
		ereport(ERROR,
				(errcode(ERRCODE_FEATURE_NOT_SUPPORTED),
				errmsg("quote available only in CSV mode")));

	if (csv_mode && strlen(quote) != 1)
		ereport(ERROR,
				(errcode(ERRCODE_FEATURE_NOT_SUPPORTED),
				errmsg("quote must be a single character")));

	if (csv_mode && strchr(null_print, quote[0]) != NULL)
		ereport(ERROR,
				(errcode(ERRCODE_FEATURE_NOT_SUPPORTED),
				errmsg("CSV quote character must not appear in the NULL specification")));

	if (csv_mode && delim[0] == quote[0])
		ereport(ERROR,
				(errcode(ERRCODE_INVALID_PARAMETER_VALUE),
				errmsg("delimiter and quote must be different")));

	/*
	 * ESCAPE
	 */
	if (csv_mode && strlen(escape) != 1)
		ereport(ERROR,
				(errcode(ERRCODE_FEATURE_NOT_SUPPORTED),
			errmsg("escape in CSV format must be a single character")));

	if (!csv_mode &&
		(strchr(escape, '\r') != NULL ||
		strchr(escape, '\n') != NULL))
		ereport(ERROR,
				(errcode(ERRCODE_INVALID_PARAMETER_VALUE),
				errmsg("escape representation in text format cannot use newline or carriage return")));

	if (!csv_mode && strlen(escape) != 1)
	{
		if (pg_strcasecmp(escape, "off"))
			ereport(ERROR,
					(errcode(ERRCODE_FEATURE_NOT_SUPPORTED),
					errmsg("escape must be a single character, or [OFF/off] to disable escapes")));
	}

	/*
	 * FORCE QUOTE
	 */
	if (!csv_mode && force_quote != NIL)
		ereport(ERROR,
				(errcode(ERRCODE_FEATURE_NOT_SUPPORTED),
				errmsg("force quote available only in CSV mode")));
	if (force_quote != NIL && load)
		ereport(ERROR,
				(errcode(ERRCODE_FEATURE_NOT_SUPPORTED),
				errmsg("force quote only available for data unloading, not loading")));

	/*
	 * FORCE NOT NULL
	 */
	if (!csv_mode && force_notnull != NIL)
		ereport(ERROR,
				(errcode(ERRCODE_FEATURE_NOT_SUPPORTED),
				errmsg("force not null available only in CSV mode")));
	if (force_notnull != NIL && !load)
		ereport(ERROR,
				(errcode(ERRCODE_FEATURE_NOT_SUPPORTED),
				errmsg("force not null only available for data loading, not unloading")));

	if (fill_missing && !load)
		ereport(ERROR,
				(errcode(ERRCODE_FEATURE_NOT_SUPPORTED),
				errmsg("fill missing fields only available for data loading, not unloading")));

	/*
	 * NEWLINE
	 */
	if (newline)
	{
		if (!load)
		{
			ereport(ERROR,
					(errcode(ERRCODE_GP_FEATURE_NOT_YET),
					errmsg("newline currently available for data loading only, not unloading")));
		}
		else
		{
			if(pg_strcasecmp(newline, "lf") != 0 &&
			   pg_strcasecmp(newline, "cr") != 0 &&
			   pg_strcasecmp(newline, "crlf") != 0)
				ereport(ERROR,
						(errcode(ERRCODE_FEATURE_NOT_SUPPORTED),
						errmsg("invalid value for NEWLINE (%s)", newline),
						errhint("valid options are: 'LF', 'CRLF', 'CR'")));
		}
	}
}



/*
 *	 DoCopy executes the SQL COPY statement
 *
 * Either unload or reload contents of table <relation>, depending on <from>.
 * (<from> = TRUE means we are inserting into the table.) In the "TO" case
 * we also support copying the output of an arbitrary SELECT query.
 *
 * If <pipe> is false, transfer is between the table and the file named
 * <filename>.	Otherwise, transfer is between the table and our regular
 * input/output stream. The latter could be either stdin/stdout or a
 * socket, depending on whether we're running under Postmaster control.
 *
 * Iff <oids>, unload or reload the format that includes OID information.
 * On input, we accept OIDs whether or not the table has an OID column,
 * but silently drop them if it does not.  On output, we report an error
 * if the user asks for OIDs in a table that has none (not providing an
 * OID column might seem friendlier, but could seriously confuse programs).
 *
 * If in the text format, delimit columns with delimiter <delim> and print
 * NULL values as <null_print>.
 *
 * When loading in the text format from an input stream (as opposed to
 * a file), recognize a "\." on a line by itself as EOF. Also recognize
 * a stream EOF.  When unloading in the text format to an output stream,
 * write a "." on a line by itself at the end of the data.
 *
 * Do not allow a Postgres user without superuser privilege to read from
 * or write to a file.
 *
 * Do not allow the copy if user doesn't have proper permission to access
 * the table.
 */
uint64
DoCopyInternal(const CopyStmt *stmt, const char *queryString, CopyState cstate)
{
	bool		is_from = stmt->is_from;
	bool		pipe = (stmt->filename == NULL || Gp_role == GP_ROLE_EXECUTE);
	List	   *attnamelist = stmt->attlist;
	List	   *force_quote = NIL;
	List	   *force_notnull = NIL;
	AclMode		required_access = (is_from ? ACL_INSERT : ACL_SELECT);
	AclResult	aclresult;
	ListCell   *option;
	TupleDesc   tupDesc;
	int         num_phys_attrs;
	uint64      processed;
	bool        qe_copy_from = (is_from && (Gp_role == GP_ROLE_EXECUTE));
    /* save relationOid for auto-stats */
	Oid         relationOid = InvalidOid;


	/* Extract options from the statement node tree */
	foreach(option, stmt->options)
	{
		DefElem    *defel = (DefElem *) lfirst(option);

		if (strcmp(defel->defname, "binary") == 0)
		{
			ereport(ERROR,
					(errcode(ERRCODE_SYNTAX_ERROR),
					 errmsg("BINARY is not supported")));
		}
		else if (strcmp(defel->defname, "oids") == 0)
		{
			if (cstate->oids)
				ereport(ERROR,
						(errcode(ERRCODE_SYNTAX_ERROR),
						 errmsg("conflicting or redundant options")));
			cstate->oids = intVal(defel->arg);
		}
		else if (strcmp(defel->defname, "delimiter") == 0)
		{
			if (cstate->delim)
				ereport(ERROR,
						(errcode(ERRCODE_SYNTAX_ERROR),
						 errmsg("conflicting or redundant options")));
			cstate->delim = strVal(defel->arg);
		}
		else if (strcmp(defel->defname, "null") == 0)
		{
			if (cstate->null_print)
				ereport(ERROR,
						(errcode(ERRCODE_SYNTAX_ERROR),
						 errmsg("conflicting or redundant options")));
			cstate->null_print = strVal(defel->arg);

			/*
			 * MPP-2010: unfortunately serialization function doesn't
			 * distinguish between 0x0 and empty string. Therefore we
			 * must assume that if NULL AS was indicated and has no value
			 * the actual value is an empty string.
			 */
			if(!cstate->null_print)
				cstate->null_print = "";
		}
		else if (strcmp(defel->defname, "csv") == 0)
		{
			if (cstate->csv_mode)
				ereport(ERROR,
						(errcode(ERRCODE_SYNTAX_ERROR),
						 errmsg("conflicting or redundant options")));
			cstate->csv_mode = intVal(defel->arg);
		}
		else if (strcmp(defel->defname, "header") == 0)
		{
			if (cstate->header_line)
				ereport(ERROR,
						(errcode(ERRCODE_SYNTAX_ERROR),
						 errmsg("conflicting or redundant options")));
			cstate->header_line = intVal(defel->arg);
		}
		else if (strcmp(defel->defname, "quote") == 0)
		{
			if (cstate->quote)
				ereport(ERROR,
						(errcode(ERRCODE_SYNTAX_ERROR),
						 errmsg("conflicting or redundant options")));
			cstate->quote = strVal(defel->arg);
		}
		else if (strcmp(defel->defname, "escape") == 0)
		{
			if (cstate->escape)
				ereport(ERROR,
						(errcode(ERRCODE_SYNTAX_ERROR),
						 errmsg("conflicting or redundant options")));
			cstate->escape = strVal(defel->arg);
		}
		else if (strcmp(defel->defname, "force_quote") == 0)
		{
			if (force_quote)
				ereport(ERROR,
						(errcode(ERRCODE_SYNTAX_ERROR),
						 errmsg("conflicting or redundant options")));
			force_quote = (List *) defel->arg;
		}
		else if (strcmp(defel->defname, "force_notnull") == 0)
		{
			if (force_notnull)
				ereport(ERROR,
						(errcode(ERRCODE_SYNTAX_ERROR),
						 errmsg("conflicting or redundant options")));
			force_notnull = (List *) defel->arg;
		}
		else if (strcmp(defel->defname, "fill_missing_fields") == 0)
		{
			if (cstate->fill_missing)
				ereport(ERROR,
						(errcode(ERRCODE_SYNTAX_ERROR),
						 errmsg("conflicting or redundant options")));
			cstate->fill_missing = intVal(defel->arg);
		}
		else if (strcmp(defel->defname, "newline") == 0)
		{
			if (cstate->eol_str)
				ereport(ERROR,
						(errcode(ERRCODE_SYNTAX_ERROR),
						 errmsg("conflicting or redundant options")));
			cstate->eol_str = strVal(defel->arg);
		}
		else
			elog(ERROR, "option \"%s\" not recognized",
				 defel->defname);
	}

	/* Set defaults */

	cstate->err_loc_type = ROWNUM_ORIGINAL;
	cstate->eol_type = EOL_UNKNOWN;
	cstate->escape_off = false;

	if (!cstate->delim)
		cstate->delim = cstate->csv_mode ? "," : "\t";

	if (!cstate->null_print)
		cstate->null_print = cstate->csv_mode ? "" : "\\N";

	if (cstate->csv_mode)
	{
		if (!cstate->quote)
			cstate->quote = "\"";
		if (!cstate->escape)
			cstate->escape = cstate->quote;
	}

	if (!cstate->csv_mode && !cstate->escape)
		cstate->escape = "\\";			/* default escape for text mode */

	/*
	 * Error handling setup
	 */
	if(stmt->sreh)
	{
		/* Single row error handling requested */
		SingleRowErrorDesc *sreh;
		bool		log_to_file = false;

		sreh = (SingleRowErrorDesc *)stmt->sreh;

		if (!is_from)
			ereport(ERROR,
					(errcode(ERRCODE_GP_FEATURE_NOT_SUPPORTED),
					 errmsg("COPY single row error handling only available using COPY FROM")));

		if (sreh->errtable)
		{
			cstate->errMode = SREH_LOG;
		}
		else if (sreh->into_file)
		{
			cstate->errMode = SREH_LOG;
			if (sreh->is_keep)
				ereport(ERROR,
						(errcode(ERRCODE_GP_FEATURE_NOT_SUPPORTED),
						 errmsg("KEEP may only be specified with an error table")));
			log_to_file = true;
		}
		else
		{
			cstate->errMode = SREH_IGNORE;
			if (sreh->is_keep)
				ereport(ERROR,
						(errcode(ERRCODE_GP_FEATURE_NOT_SUPPORTED),
						errmsg("KEEP may only be specified with a LOG INTO errortable clause")));
		}
		cstate->cdbsreh = makeCdbSreh(sreh->is_keep,
									  sreh->reusing_existing_errtable,
									  sreh->rejectlimit,
									  sreh->is_limit_in_rows,
									  sreh->errtable,
									  stmt->filename,
									  stmt->relation->relname,
									  log_to_file);

		/* if necessary warn the user of the risk of table getting dropped */
		if(sreh->errtable && Gp_role == GP_ROLE_DISPATCH && !sreh->reusing_existing_errtable)
			emitSameTxnWarning();
	}
	else
	{
		/* No single row error handling requested. Use "all or nothing" */
		cstate->cdbsreh = NULL; /* default - no SREH */
		cstate->errMode = ALL_OR_NOTHING; /* default */
	}

	cstate->skip_ext_partition = stmt->skip_ext_partition;

	/* We must be a QE if we received the partitioning config */
	if (stmt->partitions)
	{
		Assert(Gp_role == GP_ROLE_EXECUTE);
		cstate->partitions = stmt->partitions;
	}

	/*
	 * Validate our control characters and their combination
	 */
	ValidateControlChars(true,
						 is_from,
						 cstate->csv_mode,
						 cstate->delim,
						 cstate->null_print,
						 cstate->quote,
						 cstate->escape,
						 force_quote,
						 force_notnull,
						 cstate->header_line,
						 cstate->fill_missing,
						 cstate->eol_str,
						 0 /* pass correct value when COPY supports no delim */);

	if (!pg_strcasecmp(cstate->escape, "off"))
		cstate->escape_off = true;

	/* set end of line type if NEWLINE keyword was specified */
	if (cstate->eol_str)
		CopyEolStrToType(cstate);
	
	/* Disallow file COPY except to superusers. */
	if (!pipe && !superuser())
		ereport(ERROR,
				(errcode(ERRCODE_INSUFFICIENT_PRIVILEGE),
				 errmsg("must be superuser to COPY to or from a file"),
				 errhint("Anyone can COPY to stdout or from stdin. "
						 "psql's \\copy command also works for anyone.")));

	cstate->copy_dest = COPY_FILE;		/* default */
	cstate->filename = (Gp_role == GP_ROLE_EXECUTE ? NULL : stmt->filename); /* QE COPY always uses STDIN */
	cstate->copy_file = NULL;
	cstate->fe_msgbuf = NULL;
	cstate->fe_eof = false;
	cstate->missing_bytes = 0;
	
	if(!is_from)
	{
		if (pipe)
		{
			if (whereToSendOutput == DestRemote)
				cstate->fe_copy = true;
			else
				cstate->copy_file = stdout;
		}
		else
		{
			mode_t		oumask; /* Pre-existing umask value */
			struct stat st;

			/*
			 * Prevent write to relative path ... too easy to shoot oneself in the
			 * foot by overwriting a database file ...
			 */
			if (!is_absolute_path(cstate->filename))
				ereport(ERROR,
						(errcode(ERRCODE_INVALID_NAME),
						 errmsg("relative path not allowed for COPY to file")));

			oumask = umask((mode_t) 022);
			cstate->copy_file = AllocateFile(cstate->filename, PG_BINARY_W);
			umask(oumask);

			if (cstate->copy_file == NULL)
				ereport(ERROR,
						(errcode_for_file_access(),
						 errmsg("could not open file \"%s\" for writing: %m",
								cstate->filename)));

			// Increase buffer size to improve performance  (cmcdevitt)
			setvbuf(cstate->copy_file, NULL, _IOFBF, 393216); // 384 Kbytes

			fstat(fileno(cstate->copy_file), &st);
			if (S_ISDIR(st.st_mode))
			{
				FreeFile(cstate->copy_file);
				ereport(ERROR,
						(errcode(ERRCODE_WRONG_OBJECT_TYPE),
						 errmsg("\"%s\" is a directory", cstate->filename)));
			}
		}

	}

	elog(DEBUG1,"DoCopy starting");
	if (stmt->relation)
	{
		LOCKMODE lockmode = (is_from ? RowExclusiveLock : AccessShareLock);

		Assert(!stmt->query);
		cstate->queryDesc = NULL;

		/* Open and lock the relation, using the appropriate lock type. */
		cstate->rel = heap_openrv(stmt->relation, lockmode);

		/* save relation oid for auto-stats call later */
		relationOid = RelationGetRelid(cstate->rel);

		/* Check relation permissions. */
		aclresult = pg_class_aclcheck(RelationGetRelid(cstate->rel),
									  GetUserId(),
									  required_access);
		if (aclresult != ACLCHECK_OK)
			aclcheck_error(aclresult, ACL_KIND_CLASS,
						   RelationGetRelationName(cstate->rel));

		/* check read-only transaction */
		if (XactReadOnly && is_from &&
			!isTempNamespace(RelationGetNamespace(cstate->rel)))
			ereport(ERROR,
					(errcode(ERRCODE_READ_ONLY_SQL_TRANSACTION),
					 errmsg("transaction is read-only")));

		/* Don't allow COPY w/ OIDs to or from a table without them */
		if (cstate->oids && !cstate->rel->rd_rel->relhasoids)
			ereport(ERROR,
					(errcode(ERRCODE_UNDEFINED_COLUMN),
					 errmsg("table \"%s\" does not have OIDs",
							RelationGetRelationName(cstate->rel))));

		tupDesc = RelationGetDescr(cstate->rel);

		/* Update error log info */
		if (cstate->cdbsreh)
			cstate->cdbsreh->relid = RelationGetRelid(cstate->rel);
	}
	else
	{
		Query	   *query = stmt->query;
		List	   *rewritten;
		PlannedStmt	 *plannedstmt;
		DestReceiver *dest;

		Assert(query);
		Assert(!is_from);
		cstate->rel = NULL;

		/* Don't allow COPY w/ OIDs from a select */
		if (cstate->oids)
			ereport(ERROR,
					(errcode(ERRCODE_FEATURE_NOT_SUPPORTED),
					 errmsg("COPY (SELECT) WITH OIDS is not supported")));

		if (query->intoClause)
			ereport(ERROR,
					(errcode(ERRCODE_FEATURE_NOT_SUPPORTED),
					 errmsg("COPY (SELECT INTO) is not supported")));


		/*
		 * The query has already been through parse analysis, but not
		 * rewriting or planning.  Do that now.
		 *
		 * Because the planner is not cool about not scribbling on its input,
		 * we make a preliminary copy of the source querytree.  This prevents
		 * problems in the case that the COPY is in a portal or plpgsql
		 * function and is executed repeatedly.  (See also the same hack in
												  * EXPLAIN, DECLARE CURSOR and PREPARE.)  XXX the planner really
		 * shouldn't modify its input ... FIXME someday.
		 */
		query = copyObject(query);
		Assert(query->commandType == CMD_SELECT);

		/*
		 * Must acquire locks in case we didn't come fresh from the parser.
		 * XXX this also scribbles on query, another reason for copyObject
		 */
		AcquireRewriteLocks(query);

		/* Rewrite through rule system */
		rewritten = QueryRewrite(query);

		/* We don't expect more or less than one result query */
		if (list_length(rewritten) != 1)
			elog(ERROR, "unexpected rewrite result");

		query = (Query *) linitial(rewritten);
		Assert(query->commandType == CMD_SELECT);

		/* plan the query */
		plannedstmt = planner(query, 0, NULL);

		/*
		 * Update snapshot command ID to ensure this query sees results of any
		 * previously executed queries.  (It's a bit cheesy to modify
		 * ActiveSnapshot without making a copy, but for the limited ways in
		 * which COPY can be invoked, I think it's OK, because the active
		 * snapshot shouldn't be shared with anything else anyway.)
		 */
		ActiveSnapshot->curcid = GetCurrentCommandId();

		/* Create dest receiver for COPY OUT */
		dest = CreateDestReceiver(DestCopyOut, NULL);
		((DR_copy *) dest)->cstate = cstate;

		/* Create a QueryDesc requesting no output */
		cstate->queryDesc = CreateQueryDesc(plannedstmt, queryString,
											ActiveSnapshot, InvalidSnapshot,
											dest, NULL, false);

		/*
		 * Call ExecutorStart to prepare the plan for execution.
		 *
		 * ExecutorStart computes a result tupdesc for us
		 */
		ExecutorStart(cstate->queryDesc, 0);

		tupDesc = cstate->queryDesc->tupDesc;
	}

	cstate->attnamelist = attnamelist;
	/* Generate or convert list of attributes to process */
	cstate->attnumlist = CopyGetAttnums(tupDesc, cstate->rel, attnamelist);

	num_phys_attrs = tupDesc->natts;

	/* Convert FORCE QUOTE name list to per-column flags, check validity */
	cstate->force_quote_flags = (bool *) palloc0(num_phys_attrs * sizeof(bool));
	if (force_quote)
	{
		List	   *attnums;
		ListCell   *cur;

		attnums = CopyGetAttnums(tupDesc, cstate->rel, force_quote);

		foreach(cur, attnums)
		{
			int			attnum = lfirst_int(cur);

			if (!list_member_int(cstate->attnumlist, attnum))
				ereport(ERROR,
						(errcode(ERRCODE_INVALID_COLUMN_REFERENCE),
						 errmsg("FORCE QUOTE column \"%s\" not referenced by COPY",
								NameStr(tupDesc->attrs[attnum - 1]->attname))));
			cstate->force_quote_flags[attnum - 1] = true;
		}
	}

	/* Convert FORCE NOT NULL name list to per-column flags, check validity */
	cstate->force_notnull_flags = (bool *) palloc0(num_phys_attrs * sizeof(bool));
	if (force_notnull)
	{
		List	   *attnums;
		ListCell   *cur;

		attnums = CopyGetAttnums(tupDesc, cstate->rel, force_notnull);

		foreach(cur, attnums)
		{
			int			attnum = lfirst_int(cur);

			if (!list_member_int(cstate->attnumlist, attnum))
				ereport(ERROR,
						(errcode(ERRCODE_INVALID_COLUMN_REFERENCE),
						 errmsg("FORCE NOT NULL column \"%s\" not referenced by COPY",
								NameStr(tupDesc->attrs[attnum - 1]->attname))));
			cstate->force_notnull_flags[attnum - 1] = true;
		}

		/* keep the raw version too, we will need it later */
		cstate->force_notnull = force_notnull;
	}
	/*
	 * Set up variables to avoid per-attribute overhead.
	 */
	initStringInfo(&cstate->attribute_buf);
	initStringInfo(&cstate->line_buf);
	cstate->processed = 0;

	/*
	 * Set up encoding conversion info.  Even if the client and server
	 * encodings are the same, we must apply pg_client_to_server() to
	 * validate data in multibyte encodings. However, transcoding must
	 * be skipped for COPY FROM in executor mode since data already arrived
	 * in server encoding (was validated and trancoded by dispatcher mode
	 * COPY). For this same reason encoding_embeds_ascii can never be true
	 * for COPY FROM in executor mode.
	 */
	cstate->client_encoding = pg_get_client_encoding();
	cstate->need_transcoding =
		((cstate->client_encoding != GetDatabaseEncoding() ||
		  pg_database_encoding_max_length() > 1) && !qe_copy_from);

	cstate->encoding_embeds_ascii = (qe_copy_from ? false : PG_ENCODING_IS_CLIENT_ONLY(cstate->client_encoding));
	cstate->line_buf_converted = (Gp_role == GP_ROLE_EXECUTE ? true : false);
	setEncodingConversionProc(cstate, pg_get_client_encoding(), !is_from);

	/*
	 * some greenplum db specific vars
	 */
	cstate->is_copy_in = (is_from ? true : false);
	if (is_from)
	{
		cstate->error_on_executor = false;
		initStringInfo(&(cstate->executor_err_context));
	}

	if (is_from)				/* copy from file to database */
	{
		bool		pipe = (cstate->filename == NULL);
		bool		shouldDispatch = (Gp_role == GP_ROLE_DISPATCH &&
									  cstate->rel->rd_cdbpolicy != NULL);
		char		relkind;

		Assert(cstate->rel);

		relkind = cstate->rel->rd_rel->relkind;

		if (relkind != RELKIND_RELATION)
		{
			if (relkind == RELKIND_VIEW)
				ereport(ERROR,
						(errcode(ERRCODE_WRONG_OBJECT_TYPE),
						 errmsg("cannot copy to view \"%s\"",
								RelationGetRelationName(cstate->rel))));
			else if (relkind == RELKIND_SEQUENCE)
				ereport(ERROR,
						(errcode(ERRCODE_WRONG_OBJECT_TYPE),
						 errmsg("cannot copy to sequence \"%s\"",
								RelationGetRelationName(cstate->rel))));
			else
				ereport(ERROR,
						(errcode(ERRCODE_WRONG_OBJECT_TYPE),
						 errmsg("cannot copy to non-table relation \"%s\"",
								RelationGetRelationName(cstate->rel))));
		}

		if(stmt->sreh && Gp_role != GP_ROLE_EXECUTE && !cstate->rel->rd_cdbpolicy)
			ereport(ERROR,
					(errcode(ERRCODE_GP_FEATURE_NOT_SUPPORTED),
					 errmsg("COPY single row error handling only available for distributed user tables")));

		if (pipe)
		{
			if (whereToSendOutput == DestRemote)
				ReceiveCopyBegin(cstate);
			else
				cstate->copy_file = stdin;
		}
		else
		{
			struct stat st;

			cstate->copy_file = AllocateFile(cstate->filename, PG_BINARY_R);

			if (cstate->copy_file == NULL)
				ereport(ERROR,
						(errcode_for_file_access(),
						 errmsg("could not open file \"%s\" for reading: %m",
								cstate->filename)));

			// Increase buffer size to improve performance  (cmcdevitt)
            setvbuf(cstate->copy_file, NULL, _IOFBF, 393216); // 384 Kbytes

			fstat(fileno(cstate->copy_file), &st);
			if (S_ISDIR(st.st_mode))
			{
				FreeFile(cstate->copy_file);
				ereport(ERROR,
						(errcode(ERRCODE_WRONG_OBJECT_TYPE),
						 errmsg("\"%s\" is a directory", cstate->filename)));
			}
		}


		/*
		 * Append Only Tables.
		 *
		 * If QD, build a list of all the relations (relids) that may get data
		 * inserted into them as a part of this operation. This includes
		 * the relation specified in the COPY command, plus any partitions
		 * that it may have. Then, call assignPerRelSegno to assign a segfile
		 * number to insert into each of the Append Only relations that exists
		 * in this global list. We generate the list now and save it in cstate.
		 *
		 * If QE - get the QD generated list from CopyStmt and each relation can
		 * find it's assigned segno by looking at it (during CopyFrom).
		 *
		 * Utility mode always builds a one single mapping.
		 */
		if(shouldDispatch)
		{
			Oid relid = RelationGetRelid(cstate->rel);
			List *all_relids = NIL;

			all_relids = lappend_oid(all_relids, relid);

			if (rel_is_partitioned(relid))
			{
				PartitionNode *pn = RelationBuildPartitionDesc(cstate->rel, false);
				all_relids = list_concat(all_relids, all_partition_relids(pn));
			}

			cstate->ao_segnos = assignPerRelSegno(all_relids);
		}
		else
		{
			if (stmt->ao_segnos)
			{
				/* We must be a QE if we received the aosegnos config */
				Assert(Gp_role == GP_ROLE_EXECUTE);
				cstate->ao_segnos = stmt->ao_segnos;
			}
			else
			{
				/*
				 * utility mode (or dispatch mode for no policy table).
				 * create a one entry map for our one and only relation
				 */
				if(RelationIsAoRows(cstate->rel) || RelationIsAoCols(cstate->rel))
				{
					SegfileMapNode *n = makeNode(SegfileMapNode);
					n->relid = RelationGetRelid(cstate->rel);
					n->segno = SetSegnoForWrite(InvalidFileSegNumber, n->relid);
					cstate->ao_segnos = lappend(cstate->ao_segnos, n);
				}
			}
		}

		/*
		 * Set up is done. Get to work!
		 */
		if (shouldDispatch)
		{
			/* data needs to get dispatched to segment databases */
			CopyFromDispatch(cstate);
		}
		else
		{
			/* data needs to get inserted locally */
			CopyFrom(cstate);
		}

		if (!pipe)
		{
			if (FreeFile(cstate->copy_file))
				ereport(ERROR,
						(errcode_for_file_access(),
						 errmsg("could not write to file \"%s\": %m",
								cstate->filename)));
		}
	}
	else		/* copy from database to file */
		DoCopyTo(cstate);

	/*
	 * Close the relation or query.  If reading, we can release the
	 * AccessShareLock we got; if writing, we should hold the lock until end
	 * of transaction to ensure that updates will be committed before lock is
	 * released.
	 */
	if (cstate->rel)
		heap_close(cstate->rel, (is_from ? NoLock : AccessShareLock));
	if (cstate->queryDesc)
	{
		/* Close down the query and free resources. */
		ExecutorEnd(cstate->queryDesc);
		FreeQueryDesc(cstate->queryDesc);
		cstate->queryDesc = NULL;
	}

	/* Clean up single row error handling related memory */
	if(cstate->cdbsreh)
		destroyCdbSreh(cstate->cdbsreh);

	/* Clean up storage (probably not really necessary) */
	processed = cstate->processed;

    /* MPP-4407. Logging number of tuples copied */
	if (Gp_role == GP_ROLE_DISPATCH
			&& is_from
			&& relationOid != InvalidOid
			&& GetCommandLogLevel((Node *) stmt) <= log_statement)
	{
		elog(DEBUG1, "type_of_statement = %s dboid = %d tableoid = %d num_tuples_modified = %u",
				autostats_cmdtype_to_string(AUTOSTATS_CMDTYPE_COPY),
				MyDatabaseId,
				relationOid,
				(unsigned int) processed);
	}

    /* 	 Fix for MPP-4082. Issue automatic ANALYZE if conditions are satisfied. */
	if (Gp_role == GP_ROLE_DISPATCH && is_from)
	{
		auto_stats(AUTOSTATS_CMDTYPE_COPY, relationOid, processed, false /* inFunction */);
	} /*end auto-stats block*/

	if(cstate->force_quote_flags)
		pfree(cstate->force_quote_flags);
	if(cstate->force_notnull_flags)
		pfree(cstate->force_notnull_flags);
		
	pfree(cstate->attribute_buf.data);
	pfree(cstate->line_buf.data);

	return processed;
}

uint64
DoCopy(const CopyStmt *stmt, const char *queryString)
{
	uint64 result = -1;
	/* Allocate workspace and zero all fields */
	CopyState cstate = (CopyStateData *) palloc0(sizeof(CopyStateData));
	PG_TRY();
	{
		result = DoCopyInternal(stmt, queryString, cstate);
	}
	PG_CATCH();
	{
		if (cstate->queryDesc)
		{
			/* should shutdown the mpp stuff such as interconnect and dispatch thread */
			mppExecutorCleanup(cstate->queryDesc);
		}
		PG_RE_THROW();
	}
	PG_END_TRY();
	pfree(cstate);
	return result;
}

/*
 * This intermediate routine exists mainly to localize the effects of setjmp
 * so we don't need to plaster a lot of variables with "volatile".
 */
static void
DoCopyTo(CopyState cstate)
{
	bool		pipe = (cstate->filename == NULL);

	if (cstate->rel)
	{
		char		relkind = cstate->rel->rd_rel->relkind;

		if (relkind != RELKIND_RELATION)
		{
			if (relkind == RELKIND_VIEW)
				ereport(ERROR,
						(errcode(ERRCODE_WRONG_OBJECT_TYPE),
						 errmsg("cannot copy from view \"%s\"",
								RelationGetRelationName(cstate->rel)),
						 errhint("Try the COPY (SELECT ...) TO variant.")));
			else if (relkind == RELKIND_SEQUENCE)
				ereport(ERROR,
						(errcode(ERRCODE_WRONG_OBJECT_TYPE),
						 errmsg("cannot copy from sequence \"%s\"",
								RelationGetRelationName(cstate->rel))));
			else
				ereport(ERROR,
						(errcode(ERRCODE_WRONG_OBJECT_TYPE),
						 errmsg("cannot copy from non-table relation \"%s\"",
								RelationGetRelationName(cstate->rel))));
		}
		else if (RelationIsExternal(cstate->rel))
		{
				ereport(ERROR,
						(errcode(ERRCODE_WRONG_OBJECT_TYPE),
						 errmsg("cannot copy from external relation \"%s\"",
								RelationGetRelationName(cstate->rel)),
						 errhint("Try the COPY (SELECT ...) TO variant.")));
		}
		else if (rel_has_external_partition(cstate->rel->rd_id))
		{
			if (!cstate->skip_ext_partition)
			{
				ereport(ERROR,
					(errcode(ERRCODE_WRONG_OBJECT_TYPE),
					 errmsg("cannot copy from relation \"%s\" which has external partition(s)",
							RelationGetRelationName(cstate->rel)),
					 errhint("Try the COPY (SELECT ...) TO variant.")));
			}
			else
			{
				ereport(NOTICE,
					(errcode(ERRCODE_WRONG_OBJECT_TYPE),
					 errmsg("COPY ignores external partition(s)")));
			}
		}
	}

	PG_TRY();
	{
		if (cstate->fe_copy)
			SendCopyBegin(cstate);

		/*
		 * We want to dispatch COPY TO commands only in the case that
		 * we are the dispatcher and we are copying from a user relation
		 * (a relation where data is distributed in the segment databases).
		 * Otherwize, if we are not the dispatcher *or* if we are
		 * doing COPY (SELECT) we just go straight to work, without
		 * dispatching COPY commands to executors.
		 */
		if (Gp_role == GP_ROLE_DISPATCH && cstate->rel && cstate->rel->rd_cdbpolicy)
			CopyToDispatch(cstate);
		else
			CopyTo(cstate);

		if (cstate->fe_copy)
			SendCopyEnd(cstate);
	}
	PG_CATCH();
	{
		/*
		 * Make sure we turn off old-style COPY OUT mode upon error. It is
		 * okay to do this in all cases, since it does nothing if the mode is
		 * not on.
		 */
		pq_endcopyout(true);
		PG_RE_THROW();
	}
	PG_END_TRY();

	if (!pipe)
	{
		if (FreeFile(cstate->copy_file))
			ereport(ERROR,
					(errcode_for_file_access(),
					 errmsg("could not write to file \"%s\": %m",
							cstate->filename)));
	}
}

/*
 * CopyToCreateDispatchCommand
 *
 * Create the COPY command that will get dispatched to the QE's.
 */
static void CopyToCreateDispatchCommand(CopyState cstate,
										StringInfo cdbcopy_cmd,
										AttrNumber	num_phys_attrs,
										Form_pg_attribute *attr)

{
	ListCell   *cur;
	bool		is_first_col = true;
	int			i;

	/* append schema and tablename */
	appendStringInfo(cdbcopy_cmd, "COPY %s.%s",
					 quote_identifier(get_namespace_name(RelationGetNamespace(cstate->rel))),
					 quote_identifier(RelationGetRelationName(cstate->rel)));
	/*
	 * append column list. NOTE: if not specified originally, attnumlist will
	 * include all non-dropped columns of the table by default
	 */
	if(num_phys_attrs > 0) /* don't append anything for zero column table */
	{
		foreach(cur, cstate->attnumlist)
		{
			int			attnum = lfirst_int(cur);
			int			m = attnum - 1;

			/* We don't add dropped attributes */
			if (attr[m]->attisdropped)
				continue;

			/* append column string. quote it if needed */
			appendStringInfo(cdbcopy_cmd, (is_first_col ? "(%s" : ",%s"),
							 quote_identifier(NameStr(attr[m]->attname)));

			is_first_col = false;
		}

		if (!is_first_col)
			appendStringInfo(cdbcopy_cmd, ")");
	}

	appendStringInfo(cdbcopy_cmd, " TO STDOUT WITH");

	if (cstate->oids)
		appendStringInfo(cdbcopy_cmd, " OIDS");

	appendStringInfo(cdbcopy_cmd, " DELIMITER AS E'%s'", escape_quotes(cstate->delim));
	appendStringInfo(cdbcopy_cmd, " NULL AS E'%s'", escape_quotes(cstate->null_print));

	/* if default escape in text format ("\") leave expression out */
	if (!cstate->csv_mode && strcmp(cstate->escape, "\\") != 0)
		appendStringInfo(cdbcopy_cmd, " ESCAPE AS E'%s'", escape_quotes(cstate->escape));

	if (cstate->csv_mode)
	{
		appendStringInfo(cdbcopy_cmd, " CSV");
		appendStringInfo(cdbcopy_cmd, " QUOTE AS E'%s'", escape_quotes(cstate->quote));
		appendStringInfo(cdbcopy_cmd, " ESCAPE AS E'%s'", escape_quotes(cstate->escape));

		/* Create list of FORCE QUOTE columns */
		is_first_col = true;
		for (i = 0; i < num_phys_attrs; i++)
		{
			if (cstate->force_quote_flags[i])
			{
				if (is_first_col)
					appendStringInfoString(cdbcopy_cmd, "FORCE QUOTE ");
				else
					appendStringInfoString(cdbcopy_cmd, ", ");
				is_first_col = false;

				appendStringInfoString(cdbcopy_cmd,
									   quote_identifier(NameStr(attr[i]->attname)));
			}
		}

		/* do NOT include HEADER. Header row is created by dispatcher COPY */
	}

}


/*
 * Copy from relation TO file. Starts a COPY TO command on each of
 * the executors and gathers all the results and writes it out.
 */
 void
CopyToDispatch(CopyState cstate)
{
	TupleDesc	tupDesc;
	int			num_phys_attrs;
	int			attr_count;
	Form_pg_attribute *attr;
	CdbCopy    *cdbCopy;
	StringInfoData cdbcopy_err;
	StringInfoData cdbcopy_cmd;

	tupDesc = cstate->rel->rd_att;
	attr = tupDesc->attrs;
	num_phys_attrs = tupDesc->natts;
	attr_count = list_length(cstate->attnumlist);

	/* We use fe_msgbuf as a per-row buffer regardless of copy_dest */
	cstate->fe_msgbuf = makeStringInfo();

	/*
	 * prepare to get COPY data from segDBs:
	 * 1 - re-construct the orignial COPY command sent from the client.
	 * 2 - execute a BEGIN DTM transaction.
	 * 3 - send the COPY command to all segment databases.
	 */

	cdbCopy = makeCdbCopy(false);

	cdbCopy->partitions = RelationBuildPartitionDesc(cstate->rel, false);
	cdbCopy->skip_ext_partition = cstate->skip_ext_partition;

	/* XXX: lock all partitions */

	/* allocate memory for error and copy strings */
	initStringInfo(&cdbcopy_err);
	initStringInfo(&cdbcopy_cmd);

	/* create the command to send to QE's and store it in cdbcopy_cmd */
	CopyToCreateDispatchCommand(cstate,
								&cdbcopy_cmd,
								num_phys_attrs,
								attr);

	/*
	 * Start a COPY command in every db of every segment in Greenplum Database.
	 *
	 * From this point in the code we need to be extra careful
	 * about error handling. ereport() must not be called until
	 * the COPY command sessions are closed on the executors.
	 * Calling ereport() will leave the executors hanging in
	 * COPY state.
	 */
	elog(DEBUG5, "COPY command sent to segdbs: %s", cdbcopy_cmd.data);

	PG_TRY();
	{
		cdbCopyStart(cdbCopy, cdbcopy_cmd.data);
	}
	PG_CATCH();
	{
		/* get error message from CopyStart */
		appendBinaryStringInfo(&cdbcopy_err, cdbCopy->err_msg.data, cdbCopy->err_msg.len);

		/* TODO: end COPY in all the segdbs in progress */
		cdbCopyEnd(cdbCopy);

		ereport(LOG,
				(errcode(ERRCODE_CDB_INTERNAL_ERROR),
				 errmsg("%s", cdbcopy_err.data)));
		PG_RE_THROW();
	}
	PG_END_TRY();

	/* if a header has been requested send the line */
	if (cstate->header_line)
	{
		ListCell   *cur;
		bool		hdr_delim = false;

		/*
		 * For non-binary copy, we need to convert null_print to client
		 * encoding, because it will be sent directly with CopySendString.
		 *
		 * MPP: in here we only care about this if we need to print the
		 * header. We rely on the segdb server copy out to do the conversion
		 * before sending the data rows out. We don't need to repeat it here
		 */
		if (cstate->need_transcoding)
			cstate->null_print = (char *)
				pg_server_to_custom(cstate->null_print,
									strlen(cstate->null_print),
									cstate->client_encoding,
									cstate->enc_conversion_proc);

		foreach(cur, cstate->attnumlist)
		{
			int			attnum = lfirst_int(cur);
			char	   *colname;

			if (hdr_delim)
				CopySendChar(cstate, cstate->delim[0]);
			hdr_delim = true;

			colname = NameStr(attr[attnum - 1]->attname);

			CopyAttributeOutCSV(cstate, colname, false,
								list_length(cstate->attnumlist) == 1);
		}

		/* add a newline and flush the data */
		CopySendEndOfRow(cstate);
	}

	/*
	 * This is the main work-loop. In here we keep collecting data from the
	 * COPY commands on the segdbs, until no more data is available. We
	 * keep writing data out a chunk at a time.
	 */
	while(true)
	{

		bool done;
		bool copy_cancel = (QueryCancelPending ? true : false);

		/* get a chunk of data rows from the QE's */
		done = cdbCopyGetData(cdbCopy, copy_cancel, &cstate->processed);

		/* send the chunk of data rows to destination (file or stdout) */
		if(cdbCopy->copy_out_buf.len > 0) /* conditional is important! */
		{
			/*
			 * in the dispatcher we receive chunks of whole rows with row endings.
			 * We don't want to use CopySendEndOfRow() b/c it adds row endings and
			 * also b/c it's intended for a single row at a time. Therefore we need
			 * to fill in the out buffer and just flush it instead.
			 */
			CopySendData(cstate, (void *) cdbCopy->copy_out_buf.data, cdbCopy->copy_out_buf.len);
			CopyToDispatchFlush(cstate);
		}

		if(done)
		{
			if(cdbCopy->remote_data_err || cdbCopy->io_errors)
				appendBinaryStringInfo(&cdbcopy_err, cdbCopy->err_msg.data, cdbCopy->err_msg.len);

			break;
		}
	}

	/* we can throw the error now if QueryCancelPending was set previously */
	CHECK_FOR_INTERRUPTS();

	/*
	 * report all accumulated errors back to the client.
	 */
	if (cdbCopy->remote_data_err)
		ereport(ERROR,
				(errcode(ERRCODE_BAD_COPY_FILE_FORMAT),
				 errmsg("%s", cdbcopy_err.data)));
	if (cdbCopy->io_errors)
		ereport(ERROR,
				(errcode(ERRCODE_IO_ERROR),
				 errmsg("%s", cdbcopy_err.data)));

	pfree(cdbcopy_cmd.data);
	pfree(cdbcopy_err.data);
	pfree(cdbCopy);
}


/*
 * Copy from relation or query TO file.
 */
static void
CopyTo(CopyState cstate)
{
	TupleDesc	tupDesc;
	int			num_phys_attrs;
	Form_pg_attribute *attr;
	ListCell   *cur;
	List *target_rels = NIL;
	ListCell *lc;

	if (cstate->rel)
	{
		if (cstate->partitions)
		{
			ListCell *lc;
			List *relids = all_partition_relids(cstate->partitions);

			foreach(lc, relids)
			{
				Oid relid = lfirst_oid(lc);
				Relation rel = heap_open(relid, AccessShareLock);

				target_rels = lappend(target_rels, rel);
			}
		}
		else
			target_rels = lappend(target_rels, cstate->rel);

		tupDesc = RelationGetDescr(cstate->rel);
	}
	else
		tupDesc = cstate->queryDesc->tupDesc;

	attr = tupDesc->attrs;
	num_phys_attrs = tupDesc->natts;
	cstate->null_print_client = cstate->null_print;		/* default */

	/* We use fe_msgbuf as a per-row buffer regardless of copy_dest */
	cstate->fe_msgbuf = makeStringInfo();

	cstate->out_functions =
		(FmgrInfo *) palloc(num_phys_attrs * sizeof(FmgrInfo));

	/* Get info about the columns we need to process. */
	foreach(cur, cstate->attnumlist)
	{
		int			attnum = lfirst_int(cur);
		Oid			out_func_oid;
		bool		isvarlena;

		getTypeOutputInfo(attr[attnum - 1]->atttypid,
						  &out_func_oid,
						  &isvarlena);
		fmgr_info(out_func_oid, &cstate->out_functions[attnum - 1]);
	}

	/*
	 * Create a temporary memory context that we can reset once per row to
	 * recover palloc'd memory.  This avoids any problems with leaks inside
	 * datatype output routines, and should be faster than retail pfree's
	 * anyway.	(We don't need a whole econtext as CopyFrom does.)
	 */
	cstate->rowcontext = AllocSetContextCreate(CurrentMemoryContext,
											   "COPY TO",
											   ALLOCSET_DEFAULT_MINSIZE,
											   ALLOCSET_DEFAULT_INITSIZE,
											   ALLOCSET_DEFAULT_MAXSIZE);

	/*
	 * we need to convert null_print to client
	 * encoding, because it will be sent directly with CopySendString.
	 */
	if (cstate->need_transcoding)
		cstate->null_print_client = pg_server_to_custom(cstate->null_print,
														cstate->null_print_len,
														cstate->client_encoding,
														cstate->enc_conversion_proc);

	/* if a header has been requested send the line */
	if (cstate->header_line)
	{
		/* header should not be printed in execute mode. */
		if (Gp_role != GP_ROLE_EXECUTE)
		{
			bool		hdr_delim = false;

			foreach(cur, cstate->attnumlist)
			{
				int			attnum = lfirst_int(cur);
				char	   *colname;

				if (hdr_delim)
					CopySendChar(cstate, cstate->delim[0]);
				hdr_delim = true;

				colname = NameStr(attr[attnum - 1]->attname);

				CopyAttributeOutCSV(cstate, colname, false,
									list_length(cstate->attnumlist) == 1);
			}

			CopySendEndOfRow(cstate);
		}
	}

	if (cstate->rel)
	{
		foreach(lc, target_rels)
		{
			Relation rel = lfirst(lc);
			Datum	   *values;
			bool	   *nulls;
			HeapScanDesc scandesc = NULL;			/* used if heap table */
			AppendOnlyScanDesc aoscandesc = NULL;	/* append only table */

			tupDesc = RelationGetDescr(rel);
			attr = tupDesc->attrs;
			num_phys_attrs = tupDesc->natts;

			/*
			 * We need to update attnumlist because different partition
			 * entries might have dropped tables.
			 */
			cstate->attnumlist =
				CopyGetAttnums(tupDesc, rel, cstate->attnamelist);

			pfree(cstate->out_functions);
			cstate->out_functions =
				(FmgrInfo *) palloc(num_phys_attrs * sizeof(FmgrInfo));

			/* Get info about the columns we need to process. */
			foreach(cur, cstate->attnumlist)
			{
				int			attnum = lfirst_int(cur);
				Oid			out_func_oid;
				bool		isvarlena;

				getTypeOutputInfo(attr[attnum - 1]->atttypid,
								  &out_func_oid,
								  &isvarlena);
				fmgr_info(out_func_oid, &cstate->out_functions[attnum - 1]);
			}

			values = (Datum *) palloc(num_phys_attrs * sizeof(Datum));
			nulls = (bool *) palloc(num_phys_attrs * sizeof(bool));

			if (RelationIsHeap(rel))
			{
				HeapTuple	tuple;

				scandesc = heap_beginscan(rel, ActiveSnapshot, 0, NULL);
				while ((tuple = heap_getnext(scandesc, ForwardScanDirection)) != NULL)
				{
					CHECK_FOR_INTERRUPTS();

					/* Deconstruct the tuple ... faster than repeated heap_getattr */
					heap_deform_tuple(tuple, tupDesc, values, nulls);

					/* Format and send the data */
					CopyOneRowTo(cstate, HeapTupleGetOid(tuple), values, nulls);
				}

				heap_endscan(scandesc);
			}
			else if(RelationIsAoRows(rel))
			{
				MemTuple		tuple;
				TupleTableSlot	*slot = MakeSingleTupleTableSlot(tupDesc);
				MemTupleBinding *mt_bind = create_memtuple_binding(tupDesc);

				aoscandesc = appendonly_beginscan(rel, ActiveSnapshot, ActiveSnapshot, 0, NULL);

				while ((tuple = appendonly_getnext(aoscandesc, ForwardScanDirection, slot)) != NULL)
				{
					CHECK_FOR_INTERRUPTS();

					/* Extract all the values of the  tuple */
					slot_getallattrs(slot);
					values = slot_get_values(slot);
					nulls = slot_get_isnull(slot);

					/* Format and send the data */
					CopyOneRowTo(cstate, MemTupleGetOid(tuple, mt_bind), values, nulls);
				}

				ExecDropSingleTupleTableSlot(slot);

				appendonly_endscan(aoscandesc);
			}
			else if(RelationIsAoCols(rel))
			{
				AOCSScanDesc scan = NULL;
				TupleTableSlot *slot = MakeSingleTupleTableSlot(tupDesc);
				bool *proj = NULL;

				int nvp = tupDesc->natts;
				int i;

				if (tupDesc->tdhasoid)
				{
				    elog(ERROR, "OIDS=TRUE is not allowed on tables that use column-oriented storage. Use OIDS=FALSE");
				}

				proj = palloc(sizeof(bool) * nvp);
				for(i=0; i<nvp; ++i)
				    proj[i] = true;

				scan = aocs_beginscan(rel, ActiveSnapshot, ActiveSnapshot, NULL /* relationTupleDesc */, proj);
				for(;;)
				{
				    CHECK_FOR_INTERRUPTS();

				    aocs_getnext(scan, ForwardScanDirection, slot);
				    if (TupIsNull(slot))
				        break;

				    slot_getallattrs(slot);
				    values = slot_get_values(slot);
				    nulls = slot_get_isnull(slot);

					CopyOneRowTo(cstate, InvalidOid, values, nulls);
				}

				ExecDropSingleTupleTableSlot(slot);
				aocs_endscan(scan);

				pfree(proj);
			}
			else if(RelationIsExternal(rel))
			{
				/* should never get here */
				if (!cstate->skip_ext_partition)
				{
				    elog(ERROR, "internal error");
				}
			}
			else
			{
				/* should never get here */
				Assert(false);
			}

			/* partition table, so close */
			if (cstate->partitions)
				heap_close(rel, NoLock);
		}
	}
	else
	{
		Assert(Gp_role != GP_ROLE_EXECUTE);

		/* run the plan --- the dest receiver will send tuples */
		ExecutorRun(cstate->queryDesc, ForwardScanDirection, 0L);
	}

	MemoryContextDelete(cstate->rowcontext);
}

void
CopyOneCustomRowTo(CopyState cstate, bytea *value)
{	
	appendBinaryStringInfo(cstate->fe_msgbuf, 
						   VARDATA_ANY((void *) value), 
						   VARSIZE_ANY_EXHDR((void *) value));
}

/*
 * Emit one row during CopyTo().
 */
void
CopyOneRowTo(CopyState cstate, Oid tupleOid, Datum *values, bool *isnulls)
{
	bool		need_delim = false;
	FmgrInfo   *out_functions = cstate->out_functions;
	MemoryContext oldcontext;
	ListCell   *cur;
	char	   *string;

	MemoryContextReset(cstate->rowcontext);
	oldcontext = MemoryContextSwitchTo(cstate->rowcontext);

	/* Text format has no per-tuple header, but send OID if wanted */
	/* Assume digits don't need any quoting or encoding conversion */
	if (cstate->oids)
	{
		string = DatumGetCString(DirectFunctionCall1(oidout,
													 ObjectIdGetDatum(tupleOid)));
		CopySendString(cstate, string);
		need_delim = true;
	}

	foreach(cur, cstate->attnumlist)
	{
		int			attnum = lfirst_int(cur);

		bool		isnull = isnulls[attnum-1];
		Datum		value = values[attnum-1];

		if (need_delim)
			CopySendChar(cstate, cstate->delim[0]);

		need_delim = true;

		if (isnull)
		{
			CopySendString(cstate, cstate->null_print_client);
		}
		else
		{
			char		quotec = cstate->quote ? cstate->quote[0] : '\0';

			/* int2out or int4out ? */
			if (out_functions[attnum -1].fn_oid == 39 ||  /* int2out or int4out */
				out_functions[attnum -1].fn_oid == 43 )
			{
				char tmp[33];
				/*
				 * The standard postgres way is to call the output function, but that involves one or more pallocs,
				 * and a call to sprintf, followed by a conversion to client charset.
				 * Do a fast conversion to string instead.
				 */

				if (out_functions[attnum -1].fn_oid ==  39)
					pg_itoa(DatumGetInt16(value),tmp);
				else
					pg_ltoa(DatumGetInt32(value),tmp);

				/*
				 * Integers don't need quoting, or transcoding to client char
				 * set. We still quote them if FORCE QUOTE was used, though.
				 */
				if (cstate->force_quote_flags[attnum - 1])
					CopySendChar(cstate, quotec);
				CopySendData(cstate, tmp, strlen(tmp));
				if (cstate->force_quote_flags[attnum - 1])
					CopySendChar(cstate, quotec);
			}
			else if (out_functions[attnum -1].fn_oid == 1702)   /* numeric_out */
			{
				string = OutputFunctionCall(&out_functions[attnum - 1],
																value);
				/*
				 * Numerics don't need quoting, or transcoding to client char
				 * set. We still quote them if FORCE QUOTE was used, though.
				 */
				if (cstate->force_quote_flags[attnum - 1])
					CopySendChar(cstate, quotec);
				CopySendData(cstate, string, strlen(string));
				if (cstate->force_quote_flags[attnum - 1])
					CopySendChar(cstate, quotec);
			}
			else
			{
				string = OutputFunctionCall(&out_functions[attnum - 1],
											value);
				if (cstate->csv_mode)
					CopyAttributeOutCSV(cstate, string,
										cstate->force_quote_flags[attnum - 1],
										list_length(cstate->attnumlist) == 1);
				else
					CopyAttributeOutText(cstate, string);
			}
		}
	}

	/*
	 * Finish off the row: write it to the destination, and update the count.
	 * However, if we're in the context of a writable external table, we let 
	 * the caller do it - send the data to its local external source (see
	 * external_insert() ).
	 */
	if(cstate->copy_dest != COPY_EXTERNAL_SOURCE)
	{
		CopySendEndOfRow(cstate);
		cstate->processed++;
	}
	
	MemoryContextSwitchTo(oldcontext);
}


/*
 * CopyFromCreateDispatchCommand
 *
 * The COPY command that needs to get dispatched to the QE's isn't necessarily
 * the same command that arrived from the parser to the QD. For example, we
 * always change filename to STDIN, we may pre-evaluate constant values or
 * functions on the QD and send them to the QE with an extended column list.
 */
static void CopyFromCreateDispatchCommand(CopyState cstate,
										  StringInfo cdbcopy_cmd,
										  GpPolicy  *policy,
										  AttrNumber	num_phys_attrs,
										  AttrNumber	num_defaults,
										  AttrNumber	p_nattrs,
										  AttrNumber	h_attnum,
										  int *defmap,
										  ExprState **defexprs,
										  Form_pg_attribute *attr)
{
	ListCell   *cur;
	bool		is_first_col;
	int			i,
				p_index = 0;
	AttrNumber	extra_attr_count = 0; /* count extra attributes we add in the dispatcher COPY
										 usually non constant defaults we pre-evaluate in here */

	Assert(Gp_role == GP_ROLE_DISPATCH);

	/* append schema and tablename */
	appendStringInfo(cdbcopy_cmd, "COPY %s.%s",
					 quote_identifier(get_namespace_name(RelationGetNamespace(cstate->rel))),
					 quote_identifier(RelationGetRelationName(cstate->rel)));
	/*
	 * append column list. NOTE: if not specified originally, attnumlist will
	 * include all non-dropped columns of the table by default
	 */
	if(num_phys_attrs > 0) /* don't append anything for zero column table */
	{
		is_first_col = true;
		foreach(cur, cstate->attnumlist)
		{
			int			attnum = lfirst_int(cur);
			int			m = attnum - 1;

			/* We don't add dropped attributes */
			if (attr[m]->attisdropped)
				continue;

			/* append column string. quote it if needed */
			appendStringInfo(cdbcopy_cmd, (is_first_col ? "(%s" : ",%s"),
							 quote_identifier(NameStr(attr[m]->attname)));

			is_first_col = false;
		}

		/*
		 * In order to maintain consistency between the primary and mirror segment data, we
		 * want to evaluate all table columns that are not participating in this COPY command
		 * and have a non-constant default values on the dispatcher. If we let them evaluate
		 * on the primary and mirror executors separately - they will get different values.
		 * Also, if the distribution column is not participating and it has any default value,
		 * we have to evaluate it on the dispatcher only too, so that it wouldn't hash as a null
		 * and inserted as a default value on the segment databases.
		 *
		 * Therefore, we include these columns in the column list for the executor COPY.
		 * The default values will be evaluated on the dispatcher COPY and the results for
		 * the added columns will be appended to each data row that is shipped to the segments.
		 */
		extra_attr_count = 0;

		for (i = 0; i < num_defaults; i++)
		{
			bool add_to_list = false;

			/* check 1: is this default for a distribution column? */
			for (p_index = 0; p_index < p_nattrs; p_index++)
			{
				h_attnum = policy->attrs[p_index];

				if(h_attnum - 1 == defmap[i])
					add_to_list = true;
			}

			/* check 2: is this a non constant default? */
			if(defexprs[i]->expr->type != T_Const)
				add_to_list = true;

			if(add_to_list)
			{
				/* We don't add dropped attributes */
				if (attr[defmap[i]]->attisdropped)
					continue;

				/* append column string. quote it if needed */
				appendStringInfo(cdbcopy_cmd, (is_first_col ? "(%s" : ",%s"),
								 quote_identifier(NameStr(attr[defmap[i]]->attname)));

				extra_attr_count++;
				is_first_col = false;
			}
		}

		if (!is_first_col)
			appendStringInfo(cdbcopy_cmd, ")");
	}

	/*
	 * NOTE: we used to always pass STDIN here to the QEs. But since we want
	 * the QEs to know the original file name for recording it in an error table
	 * (if they use one) we actually pass the filename here, and in the QE COPY
	 * we get it, save it, and then always revert back to actually using STDIN.
	 * (if we originally use STDIN we just pass it along and record that in the
	 * error table).
	 */
	if(cstate->filename)
		appendStringInfo(cdbcopy_cmd, " FROM %s WITH", quote_literal_internal(cstate->filename));
	else
		appendStringInfo(cdbcopy_cmd, " FROM STDIN WITH");

	if (cstate->oids)
		appendStringInfo(cdbcopy_cmd, " OIDS");

	appendStringInfo(cdbcopy_cmd, " DELIMITER AS E'%s'", escape_quotes(cstate->delim));
	appendStringInfo(cdbcopy_cmd, " NULL AS E'%s'", escape_quotes(cstate->null_print));

	/* if default escape in text format ("\") leave expression out */
	if (!cstate->csv_mode && strcmp(cstate->escape, "\\") != 0)
		appendStringInfo(cdbcopy_cmd, " ESCAPE AS E'%s'", escape_quotes(cstate->escape));

	/* if EOL is already defined it means that NEWLINE was declared. pass it along */
	if (cstate->eol_type != EOL_UNKNOWN)
	{
		Assert(cstate->eol_str);
		appendStringInfo(cdbcopy_cmd, " NEWLINE AS '%s'", escape_quotes(cstate->eol_str));
	}
		
	if (cstate->csv_mode)
	{
		appendStringInfo(cdbcopy_cmd, " CSV");
		appendStringInfo(cdbcopy_cmd, " QUOTE AS E'%s'", escape_quotes(cstate->quote));
		appendStringInfo(cdbcopy_cmd, " ESCAPE AS E'%s'", escape_quotes(cstate->escape));

		if(cstate->force_notnull)
		{
			ListCell   *l;

			is_first_col = true;
			appendStringInfo(cdbcopy_cmd, " FORCE NOT NULL");

			foreach(l, cstate->force_notnull)
			{
				const char	   *col_name = strVal(lfirst(l));

				appendStringInfo(cdbcopy_cmd, (is_first_col ? " %s" : ",%s"),
								 quote_identifier(col_name));
				is_first_col = false;
			}
		}
		/* do NOT include HEADER. Header row is "swallowed" by dispatcher COPY */
	}

	if (cstate->fill_missing)
		appendStringInfo(cdbcopy_cmd, " FILL MISSING FIELDS");

	/* add single row error handling clauses if necessary */
	if (cstate->errMode != ALL_OR_NOTHING)
	{
		if (cstate->errMode == SREH_LOG)
		{
			if (cstate->cdbsreh->errtbl)
			{
				Relation	errtbl = cstate->cdbsreh->errtbl;
				char	   *namespace, *relname;

				namespace = get_namespace_name(RelationGetNamespace(errtbl));
				relname = RelationGetRelationName(errtbl);
				appendStringInfo(cdbcopy_cmd, " LOG ERRORS INTO %s.%s",
								 quote_identifier(namespace),
								 quote_identifier(relname));
			}
			else
				appendStringInfoString(cdbcopy_cmd, " LOG ERRORS");
		}

		appendStringInfo(cdbcopy_cmd, " SEGMENT REJECT LIMIT %d %s",
						 cstate->cdbsreh->rejectlimit, (cstate->cdbsreh->is_limit_in_rows ? "ROWS" : "PERCENT"));
	}

}

/*
 * Copy FROM file to relation.
 */
void
CopyFromDispatch(CopyState cstate)
{
	TupleDesc	tupDesc;
	Form_pg_attribute *attr;
	AttrNumber	num_phys_attrs,
				attr_count,
				num_defaults;
	FmgrInfo   *in_functions;
	FmgrInfo   *out_functions; /* for handling defaults in Greenplum Database */
	Oid		   *typioparams;
	int			attnum;
	int			i;
	int			p_index;
	Oid			in_func_oid;
	Oid			out_func_oid;
	Datum	   *values;
	bool	   *nulls;
	int		   *attr_offsets;
	int			total_rejeted_from_qes = 0;
	bool		isnull;
	bool	   *isvarlena;
	ResultRelInfo *resultRelInfo;
	EState	   *estate = CreateExecutorState(); /* for ExecConstraints() */
	bool		file_has_oids = false;
	int		   *defmap;
	ExprState **defexprs;		/* array of default att expressions */
	ExprContext *econtext;		/* used for ExecEvalExpr for default atts */
	MemoryContext oldcontext = CurrentMemoryContext;
	ErrorContextCallback errcontext;
<<<<<<< HEAD
	bool		no_more_data = false;
	ListCell   *cur;
	bool		cur_row_rejected = false;
	CdbCopy    *cdbCopy;
=======
	bool		use_wal = true; /* By default, we use WAL to log db changes */
>>>>>>> ef65f6f7

	/*
	 * This stringInfo will contain 2 types of error messages:
	 *
	 * 1) Data errors refer to errors that are a result of inappropriate
	 *	  input data or constraint violations. All data error messages
	 *	  from the segment databases will be added to this variable and
	 *	  reported back to the client at the end of the copy command
	 *	  execution on the dispatcher.
	 * 2) Any command execution error that occurs during this COPY session.
	 *	  Such errors will usually be failure to send data over the network,
	 *	  a COPY command that was rejected by the segment databases or any I/O
	 *	  error.
	 */
	StringInfoData cdbcopy_err;

	/*
	 * a reconstructed and modified COPY command that is dispatched to segments.
	 */
	StringInfoData cdbcopy_cmd;

	/*
	 * Variables for cdbpolicy
	 */
	GpPolicy  *policy; /* the partitioning policy for this table */
	AttrNumber	p_nattrs; /* num of attributes in the distribution policy */
	Oid       *p_attr_types;	/* types for each policy attribute */

	/* variables for partitioning */
	Datum      *part_values = NULL;
	Oid		   *part_attr_types = NULL; /* types for partitioning */
	Oid		   *part_typio = NULL;
	FmgrInfo   *part_infuncs = NULL;
	AttrNumber *part_attnum = NULL;
	int			part_attnums = 0;

	/*
	 * Variables for original row number tracking
	 */
	StringInfoData line_buf_with_lineno;
	int			original_lineno_for_qe;

	/*
	 * Variables for cdbhash
	 */

	/*
	 * In the case of partitioned tables with children that have different
	 * distribution policies, we maintain a hash table of CdbHashs and
	 * GpPolicies for each child table. We lazily add them to the hash --
	 * when a partition is returned which we haven't seen before, we makeCdbHash
	 * and copy the policy over.
	 */
	typedef struct
	{
		Oid			relid;
		CdbHash    *cdbHash;		/* a CdbHash API object		 */
		GpPolicy   *policy;			/* policy for this cdb hash */
	} cdbhashdata;

	/* The actually hash table. Only initialised if we need it. */
	HTAB *hashmap = NULL;

	CdbHash *cdbHash = NULL;
	AttrNumber	h_attnum;		/* hash key attribute number */
	Datum		h_key;			/* hash key value			 */
	unsigned int target_seg = 0;	/* result segment of cdbhash */

	tupDesc = RelationGetDescr(cstate->rel);
	attr = tupDesc->attrs;
	num_phys_attrs = tupDesc->natts;
	attr_count = list_length(cstate->attnumlist);
	num_defaults = 0;
	h_attnum = 0;

	/*
	 * Init original row number tracking vars
	 */
	initStringInfo(&line_buf_with_lineno);
	original_lineno_for_qe = 1;

	/*
	 * We need a ResultRelInfo so we can use the regular executor's
	 * index-entry-making machinery.  (There used to be a huge amount of
	 * code here that basically duplicated execUtils.c ...)
	 */
	resultRelInfo = makeNode(ResultRelInfo);
	resultRelInfo->ri_RangeTableIndex = 1;		/* dummy */
	resultRelInfo->ri_RelationDesc = cstate->rel;
	resultRelInfo->ri_TrigDesc = CopyTriggerDesc(cstate->rel->trigdesc);
	if (resultRelInfo->ri_TrigDesc)
		resultRelInfo->ri_TrigFunctions = (FmgrInfo *)
            palloc0(resultRelInfo->ri_TrigDesc->numtriggers * sizeof(FmgrInfo));
    resultRelInfo->ri_TrigInstrument = NULL;
    ResultRelInfoSetSegno(resultRelInfo, cstate->ao_segnos);

	ExecOpenIndices(resultRelInfo);

	estate->es_result_relations = resultRelInfo;
	estate->es_num_result_relations = 1;
	estate->es_result_relation_info = resultRelInfo;

	econtext = GetPerTupleExprContext(estate);

	/*
	 * Pick up the required catalog information for each attribute in the
	 * relation, including the input function, the element type (to pass
	 * to the input function), and info about defaults and constraints.
	 */
	in_functions = (FmgrInfo *) palloc(num_phys_attrs * sizeof(FmgrInfo));
	out_functions = (FmgrInfo *) palloc(num_phys_attrs * sizeof(FmgrInfo));
	typioparams = (Oid *) palloc(num_phys_attrs * sizeof(Oid));
	defmap = (int *) palloc(num_phys_attrs * sizeof(int));
	defexprs = (ExprState **) palloc(num_phys_attrs * sizeof(ExprState *));
	isvarlena = (bool *) palloc(num_phys_attrs * sizeof(bool));


	for (attnum = 1; attnum <= num_phys_attrs; attnum++)
	{
		/* We don't need info for dropped attributes */
		if (attr[attnum - 1]->attisdropped)
			continue;

		/* Fetch the input function and typioparam info */
		getTypeInputInfo(attr[attnum - 1]->atttypid,
						 &in_func_oid, &typioparams[attnum - 1]);
		fmgr_info(in_func_oid, &in_functions[attnum - 1]);

		/*
		 * Fetch the output function and typioparam info. We need it
		 * for handling default functions on the dispatcher COPY, if
		 * there are any.
		 */
		getTypeOutputInfo(attr[attnum - 1]->atttypid,
						  &out_func_oid,
						  &isvarlena[attnum - 1]);
		fmgr_info(out_func_oid, &out_functions[attnum - 1]);

		/* TODO: is force quote array necessary for default conversion */

		/* Get default info if needed */
		if (!list_member_int(cstate->attnumlist, attnum))
		{
			/* attribute is NOT to be copied from input */
			/* use default value if one exists */
			Node	   *defexpr = build_column_default(cstate->rel, attnum);

			if (defexpr != NULL)
			{
				defexprs[num_defaults] = ExecPrepareExpr((Expr *) defexpr,
														 estate);
				defmap[num_defaults] = attnum - 1;
				num_defaults++;
			}
		}
	}

	/*
	 * prepare to COPY data into segDBs:
	 * - set table partitioning information
	 * - set append only table relevant info for dispatch.
	 * - get the distribution policy for this table.
	 * - build a COPY command to dispatch to segdbs.
	 * - dispatch the modified COPY command to all segment databases.
	 * - prepare cdbhash for hashing on row values.
	 */
	cdbCopy = makeCdbCopy(true);

	estate->es_result_partitions = cdbCopy->partitions =
		RelationBuildPartitionDesc(cstate->rel, false);

	CopyInitPartitioningState(estate);

<<<<<<< HEAD
	if (list_length(cstate->ao_segnos) > 0)
		cdbCopy->ao_segnos = cstate->ao_segnos;
=======
	/*
	 * Check for performance optimization by avoiding WAL writes
	 *
	 * If archive logging is not be enabled *and* either
	 * - table is created in same transaction as this COPY
	 * - table data is now being written to new relfilenode
	 * then we can safely avoid writing WAL. Why? 
	 * The data files for the table plus toast table/index, plus any indexes
	 * will all be dropped at the end of the transaction if it fails, so we
	 * do not need to worry about inconsistent states.
	 * As mentioned in comments in utils/rel.h, the in-same-transaction test is
	 * not completely reliable, since rd_createSubId can be reset to zero in
	 * certain cases before the end of the creating transaction. 
	 * We are doing this for performance only, so we only need to know: 
	 * if rd_createSubid != InvalidSubTransactionId then it is *always* just 
	 * created. If we have PITR enabled, then we *must* use_wal
	 */
	if ((cstate->rel->rd_createSubid		 != InvalidSubTransactionId ||
	     cstate->rel->rd_newRelfilenodeSubid != InvalidSubTransactionId)
		&& !XLogArchivingActive())
		use_wal = false;

	/* Initialize state variables */
	cstate->fe_eof = false;
	cstate->eol_type = EOL_UNKNOWN;
	cstate->cur_relname = RelationGetRelationName(cstate->rel);
	cstate->cur_lineno = 0;
	cstate->cur_attname = NULL;
	cstate->cur_attval = NULL;
>>>>>>> ef65f6f7

	/* add cdbCopy reference to cdbSreh (if needed) */
	if (cstate->errMode != ALL_OR_NOTHING)
		cstate->cdbsreh->cdbcopy = cdbCopy;

	/* get the CDB policy for this table and prepare for hashing */
	if (estate->es_result_partitions &&
		!partition_policies_equal(cstate->rel->rd_cdbpolicy,
								  estate->es_result_partitions))
	{
		/*
		 * This is a partitioned table that has multiple, different
		 * distribution policies.
		 *
		 * We build up a fake policy comprising the set of all columns used
		 * to distribute all children in the partition configuration. That way
		 * we're sure to parse all necessary columns in the input data and we
		 * have all column types handy.
		 */
		List *cols = NIL;
		ListCell *lc;
		HASHCTL hash_ctl;

		partition_get_policies_attrs(estate->es_result_partitions,
									 cstate->rel->rd_cdbpolicy,
									 &cols);
        MemSet(&hash_ctl, 0, sizeof(hash_ctl));
        hash_ctl.keysize = sizeof(Oid);
        hash_ctl.entrysize = sizeof(cdbhashdata);
        hash_ctl.hash = oid_hash;
        hash_ctl.hcxt = CurrentMemoryContext;

        hashmap = hash_create("partition cdb hash map",
                              100 /* XXX: need a better value, but what? */,
                              &hash_ctl,
                              HASH_ELEM | HASH_FUNCTION | HASH_CONTEXT);
		p_nattrs = list_length(cols);
		policy = palloc(sizeof(GpPolicy) + sizeof(AttrNumber) * p_nattrs);
		i = 0;
		foreach(lc, cols)
			policy->attrs[i++] = lfirst_int(lc);

	}
	else
	{
		policy = GpPolicyCopy(CurrentMemoryContext, cstate->rel->rd_cdbpolicy);

		if (policy)
			p_nattrs = policy->nattrs;	/* number of partitioning keys */
		else
			p_nattrs = 0;
		/* Create hash API reference */
		cdbHash = makeCdbHash(cdbCopy->total_segs, HASH_FNV_1);
	}


	/*
	 * Extract types for each partition key from the tuple descriptor,
	 * and convert them when necessary. We don't want to do this
	 * for each tuple since get_typtype() is quite expensive when called
	 * lots of times.
	 *
	 * The array key for p_attr_types is the attribute number of the attribute
	 * in question.
	 */
	p_attr_types = (Oid *)palloc0(num_phys_attrs * sizeof(Oid));
	for (i = 0; i < p_nattrs; i++)
	{
		h_attnum = policy->attrs[i];

		/*
		 * get the data type of this attribute. If it's an
		 * array type use anyarray, or else just use as is.
		 */
		if (attr[h_attnum - 1]->attndims > 0)
			p_attr_types[h_attnum - 1] = ANYARRAYOID;
		else
		{
			/* If this type is a domain type, get its base type. */
			p_attr_types[h_attnum - 1] = attr[h_attnum - 1]->atttypid;
			if (get_typtype(p_attr_types[h_attnum - 1]) == 'd')
			    p_attr_types[h_attnum - 1] =
					getBaseType(p_attr_types[h_attnum - 1]);
		}
	}

	/* allocate memory for error and copy strings */
	initStringInfo(&cdbcopy_err);
	initStringInfo(&cdbcopy_cmd);

	/* store the COPY command string in cdbcopy_cmd */
	CopyFromCreateDispatchCommand(cstate,
								  &cdbcopy_cmd,
								  policy,
								  num_phys_attrs,
								  num_defaults,
								  p_nattrs,
								  h_attnum,
								  defmap,
								  defexprs,
								  attr);

	/*
	 * for optimized parsing - get the last field number in the
	 * file that we need to parse to have all values for the hash keys.
	 * (If the table has an empty distribution policy, then we don't need
	 * to parse any attributes really... just send the row away using
	 * a special cdbhash function designed for this purpose).
	 */
	cstate->last_hash_field = 0;

	for (p_index = 0; p_index < p_nattrs; p_index++)
	{
		i = 1;

		/*
		 * for this partitioning key, search for its location in the attr list.
		 * (note that fields may be out of order).
		 */
		foreach(cur, cstate->attnumlist)
		{
			int			attnum = lfirst_int(cur);

			if (attnum == policy->attrs[p_index])
			{
				if (i > cstate->last_hash_field)
					cstate->last_hash_field = i;
			}

			if (estate->es_result_partitions)
			{
				if (attnum == estate->es_partition_state->max_partition_attr)
				{
					if (i > cstate->last_hash_field)
						cstate->last_hash_field = i;
				}				
			}

			i++;
		}
	}

	/*
	 * Dispatch the COPY command.
	 *
	 * From this point in the code we need to be extra careful about error
	 * handling. ereport() must not be called until the COPY command sessions
	 * are closed on the executors. Calling ereport() will leave the executors
	 * hanging in COPY state.
	 *
	 * For errors detected by the dispatcher, we save the error message in
	 * cdbcopy_err StringInfo, move on to closing all COPY sessions on the
	 * executors and only then raise an error. We need to make sure to TRY/CATCH
	 * all other errors that may be raised from elsewhere in the backend. All
	 * error during COPY on the executors will be detected only when we end the
	 * COPY session there, so we are fine there.
	 */
	elog(DEBUG5, "COPY command sent to segdbs: %s", cdbcopy_cmd.data);
	PG_TRY();
	{
		cdbCopyStart(cdbCopy, cdbcopy_cmd.data);
	}
	PG_CATCH();
	{
		/* get error message from CopyStart */
		appendBinaryStringInfo(&cdbcopy_err, cdbCopy->err_msg.data, cdbCopy->err_msg.len);

		/* end COPY in all the segdbs in progress */
		cdbCopyEnd(cdbCopy);

		/* get error message from CopyEnd */
		appendBinaryStringInfo(&cdbcopy_err, cdbCopy->err_msg.data, cdbCopy->err_msg.len);

		ereport(LOG,
				(errcode(ERRCODE_CDB_INTERNAL_ERROR),
				 errmsg("%s", cdbcopy_err.data)));
		PG_RE_THROW();
	}
	PG_END_TRY();

	/*
	 * Prepare to catch AFTER triggers.
	 */
	//AfterTriggerBeginQuery();

	/*
	 * Check BEFORE STATEMENT insertion triggers. It's debateable whether
	 * we should do this for COPY, since it's not really an "INSERT"
	 * statement as such. However, executing these triggers maintains
	 * consistency with the EACH ROW triggers that we already fire on
	 * COPY.
	 */
	//ExecBSInsertTriggers(estate, resultRelInfo);

	file_has_oids = cstate->oids;	/* must rely on user to tell us this... */

	values = (Datum *) palloc(num_phys_attrs * sizeof(Datum));
	nulls = (bool *) palloc(num_phys_attrs * sizeof(bool));
	attr_offsets = (int *) palloc(num_phys_attrs * sizeof(int));

	/* Set up callback to identify error line number */
	errcontext.callback = copy_in_error_callback;
	errcontext.arg = (void *) cstate;
	errcontext.previous = error_context_stack;
	error_context_stack = &errcontext;
	cstate->err_loc_type = ROWNUM_ORIGINAL;

	CopyInitDataParser(cstate);

	do
	{
		size_t		bytesread = 0;

		/* read a chunk of data into the buffer */
		PG_TRY();
		{
			bytesread = CopyGetData(cstate, cstate->raw_buf, RAW_BUF_SIZE);
		}
		PG_CATCH();
		{
<<<<<<< HEAD
=======
			/* Place tuple in tuple slot */
			ExecStoreTuple(tuple, slot, InvalidBuffer, false);

			/* Check the constraints of the tuple */
			if (cstate->rel->rd_att->constr)
				ExecConstraints(resultRelInfo, slot, estate);

			/* OK, store the tuple and create index entries for it */
			fast_heap_insert(cstate->rel, tuple, use_wal);

			if (resultRelInfo->ri_NumIndices > 0)
				ExecInsertIndexTuples(slot, &(tuple->t_self), estate, false);

			/* AFTER ROW INSERT Triggers */
			ExecARInsertTriggers(estate, resultRelInfo, tuple);

>>>>>>> ef65f6f7
			/*
			 * If we are here, we got some kind of communication error
			 * with the client or a bad protocol message. clean up and
			 * re-throw error. Note that we don't handle this error in
			 * any special way in SREH mode as it's not a data error.
			 */
			cdbCopyEnd(cdbCopy);
			PG_RE_THROW();
		}
		PG_END_TRY();

<<<<<<< HEAD
		cstate->raw_buf_done = false;
=======
	/* 
	 * If we skipped writing WAL for heaps, then we need to sync
	 */
	if (!use_wal)
	{
		/* main heap */
		heap_sync(cstate->rel);

		/* main heap indexes, if any */
		/* we always use WAL for index inserts, so no need to sync */

		/* toast heap, if any */
		if (OidIsValid(cstate->rel->rd_rel->reltoastrelid))
		{
			 Relation		toastrel;

			 toastrel = heap_open(cstate->rel->rd_rel->reltoastrelid,
								  AccessShareLock);
			 heap_sync(toastrel);
			 heap_close(toastrel, AccessShareLock);
		}

		/* toast index, if toast heap */
		/* we always use WAL for index inserts, so no need to sync */
	}

	/* Done, clean up */
	error_context_stack = errcontext.previous;
>>>>>>> ef65f6f7

		/* set buffer pointers to beginning of the buffer */
		cstate->begloc = cstate->raw_buf;
		cstate->raw_buf_index = 0;

		/*
		 * continue if some bytes were read or if we didn't reach EOF. if we
		 * both reached EOF _and_ no bytes were read, quit the loop we are
		 * done
		 */
		if (bytesread > 0 || !cstate->fe_eof)
		{
			/* on first time around just throw the header line away */
			if (cstate->header_line)
			{
				PG_TRY();
				{
					cstate->line_done = cstate->csv_mode ?
						CopyReadLineCSV(cstate, bytesread) :
						CopyReadLineText(cstate, bytesread);
				}
				PG_CATCH();
				{
					/*
					 * TODO: use COPY_HANDLE_ERROR here, but make sure to
					 * ignore this error per the "note:" below.
					 */

					/*
					 * got here? encoding conversion error occured on the
					 * header line (first row).
					 */
					if(cstate->errMode == ALL_OR_NOTHING)
					{
						/* re-throw error and abort */
						cdbCopyEnd(cdbCopy);
						PG_RE_THROW();
					}
					else
					{
						/* SREH - release error state */
						if(!elog_dismiss(DEBUG5))
							PG_RE_THROW(); /* hope to never get here! */

						/*
						 * note: we don't bother doing anything special here.
						 * we are never interested in logging a header line
						 * error. just continue the workflow.
						 */
					}
				}
				PG_END_TRY();

				cstate->cur_lineno++;
				RESET_LINEBUF;

				cstate->header_line = false;
			}

			while (!cstate->raw_buf_done)
			{
				Oid			loaded_oid = InvalidOid;
				GpPolicy   *part_policy = NULL; /* policy for specific part */
				AttrNumber	part_p_nattrs = 0; /* partition policy max attno */
				CdbHash	   *part_hash = NULL; /* hash for the part policy */

				if (QueryCancelPending)
				{
					/* quit processing loop */
					no_more_data = true;
					break;
				}

				/* Reset the per-tuple exprcontext */
				ResetPerTupleExprContext(estate);

				/* Switch into its memory context */
				MemoryContextSwitchTo(GetPerTupleMemoryContext(estate));

				/* Initialize all values for row to NULL */
				MemSet(values, 0, num_phys_attrs * sizeof(Datum));
				MemSet(nulls, true, num_phys_attrs * sizeof(bool));
				MemSet(attr_offsets, 0, num_phys_attrs * sizeof(int));

				/* Get the line number of the first line of this data row */
				original_lineno_for_qe = cstate->cur_lineno + 1;

				PG_TRY();
				{
					/* Actually read the line into memory here */
					cstate->line_done = cstate->csv_mode ?
						CopyReadLineCSV(cstate, bytesread) :
						CopyReadLineText(cstate, bytesread);
				}
				PG_CATCH();
				{
					/* got here? encoding conversion/check error occurred */
					COPY_HANDLE_ERROR;
				}
				PG_END_TRY();

				if(cur_row_rejected)
				{
					ErrorIfRejectLimitReached(cstate->cdbsreh, cdbCopy);
					QD_GOTO_NEXT_ROW;
				}


				if(!cstate->line_done)
				{
					/*
					 * if eof reached, and no data in line_buf,
					 * we don't need to do att parsing
					 */
					if (cstate->fe_eof && cstate->line_buf.len == 0)
					{
						break;
					}
					/*
					 * We did not finish reading a complete data line.
					 *
					 * If eof is not yet reached, we skip att parsing
					 * and read more data. But if eof _was_ reached it means
					 * that the original last data line is defective and
					 * we want to catch that error later on.
					 */
					if (!cstate->fe_eof || cstate->end_marker)
						break;
				}

				if (file_has_oids)
				{
					char	   *oid_string;

					/* can't be in CSV mode here */
					oid_string = CopyReadOidAttr(cstate, &isnull);

					if (isnull)
					{
						/* got here? null in OID column error */

						if(cstate->errMode == ALL_OR_NOTHING)
						{
							/* report error and abort */
							cdbCopyEnd(cdbCopy);

							ereport(ERROR,
									(errcode(ERRCODE_BAD_COPY_FILE_FORMAT),
									 errmsg("null OID in COPY data.")));
						}
						else
						{
							/* SREH */
							cstate->cdbsreh->rejectcount++;
							cur_row_rejected = true;
						}

					}
					else
					{
						PG_TRY();
						{
							cstate->cur_attname = "oid";
							loaded_oid = DatumGetObjectId(DirectFunctionCall1(oidin,
										   CStringGetDatum(oid_string)));
						}
						PG_CATCH();
						{
							/* got here? oid column conversion failed */
							COPY_HANDLE_ERROR;
						}
						PG_END_TRY();

						if (loaded_oid == InvalidOid)
						{
							if(cstate->errMode == ALL_OR_NOTHING)
							{
								/* report error and abort */
								cdbCopyEnd(cdbCopy);

								ereport(ERROR,
										(errcode(ERRCODE_BAD_COPY_FILE_FORMAT),
										 errmsg("invalid OID in COPY data.")));
							}
							else
							{
								/* SREH */
								cstate->cdbsreh->rejectcount++;
								cur_row_rejected = true;
							}
						}

						cstate->cur_attname = NULL;
					}

					if(cur_row_rejected)
					{
						ErrorIfRejectLimitReached(cstate->cdbsreh, cdbCopy);
						QD_GOTO_NEXT_ROW;
					}
				}


				PG_TRY();
				{
					/*
					 * parse and convert the data line attributes.
					 */
					if (cstate->csv_mode)
						CopyReadAttributesCSV(cstate, nulls, attr_offsets, num_phys_attrs, attr);
					else
						CopyReadAttributesText(cstate, nulls, attr_offsets, num_phys_attrs, attr);

					attr_get_key(cstate, cdbCopy,
								 original_lineno_for_qe,
								 target_seg,
								 p_nattrs, policy->attrs,
								 attr, attr_offsets, nulls,
							   	 in_functions, typioparams,
								 values);

					/*
					 * Now compute defaults for only:
					 * 1 - the distribution column,
					 * 2 - any other column with a non-constant default expression
					 * (such as a function) that is, of course, if these columns
					 * not provided by the input data.
					 * Anything not processed here or above will remain NULL.
					 */
					for (i = 0; i < num_defaults; i++)
					{
						bool compute_default = false;

						/* check 1: is this default for a distribution column? */
						for (p_index = 0; p_index < p_nattrs; p_index++)
						{
							h_attnum = policy->attrs[p_index];

							if(h_attnum - 1 == defmap[i])
								compute_default = true;
						}

						/* check 2: is this a default function? (non-constant default) */
						if(defexprs[i]->expr->type != T_Const)
							compute_default = true;

						if(compute_default)
						{
							char *string;

							values[defmap[i]] = ExecEvalExpr(defexprs[i], econtext,
															 &isnull, NULL);

							/*
							 * prepare to concatinate next value:
							 * remove eol characters from end of line buf
							 */
							truncateEol(&cstate->line_buf, cstate->eol_type);

							if (isnull)
							{
								appendStringInfo(&cstate->line_buf, "%c%s", cstate->delim[0], cstate->null_print);
							}
							else
							{
								nulls[defmap[i]] = false;

								appendStringInfo(&cstate->line_buf, "%c", cstate->delim[0]); /* write the delimiter */

								string = DatumGetCString(FunctionCall3(&out_functions[defmap[i]],
																	   values[defmap[i]],
																	   ObjectIdGetDatum(typioparams[defmap[i]]),
																	   Int32GetDatum(attr[defmap[i]]->atttypmod)));
								if (cstate->csv_mode)
								{
									CopyAttributeOutCSV(cstate, string,
														false, /*force_quote[attnum - 1],*/
														list_length(cstate->attnumlist) == 1);
								}
								else
									CopyAttributeOutText(cstate, string);
							}

							/* re-add the eol characters */
							concatenateEol(cstate);
						}

					}

					/* lock partition */
					if (estate->es_result_partitions)
					{
						PartitionNode *n = estate->es_result_partitions;
						MemoryContext cxt_save;
						/* lazily initialised */
						if (part_values == NULL)
						{
							List *pattnums = get_partition_attrs(n);
							ListCell *lc;
							int ii = 0;

							cxt_save = MemoryContextSwitchTo(oldcontext);

							part_values = palloc0(num_phys_attrs * sizeof(Datum));
							part_attr_types = palloc(num_phys_attrs * sizeof(Oid));
							part_typio = palloc(num_phys_attrs * sizeof(Oid));
							part_infuncs =
								palloc(num_phys_attrs * sizeof(FmgrInfo));
							part_attnum = palloc(num_phys_attrs *
												 sizeof(AttrNumber));
							part_attnums = list_length(pattnums);
							MemoryContextSwitchTo(cxt_save);

							foreach(lc, pattnums)
							{
								AttrNumber attnum = (AttrNumber)lfirst_int(lc);
								Oid in_func_oid;

								getTypeInputInfo(attr[attnum - 1]->atttypid,
												 &in_func_oid,
												 &part_typio[attnum - 1]);
								fmgr_info(in_func_oid, &part_infuncs[attnum - 1]);
								part_attnum[ii++] = attnum;
							}
						}
						MemSet(part_values, 0, num_phys_attrs * sizeof(Datum));

						attr_get_key(cstate, cdbCopy,
									 original_lineno_for_qe,
									 target_seg,
									 part_attnums,
									 part_attnum,
									 attr, attr_offsets, nulls,
									 part_infuncs, part_typio,
									 part_values);

						/* values_get_partition() calls palloc() */
						cxt_save = MemoryContextSwitchTo(oldcontext);

						resultRelInfo = values_get_partition(part_values,
															 nulls,
															 tupDesc, estate);

						MemoryContextSwitchTo(cxt_save);

						/*
						 * If we a partition set with differing policies,
						 * get the policy for this particular child partition.
						 */
						if (hashmap)
						{
							bool found;
							cdbhashdata *d;
							Oid relid = resultRelInfo->ri_RelationDesc->rd_id;

							d = hash_search(hashmap, &(relid), HASH_ENTER,
											&found);
							if (found)
							{
								part_policy = d->policy;
								part_p_nattrs = part_policy->nattrs;
								part_hash = d->cdbHash;
							}
							else
							{
								Relation rel = heap_open(relid, NoLock);
								MemoryContext save_cxt;

								/*
								 * Make sure this all persists the current
								 * iteration.
								 */
								save_cxt = MemoryContextSwitchTo(oldcontext);
								d->relid = relid;
								part_hash = d->cdbHash =
									makeCdbHash(cdbCopy->total_segs, HASH_FNV_1);
								part_policy = d->policy =
									GpPolicyCopy(oldcontext,
												 rel->rd_cdbpolicy);
								part_p_nattrs = part_policy->nattrs;
								heap_close(rel, NoLock);
								MemoryContextSwitchTo(save_cxt);
							}
						}
					}

					/*
					 * The the usual case or a partitioned table
					 * with non-divergent child table policies.
					 */
					if (!part_hash)
					{
						part_hash = cdbHash;
						part_policy = policy;
						part_p_nattrs = p_nattrs;
					}

					/*
					 * policy should be PARTITIONED (normal tables) or
					 * ENTRY
					 */
					if (!part_policy)
					{
						elog(FATAL, "Bad or undefined policy. (%p)", part_policy);
					}
				}
				PG_CATCH();
				{
					COPY_HANDLE_ERROR;
				}
				PG_END_TRY();

				if(cur_row_rejected)
				{
					ErrorIfRejectLimitReached(cstate->cdbsreh, cdbCopy);
					QD_GOTO_NEXT_ROW;
				}

				/*
				 * At this point in the code, values[x] is final for this
				 * data row -- either the input data, a null or a default
				 * value is in there, and constraints applied.
				 *
				 * Perform a cdbhash on this data row. Perform a hash operation
				 * on each attribute that is included in CDB policy (partitioning
				 * key columns). Send COPY data line to the target segment
				 * database executors. Data row will not be inserted locally.
				 */
				Assert(PointerIsValid(part_hash));
				cdbhashinit(part_hash);

				for (i = 0; i < part_p_nattrs; i++)
				{
					/* current attno from the policy */
					h_attnum = part_policy->attrs[i];

					h_key = values[h_attnum - 1];	/* value of this attr */

					if (!nulls[h_attnum - 1])
						cdbhash(part_hash, h_key, p_attr_types[h_attnum - 1]);
					else
						cdbhashnull(part_hash);
				}

				/*
				 * If this is a relation with an empty policy, there is no
				 * hash key to use, therefore use cdbhashnokey() to pick a
				 * hash value for us.
				 */
				if (part_p_nattrs == 0)
					cdbhashnokey(part_hash);

				target_seg = cdbhashreduce(part_hash);	/* hash result segment */


				/*
				 * Send data row to all databases for this segment.
				 * Also send the original row number with the data.
				 * modify the data to look like:
				 *    "<lineno>^<linebuf_converted>^<data>"
				 */
				appendStringInfo(&line_buf_with_lineno, "%d%c%d%c%s",
								 original_lineno_for_qe,
								 COPY_METADATA_DELIM,
								 cstate->line_buf_converted, \
								 COPY_METADATA_DELIM, \
								 cstate->line_buf.data);
				
				/* send modified data */
				cdbCopySendData(cdbCopy,
								target_seg,
								line_buf_with_lineno.data,
								line_buf_with_lineno.len);

				RESET_LINEBUF_WITH_LINENO;

				cstate->processed++;
				if (estate->es_result_partitions)
					resultRelInfo->ri_aoprocessed++;

				if (cdbCopy->io_errors)
				{
					appendBinaryStringInfo(&cdbcopy_err, cdbCopy->err_msg.data, cdbCopy->err_msg.len);
					no_more_data = true;
					break;
				}

				RESET_LINEBUF;

			}					/* end while(!raw_buf_done) */
		}						/* end if (bytesread > 0 || !cstate->fe_eof) */
		else
			/* no bytes read, end of data */
		{
			no_more_data = true;
		}
	} while (!no_more_data);

	/* Free p_attr_types */
	pfree(p_attr_types);

	/*
	 * Done reading input data and sending it off to the segment
	 * databases Now we would like to end the copy command on
	 * all segment databases across the cluster.
	 */
	total_rejeted_from_qes = cdbCopyEnd(cdbCopy);

	/*
	 * If we quit the processing loop earlier due to a
	 * cancel query signal, we now throw an error.
	 * (Safe to do only after cdbCopyEnd).
	 */
	CHECK_FOR_INTERRUPTS();


	if (cdbCopy->remote_data_err || cdbCopy->io_errors)
		appendBinaryStringInfo(&cdbcopy_err, cdbCopy->err_msg.data, cdbCopy->err_msg.len);

	if (cdbCopy->remote_data_err)
	{
		cstate->error_on_executor = true;
		if(cdbCopy->err_context.len > 0)
			appendBinaryStringInfo(&cstate->executor_err_context, cdbCopy->err_context.data, cdbCopy->err_context.len);
	}

	/*
	 * report all accumulated errors back to the client. We get here if an error
	 * happened in all-or-nothing error handling mode or if reject limit was
	 * reached in single-row error handling mode.
	 */
	if (cdbCopy->remote_data_err)
		ereport(ERROR,
				(errcode(ERRCODE_BAD_COPY_FILE_FORMAT),
				 errmsg("%s", cdbcopy_err.data)));
	if (cdbCopy->io_errors)
		ereport(ERROR,
				(errcode(ERRCODE_IO_ERROR),
				 errmsg("%s", cdbcopy_err.data)));

	/*
	 * switch back away from COPY error context callback. don't want line
	 * error information anymore
	 */
	error_context_stack = errcontext.previous;

	/*
	 * If we got here it means that either all the data was loaded or some rows
	 * were rejected in SREH mode. In other words - nothing caused an abort.
	 * We now want to report the actual number of rows loaded and rejected.
	 * If any rows were rejected from the QE COPY processes subtract this number
	 * from the number of rows that were successfully processed on the QD COPY
	 * so that we can report the correct number.
	 */
	if(cstate->cdbsreh)
	{
		int total_rejected = 0;
		int total_rejected_from_qd = cstate->cdbsreh->rejectcount;
		
		/* if used errtable, QD bad rows were sent to QEs and counted there. ignore QD count */
		if (cstate->cdbsreh->errtbl)
			total_rejected_from_qd = 0;
		
		total_rejected = total_rejected_from_qd + total_rejeted_from_qes;
		cstate->processed -= total_rejected;

		/* emit a NOTICE with number of rejected rows */
		ReportSrehResults(cstate->cdbsreh, total_rejected);

		/* See if we want to DROP error table when destroying cdbsreh */
		if(cstate->cdbsreh->errtbl)
			SetErrorTableVerdict(cstate->cdbsreh, total_rejected);
	}


	/*
	 * Done, clean up
	 */
	MemoryContextSwitchTo(oldcontext);

	/*
	 * Execute AFTER STATEMENT insertion triggers
	 */
	//ExecASInsertTriggers(estate, resultRelInfo);

	/*
	 * Handle queued AFTER triggers
	 */
	//AfterTriggerEndQuery(estate);

	resultRelInfo = estate->es_result_relations;
	for (i = estate->es_num_result_relations; i > 0; i--)
	{
		/* update AO tuple counts */
		char relstorage = RelinfoGetStorage(resultRelInfo);
		if (relstorage_is_ao(relstorage))
		{
			if (cdbCopy->aotupcounts)
			{
				HTAB *ht = cdbCopy->aotupcounts;
				struct {
					Oid relid;
					int64 tupcount;
				} *ao;
				bool found;
				Oid relid = RelationGetRelid(resultRelInfo->ri_RelationDesc);

				ao = hash_search(ht, &relid, HASH_FIND, &found);
				if (found)
				{
   	 				/* find out which segnos the result rels in the QE's used */
    			    ResultRelInfoSetSegno(resultRelInfo, cstate->ao_segnos);

    				UpdateMasterAosegTotals(resultRelInfo->ri_RelationDesc,
											resultRelInfo->ri_aosegno,
											ao->tupcount, 1);
				}
			}
			else
			{
				ResultRelInfoSetSegno(resultRelInfo, cstate->ao_segnos);
				UpdateMasterAosegTotals(resultRelInfo->ri_RelationDesc,
										resultRelInfo->ri_aosegno,
										cstate->processed, 1);
			}
		}

		/* Close indices and then the relation itself */
		ExecCloseIndices(resultRelInfo);
		heap_close(resultRelInfo->ri_RelationDesc, NoLock);
		resultRelInfo++;
	}

	/*
	 * free all resources besides ones that are needed for error reporting
	 */
	if (cdbHash)
		pfree(cdbHash);
	pfree(values);
	pfree(nulls);
	pfree(attr_offsets);
	pfree(in_functions);
	pfree(out_functions);
	pfree(isvarlena);
	pfree(typioparams);
	pfree(defmap);
	pfree(defexprs);
	pfree(cdbcopy_cmd.data);
	pfree(cdbcopy_err.data);
	pfree(line_buf_with_lineno.data);
	pfree(cdbCopy);

	if (policy)
		pfree(policy);

	/* free the hash table allocated by values_get_partition(), if any */
	if(estate->es_result_partitions && estate->es_partition_state->result_partition_hash != NULL)
		hash_destroy(estate->es_partition_state->result_partition_hash);

	/*
	 * Don't worry about the partition table hash map, that will be
	 * freed when our current memory context is freed. And that will be
	 * quite soon.
	 */
	
	cstate->rel = NULL; /* closed above */
	FreeExecutorState(estate);
}

/*
 * Copy FROM file to relation.
 */
static void
CopyFrom(CopyState cstate)
{
	void		*tuple;
	TupleDesc	tupDesc;
	Form_pg_attribute *attr;
	AttrNumber	num_phys_attrs,
				attr_count,
				num_defaults;
	FmgrInfo   *in_functions;
	Oid		   *typioparams;
	int			attnum;
	int			i;
	Oid			in_func_oid;
	Datum	   *values;
	bool	   *nulls;
	bool		isnull;
	ResultRelInfo *resultRelInfo;
	EState	   *estate = CreateExecutorState(); /* for ExecConstraints() */
	TupleTableSlot *slot;
	bool		file_has_oids;
	int		   *defmap;
	ExprState **defexprs;		/* array of default att expressions */
	ExprContext *econtext;		/* used for ExecEvalExpr for default atts */
	MemoryContext oldcontext = CurrentMemoryContext;
	ErrorContextCallback errcontext;
	int		   *attr_offsets;
	bool		no_more_data = false;
	ListCell   *cur;
	bool		cur_row_rejected = false;
	int			original_lineno_for_qe = 0; /* keep compiler happy (var referenced by macro) */
	CdbCopy    *cdbCopy = NULL; /* never used... for compiling COPY_HANDLE_ERROR */
	tupDesc = RelationGetDescr(cstate->rel);
	attr = tupDesc->attrs;
	num_phys_attrs = tupDesc->natts;
	attr_count = list_length(cstate->attnumlist);
	num_defaults = 0;

	/*
	 * We need a ResultRelInfo so we can use the regular executor's
	 * index-entry-making machinery.  (There used to be a huge amount of
	 * code here that basically duplicated execUtils.c ...)
	 */
	resultRelInfo = makeNode(ResultRelInfo);
	resultRelInfo->ri_RangeTableIndex = 1;		/* dummy */
	resultRelInfo->ri_RelationDesc = cstate->rel;
	resultRelInfo->ri_TrigDesc = CopyTriggerDesc(cstate->rel->trigdesc);
	if (resultRelInfo->ri_TrigDesc)
		resultRelInfo->ri_TrigFunctions = (FmgrInfo *)
                        palloc0(resultRelInfo->ri_TrigDesc->numtriggers * sizeof(FmgrInfo));
        resultRelInfo->ri_TrigInstrument = NULL;
        ResultRelInfoSetSegno(resultRelInfo, cstate->ao_segnos);

        ExecOpenIndices(resultRelInfo);

	estate->es_result_relations = resultRelInfo;
	estate->es_num_result_relations = 1;
	estate->es_result_relation_info = resultRelInfo;
	estate->es_result_partitions = cstate->partitions;

	CopyInitPartitioningState(estate);

	/* Set up a tuple slot too */
	slot = MakeSingleTupleTableSlot(tupDesc);

	econtext = GetPerTupleExprContext(estate);

	/*
	 * Pick up the required catalog information for each attribute in the
	 * relation, including the input function, the element type (to pass
	 * to the input function), and info about defaults and constraints.
	 */
	in_functions = (FmgrInfo *) palloc(num_phys_attrs * sizeof(FmgrInfo));
	typioparams = (Oid *) palloc(num_phys_attrs * sizeof(Oid));
	defmap = (int *) palloc(num_phys_attrs * sizeof(int));
	defexprs = (ExprState **) palloc(num_phys_attrs * sizeof(ExprState *));

	for (attnum = 1; attnum <= num_phys_attrs; attnum++)
	{
		/* We don't need info for dropped attributes */
		if (attr[attnum - 1]->attisdropped)
			continue;

		/* Fetch the input function and typioparam info */
		getTypeInputInfo(attr[attnum - 1]->atttypid,
						 &in_func_oid, &typioparams[attnum - 1]);
		fmgr_info(in_func_oid, &in_functions[attnum - 1]);

		/* Get default info if needed */
		if (!list_member_int(cstate->attnumlist, attnum))
		{
			/* attribute is NOT to be copied from input */
			/* use default value if one exists */
			Node	   *defexpr = build_column_default(cstate->rel, attnum);

			if (defexpr != NULL)
			{
				defexprs[num_defaults] = ExecPrepareExpr((Expr *) defexpr,
														 estate);
				defmap[num_defaults] = attnum - 1;
				num_defaults++;
			}
		}

	}

	/*
	 * Prepare to catch AFTER triggers.
	 */
	AfterTriggerBeginQuery();

	/*
	 * Check BEFORE STATEMENT insertion triggers. It's debateable whether
	 * we should do this for COPY, since it's not really an "INSERT"
	 * statement as such. However, executing these triggers maintains
	 * consistency with the EACH ROW triggers that we already fire on
	 * COPY.
	 */
	ExecBSInsertTriggers(estate, resultRelInfo);

	file_has_oids = cstate->oids;	/* must rely on user to tell us this... */

	values = (Datum *) palloc(num_phys_attrs * sizeof(Datum));
	nulls = (bool *) palloc(num_phys_attrs * sizeof(bool));
	attr_offsets = (int *) palloc(num_phys_attrs * sizeof(int));

	/* Set up callback to identify error line number */
	errcontext.callback = copy_in_error_callback;
	errcontext.arg = (void *) cstate;
	errcontext.previous = error_context_stack;
	error_context_stack = &errcontext;

	if (Gp_role == GP_ROLE_EXECUTE)
		cstate->err_loc_type = ROWNUM_EMBEDDED; /* get original row num from QD COPY */
	else
		cstate->err_loc_type = ROWNUM_ORIGINAL; /* we can count rows by ourselves */

	CopyInitDataParser(cstate);

	do
	{
		size_t		bytesread = 0;

		/* read a chunk of data into the buffer */
		bytesread = CopyGetData(cstate, cstate->raw_buf, RAW_BUF_SIZE);
		cstate->raw_buf_done = false;

		/* set buffer pointers to beginning of the buffer */
		cstate->begloc = cstate->raw_buf;
		cstate->raw_buf_index = 0;

		/*
		 * continue if some bytes were read or if we didn't reach EOF. if we
		 * both reached EOF _and_ no bytes were read, quit the loop we are
		 * done
		 */
		if (bytesread > 0 || !cstate->fe_eof)
		{
			/* handle HEADER, but only if we're in utility mode */
			if (cstate->header_line)
			{
				cstate->line_done = cstate->csv_mode ?
					CopyReadLineCSV(cstate, bytesread) :
					CopyReadLineText(cstate, bytesread);
				cstate->cur_lineno++;
				cstate->header_line = false;

				RESET_LINEBUF;
			}

			while (!cstate->raw_buf_done)
			{
				bool		skip_tuple;
				Oid			loaded_oid = InvalidOid;
				char		relstorage;
				
				CHECK_FOR_INTERRUPTS();

				/* Reset the per-tuple exprcontext */
				ResetPerTupleExprContext(estate);

				/* Switch into its memory context */
				MemoryContextSwitchTo(GetPerTupleMemoryContext(estate));

				/* Initialize all values for row to NULL */
				MemSet(values, 0, num_phys_attrs * sizeof(Datum));
				MemSet(nulls, true, num_phys_attrs * sizeof(bool));
				/* reset attribute pointers */
				MemSet(attr_offsets, 0, num_phys_attrs * sizeof(int));

				PG_TRY();
				{
					/* Actually read the line into memory here */
					cstate->line_done = cstate->csv_mode ?
					CopyReadLineCSV(cstate, bytesread) :
					CopyReadLineText(cstate, bytesread);
				}
				PG_CATCH();
				{
					/* got here? encoding conversion/check error occurred */
					COPY_HANDLE_ERROR;
				}
				PG_END_TRY();

				if(cur_row_rejected)
				{
					ErrorIfRejectLimitReached(cstate->cdbsreh, cdbCopy);
					QE_GOTO_NEXT_ROW;
				}

				if(!cstate->line_done)
				{
					/*
					 * if eof reached, and no data in line_buf,
					 * we don't need to do att parsing.
					 */
					if (cstate->fe_eof && cstate->line_buf.len == 0)
					{
						break;
					}
					/*
					 * We did not finish reading a complete date line
					 *
					 * If eof is not yet reached, we skip att parsing
					 * and read more data. But if eof _was_ reached it means
					 * that the original last data line is defective and
					 * we want to catch that error later on.
					 */
					if (!cstate->fe_eof || cstate->end_marker)
						break;
				}

				if (file_has_oids)
				{
					char	   *oid_string;

					/* can't be in CSV mode here */
					oid_string = CopyReadOidAttr(cstate, &isnull);

					if (isnull)
					{
						/* got here? null in OID column error */

						if(cstate->errMode == ALL_OR_NOTHING)
						{
							/* report error and abort */
							cdbCopyEnd(cdbCopy);

							ereport(ERROR,
									(errcode(ERRCODE_BAD_COPY_FILE_FORMAT),
									 errmsg("null OID in COPY data.")));
						}
						else
						{
							/* SREH */
							cstate->cdbsreh->rejectcount++;
							cur_row_rejected = true;
						}

					}
					else
					{
						PG_TRY();
						{
							cstate->cur_attname = "oid";
							loaded_oid = DatumGetObjectId(DirectFunctionCall1(oidin,
																			  CStringGetDatum(oid_string)));
						}
						PG_CATCH();
						{
							/* got here? oid column conversion failed */
							COPY_HANDLE_ERROR;
						}
						PG_END_TRY();

						if (loaded_oid == InvalidOid)
						{
							if(cstate->errMode == ALL_OR_NOTHING)
								ereport(ERROR,
										(errcode(ERRCODE_BAD_COPY_FILE_FORMAT),
										 errmsg("invalid OID in COPY data.")));
							else /* SREH */
							{
								cstate->cdbsreh->rejectcount++;
								cur_row_rejected = true;
							}
						}
						cstate->cur_attname = NULL;
					}

					if(cur_row_rejected)
					{
						ErrorIfRejectLimitReached(cstate->cdbsreh, cdbCopy);
						QE_GOTO_NEXT_ROW;
					}

				}

				PG_TRY();
				{
					if (cstate->csv_mode)
						CopyReadAttributesCSV(cstate, nulls, attr_offsets, num_phys_attrs, attr);
					else
						CopyReadAttributesText(cstate, nulls, attr_offsets, num_phys_attrs, attr);

					/*
					 * Loop to read the user attributes on the line.
					 */
					foreach(cur, cstate->attnumlist)
					{
						int			attnum = lfirst_int(cur);
						int			m = attnum - 1;
						char	   *string;

						string = cstate->attribute_buf.data + attr_offsets[m];

						if (nulls[m])
							isnull = true;
						else
							isnull = false;

						if (cstate->csv_mode && isnull && cstate->force_notnull_flags[m])
						{
							string = cstate->null_print;		/* set to NULL string */
							isnull = false;
						}

						cstate->cur_attname = NameStr(attr[m]->attname);

						values[m] = InputFunctionCall(&in_functions[m],
													  isnull ? NULL : string,
													  typioparams[m],
													  attr[m]->atttypmod);
						nulls[m] = isnull;
						cstate->cur_attname = NULL;
					}

					/*
					 * Now compute and insert any defaults available for the columns
					 * not provided by the input data.	Anything not processed here or
					 * above will remain NULL.
					 */
					for (i = 0; i < num_defaults; i++)
					{
						values[defmap[i]] = ExecEvalExpr(defexprs[i], econtext,
														 &isnull, NULL);

						if (!isnull)
							nulls[defmap[i]] = false;
					}
				}
				PG_CATCH();
				{
					COPY_HANDLE_ERROR; /* SREH */
				}
				PG_END_TRY();

				if(cur_row_rejected)
				{
					ErrorIfRejectLimitReached(cstate->cdbsreh, cdbCopy);
					QE_GOTO_NEXT_ROW;
				}

				/*
				 * We might create a ResultRelInfo which needs to persist
				 * the per tuple context.
				 */
				PG_TRY();
				{
					MemoryContextSwitchTo(oldcontext);
					if (estate->es_result_partitions)
					{
						resultRelInfo = values_get_partition(values, nulls,
															 tupDesc, estate);
						estate->es_result_relation_info = resultRelInfo;
					}
				}
				PG_CATCH();
				{
					COPY_HANDLE_ERROR;
				}
				PG_END_TRY();

				if (cur_row_rejected)
				{
					MemoryContextSwitchTo(GetPerTupleMemoryContext(estate));
					ErrorIfRejectLimitReached(cstate->cdbsreh, cdbCopy);
					QE_GOTO_NEXT_ROW;
				}

				relstorage = RelinfoGetStorage(resultRelInfo);
				if (relstorage == RELSTORAGE_AOROWS &&
					resultRelInfo->ri_aoInsertDesc == NULL)
				{
					ResultRelInfoSetSegno(resultRelInfo, cstate->ao_segnos);
					resultRelInfo->ri_aoInsertDesc =
						appendonly_insert_init(resultRelInfo->ri_RelationDesc,
											   SnapshotNow,
											   resultRelInfo->ri_aosegno, false);
				}
				else if (relstorage == RELSTORAGE_AOCOLS &&
						 resultRelInfo->ri_aocsInsertDesc == NULL)
				{
					ResultRelInfoSetSegno(resultRelInfo, cstate->ao_segnos);
                    resultRelInfo->ri_aocsInsertDesc =
                        aocs_insert_init(resultRelInfo->ri_RelationDesc,
                        				 resultRelInfo->ri_aosegno, false);
				}
				else if (relstorage == RELSTORAGE_EXTERNAL &&
						 resultRelInfo->ri_extInsertDesc == NULL)
				{
					resultRelInfo->ri_extInsertDesc =
						external_insert_init(resultRelInfo->ri_RelationDesc);
				}

				MemoryContextSwitchTo(GetPerTupleMemoryContext(estate));

				/*
				 * And now we can form the input tuple.
				 */
				if (relstorage == RELSTORAGE_AOROWS)
				{
					/* form a mem tuple */
					tuple = (MemTuple)
						memtuple_form_to(resultRelInfo->ri_aoInsertDesc->mt_bind,
														values, nulls,
														NULL, NULL, false);

					if (cstate->oids && file_has_oids)
						MemTupleSetOid(tuple, resultRelInfo->ri_aoInsertDesc->mt_bind, loaded_oid);
				}
				else if (relstorage == RELSTORAGE_AOCOLS)
				{
                    tuple = NULL;
				}
				else
				{
					/* form a regular heap tuple */
					tuple = (HeapTuple) heap_form_tuple(tupDesc, values, nulls);

					if (cstate->oids && file_has_oids)
						HeapTupleSetOid((HeapTuple)tuple, loaded_oid);
				}


				/*
				 * Triggers and stuff need to be invoked in query context.
				 */
				MemoryContextSwitchTo(oldcontext);

				/* Partitions don't support triggers yet */
				Assert(!(estate->es_result_partitions &&
						 resultRelInfo->ri_TrigDesc));

				skip_tuple = false;

				/* BEFORE ROW INSERT Triggers */
				if (resultRelInfo->ri_TrigDesc &&
					resultRelInfo->ri_TrigDesc->n_before_row[TRIGGER_EVENT_INSERT] > 0)
				{
					HeapTuple	newtuple;

					if(relstorage == RELSTORAGE_AOCOLS)
					{
						Assert(!tuple);
						elog(ERROR, "triggers are not supported on tables that use column-oriented storage");
					}

					Assert(resultRelInfo->ri_TrigFunctions != NULL);
					newtuple = ExecBRInsertTriggers(estate, resultRelInfo, tuple);

					if (newtuple == NULL)		/* "do nothing" */
						skip_tuple = true;
					else if (newtuple != tuple) /* modified by Trigger(s) */
					{
						heap_freetuple(tuple);
						tuple = newtuple;
					}
				}

				if (!skip_tuple)
				{
					char relstorage = RelinfoGetStorage(resultRelInfo);
					
					if (relstorage != RELSTORAGE_AOCOLS)
					{
						/* Place tuple in tuple slot */
						ExecStoreGenericTuple(tuple, slot, false);
					}

					else
					{
						ExecClearTuple(slot);
						slot->PRIVATE_tts_values = values;
						slot->PRIVATE_tts_isnull = nulls;
						ExecStoreVirtualTuple(slot);
					}

					/*
					 * Check the constraints of the tuple
					 */
					if (resultRelInfo->ri_RelationDesc->rd_att->constr)
							ExecConstraints(resultRelInfo, slot, estate);

					/*
					 * OK, store the tuple and create index entries for it
					 */
					if (relstorage == RELSTORAGE_AOROWS)
					{
						Oid			tupleOid;
						AOTupleId	aoTupleId;
						
						/* inserting into an append only relation */
						appendonly_insert(resultRelInfo->ri_aoInsertDesc, tuple, &tupleOid, &aoTupleId);
						
						if (resultRelInfo->ri_NumIndices > 0)
							ExecInsertIndexTuples(slot, (ItemPointer)&aoTupleId, estate, false);
					}
					else if (relstorage == RELSTORAGE_AOCOLS)
					{
						AOTupleId aoTupleId;
						
                        aocs_insert_values(resultRelInfo->ri_aocsInsertDesc, values, nulls, &aoTupleId);
						if (resultRelInfo->ri_NumIndices > 0)
							ExecInsertIndexTuples(slot, (ItemPointer)&aoTupleId, estate, false);
					}
					else if (relstorage == RELSTORAGE_EXTERNAL)
					{
						external_insert(resultRelInfo->ri_extInsertDesc, tuple);
					}
					else
					{
						simple_heap_insert(resultRelInfo->ri_RelationDesc, tuple);

						if (resultRelInfo->ri_NumIndices > 0)
							ExecInsertIndexTuples(slot, &(((HeapTuple)tuple)->t_self), estate, false);
					}


					/* AFTER ROW INSERT Triggers */
					ExecARInsertTriggers(estate, resultRelInfo, tuple);

					/*
					 * We count only tuples not suppressed by a BEFORE INSERT trigger;
					 * this is the same definition used by execMain.c for counting
					 * tuples inserted by an INSERT command.
					 *
					 * MPP: incrementing this counter here only matters for utility
					 * mode. in dispatch mode only the dispatcher COPY collects row
					 * count, so this counter is meaningless.
					 */
					cstate->processed++;
					if (relstorage_is_ao(relstorage))
						resultRelInfo->ri_aoprocessed++;
				}

				RESET_LINEBUF;
			}					/* end while(!raw_buf_done) */
		}						/* end if (bytesread > 0 || !cstate->fe_eof) */
		else
			/* no bytes read, end of data */
		{
			no_more_data = true;
		}
	} while (!no_more_data);


	/*
	 * Done, clean up
	 */
	error_context_stack = errcontext.previous;

	MemoryContextSwitchTo(oldcontext);

	/*
	 * Execute AFTER STATEMENT insertion triggers
	 */
	ExecASInsertTriggers(estate, resultRelInfo);

	/*
	 * Handle queued AFTER triggers
	 */
	AfterTriggerEndQuery(estate);

	/*
	 * If SREH and in executor mode send the number of rejected
	 * rows to the client (QD COPY).
	 */
	if(cstate->errMode != ALL_OR_NOTHING && Gp_role == GP_ROLE_EXECUTE)
		SendNumRowsRejected(cstate->cdbsreh->rejectcount);

	if (estate->es_result_partitions && Gp_role == GP_ROLE_EXECUTE)
		SendAOTupCounts(estate);

	/* free the hash table allocated by values_get_partition(), if any */
	if(estate->es_result_partitions && estate->es_partition_state->result_partition_hash != NULL)
		hash_destroy(estate->es_partition_state->result_partition_hash);
		
	pfree(attr_offsets);

	pfree(in_functions);
	pfree(typioparams);
	pfree(defmap);
	pfree(defexprs);

	ExecDropSingleTupleTableSlot(slot);

	/*
	 * Finalize appends and close relations we opened.
	 */
	resultRelInfo = estate->es_result_relations;
	for (i = estate->es_num_result_relations; i > 0; i--)
	{
			if (resultRelInfo->ri_aoInsertDesc)
					appendonly_insert_finish(resultRelInfo->ri_aoInsertDesc);

			if (resultRelInfo->ri_aocsInsertDesc)
					aocs_insert_finish(resultRelInfo->ri_aocsInsertDesc);

			if (resultRelInfo->ri_extInsertDesc)
					external_insert_finish(resultRelInfo->ri_extInsertDesc);
			
			/* Close indices and then the relation itself */
			ExecCloseIndices(resultRelInfo);
			heap_close(resultRelInfo->ri_RelationDesc, NoLock);
			resultRelInfo++;
	}
	
	cstate->rel = NULL; /* closed above */
	FreeExecutorState(estate);
}

/*
 * Finds the next TEXT line that is in the input buffer and loads
 * it into line_buf. Returns an indication if the line that was read
 * is complete (if an unescaped line-end was encountered). If we
 * reached the end of buffer before the whole line was written into the
 * line buffer then returns false.
 */
bool
CopyReadLineText(CopyState cstate, size_t bytesread)
{
	int			linesize;
	char		escapec = '\0';

	/* mark that encoding conversion hasn't occurred yet */
	cstate->line_buf_converted = false;

	/*
	 * set the escape char for text format ('\\' by default).
	 */
	escapec = cstate->escape[0];

	if (cstate->raw_buf_index >= bytesread)
	{
		cstate->raw_buf_done = true;
		cstate->line_done = CopyCheckIsLastLine(cstate);
		return false;
	}

	/*
	 * Detect end of line type if not already detected.
	 */
	if (cstate->eol_type == EOL_UNKNOWN)
	{
		cstate->quote = NULL;

		if (!DetectLineEnd(cstate, bytesread))
		{
			/* load entire input buffer into line buf, and quit */
			appendBinaryStringInfo(&cstate->line_buf, cstate->raw_buf, bytesread);
			cstate->raw_buf_done = true;
			cstate->line_done = CopyCheckIsLastLine(cstate);

			if (cstate->line_done)
				preProcessDataLine(cstate);

			return cstate->line_done;
		}
	}

	/*
	 * Special case: eol is CRNL, last byte of previous buffer was an
	 * unescaped CR and 1st byte of current buffer is NL. We check for
	 * that here.
	 */
	if (cstate->eol_type == EOL_CRLF)
	{
		/* if we started scanning from the 1st byte of the buffer */
		if (cstate->begloc == cstate->raw_buf)
		{
			/* and had a CR in last byte of prev buf */
			if (cstate->cr_in_prevbuf)
			{
				/*
				 * if this 1st byte in buffer is 2nd byte of line end sequence
				 * (linefeed)
				 */
				if (*(cstate->begloc) == cstate->eol_ch[1])
				{
					/*
					* load that one linefeed byte and indicate we are done
					* with the data line
					*/
					appendBinaryStringInfo(&cstate->line_buf, cstate->begloc, 1);
					cstate->raw_buf_index++;
					cstate->begloc++;
					cstate->cr_in_prevbuf = false;
					preProcessDataLine(cstate);

					if (cstate->raw_buf_index >= bytesread)
					{
						cstate->raw_buf_done = true;
					}
					return true;
				}
			}

			cstate->cr_in_prevbuf = false;
		}
	}

	/*
	 * (we need a loop so that if eol_ch is found, but prev ch is backslash,
	 * we can search for the next eol_ch)
	 */
	while (true)
	{
		/* reached end of buffer */
		if ((cstate->endloc = scanTextLine(cstate, cstate->begloc, cstate->eol_ch[0], bytesread - cstate->raw_buf_index)) == NULL)
		{
			linesize = bytesread - (cstate->begloc - cstate->raw_buf);
			appendBinaryStringInfo(&cstate->line_buf, cstate->begloc, linesize);

			if (cstate->eol_type == EOL_CRLF && cstate->line_buf.len > 1)
			{
				char	   *last_ch = cstate->line_buf.data + cstate->line_buf.len - 1; /* before terminating \0 */

				if (*last_ch == '\r')
					cstate->cr_in_prevbuf = true;
			}

			cstate->line_done = CopyCheckIsLastLine(cstate);
			cstate->raw_buf_done = true;

			break;
		}
		else
			/* found the 1st eol ch in raw_buf. */
		{
			bool		eol_found = true;

			/*
			 * Load that piece of data (potentially a data line) into the line buffer,
			 * and update the pointers for the next scan.
			 */
			linesize = cstate->endloc - cstate->begloc + 1;
			appendBinaryStringInfo(&cstate->line_buf, cstate->begloc, linesize);
			cstate->raw_buf_index += linesize;
			cstate->begloc = cstate->endloc + 1;

			if (cstate->eol_type == EOL_CRLF)
			{
				/* check if there is a '\n' after the '\r' */
				if (cstate->raw_buf_index < bytesread && *(cstate->endloc + 1) == '\n')
				{
					/* this is a line end */
					appendBinaryStringInfo(&cstate->line_buf, cstate->begloc, 1);		/* load that '\n' */
					cstate->raw_buf_index++;
					cstate->begloc++;
				}
				/* no data left, may in next buf*/
				else if (cstate->raw_buf_index >= bytesread)
				{
					cstate->cr_in_prevbuf = true;
					eol_found = false;
				}
				else
				{
					/* just a CR, not a line end */
					eol_found = false;
				}
			}

			/*
			 * in some cases, this end of line char happens to be the
			 * last character in the buffer. we need to catch that.
			 */
			if (cstate->raw_buf_index >= bytesread)
				cstate->raw_buf_done = true;

			/*
			 * if eol was found, and it isn't escaped, line is done
			 */
			if (eol_found)
			{
				cstate->line_done = true;
				break;
			}
			else
			{
				/* stay in the loop and process some more data. */
				cstate->line_done = false;

				/* no data left, retuen false */
				if (cstate->raw_buf_done)
				{
					return false;
				}

				if (eol_found)
					cstate->cur_lineno++;		/* increase line index for error
												 * reporting */
			}

		}						/* end of found eol_ch */
	}

	/* Done reading a complete line. Do pre processing of the raw input data */
	if (cstate->line_done)
		preProcessDataLine(cstate);

	/*
	 * check if this line is an end marker -- "\."
	 */
	cstate->end_marker = false;

	switch (cstate->eol_type)
	{
		case EOL_LF:
			if (!strcmp(cstate->line_buf.data, "\\.\n"))
				cstate->end_marker = true;
			break;
		case EOL_CR:
			if (!strcmp(cstate->line_buf.data, "\\.\r"))
				cstate->end_marker = true;
			break;
		case EOL_CRLF:
			if (!strcmp(cstate->line_buf.data, "\\.\r\n"))
				cstate->end_marker = true;
			break;
		case EOL_UNKNOWN:
			break;
	}

	if (cstate->end_marker)
	{
		/*
		 * Reached end marker. In protocol version 3 we
		 * should ignore anything after \. up to protocol
		 * end of copy data.
		 */
		if (cstate->copy_dest == COPY_NEW_FE)
		{
			while (!cstate->fe_eof)
			{
				CopyGetData(cstate, cstate->raw_buf, RAW_BUF_SIZE);	/* eat data */
			}
		}

		cstate->fe_eof = true;
		/* we don't want to process a \. as data line, want to quit. */
		cstate->line_done = false;
		cstate->raw_buf_done = true;
	}

	return cstate->line_done;
}

/*
 * Finds the next CSV line that is in the input buffer and loads
 * it into line_buf. Returns an indication if the line that was read
 * is complete (if an unescaped line-end was encountered). If we
 * reached the end of buffer before the whole line was written into the
 * line buffer then returns false.
 */
bool
CopyReadLineCSV(CopyState cstate, size_t bytesread)
{
	int			linesize;
	char		quotec = '\0',
				escapec = '\0';
	bool		csv_is_invalid = false;

	/* mark that encoding conversion hasn't occurred yet */
	cstate->line_buf_converted = false;

	escapec = cstate->escape[0];
	quotec = cstate->quote[0];

	/* ignore special escape processing if it's the same as quotec */
	if (quotec == escapec)
		escapec = '\0';

	if (cstate->raw_buf_index >= bytesread)
	{
		cstate->raw_buf_done = true;
		cstate->line_done = CopyCheckIsLastLine(cstate);
		return false;
	}

	/*
	 * Detect end of line type if not already detected.
	 */
	if (cstate->eol_type == EOL_UNKNOWN)
	{
		if (!DetectLineEnd(cstate, bytesread))
		{
			/* EOL not found. load entire input buffer into line buf, and return */
			appendBinaryStringInfo(&cstate->line_buf, cstate->raw_buf, bytesread);
			cstate->line_done = CopyCheckIsLastLine(cstate);;
			cstate->raw_buf_done = true;

			if (cstate->line_done)
				preProcessDataLine(cstate);

			return cstate->line_done;
		}
	}

	/*
	 * Special case: eol is CRNL, last byte of previous buffer was an
	 * unescaped CR and 1st byte of current buffer is NL. We check for
	 * that here.
	 */
	if (cstate->eol_type == EOL_CRLF)
	{
		/* if we started scanning from the 1st byte of the buffer */
		if (cstate->begloc == cstate->raw_buf)
		{
			/* and had a CR in last byte of prev buf */
			if (cstate->cr_in_prevbuf)
			{
				/*
				 * if this 1st byte in buffer is 2nd byte of line end sequence
				 * (linefeed)
				 */
				if (*(cstate->begloc) == cstate->eol_ch[1])
				{
					/*
					 * load that one linefeed byte and indicate we are done
					 * with the data line
					 */
					appendBinaryStringInfo(&cstate->line_buf, cstate->begloc, 1);
					cstate->raw_buf_index++;
					cstate->begloc++;
					cstate->line_done = true;
					preProcessDataLine(cstate);
					cstate->cr_in_prevbuf = false;

					if (cstate->raw_buf_index >= bytesread)
					{
						cstate->raw_buf_done = true;
					}
					return true;
				}
			}

			cstate->cr_in_prevbuf = false;
		}
	}

	/*
	 * (we need a loop so that if eol_ch is found, but we are in quotes,
	 * we can search for the next eol_ch)
	 */
	while (true)
	{
		/* reached end of buffer */
		if ((cstate->endloc = scanCSVLine(cstate, cstate->begloc, cstate->eol_ch[0], escapec, quotec, bytesread - cstate->raw_buf_index)) == NULL)
		{
			linesize = bytesread - (cstate->begloc - cstate->raw_buf);
			appendBinaryStringInfo(&cstate->line_buf, cstate->begloc, linesize);

			if (cstate->line_buf.len > 1)
			{
				char	   *last_ch = cstate->line_buf.data + cstate->line_buf.len - 1; /* before terminating \0 */

				if (*last_ch == '\r')
				{
					if (cstate->eol_type == EOL_CRLF)
						cstate->cr_in_prevbuf = true;
				}
			}

			cstate->line_done = CopyCheckIsLastLine(cstate);
			cstate->raw_buf_done = true;
			break;
		}
		else
			/* found 1st eol char in raw_buf. */
		{
			bool		eol_found = true;

			/*
			 * Load that piece of data (potentially a data line) into the line buffer,
			 * and update the pointers for the next scan.
			 */
			linesize = cstate->endloc - cstate->begloc + 1;
			appendBinaryStringInfo(&cstate->line_buf, cstate->begloc, linesize);
			cstate->raw_buf_index += linesize;
			cstate->begloc = cstate->endloc + 1;

			/* end of line only if not in quotes */
			if (cstate->in_quote)
			{
				/* buf done, but still in quote */
				if (cstate->raw_buf_index >= bytesread)
					cstate->raw_buf_done = true;

				cstate->line_done = false;

				/* update file line for error message */

				/*
				 * TODO: for dos line end we need to do check before
				 * incrementing!
				 */
				cstate->cur_lineno++;

				/*
				 * If we are still in quotes and linebuf len is extremely large
				 * then this file has bad csv and we have to stop the rolling
				 * snowball from getting bigger.
				 */
				if(cstate->line_buf.len >= gp_max_csv_line_length)
				{
					csv_is_invalid = true;
					cstate->in_quote = false;
					cstate->line_done = true;
					cstate->num_consec_csv_err++;
					break;
				}

				if (cstate->raw_buf_done)
					break;
			}
			else
			{
				/* if dos eol, check for '\n' after the '\r' */
				if (cstate->eol_type == EOL_CRLF)
				{
					if (cstate->raw_buf_index < bytesread && *(cstate->endloc + 1) == '\n')
					{
						/* this is a line end */
						appendBinaryStringInfo(&cstate->line_buf, cstate->begloc, 1);	/* load that '\n' */
						cstate->raw_buf_index++;
						cstate->begloc++;
					}
					else if (cstate->raw_buf_index >= bytesread)
					{
						cstate->cr_in_prevbuf = true;
						eol_found = false;
					}
					else
					{
						/* just a CR, not a line end */
						eol_found = false;
					}
				}

				/*
				 * in some cases, this end of line char happens to be the
				 * last character in the buffer. we need to catch that.
				 */
				if (cstate->raw_buf_index >= bytesread)
					cstate->raw_buf_done = true;

				/*
				 * if eol was found line is done
				 */
				if (eol_found)
				{
					cstate->line_done = true;
					break;
				}
				else
				{
					cstate->line_done = false;
					/* no data left, return false */
					if (cstate->raw_buf_done)
					{
						return false;
					}
				}
			}
		}						/* end of found eol_ch */
	}


	/* Done reading a complete line. Do pre processing of the raw input data */
	if (cstate->line_done)
		preProcessDataLine(cstate);

	/*
	 * We have a corrupted csv format case. It is already converted to server
	 * encoding, *which is necessary*. Ok, we can report an error now.
	 */
	if(csv_is_invalid)
		ereport(ERROR,
				(errcode(ERRCODE_BAD_COPY_FILE_FORMAT),
				 errmsg("data line too long. likely due to invalid csv data")));
	else
		cstate->num_consec_csv_err = 0; /* reset consecutive count */

	/*
	 * check if this line is an end marker -- "\."
	 */
	cstate->end_marker = false;

	switch (cstate->eol_type)
	{
		case EOL_LF:
			if (!strcmp(cstate->line_buf.data, "\\.\n"))
				cstate->end_marker = true;
			break;
		case EOL_CR:
			if (!strcmp(cstate->line_buf.data, "\\.\r"))
				cstate->end_marker = true;
			break;
		case EOL_CRLF:
			if (!strcmp(cstate->line_buf.data, "\\.\r\n"))
				cstate->end_marker = true;
			break;
		case EOL_UNKNOWN:
			break;
	}

	if (cstate->end_marker)
	{
		/*
		 * Reached end marker. In protocol version 3 we
		 * should ignore anything after \. up to protocol
		 * end of copy data.
		 */
		if (cstate->copy_dest == COPY_NEW_FE)
		{
			while (!cstate->fe_eof)
			{
				CopyGetData(cstate, cstate->raw_buf, RAW_BUF_SIZE);	/* eat data */
			}
		}

		cstate->fe_eof = true;
		/* we don't want to process a \. as data line, want to quit. */
		cstate->line_done = false;
		cstate->raw_buf_done = true;
	}

	return cstate->line_done;
}

/*
 * Detected the eol type by looking at the first data row.
 * Possible eol types are NL, CR, or CRNL. If eol type was
 * detected, it is set and a boolean true is returned to
 * indicated detection was successful. If the first data row
 * is longer than the input buffer, we return false and will
 * try again in the next buffer.
 */
static bool
DetectLineEnd(CopyState cstate, size_t bytesread  __attribute__((unused)))
{
	int			index = 0;
	int			lineno = 0;
	char		c;
	char		quotec = '\0',
				escapec = '\0';
	bool		csv = false;
	
	/*
	 * CSV special case. See MPP-7819.
	 * 
	 * this functions may change the in_quote value while processing.
	 * this is ok as we need to keep state in case we don't find EOL
	 * in this buffer and need to be called again to continue searching.
	 * BUT if EOL *was* found we must reset to the state we had since 
	 * we are about to reprocess this buffer again in CopyReadLineCSV
	 * from the same starting point as we are in right now. 
	 */
	bool save_inquote = cstate->in_quote;
	bool save_lastwas = cstate->last_was_esc;

	/* if user specified NEWLINE we should never be here */
	Assert(!cstate->eol_str);

	if (cstate->quote)					/* CSV format */
	{
		csv = true;
		quotec = cstate->quote[0];
		escapec = cstate->escape[0];
		/* ignore special escape processing if it's the same as quotec */
		if (quotec == escapec)
			escapec = '\0';
	}

	while (index < RAW_BUF_SIZE)
	{
		c = cstate->raw_buf[index];

		if (csv)
		{
			if (cstate->in_quote && c == escapec)
				cstate->last_was_esc = !cstate->last_was_esc;
			if (c == quotec && !cstate->last_was_esc)
				cstate->in_quote = !cstate->in_quote;
			if (c != escapec)
				cstate->last_was_esc = false;
		}

		if (c == '\n')
		{
			lineno++;
			
			if (!csv || (csv && !cstate->in_quote))
			{
				cstate->eol_type = EOL_LF;
				cstate->eol_ch[0] = '\n';
				cstate->eol_ch[1] = '\0';

				cstate->in_quote = save_inquote; /* see comment at declaration */
				cstate->last_was_esc = save_lastwas;
				return true;
			}
			else if(csv && cstate->in_quote && cstate->line_buf.len + index >= gp_max_csv_line_length)
			{	
				/* we do a "line too long" CSV check for the first row as well (MPP-7869) */
				cstate->in_quote = false;
				cstate->line_done = true;
				cstate->num_consec_csv_err++;
				cstate->cur_lineno += lineno;
				ereport(ERROR,
						(errcode(ERRCODE_BAD_COPY_FILE_FORMAT),
								errmsg("data line too long. likely due to invalid csv data")));
			}

		}
		if (c == '\r')
		{
			lineno++;
			
			if (!csv || (csv && !cstate->in_quote))
			{
				if (cstate->raw_buf[index + 1] == '\n')		/* always safe */
				{
					cstate->eol_type = EOL_CRLF;
					cstate->eol_ch[0] = '\r';
					cstate->eol_ch[1] = '\n';
				}
				else
				{
					cstate->eol_type = EOL_CR;
					cstate->eol_ch[0] = '\r';
					cstate->eol_ch[1] = '\0';
				}

				cstate->in_quote = save_inquote; /* see comment at declaration */
				cstate->last_was_esc = save_lastwas;
				return true;
			}
		}

		index++;
	}

	/* since we're yet to find the EOL this buffer will never be 
	 * re-processed so add the number of rows we found so we don't lose it */
	cstate->cur_lineno += lineno;
	
	return false;
}

/*
 *  Return decimal value for a hexadecimal digit
 */
static
int GetDecimalFromHex(char hex)
{
	if (isdigit((unsigned char)hex))
		return hex - '0';
	else
		return tolower((unsigned char)hex) - 'a' + 10;
}

/*
 * Read all TEXT attributes. Attributes are parsed from line_buf and
 * inserted (all at once) to attribute_buf, while saving pointers to
 * each attribute's starting position.
 *
 * When this routine finishes execution both the nulls array and
 * the attr_offsets array are updated. The attr_offsets will include
 * the offset from the beginning of the attribute array of which
 * each attribute begins. If a specific attribute is not used for this
 * COPY command (ommitted from the column list), a value of 0 will be assigned.
 * For example: for table foo(a,b,c,d,e) and COPY foo(a,b,e)
 * attr_offsets may look something like this after this routine
 * returns: [0,20,0,0,55]. That means that column "a" value starts
 * at byte offset 0, "b" in 20 and "e" in 55, in attribute_buf.
 *
 * In the attribute buffer (attribute_buf) each attribute
 * is terminated with a '\0', and therefore by using the attr_offsets
 * array we could point to a beginning of an attribute and have it
 * behave as a C string, much like previously done in COPY.
 *
 * Another aspect to improving performance is reducing the frequency
 * of data load into buffers. The original COPY read attribute code
 * loaded a character at a time. In here we try to load a chunk of data
 * at a time. Usually a chunk will include a full data row
 * (unless we have an escaped delim). That effectively reduces the number of
 * loads by a factor of number of bytes per row. This improves performance
 * greatly, unfortunately it add more complexity to the code.
 *
 * Global participants in parsing logic:
 *
 * line_buf.cursor -- an offset from beginning of the line buffer
 * that indicates where we are about to begin the next scan. Note that
 * if we have WITH OIDS or if we ran CopyExtractRowMetaData this cursor is
 * already shifted and is not in the beginning of line buf anymore.
 *
 * attribute_buf.cursor -- an offset from the beginning of the
 * attribute buffer that indicates where the current attribute begins.
 */

static inline uint64 uint64_has_nullbyte(uint64 w) {
return ((w - 0x0101010101010101ull) & ~w & 0x8080808080808080ull); }
static inline uint64 uint64_has_byte(uint64 w, unsigned char b) {
	w ^= b * 0x0101010101010101ull;
	return ((w - 0x0101010101010101ull) & ~w & 0x8080808080808080ull);}

void
CopyReadAttributesText(CopyState cstate, bool * __restrict nulls,
					   int * __restrict attr_offsets, int num_phys_attrs, Form_pg_attribute * __restrict attr)
{
	char		delimc = cstate->delim[0];		/* delimiter character */
	char		escapec = cstate->escape[0];	/* escape character    */
	char	   *scan_start;		/* pointer to line buffer for scan start. */
	char	   *scan_end;		/* pointer to line buffer where char was found */
	char	   *stop;
	char	   *scanner;
	int			attr_pre_len = 0;/* attr raw len, before processing escapes */
	int			attr_post_len = 0;/* current attr len after escaping */
	int			m;				/* attribute index being parsed */
	int			bytes_remaining;/* num bytes remaining to be scanned in line
								 * buf */
	int			chunk_start;	/* offset to beginning of line chunk to load */
	int			chunk_len = 0;	/* length of chunk of data to load to attr buf */
	int			oct_val;		/* byte value for octal escapes */
	int			hex_val;
	int			attnum = 0;		/* attribute number being parsed */
	int			attribute = 1;
	bool		saw_high_bit = false;
	ListCell   *cur;			/* cursor to attribute list used for this COPY */

	/* init variables for attribute scan */
	RESET_ATTRBUF;

	/* cursor is now > 0 if we copy WITH OIDS */
	scan_start = cstate->line_buf.data + cstate->line_buf.cursor;
	chunk_start = cstate->line_buf.cursor;

	cur = list_head(cstate->attnumlist);

	/* check for zero column table case */
	if(num_phys_attrs > 0)
	{
		attnum = lfirst_int(cur);
		m = attnum - 1;
	}

	if (cstate->escape_off)
		escapec = delimc;		/* look only for delimiters, escapes are
								 * disabled */

	/* have a single column only and no delim specified? take the fast track */
	if (cstate->delimiter_off)
    {
		CopyReadAttributesTextNoDelim(cstate, nulls, num_phys_attrs,
											 attnum);
        return;
    }

	/*
	 * Scan through the line buffer to read all attributes data
	 */
	while (cstate->line_buf.cursor < cstate->line_buf.len)
	{
		bytes_remaining = cstate->line_buf.len - cstate->line_buf.cursor;
		stop = scan_start + bytes_remaining;
		/*
		 * We can eliminate one test (for length) in the loop by replacing the
		 * last byte with the delimiter.  We need to remember what it was so we
		 * can replace it later.
		 */
		char  endchar = *(stop-1);
		*(stop-1) = delimc;

		/* Find the next of: delimiter, or escape, or end of buffer */
		for (scanner = scan_start; *scanner != delimc && *scanner != escapec; scanner++)
			;
		if (scanner == (stop-1) && endchar != delimc)
		{
			if (endchar != escapec)
				scanner++;
		}
		*(stop-1) = endchar;

		scan_end = (*scanner != '\0' ? (char *) scanner : NULL);

		if (scan_end == NULL)
		{
			/* GOT TO END OF LINE BUFFER */

			if (cur == NULL)
				ereport(ERROR,
						(errcode(ERRCODE_BAD_COPY_FILE_FORMAT),
						 errmsg("extra data after last expected column")));

			attnum = lfirst_int(cur);
			m = attnum - 1;

			/* don't count eol char(s) in attr and chunk len calculation */
			if (cstate->eol_type == EOL_CRLF)
			{
				attr_pre_len += bytes_remaining - 2;
				chunk_len = cstate->line_buf.len - chunk_start - 2;
			}
			else
			{
				attr_pre_len += bytes_remaining - 1;
				chunk_len = cstate->line_buf.len - chunk_start - 1;
			}

			/* check if this is a NULL value or data value (assumed NULL) */
			if (attr_pre_len == cstate->null_print_len
				&&
				strncmp(cstate->line_buf.data + cstate->line_buf.len - attr_pre_len - 1, cstate->null_print, attr_pre_len)
				== 0)
				nulls[m] = true;
			else
				nulls[m] = false;

			attr_offsets[m] = cstate->attribute_buf.cursor;


			/* load the last chunk, the whole buffer in most cases */
			appendBinaryStringInfo(&cstate->attribute_buf, cstate->line_buf.data + chunk_start, chunk_len);

			cstate->line_buf.cursor += attr_pre_len + 2;		/* skip eol char and
														 * '\0' to exit loop */

			/*
			 * line is done, but do we have more attributes to process?
			 *
			 * normally, remaining attributes that have no data means ERROR,
			 * however, with FILL MISSING FIELDS remaining attributes become
			 * NULL. since attrs are null by default we leave unchanged and
			 * avoid throwing an error, with the exception of empty data lines
			 * for multiple attributes, which we intentionally don't support.
			 */
			if (lnext(cur) != NULL)
			{
				if (!cstate->fill_missing)
					ereport(ERROR,
							(errcode(ERRCODE_BAD_COPY_FILE_FORMAT),
							 errmsg("missing data for column \"%s\"",
									 NameStr(attr[lfirst_int(lnext(cur)) - 1]->attname))));

				else if (attribute == 1 && attr_pre_len == 0)
					ereport(ERROR,
							(errcode(ERRCODE_BAD_COPY_FILE_FORMAT),
							 errmsg("missing data for column \"%s\", found empty data line",
									 NameStr(attr[lfirst_int(lnext(cur)) - 1]->attname))));
			}
		}
		else
			/* FOUND A DELIMITER OR ESCAPE */
		{
			if (cur == NULL)
				ereport(ERROR,
						(errcode(ERRCODE_BAD_COPY_FILE_FORMAT),
						 errmsg("extra data after last expected column")));

			if (*scan_end == delimc)	/* found a delimiter */
			{
				attnum = lfirst_int(cur);
				m = attnum - 1;

				/* (we don't include the delimiter ch in length) */
				attr_pre_len += scan_end - scan_start;
				attr_post_len += scan_end - scan_start;

				/* check if this is a null print or data (assumed NULL) */
				if (attr_pre_len == cstate->null_print_len &&
					strncmp(scan_end - attr_pre_len, cstate->null_print, attr_pre_len) == 0)
					nulls[m] = true;
				else
					nulls[m] = false;

				/* set the pointer to next attribute position */
				attr_offsets[m] = cstate->attribute_buf.cursor;

				/*
				 * update buffer cursors to our current location, +1 to skip
				 * the delimc
				 */
				cstate->line_buf.cursor = scan_end - cstate->line_buf.data + 1;
				cstate->attribute_buf.cursor += attr_post_len + 1;

				/* prepare scan for next attr */
				scan_start = cstate->line_buf.data + cstate->line_buf.cursor;
				cur = lnext(cur);
				attr_pre_len = 0;
				attr_post_len = 0;

				/*
				 * for the dispatcher - stop parsing once we have
				 * all the hash field values. We don't need the rest.
				 */
				if (Gp_role == GP_ROLE_DISPATCH)
				{
					if (attribute == cstate->last_hash_field)
					{
						/*
						 * load the chunk from chunk_start to end of current
						 * attribute, not including delimiter
						 */
						chunk_len = cstate->line_buf.cursor - chunk_start - 1;
						appendBinaryStringInfo(&cstate->attribute_buf, cstate->line_buf.data + chunk_start, chunk_len);
						break;
					}
				}

				attribute++;
			}
			else
				/* found an escape character */
			{
				char		nextc = *(scan_end + 1);
				char		newc;
				int			skip = 2;

				chunk_len = (scan_end - cstate->line_buf.data) - chunk_start + 1;

				/* load a chunk of data */
				appendBinaryStringInfo(&cstate->attribute_buf, cstate->line_buf.data + chunk_start, chunk_len);

				switch (nextc)
				{
					case '0':
					case '1':
					case '2':
					case '3':
					case '4':
					case '5':
					case '6':
					case '7':
						/* handle \013 */
						oct_val = OCTVALUE(nextc);
						nextc = *(scan_end + 2);

						/*
						 * (no need for out bad access check since line if
						 * buffered)
						 */
						if (ISOCTAL(nextc))
						{
							skip++;
							oct_val = (oct_val << 3) + OCTVALUE(nextc);
							nextc = *(scan_end + 3);
							if (ISOCTAL(nextc))
							{
								skip++;
								oct_val = (oct_val << 3) + OCTVALUE(nextc);
							}
						}
						newc = oct_val & 0377;	/* the escaped byte value */
						if (IS_HIGHBIT_SET(newc))
							saw_high_bit = true;
						break;
					case 'x':
						/* Handle \x3F */
						hex_val = 0; /* init */
						nextc = *(scan_end + 2); /* get char after 'x' */

						if (isxdigit((unsigned char)nextc))
						{
							skip++;
							hex_val = GetDecimalFromHex(nextc);
							nextc = *(scan_end + 3); /* get second char */

							if (isxdigit((unsigned char)nextc))
							{
								skip++;
								hex_val = (hex_val << 4) + GetDecimalFromHex(nextc);
							}
							newc = hex_val & 0xff;
							if (IS_HIGHBIT_SET(newc))
								saw_high_bit = true;
						}
						else
						{
							newc = 'x';
						}
						break;

					case 'b':
						newc = '\b';
						break;
					case 'f':
						newc = '\f';
						break;
					case 'n':
						newc = '\n';
						break;
					case 'r':
						newc = '\r';
						break;
					case 't':
						newc = '\t';
						break;
					case 'v':
						newc = '\v';
						break;
					default:
						if (nextc == delimc)
							newc = delimc;
						else if (nextc == escapec)
							newc = escapec;
						else
						{
							/* no escape sequence found. it's a lone escape */
							
							bool next_is_eol = ((nextc == '\n' && cstate->eol_type == EOL_LF) ||
											    (nextc == '\r' && (cstate->eol_type == EOL_CR || 
																   cstate->eol_type == EOL_CRLF)));
							
							if(!next_is_eol)
							{
								/* take next char literally */
								newc = nextc;
							}
							else
							{
								/* there isn't a next char (end of data in line). we keep the 
								 * backslash as a literal character. We don't skip over the EOL,
								 * since we don't support escaping it anymore (unlike PG).
								 */
								newc = escapec;
								skip--;
							}
						}

						break;
				}

				/* update to current length, add escape and escaped chars  */
				attr_pre_len += scan_end - scan_start + 2;
				/* update to current length, escaped char */
				attr_post_len += scan_end - scan_start + 1;

				/*
				 * Need to get rid of the escape character. This is done by
				 * loading the chunk up to including the escape character
				 * into the attribute buffer. Then overwriting the escape char
				 * with the escaped sequence or char, and continuing to scan
				 * from *after* the char than is after the escape in line_buf.
				 */
				*(cstate->attribute_buf.data + cstate->attribute_buf.len - 1) = newc;
				cstate->line_buf.cursor = scan_end - cstate->line_buf.data + skip;
				scan_start = scan_end + skip;
				chunk_start = cstate->line_buf.cursor;
				chunk_len = 0;
			}

		}						/* end delimiter/backslash */

	}							/* end line buffer scan. */

	/*
	 * Replace all delimiters with NULL for string termination.
	 * NOTE: only delimiters (NOT necessarily all delimc) are replaced.
	 * Example (delimc = '|'):
	 * - Before:  f  1	|  f  \|  2  |	f  3
	 * - After :  f  1 \0  f   |  2 \0	f  3
	 */
	for (attribute = 0; attribute < num_phys_attrs; attribute++)
	{
		if (attr_offsets[attribute] != 0)
			*(cstate->attribute_buf.data + attr_offsets[attribute] - 1) = '\0';
	}

	/* 
	 * MPP-6816 
	 * If any attribute has a de-escaped octal or hex sequence with a
	 * high bit set, we check that the changed attribute text is still
	 * valid WRT encoding. We run the check on all attributes since 
	 * such octal sequences are so rare in client data that it wouldn't
	 * affect performance at all anyway.
	 */
	if(saw_high_bit)
	{
		for (attribute = 0; attribute < num_phys_attrs; attribute++)
		{
			char *fld = cstate->attribute_buf.data + attr_offsets[attribute];
			pg_verifymbstr(fld, strlen(fld), false);
		}
	}
}

/*
 * Read all the attributes of the data line in CSV mode,
 * performing de-escaping as needed. Escaping does not follow the normal
 * PostgreSQL text mode, but instead "standard" (i.e. common) CSV usage.
 *
 * Quoted fields can span lines, in which case the line end is embedded
 * in the returned string.
 *
 * null_print is the null marker string.  Note that this is compared to
 * the pre-de-escaped input string (thus if it is quoted it is not a NULL).
 *----------
 */
void
CopyReadAttributesCSV(CopyState cstate, bool *nulls, int *attr_offsets,
					  int num_phys_attrs, Form_pg_attribute *attr)
{
	char		delimc = cstate->delim[0];
	char		quotec = cstate->quote[0];
	char		escapec = cstate->escape[0];
	char		c;
	int			start_cursor = cstate->line_buf.cursor;
	int			end_cursor = start_cursor;
	int			input_len = 0;
	int			attnum;			/* attribute number being parsed */
	int			m = 0;			/* attribute index being parsed */
	int			attribute = 1;
	bool		in_quote = false;
	bool		saw_quote = false;
	ListCell   *cur;			/* cursor to attribute list used for this COPY */

	/* init variables for attribute scan */
	RESET_ATTRBUF;

	cur = list_head(cstate->attnumlist);

	if(num_phys_attrs > 0)
	{
		attnum = lfirst_int(cur);
		m = attnum - 1;
	}

	for (;;)
	{
		end_cursor = cstate->line_buf.cursor;

		/* finished processing attributes in line */
		if (cstate->line_buf.cursor >= cstate->line_buf.len - 1)
		{
			input_len = end_cursor - start_cursor;

			if (cstate->eol_type == EOL_CRLF)
			{
				/* ignore the leftover CR */
				input_len--;
				cstate->attribute_buf.data[cstate->attribute_buf.cursor - 1] = '\0';
			}

			/* check whether raw input matched null marker */
			if(num_phys_attrs > 0)
			{
				if (!saw_quote && input_len == cstate->null_print_len &&
					strncmp(&cstate->line_buf.data[start_cursor], cstate->null_print, input_len) == 0)
					nulls[m] = true;
				else
					nulls[m] = false;
			}

			/* if zero column table and data is trying to get in */
			if(num_phys_attrs == 0 && input_len > 0)
				ereport(ERROR,
						(errcode(ERRCODE_BAD_COPY_FILE_FORMAT),
						 errmsg("extra data after last expected column")));
			if (cur == NULL)
				ereport(ERROR,
						(errcode(ERRCODE_BAD_COPY_FILE_FORMAT),
						 errmsg("extra data after last expected column")));

			if (in_quote)
			{
				/* next c will usually be LF, but it could also be a quote
				 * char if the last line of the file has no LF, and we don't
				 * want to error out in this case.
				 */
				c = cstate->line_buf.data[cstate->line_buf.cursor];
				if(c != quotec)
					ereport(ERROR,
							(errcode(ERRCODE_BAD_COPY_FILE_FORMAT),
							 errmsg("unterminated CSV quoted field")));
			}

			/*
			 * line is done, but do we have more attributes to process?
			 *
			 * normally, remaining attributes that have no data means ERROR,
			 * however, with FILL MISSING FIELDS remaining attributes become
			 * NULL. since attrs are null by default we leave unchanged and
			 * avoid throwing an error, with the exception of empty data lines
			 * for multiple attributes, which we intentionally don't support.
			 */
			if (lnext(cur) != NULL)
			{
				if (!cstate->fill_missing)
					ereport(ERROR,
							(errcode(ERRCODE_BAD_COPY_FILE_FORMAT),
							 errmsg("missing data for column \"%s\"",
									NameStr(attr[lfirst_int(lnext(cur)) - 1]->attname))));

				else if (attribute == 1 && input_len == 0)
					ereport(ERROR,
							(errcode(ERRCODE_BAD_COPY_FILE_FORMAT),
							 errmsg("missing data for column \"%s\", found empty data line",
									NameStr(attr[lfirst_int(lnext(cur)) - 1]->attname))));
			}

			break;
		}

		c = cstate->line_buf.data[cstate->line_buf.cursor++];

		/* unquoted field delimiter  */
		if (!in_quote && c == delimc && !cstate->delimiter_off)
		{
			/* check whether raw input matched null marker */
			input_len = end_cursor - start_cursor;

			if (cur == NULL)
				ereport(ERROR,
						(errcode(ERRCODE_BAD_COPY_FILE_FORMAT),
						 errmsg("extra data after last expected column")));

			if(num_phys_attrs > 0)
			{
				if (!saw_quote && input_len == cstate->null_print_len &&
				strncmp(&cstate->line_buf.data[start_cursor], cstate->null_print, input_len) == 0)
					nulls[m] = true;
				else
					nulls[m] = false;
			}

			/* terminate attr string with '\0' */
			appendStringInfoCharMacro(&cstate->attribute_buf, '\0');
			cstate->attribute_buf.cursor++;

			/* setup next attribute scan */
			cur = lnext(cur);

			if (cur == NULL)
				ereport(ERROR,
						(errcode(ERRCODE_BAD_COPY_FILE_FORMAT),
						 errmsg("extra data after last expected column")));

			saw_quote = false;

			if(num_phys_attrs > 0)
			{
				attnum = lfirst_int(cur);
				m = attnum - 1;
				attr_offsets[m] = cstate->attribute_buf.cursor;
			}

			start_cursor = cstate->line_buf.cursor;

			/*
			 * for the dispatcher - stop parsing once we have
			 * all the hash field values. We don't need the rest.
			 */
			if (Gp_role == GP_ROLE_DISPATCH)
			{
				if (attribute == cstate->last_hash_field)
					break;
			}

			attribute++;
			continue;
		}

		/* start of quoted field (or part of field) */
		if (!in_quote && c == quotec)
		{
			saw_quote = true;
			in_quote = true;
			continue;
		}

		/* escape within a quoted field */
		if (in_quote && c == escapec)
		{
			/*
			 * peek at the next char if available, and escape it if it is
			 * an escape char or a quote char
			 */
			if (cstate->line_buf.cursor <= cstate->line_buf.len)
			{
				char		nextc = cstate->line_buf.data[cstate->line_buf.cursor];

				if (nextc == escapec || nextc == quotec)
				{
					appendStringInfoCharMacro(&cstate->attribute_buf, nextc);
					cstate->line_buf.cursor++;
					cstate->attribute_buf.cursor++;
					continue;
				}
			}
		}

		/*
		 * end of quoted field. Must do this test after testing for escape
		 * in case quote char and escape char are the same (which is the
		 * common case).
		 */
		if (in_quote && c == quotec)
		{
			in_quote = false;
			continue;
		}
		appendStringInfoCharMacro(&cstate->attribute_buf, c);
		cstate->attribute_buf.cursor++;
	}

}

/*
 * Read a single attribute line when delimiter is 'off'. This is a fast track -
 * we copy the entire line buf into the attribute buf, check for null value,
 * and we're done.
 *
 * Note that no equivalent function exists for CSV, as in CSV we still may
 * need to parse quotes etc. so the functionality of delimiter_off is inlined
 * inside of CopyReadAttributesCSV
 */
static void
CopyReadAttributesTextNoDelim(CopyState cstate, bool *nulls, int num_phys_attrs,
							  int attnum)
{
	int 	len = 0;

	Assert(num_phys_attrs == 1);

	/* don't count eol char(s) in attr len calculation */
	len = cstate->line_buf.len - 1;

	if (cstate->eol_type == EOL_CRLF)
		len--;

	/* check if this is a NULL value or data value (assumed NULL) */
	if (len == cstate->null_print_len &&
		strncmp(cstate->line_buf.data, cstate->null_print, len) == 0)
		nulls[attnum - 1] = true;
	else
		nulls[attnum - 1] = false;

	appendBinaryStringInfo(&cstate->attribute_buf, cstate->line_buf.data, len);
}

/*
 * Read the first attribute. This is mainly used to maintain support
 * for an OID column. All the rest of the columns will be read at once with
 * CopyReadAttributesText.
 */
static char *
CopyReadOidAttr(CopyState cstate, bool *isnull)
{
	char		delimc = cstate->delim[0];
	char	   *start_loc = cstate->line_buf.data + cstate->line_buf.cursor;
	char	   *end_loc;
	int			attr_len = 0;
	int			bytes_remaining;

	/* reset attribute buf to empty */
	RESET_ATTRBUF;

	/* # of bytes that were not yet processed in this line */
	bytes_remaining = cstate->line_buf.len - cstate->line_buf.cursor;

	/* got to end of line */
	if ((end_loc = scanTextLine(cstate, start_loc, delimc, bytes_remaining)) == NULL)
	{
		attr_len = bytes_remaining - 1; /* don't count '\n' in len calculation */
		appendBinaryStringInfo(&cstate->attribute_buf, start_loc, attr_len);
		cstate->line_buf.cursor += attr_len + 2;		/* skip '\n' and '\0' */
	}
	else
		/* found a delimiter */
	{
		/*
		 * (we don't care if delim was preceded with a backslash, because it's
		 * an invalid OID anyway)
		 */

		attr_len = end_loc - start_loc; /* we don't include the delimiter ch */

		appendBinaryStringInfo(&cstate->attribute_buf, start_loc, attr_len);
		cstate->line_buf.cursor += attr_len + 1;
	}


	/* check whether raw input matched null marker */
	if (attr_len == cstate->null_print_len && strncmp(start_loc, cstate->null_print, attr_len) == 0)
		*isnull = true;
	else
		*isnull = false;

	return cstate->attribute_buf.data;
}

/*
 * Send text representation of one attribute, with conversion and escaping
 */
#define DUMPSOFAR() \
	do { \
		if (ptr > start) \
			CopySendData(cstate, start, ptr - start); \
	} while (0)

/*
 * Send text representation of one attribute, with conversion and escaping
 */
static void
CopyAttributeOutText(CopyState cstate, char *string)
{
	char	   *ptr;
	char	   *start;
	char		c;
	char		delimc = cstate->delim[0];
	char		escapec = cstate->escape[0];

	if (cstate->need_transcoding)
		ptr = pg_server_to_custom(string, 
								  strlen(string), 
								  cstate->client_encoding, 
								  cstate->enc_conversion_proc);
	else
		ptr = string;


	if (cstate->escape_off)
	{
		CopySendData(cstate, ptr, strlen(ptr));
		return;
	}

	/*
	 * We have to grovel through the string searching for control characters
	 * and instances of the delimiter character.  In most cases, though, these
	 * are infrequent.	To avoid overhead from calling CopySendData once per
	 * character, we dump out all characters between escaped characters in a
	 * single call.  The loop invariant is that the data from "start" to "ptr"
	 * can be sent literally, but hasn't yet been.
	 *
	 * We can skip pg_encoding_mblen() overhead when encoding is safe, because
	 * in valid backend encodings, extra bytes of a multibyte character never
	 * look like ASCII.  This loop is sufficiently performance-critical that
	 * it's worth making two copies of it to get the IS_HIGHBIT_SET() test out
	 * of the normal safe-encoding path.
	 */
	if (cstate->encoding_embeds_ascii)
	{
		start = ptr;
		while ((c = *ptr) != '\0')
		{
			if ((unsigned char) c < (unsigned char) 0x20)
			{
				/*
				 * \r and \n must be escaped, the others are traditional. We
				 * prefer to dump these using the C-like notation, rather than
				 * a backslash and the literal character, because it makes the
				 * dump file a bit more proof against Microsoftish data
				 * mangling.
				 */
				switch (c)
				{
					case '\b':
						c = 'b';
						break;
					case '\f':
						c = 'f';
						break;
					case '\n':
						c = 'n';
						break;
					case '\r':
						c = 'r';
						break;
					case '\t':
						c = 't';
						break;
					case '\v':
						c = 'v';
						break;
					default:
						/* If it's the delimiter, must backslash it */
						if (c == delimc)
							break;
						/* All ASCII control chars are length 1 */
						ptr++;
						continue;		/* fall to end of loop */
				}
				/* if we get here, we need to convert the control char */
				DUMPSOFAR();
				CopySendChar(cstate, escapec);
				CopySendChar(cstate, c);
				start = ++ptr;	/* do not include char in next run */
			}
			else if (c == escapec || c == delimc)
			{
				DUMPSOFAR();
				CopySendChar(cstate, escapec);
				start = ptr++;	/* we include char in next run */
			}
			else if (IS_HIGHBIT_SET(c))
				ptr += pg_encoding_mblen(cstate->client_encoding, ptr);
			else
				ptr++;
		}
	}
	else
	{
		start = ptr;
		while ((c = *ptr) != '\0')
		{
			if ((unsigned char) c < (unsigned char) 0x20)
			{
				/*
				 * \r and \n must be escaped, the others are traditional. We
				 * prefer to dump these using the C-like notation, rather than
				 * a backslash and the literal character, because it makes the
				 * dump file a bit more proof against Microsoftish data
				 * mangling.
				 */
				switch (c)
				{
					case '\b':
						c = 'b';
						break;
					case '\f':
						c = 'f';
						break;
					case '\n':
						c = 'n';
						break;
					case '\r':
						c = 'r';
						break;
					case '\t':
						c = 't';
						break;
					case '\v':
						c = 'v';
						break;
					default:
						/* If it's the delimiter, must backslash it */
						if (c == delimc)
							break;
						/* All ASCII control chars are length 1 */
						ptr++;
						continue;		/* fall to end of loop */
				}
				/* if we get here, we need to convert the control char */
				DUMPSOFAR();
				CopySendChar(cstate, escapec);
				CopySendChar(cstate, c);
				start = ++ptr;	/* do not include char in next run */
			}
			else if (c == escapec || c == delimc)
			{
				DUMPSOFAR();
				CopySendChar(cstate, escapec);
				start = ptr++;	/* we include char in next run */
			}
			else
				ptr++;
		}
	}

	DUMPSOFAR();
}

/*
 * Send text representation of one attribute, with conversion and
 * CSV-style escaping
 */
static void
CopyAttributeOutCSV(CopyState cstate, char *string,
					bool use_quote, bool single_attr)
{
	char	   *ptr;
	char	   *start;
	char		c;
	char		delimc = cstate->delim[0];
	char		quotec;
	char		escapec = cstate->escape[0];

	/*
	 * MPP-8075. We may get called with cstate->quote == NULL.
	 */
	if (cstate->quote == NULL)
	{
		quotec = '"';
	}
	else
	{
		quotec = cstate->quote[0];
	}

	/* force quoting if it matches null_print (before conversion!) */
	if (!use_quote && strcmp(string, cstate->null_print) == 0)
		use_quote = true;

	if (cstate->need_transcoding)
		ptr = pg_server_to_custom(string, 
								  strlen(string),
								  cstate->client_encoding,
								  cstate->enc_conversion_proc);
	else
		ptr = string;

	/*
	 * Make a preliminary pass to discover if it needs quoting
	 */
	if (!use_quote)
	{
		/*
		 * Because '\.' can be a data value, quote it if it appears alone on a
		 * line so it is not interpreted as the end-of-data marker.
		 */
		if (single_attr && strcmp(ptr, "\\.") == 0)
			use_quote = true;
		else
		{
			char	   *tptr = ptr;

			while ((c = *tptr) != '\0')
			{
				if (c == delimc || c == quotec || c == '\n' || c == '\r')
				{
					use_quote = true;
					break;
				}
				if (IS_HIGHBIT_SET(c) && cstate->encoding_embeds_ascii)
					tptr += pg_encoding_mblen(cstate->client_encoding, tptr);
				else
					tptr++;
			}
		}
	}

	if (use_quote)
	{
		CopySendChar(cstate, quotec);

		/*
		 * We adopt the same optimization strategy as in CopyAttributeOutText
		 */
		start = ptr;
		while ((c = *ptr) != '\0')
		{
			if (c == quotec || c == escapec)
			{
				DUMPSOFAR();
				CopySendChar(cstate, escapec);
				start = ptr;	/* we include char in next run */
			}
			if (IS_HIGHBIT_SET(c) && cstate->encoding_embeds_ascii)
				ptr += pg_encoding_mblen(cstate->client_encoding, ptr);
			else
				ptr++;
		}
		DUMPSOFAR();

		CopySendChar(cstate, quotec);
	}
	else
	{
		/* If it doesn't need quoting, we can just dump it as-is */
		CopySendString(cstate, ptr);
	}
}

/*
 * CopyGetAttnums - build an integer list of attnums to be copied
 *
 * The input attnamelist is either the user-specified column list,
 * or NIL if there was none (in which case we want all the non-dropped
 * columns).
 *
 * rel can be NULL ... it's only used for error reports.
 */
List *
CopyGetAttnums(TupleDesc tupDesc, Relation rel, List *attnamelist)
{
	List	   *attnums = NIL;

	if (attnamelist == NIL)
	{
		/* Generate default column list */
		Form_pg_attribute *attr = tupDesc->attrs;
		int			attr_count = tupDesc->natts;
		int			i;

		for (i = 0; i < attr_count; i++)
		{
			if (attr[i]->attisdropped)
				continue;
			attnums = lappend_int(attnums, i + 1);
		}
	}
	else
	{
		/* Validate the user-supplied list and extract attnums */
		ListCell   *l;

		foreach(l, attnamelist)
		{
			char	   *name = strVal(lfirst(l));
			int			attnum;
			int			i;

			/* Lookup column name */
			attnum = InvalidAttrNumber;
			for (i = 0; i < tupDesc->natts; i++)
			{
				if (tupDesc->attrs[i]->attisdropped)
					continue;
				if (namestrcmp(&(tupDesc->attrs[i]->attname), name) == 0)
				{
					attnum = tupDesc->attrs[i]->attnum;
					break;
				}
			}
			if (attnum == InvalidAttrNumber)
			{
				if (rel != NULL)
					ereport(ERROR,
							(errcode(ERRCODE_UNDEFINED_COLUMN),
							 errmsg("column \"%s\" of relation \"%s\" does not exist",
									name, RelationGetRelationName(rel))));
				else
					ereport(ERROR,
							(errcode(ERRCODE_UNDEFINED_COLUMN),
							 errmsg("column \"%s\" does not exist",
									name)));
			}
			/* Check for duplicates */
			if (list_member_int(attnums, attnum))
				ereport(ERROR,
						(errcode(ERRCODE_DUPLICATE_COLUMN),
						 errmsg("column \"%s\" specified more than once",
								name)));
			attnums = lappend_int(attnums, attnum);
		}
	}

	return attnums;
}

#define COPY_FIND_MD_DELIM \
md_delim = memchr(line_start, COPY_METADATA_DELIM, Min(32, cstate->line_buf.len)); \
if(md_delim && (md_delim != line_start)) \
{ \
	value_len = md_delim - line_start + 1; \
	*md_delim = '\0'; \
} \
else \
{ \
	cstate->md_error = true; \
}	

/*
 * CopyExtractRowMetaData - extract embedded row number from data.
 *
 * If data is being parsed in execute mode the parser (QE) doesn't
 * know the original line number (in the original file) of the current
 * row. Therefore the QD sends this information along with the data.
 * other metadata that the QD sends includes whether the data was
 * converted to server encoding (should always be the case, unless
 * encoding error happened and we're in error table mode).
 *
 * in:
 *    line_buf: <original_num>^<buf_converted>^<data for this row>
 *    lineno: ?
 *    line_buf_converted: ?
 *
 * out:
 *    line_buf: <data for this row>
 *    lineno: <original_num>
 *    line_buf_converted: <t/f>
 */
static
void CopyExtractRowMetaData(CopyState cstate)
{
	char *md_delim = NULL; /* position of the metadata delimiter */
	
	/*
	 * Line_buf may have already skipped an OID column if WITH OIDS defined,
	 * so we need to start from cursor not always from beginning of linebuf.
	 */
	char *line_start = cstate->line_buf.data + cstate->line_buf.cursor;
	int  value_len = 0;

	cstate->md_error = false;
	
	/* look for the first delimiter, and extract lineno */
	COPY_FIND_MD_DELIM;
	
	/* 
	 * make sure MD exists. that should always be the case
	 * unless we run into an edge case - see MPP-8052. if that 
	 * happens md_error is now set. we raise an error. 
	 */
	if(cstate->md_error)
		ereport(ERROR,
				(errcode(ERRCODE_INVALID_OBJECT_DEFINITION),
				 errmsg("COPY metadata not found. This probably means that there is a "
						"mixture of newline types in the data. Use the NEWLINE keyword "
						"in order to resolve this reliably.")));

	cstate->cur_lineno = atoi(line_start);

	*md_delim = COPY_METADATA_DELIM; /* restore the line_buf byte after setting it to \0 */

	/* reposition line buf cursor to see next metadata value (skip lineno) */
	cstate->line_buf.cursor += value_len;
	line_start = cstate->line_buf.data + cstate->line_buf.cursor;

	/* look for the second delimiter, and extract line_buf_converted */
	COPY_FIND_MD_DELIM;
	Assert(*line_start == '0' || *line_start == '1'); 
	cstate->line_buf_converted = atoi(line_start);
	
	*md_delim = COPY_METADATA_DELIM;
	cstate->line_buf.cursor += value_len;
}

/*
 * error context callback for COPY FROM
 */
static void
copy_in_error_callback(void *arg)
{
	CopyState	cstate = (CopyState) arg;
	char buffer[20];

	/*
	 * If we saved the error context from a QE in cdbcopy.c append it here.
	 */
	if (Gp_role == GP_ROLE_DISPATCH && cstate->executor_err_context.len > 0)
	{
		errcontext("%s", cstate->executor_err_context.data);
		return;
	}

	/* don't need to print out context if error wasn't local */
	if (cstate->error_on_executor)
		return;

	if (cstate->cur_attname)
	{
		/* error is relevant to a particular column */
		char	   *att_buf;

		att_buf = limit_printout_length(cstate->attribute_buf.data);

		errcontext("COPY %s, line %s, column %s",
				   cstate->cur_relname,
				   linenumber_atoi(buffer, cstate->cur_lineno),
				   att_buf);
		pfree(att_buf);
	}
	else
	{
		/* error is relevant to a particular line */
		if (cstate->line_buf_converted || !cstate->need_transcoding)
		{
			char	   *line_buf;

			line_buf = extract_line_buf(cstate);
			truncateEolStr(line_buf, cstate->eol_type);

			errcontext("COPY %s, line %s: \"%s\"",
					   cstate->cur_relname,
					   linenumber_atoi(buffer, cstate->cur_lineno),
					   line_buf);
			pfree(line_buf);
		}
		else
		{
			/*
			 * Here, the line buffer is still in a foreign encoding,
			 * and indeed it's quite likely that the error is precisely
			 * a failure to do encoding conversion (ie, bad data).	We
			 * dare not try to convert it, and at present there's no way
			 * to regurgitate it without conversion.  So we have to punt
			 * and just report the line number.
			 */
			errcontext("COPY %s, line %s",
					   cstate->cur_relname,
					   linenumber_atoi(buffer, cstate->cur_lineno));
		}
	}
}

/*
 * If our (copy of) linebuf has the embedded original row number and other
 * row-specific metadata, remove it. It is not part of the actual data, and
 * should not be displayed.
 *
 * we skip this step, however, if md_error was previously set by
 * CopyExtractRowMetaData. That should rarely happen, though.
 *
 * Returned value is a palloc'ed string to print.  The caller should pfree it.
 */
static char *
extract_line_buf(CopyState cstate)
{
	char	   *line_buf = cstate->line_buf.data;

	if (cstate->err_loc_type == ROWNUM_EMBEDDED && !cstate->md_error)
	{
		/* the following is a compacted mod of CopyExtractRowMetaData */
		int value_len = 0;
		char *line_start = cstate->line_buf.data;
		char *lineno_delim = memchr(line_start, COPY_METADATA_DELIM,
									Min(32, cstate->line_buf.len));

		if (lineno_delim && (lineno_delim != line_start))
		{
			/*
			 * we only continue parsing metadata if the first extraction above
			 * succeeded. there are some edge cases where we may not have a line
			 * with MD to parse, for example if some non-copy related error
			 * propagated here and we don't yet have a proper data line.
			 * see MPP-11328
			 */
			value_len = lineno_delim - line_start + 1;
			line_start += value_len;

			lineno_delim = memchr(line_start, COPY_METADATA_DELIM,
								  Min(32, cstate->line_buf.len));

			value_len = lineno_delim - line_start + 1;
			line_start += value_len;
			line_buf = line_start;
		}
	}

	/*
	 * Finally allocate a new buffer and trim the string to a reasonable
	 * length.  We need a copy since this might be called from non-ERROR
	 * context like NOTICE, and we should preserve the original.
	 */
	return limit_printout_length(line_buf);
}

/*
 * Make sure we don't print an unreasonable amount of COPY data in a message.
 *
 * It would seem a lot easier to just use the sprintf "precision" limit to
 * truncate the string.  However, some versions of glibc have a bug/misfeature
 * that vsnprintf will always fail (return -1) if it is asked to truncate
 * a string that contains invalid byte sequences for the current encoding.
 * So, do our own truncation.  We return a pstrdup'd copy of the input.
 */
char *
limit_printout_length(const char *str)
{
#define MAX_COPY_DATA_DISPLAY 100

	int			slen = strlen(str);
	int			len;
	char	   *res;

	/* Fast path if definitely okay */
	if (slen <= MAX_COPY_DATA_DISPLAY)
		return pstrdup(str);

	/* Apply encoding-dependent truncation */
	len = pg_mbcliplen(str, slen, MAX_COPY_DATA_DISPLAY);

	/*
	 * Truncate, and add "..." to show we truncated the input.
	 */
	res = (char *) palloc(len + 4);
	memcpy(res, str, len);
	strcpy(res + len, "...");

	return res;
}


static void
attr_get_key(CopyState cstate, CdbCopy *cdbCopy, int original_lineno_for_qe,
			 unsigned int target_seg,
			 AttrNumber p_nattrs, AttrNumber *attrs,
			 Form_pg_attribute *attr_descs, int *attr_offsets, bool *attr_nulls,
			 FmgrInfo *in_functions, Oid *typioparams, Datum *values)
{
	AttrNumber p_index;

	/*
	 * Since we only need the internal format of values that
	 * we want to hash on (partitioning keys only), we want to
	 * skip converting the other values so we can run faster.
	 */
	for (p_index = 0; p_index < p_nattrs; p_index++)
	{
		ListCell *cur;

		/*
		 * For this partitioning key, search for its location in the attr list.
		 * (note that fields may be out of order, so this is necessary).
		 */
		foreach(cur, cstate->attnumlist)
		{
			int			attnum = lfirst_int(cur);
			int			m = attnum - 1;
			char	   *string;
			bool		isnull;

			if (attnum == attrs[p_index])
			{
				string = cstate->attribute_buf.data + attr_offsets[m];

				if (attr_nulls[m])
					isnull = true;
				else
					isnull = false;

				if (cstate->csv_mode && isnull &&
					cstate->force_notnull_flags[m])
				{
					string = cstate->null_print;		/* set to NULL string */
					isnull = false;
				}

				/* we read an SQL NULL, no need to do anything */
				if (!isnull)
				{
					cstate->cur_attname = NameStr(attr_descs[m]->attname);

					values[m] = InputFunctionCall(&in_functions[m],
												  string,
												  typioparams[m],
												  attr_descs[m]->atttypmod);

					attr_nulls[m] = false;
					cstate->cur_attname = NULL;
				}		/* end if (!isnull) */

				break;	/* go to next partitioning key
						 * attribute */
			}
		}		/* end foreach */
	}			/* end for partitioning indexes */
}

/*
 * The following are custom versions of the string function strchr().
 * As opposed to the original strchr which searches through
 * a string until the target character is found, or a NULL is
 * found, this version will not return when a NULL is found.
 * Instead it will search through a pre-defined length of
 * bytes and will return only if the target character(s) is reached.
 *
 * If our client encoding is not a supported server encoding, we
 * know that it is not safe to look at each character as trailing
 * byte in a multibyte character may be a 7-bit ASCII equivalent.
 * Therefore we use pg_encoding_mblen to skip to the end of the
 * character.
 *
 * returns:
 *	 pointer to c - if c is located within the string.
 *	 NULL - if c was not found in specified length of search. Note:
 *			this DOESN'T mean that a '\0' was reached.
 */
char *
scanTextLine(CopyState cstate, const char *s, char eol, size_t len)
{
		
	if (cstate->encoding_embeds_ascii && !cstate->line_buf_converted)
	{
		int			mblen;
		const char *end = s + len;
		
		/* we may need to skip the end of a multibyte char from the previous buffer */
		s += cstate->missing_bytes;
		
		mblen = pg_encoding_mblen(cstate->client_encoding, s);

		for (; *s != eol && s < end; s += mblen)
			mblen = pg_encoding_mblen(cstate->client_encoding, s);

		/* 
		 * MPP-10802
		 * if last char is a partial mb char (the rest of its bytes are in the next 
		 * buffer) save # of missing bytes for this char and skip them next time around 
		 */
		cstate->missing_bytes = (s > end ? s - end : 0);
			
		return ((*s == eol) ? (char *) s : NULL);
	}
	else
		return memchr(s, eol, len);
}


char *
scanCSVLine(CopyState cstate, const char *s, char eol, char escapec, char quotec, size_t len)
{
	const char *start = s;
	const char *end = start + len;
	
	if (cstate->encoding_embeds_ascii && !cstate->line_buf_converted)
	{
		int			mblen;
		
		/* we may need to skip the end of a multibyte char from the previous buffer */
		s += cstate->missing_bytes;
		
		mblen = pg_encoding_mblen(cstate->client_encoding, s);
		
		for ( ; *s != eol && s < end ; s += mblen)
		{
			if (cstate->in_quote && *s == escapec)
				cstate->last_was_esc = !cstate->last_was_esc;
			if (*s == quotec && !cstate->last_was_esc)
				cstate->in_quote = !cstate->in_quote;
			if (*s != escapec)
				cstate->last_was_esc = false;

			mblen = pg_encoding_mblen(cstate->client_encoding, s);
		}
		
		/* 
		 * MPP-10802
		 * if last char is a partial mb char (the rest of its bytes are in the next 
		 * buffer) save # of missing bytes for this char and skip them next time around 
		 */
		cstate->missing_bytes = (s > end ? s - end : 0);
	}
	else
		/* safe to scroll byte by byte */
	{	
		for ( ; *s != eol && s < end ; s++)
		{
			if (cstate->in_quote && *s == escapec)
				cstate->last_was_esc = !cstate->last_was_esc;
			if (*s == quotec && !cstate->last_was_esc)
				cstate->in_quote = !cstate->in_quote;
			if (*s != escapec)
				cstate->last_was_esc = false;
		}
	}

	if (s == end)
		return NULL;
	
	if (*s == eol)
		cstate->last_was_esc = false;

	return ((*s == eol) ? (char *) s : NULL);
}

/* remove end of line chars from end of a buffer */
void truncateEol(StringInfo buf, EolType eol_type)
{
	int one_back = buf->len - 1;
	int two_back = buf->len - 2;

	if(eol_type == EOL_CRLF)
	{
		if(buf->len < 2)
			return;

		if(buf->data[two_back] == '\r' &&
		   buf->data[one_back] == '\n')
		{
			buf->data[two_back] = '\0';
			buf->data[one_back] = '\0';
			buf->len -= 2;
		}
	}
	else
	{
		if(buf->len < 1)
			return;

		if(buf->data[one_back] == '\r' ||
		   buf->data[one_back] == '\n')
		{
			buf->data[one_back] = '\0';
			buf->len--;
		}
	}
}

/* wrapper for truncateEol */
void
truncateEolStr(char *str, EolType eol_type)
{
	StringInfoData buf;

	buf.data = str;
	buf.len = strlen(str);
	buf.maxlen = buf.len;
	truncateEol(&buf, eol_type);
}

/*
 * concatenateEol
 *
 * add end of line chars to end line buf.
 *
 */
static void concatenateEol(CopyState cstate)
{
	switch (cstate->eol_type)
	{
		case EOL_LF:
			appendStringInfo(&cstate->line_buf, "\n");
			break;
		case EOL_CR:
			appendStringInfo(&cstate->line_buf, "\r");
			break;
		case EOL_CRLF:
			appendStringInfo(&cstate->line_buf, "\r\n");
			break;
		case EOL_UNKNOWN:
			appendStringInfo(&cstate->line_buf, "\n");
			break;

	}
}

/*
 * Escape any single quotes or backslashes in given string (from initdb.c)
 */
static char *
escape_quotes(const char *src)
{
	int			len = strlen(src),
				i,
				j;
	char	   *result = palloc(len * 2 + 1);

	for (i = 0, j = 0; i < len; i++)
	{
		if ((src[i]) == '\'' || (src[i]) == '\\')
			result[j++] = src[i];
		result[j++] = src[i];
	}
	result[j] = '\0';
	return result;
}

/*
 * copy_dest_startup --- executor startup
 */
static void
copy_dest_startup(DestReceiver *self __attribute__((unused)), int operation __attribute__((unused)), TupleDesc typeinfo __attribute__((unused)))
{
	/* no-op */
}

/*
 * copy_dest_receive --- receive one tuple
 */
static void
copy_dest_receive(TupleTableSlot *slot, DestReceiver *self)
{
	DR_copy    *myState = (DR_copy *) self;
	CopyState	cstate = myState->cstate;

	/* Make sure the tuple is fully deconstructed */
	slot_getallattrs(slot);

	/* And send the data */
	CopyOneRowTo(cstate, InvalidOid, slot_get_values(slot), slot_get_isnull(slot));
}

/*
 * copy_dest_shutdown --- executor end
 */
static void
copy_dest_shutdown(DestReceiver *self __attribute__((unused)))
{
	/* no-op */
}

/*
 * copy_dest_destroy --- release DestReceiver object
 */
static void
copy_dest_destroy(DestReceiver *self)
{
	pfree(self);
}

/*
 * CreateCopyDestReceiver -- create a suitable DestReceiver object
 */
DestReceiver *
CreateCopyDestReceiver(void)
{
	DR_copy    *self = (DR_copy *) palloc(sizeof(DR_copy));

	self->pub.receiveSlot = copy_dest_receive;
	self->pub.rStartup = copy_dest_startup;
	self->pub.rShutdown = copy_dest_shutdown;
	self->pub.rDestroy = copy_dest_destroy;
	self->pub.mydest = DestCopyOut;

	self->cstate = NULL;		/* will be set later */

	return (DestReceiver *) self;
}


static void CopyInitPartitioningState(EState *estate)
{
	if (estate->es_result_partitions)
	{
		estate->es_partition_state =
 			createPartitionState(estate->es_result_partitions,
								 estate->es_num_result_relations);
	}
}

/*
 * Initialize data loader parsing state
 */
static void CopyInitDataParser(CopyState cstate)
{
	cstate->fe_eof = false;
	cstate->cur_relname = RelationGetRelationName(cstate->rel);
	cstate->cur_lineno = 0;
	cstate->cur_attname = NULL;
	cstate->null_print_len = strlen(cstate->null_print);

	if (cstate->csv_mode)
	{
		cstate->in_quote = false;
		cstate->last_was_esc = false;
		cstate->num_consec_csv_err = 0;
	}

	/* Set up data buffer to hold a chunk of data */
	MemSet(cstate->raw_buf, ' ', RAW_BUF_SIZE * sizeof(char));
	cstate->raw_buf[RAW_BUF_SIZE] = '\0';
	cstate->line_done = true;
	cstate->raw_buf_done = false;
}

/*
 * CopyCheckIsLastLine
 *
 * This routine checks if the line being looked at is the last line of data.
 * If it is, it makes sure that this line is terminated with an EOL. We must
 * do this check in order to support files that don't end up EOL before EOF,
 * because we want to treat that last line as normal - and be able to pre
 * process it like the other lines (remove metadata chars, encoding conversion).
 *
 * See MPP-4406 for an example of why this is needed.
 *
 * Notice: if line_buf is empty, no need to add EOL
 */
static bool CopyCheckIsLastLine(CopyState cstate)
{
	if (cstate->fe_eof && cstate->line_buf.len > 0)
	{
		concatenateEol(cstate);
		return true;
	}
	
	return false;
}

/*
 * setEncodingConversionProc
 *
 * COPY and External tables use a custom path to the encoding conversion
 * API because external tables have their own encoding (which is not
 * necessarily client_encoding). We therefore have to set the correct
 * encoding conversion function pointer ourselves, to be later used in
 * the conversion engine.
 *
 * The code here mimics a part of SetClientEncoding() in mbutils.c
 */
void setEncodingConversionProc(CopyState cstate, int client_encoding, bool iswritable)
{
	Oid		conversion_proc;
	
	/*
	 * COPY FROM and RET: convert from client to server
	 * COPY TO   and WET: convert from server to client
	 */
	if (iswritable)
		conversion_proc = FindDefaultConversionProc(GetDatabaseEncoding(),
													client_encoding);
	else		
		conversion_proc = FindDefaultConversionProc(client_encoding,
												    GetDatabaseEncoding());
	
	if (OidIsValid(conversion_proc))
	{
		/* conversion proc found */
		cstate->enc_conversion_proc = palloc(sizeof(FmgrInfo));
		fmgr_info(conversion_proc, cstate->enc_conversion_proc);
	}
	else
	{
		/* no conversion function (both encodings are probably the same) */
		cstate->enc_conversion_proc = NULL;
	}
}

/*
 * preProcessDataLine
 *
 * When Done reading a complete data line set input row number for error report
 * purposes (this also removes any metadata that was concatenated to the data
 * by the QD during COPY) and convert it to server encoding if transcoding is
 * needed.
 */
static
void preProcessDataLine(CopyState cstate)
{
	char	   *cvt;
	bool		force_transcoding = false;

	/*
	 * Increment line count by 1 if we have access to all the original
	 * data rows and can count them reliably (ROWNUM_ORIGINAL). However
	 * if we have ROWNUM_EMBEDDED the original row number for this row
	 * was sent to us with the data (courtesy of the data distributor), so
	 * get that number instead.
	 */
	if(cstate->err_loc_type == ROWNUM_ORIGINAL)
	{
		cstate->cur_lineno++;
	}
	else if(cstate->err_loc_type == ROWNUM_EMBEDDED)
	{
		Assert(Gp_role == GP_ROLE_EXECUTE);
		
		/*
		 * Extract various metadata sent to us from the QD COPY about this row:
		 * 1) the original line number of the row.
		 * 2) if the row was converted to server encoding or not
		 */
		CopyExtractRowMetaData(cstate); /* sets cur_lineno internally */
		
		/* check if QD sent us a badly encoded row, still in client_encoding, 
		 * in order to catch the encoding error ourselves. if line_buf_converted
		 * is false after CopyExtractRowMetaData then we must transcode and catch
		 * the error. Verify that we are indeed in SREH error table mode. that's
		 * the only valid path for receiving an unconverted data row.
		 */
		if (!cstate->line_buf_converted)
		{
			Assert(cstate->errMode == SREH_LOG);
			force_transcoding = true; 
		}
			
	}
	else
	{
		Assert(false); /* byte offset not yet supported */
	}
	
	if (cstate->need_transcoding || force_transcoding)
	{
		cvt = (char *) pg_custom_to_server(cstate->line_buf.data,
										   cstate->line_buf.len,
										   cstate->client_encoding,
										   cstate->enc_conversion_proc);
		
		Assert(!force_transcoding); /* if force is 't' we must have failed in the conversion */
		
		if (cvt != cstate->line_buf.data)
		{
			/* transfer converted data back to line_buf */
			RESET_LINEBUF;
			appendBinaryStringInfo(&cstate->line_buf, cvt, strlen(cvt));
			pfree(cvt);
		}
	}
	/* indicate that line buf is in server encoding */
	cstate->line_buf_converted = true;
}

void CopyEolStrToType(CopyState cstate)
{
	if (pg_strcasecmp(cstate->eol_str, "lf") == 0)
	{
		cstate->eol_type = EOL_LF;
		cstate->eol_ch[0] = '\n';
		cstate->eol_ch[1] = '\0';
	}
	else if (pg_strcasecmp(cstate->eol_str, "cr") == 0)
	{
		cstate->eol_type = EOL_CR;
		cstate->eol_ch[0] = '\r';
		cstate->eol_ch[1] = '\0';		
	}
	else if (pg_strcasecmp(cstate->eol_str, "crlf") == 0)
	{
		cstate->eol_type = EOL_CRLF;
		cstate->eol_ch[0] = '\r';
		cstate->eol_ch[1] = '\n';		
		
	}
	else /* error. must have been validated in CopyValidateControlChars() ! */
		ereport(ERROR,
				(errcode(ERRCODE_CDB_INTERNAL_ERROR),
				 errmsg("internal error in CopySetEolType. Trying to set NEWLINE %s", 
						 cstate->eol_str)));
}<|MERGE_RESOLUTION|>--- conflicted
+++ resolved
@@ -9,7 +9,7 @@
  *
  *
  * IDENTIFICATION
- *	  $PostgreSQL: pgsql/src/backend/commands/copy.c,v 1.275 2007/01/25 02:17:26 momjian Exp $
+ *	  $PostgreSQL: pgsql/src/backend/commands/copy.c,v 1.279 2007/03/29 00:15:38 tgl Exp $
  *
  *-------------------------------------------------------------------------
  */
@@ -1561,8 +1561,8 @@
 								cstate->filename)));
 		}
 	}
-	else		/* copy from database to file */
-		DoCopyTo(cstate);
+	else
+		DoCopyTo(cstate);		/* copy from database to file */
 
 	/*
 	 * Close the relation or query.  If reading, we can release the
@@ -2610,14 +2610,10 @@
 	ExprContext *econtext;		/* used for ExecEvalExpr for default atts */
 	MemoryContext oldcontext = CurrentMemoryContext;
 	ErrorContextCallback errcontext;
-<<<<<<< HEAD
 	bool		no_more_data = false;
 	ListCell   *cur;
 	bool		cur_row_rejected = false;
 	CdbCopy    *cdbCopy;
-=======
-	bool		use_wal = true; /* By default, we use WAL to log db changes */
->>>>>>> ef65f6f7
 
 	/*
 	 * This stringInfo will contain 2 types of error messages:
@@ -2791,40 +2787,9 @@
 
 	CopyInitPartitioningState(estate);
 
-<<<<<<< HEAD
+
 	if (list_length(cstate->ao_segnos) > 0)
 		cdbCopy->ao_segnos = cstate->ao_segnos;
-=======
-	/*
-	 * Check for performance optimization by avoiding WAL writes
-	 *
-	 * If archive logging is not be enabled *and* either
-	 * - table is created in same transaction as this COPY
-	 * - table data is now being written to new relfilenode
-	 * then we can safely avoid writing WAL. Why? 
-	 * The data files for the table plus toast table/index, plus any indexes
-	 * will all be dropped at the end of the transaction if it fails, so we
-	 * do not need to worry about inconsistent states.
-	 * As mentioned in comments in utils/rel.h, the in-same-transaction test is
-	 * not completely reliable, since rd_createSubId can be reset to zero in
-	 * certain cases before the end of the creating transaction. 
-	 * We are doing this for performance only, so we only need to know: 
-	 * if rd_createSubid != InvalidSubTransactionId then it is *always* just 
-	 * created. If we have PITR enabled, then we *must* use_wal
-	 */
-	if ((cstate->rel->rd_createSubid		 != InvalidSubTransactionId ||
-	     cstate->rel->rd_newRelfilenodeSubid != InvalidSubTransactionId)
-		&& !XLogArchivingActive())
-		use_wal = false;
-
-	/* Initialize state variables */
-	cstate->fe_eof = false;
-	cstate->eol_type = EOL_UNKNOWN;
-	cstate->cur_relname = RelationGetRelationName(cstate->rel);
-	cstate->cur_lineno = 0;
-	cstate->cur_attname = NULL;
-	cstate->cur_attval = NULL;
->>>>>>> ef65f6f7
 
 	/* add cdbCopy reference to cdbSreh (if needed) */
 	if (cstate->errMode != ALL_OR_NOTHING)
@@ -3045,25 +3010,6 @@
 		}
 		PG_CATCH();
 		{
-<<<<<<< HEAD
-=======
-			/* Place tuple in tuple slot */
-			ExecStoreTuple(tuple, slot, InvalidBuffer, false);
-
-			/* Check the constraints of the tuple */
-			if (cstate->rel->rd_att->constr)
-				ExecConstraints(resultRelInfo, slot, estate);
-
-			/* OK, store the tuple and create index entries for it */
-			fast_heap_insert(cstate->rel, tuple, use_wal);
-
-			if (resultRelInfo->ri_NumIndices > 0)
-				ExecInsertIndexTuples(slot, &(tuple->t_self), estate, false);
-
-			/* AFTER ROW INSERT Triggers */
-			ExecARInsertTriggers(estate, resultRelInfo, tuple);
-
->>>>>>> ef65f6f7
 			/*
 			 * If we are here, we got some kind of communication error
 			 * with the client or a bad protocol message. clean up and
@@ -3075,38 +3021,7 @@
 		}
 		PG_END_TRY();
 
-<<<<<<< HEAD
 		cstate->raw_buf_done = false;
-=======
-	/* 
-	 * If we skipped writing WAL for heaps, then we need to sync
-	 */
-	if (!use_wal)
-	{
-		/* main heap */
-		heap_sync(cstate->rel);
-
-		/* main heap indexes, if any */
-		/* we always use WAL for index inserts, so no need to sync */
-
-		/* toast heap, if any */
-		if (OidIsValid(cstate->rel->rd_rel->reltoastrelid))
-		{
-			 Relation		toastrel;
-
-			 toastrel = heap_open(cstate->rel->rd_rel->reltoastrelid,
-								  AccessShareLock);
-			 heap_sync(toastrel);
-			 heap_close(toastrel, AccessShareLock);
-		}
-
-		/* toast index, if toast heap */
-		/* we always use WAL for index inserts, so no need to sync */
-	}
-
-	/* Done, clean up */
-	error_context_stack = errcontext.previous;
->>>>>>> ef65f6f7
 
 		/* set buffer pointers to beginning of the buffer */
 		cstate->begloc = cstate->raw_buf;
@@ -3805,6 +3720,9 @@
 	ExprContext *econtext;		/* used for ExecEvalExpr for default atts */
 	MemoryContext oldcontext = CurrentMemoryContext;
 	ErrorContextCallback errcontext;
+	CommandId	mycid = GetCurrentCommandId();
+	bool		use_wal = true;		/* by default, use WAL logging */
+	bool		use_fsm = true;		/* by default, use FSM for free space */
 	int		   *attr_offsets;
 	bool		no_more_data = false;
 	ListCell   *cur;
@@ -3816,6 +3734,48 @@
 	num_phys_attrs = tupDesc->natts;
 	attr_count = list_length(cstate->attnumlist);
 	num_defaults = 0;
+
+	/*----------
+	 * Check to see if we can avoid writing WAL
+	 *
+	 * If archive logging is not enabled *and* either
+	 *	- table was created in same transaction as this COPY
+	 *	- data is being written to relfilenode created in this transaction
+	 * then we can skip writing WAL.  It's safe because if the transaction
+	 * doesn't commit, we'll discard the table (or the new relfilenode file).
+	 * If it does commit, we'll have done the heap_sync at the bottom of this
+	 * routine first.
+	 *
+	 * As mentioned in comments in utils/rel.h, the in-same-transaction test
+	 * is not completely reliable, since in rare cases rd_createSubid or
+	 * rd_newRelfilenodeSubid can be cleared before the end of the transaction.
+	 * However this is OK since at worst we will fail to make the optimization.
+	 *
+	 * When skipping WAL it's entirely possible that COPY itself will write no
+	 * WAL records at all.  This is of concern because RecordTransactionCommit
+	 * might decide it doesn't need to log our eventual commit, which we
+	 * certainly need it to do.  However, we need no special action here for
+	 * that, because if we have a new table or new relfilenode then there
+	 * must have been a WAL-logged pg_class update earlier in the transaction.
+	 *
+	 * Also, if the target file is new-in-transaction, we assume that checking
+	 * FSM for free space is a waste of time, even if we must use WAL because
+	 * of archiving.  This could possibly be wrong, but it's unlikely.
+	 *
+	 * The comments for heap_insert and RelationGetBufferForTuple specify that
+	 * skipping WAL logging is only safe if we ensure that our tuples do not
+	 * go into pages containing tuples from any other transactions --- but this
+	 * must be the case if we have a new table or new relfilenode, so we need
+	 * no additional work to enforce that.
+	 *----------
+	 */
+	if (cstate->rel->rd_createSubid != InvalidSubTransactionId ||
+		cstate->rel->rd_newRelfilenodeSubid != InvalidSubTransactionId)
+	{
+		use_fsm = false;
+		if (!XLogArchivingActive())
+			use_wal = false;
+	}
 
 	/*
 	 * We need a ResultRelInfo so we can use the regular executor's
@@ -4311,7 +4271,7 @@
 					}
 					else
 					{
-						simple_heap_insert(resultRelInfo->ri_RelationDesc, tuple);
+						heap_insert(resultRelInfo->ri_RelationDesc, tuple, mycid, use_wal, use_fsm, GetCurrentTransactionId());
 
 						if (resultRelInfo->ri_NumIndices > 0)
 							ExecInsertIndexTuples(slot, &(((HeapTuple)tuple)->t_self), estate, false);
@@ -4385,6 +4345,13 @@
 	pfree(defexprs);
 
 	ExecDropSingleTupleTableSlot(slot);
+
+	/*
+	 * If we skipped writing WAL, then we need to sync the heap (but not
+	 * indexes since those use WAL anyway)
+	 */
+	if (!use_wal)
+		heap_sync(cstate->rel);
 
 	/*
 	 * Finalize appends and close relations we opened.
