/*-------------------------------------------------------------------------
 *
 * extension.c
 *	  Commands to manipulate extensions
 *
 * Extensions in PostgreSQL allow management of collections of SQL objects.
 *
 * All we need internally to manage an extension is an OID so that the
 * dependent objects can be associated with it.  An extension is created by
 * populating the pg_extension catalog from a "control" file.
 * The extension control file is parsed with the same parser we use for
 * postgresql.conf and recovery.conf.  An extension also has an installation
 * script file, containing SQL commands to create the extension's objects.
 *
 * Portions Copyright (c) 1996-2013, PostgreSQL Global Development Group
 * Portions Copyright (c) 1994, Regents of the University of California
 *
 *
 * IDENTIFICATION
 *	  src/backend/commands/extension.c
 *
 *-------------------------------------------------------------------------
 */
#include "postgres.h"

#include <dirent.h>
#include <limits.h>
#include <unistd.h>

#include "access/htup_details.h"
#include "access/sysattr.h"
#include "access/xact.h"
#include "catalog/dependency.h"
#include "catalog/indexing.h"
#include "catalog/namespace.h"
#include "catalog/objectaccess.h"
#include "catalog/pg_collation.h"
#include "catalog/pg_depend.h"
#include "catalog/pg_extension.h"
#include "catalog/pg_namespace.h"
#include "catalog/pg_type.h"
#include "commands/alter.h"
#include "commands/comment.h"
#include "commands/extension.h"
#include "commands/schemacmds.h"
#include "funcapi.h"
#include "mb/pg_wchar.h"
#include "miscadmin.h"
#include "storage/fd.h"
#include "tcop/utility.h"
#include "utils/builtins.h"
#include "utils/fmgroids.h"
#include "utils/lsyscache.h"
#include "utils/rel.h"
#include "utils/snapmgr.h"
#include "utils/tqual.h"

#include "catalog/oid_dispatch.h"
#include "cdb/cdbdisp_query.h"
#include "cdb/cdbvars.h"
#include "utils/memutils.h"


/* Globally visible state variables */
bool		creating_extension = false;
Oid			CurrentExtensionObject = InvalidOid;

/*
 * Internal data structure to hold the results of parsing a control file
 */
typedef struct ExtensionControlFile
{
	char	   *name;			/* name of the extension */
	char	   *directory;		/* directory for script files */
	char	   *default_version;	/* default install target version, if any */
	char	   *module_pathname;	/* string to substitute for MODULE_PATHNAME */
	char	   *comment;		/* comment, if any */
	char	   *schema;			/* target schema (allowed if !relocatable) */
	bool		relocatable;	/* is ALTER EXTENSION SET SCHEMA supported? */
	bool		superuser;		/* must be superuser to install? */
	int			encoding;		/* encoding of the script file, or -1 */
	List	   *requires;		/* names of prerequisite extensions */
} ExtensionControlFile;

/*
 * Internal data structure for update path information
 */
typedef struct ExtensionVersionInfo
{
	char	   *name;			/* name of the starting version */
	List	   *reachable;		/* List of ExtensionVersionInfo's */
	bool		installable;	/* does this version have an install script? */
	/* working state for Dijkstra's algorithm: */
	bool		distance_known; /* is distance from start known yet? */
	int			distance;		/* current worst-case distance estimate */
	struct ExtensionVersionInfo *previous;		/* current best predecessor */
} ExtensionVersionInfo;

/* Local functions */
static List *find_update_path(List *evi_list,
				 ExtensionVersionInfo *evi_start,
				 ExtensionVersionInfo *evi_target,
				 bool reinitialize);
static void get_available_versions_for_extension(ExtensionControlFile *pcontrol,
									 Tuplestorestate *tupstore,
									 TupleDesc tupdesc);
static void ApplyExtensionUpdates(Oid extensionOid,
					  ExtensionControlFile *pcontrol,
					  const char *initialVersion,
					  List *updateVersions);


/*
 * get_extension_oid - given an extension name, look up the OID
 *
 * If missing_ok is false, throw an error if extension name not found.	If
 * true, just return InvalidOid.
 */
Oid
get_extension_oid(const char *extname, bool missing_ok)
{
	Oid			result;
	Relation	rel;
	SysScanDesc scandesc;
	HeapTuple	tuple;
	ScanKeyData entry[1];

	rel = heap_open(ExtensionRelationId, AccessShareLock);

	ScanKeyInit(&entry[0],
				Anum_pg_extension_extname,
				BTEqualStrategyNumber, F_NAMEEQ,
				CStringGetDatum(extname));

	scandesc = systable_beginscan(rel, ExtensionNameIndexId, true,
								  SnapshotNow, 1, entry);

	tuple = systable_getnext(scandesc);

	/* We assume that there can be at most one matching tuple */
	if (HeapTupleIsValid(tuple))
		result = HeapTupleGetOid(tuple);
	else
		result = InvalidOid;

	systable_endscan(scandesc);

	heap_close(rel, AccessShareLock);

	if (!OidIsValid(result) && !missing_ok)
		ereport(ERROR,
				(errcode(ERRCODE_UNDEFINED_OBJECT),
				 errmsg("extension \"%s\" does not exist",
						extname)));

	return result;
}

/*
 * get_extension_name - given an extension OID, look up the name
 *
 * Returns a palloc'd string, or NULL if no such extension.
 */
char *
get_extension_name(Oid ext_oid)
{
	char	   *result;
	Relation	rel;
	SysScanDesc scandesc;
	HeapTuple	tuple;
	ScanKeyData entry[1];

	rel = heap_open(ExtensionRelationId, AccessShareLock);

	ScanKeyInit(&entry[0],
				ObjectIdAttributeNumber,
				BTEqualStrategyNumber, F_OIDEQ,
				ObjectIdGetDatum(ext_oid));

	scandesc = systable_beginscan(rel, ExtensionOidIndexId, true,
								  SnapshotNow, 1, entry);

	tuple = systable_getnext(scandesc);

	/* We assume that there can be at most one matching tuple */
	if (HeapTupleIsValid(tuple))
		result = pstrdup(NameStr(((Form_pg_extension) GETSTRUCT(tuple))->extname));
	else
		result = NULL;

	systable_endscan(scandesc);

	heap_close(rel, AccessShareLock);

	return result;
}

/*
 * get_extension_schema - given an extension OID, fetch its extnamespace
 *
 * Returns InvalidOid if no such extension.
 */
static Oid
get_extension_schema(Oid ext_oid)
{
	Oid			result;
	Relation	rel;
	SysScanDesc scandesc;
	HeapTuple	tuple;
	ScanKeyData entry[1];

	rel = heap_open(ExtensionRelationId, AccessShareLock);

	ScanKeyInit(&entry[0],
				ObjectIdAttributeNumber,
				BTEqualStrategyNumber, F_OIDEQ,
				ObjectIdGetDatum(ext_oid));

	scandesc = systable_beginscan(rel, ExtensionOidIndexId, true,
								  SnapshotNow, 1, entry);

	tuple = systable_getnext(scandesc);

	/* We assume that there can be at most one matching tuple */
	if (HeapTupleIsValid(tuple))
		result = ((Form_pg_extension) GETSTRUCT(tuple))->extnamespace;
	else
		result = InvalidOid;

	systable_endscan(scandesc);

	heap_close(rel, AccessShareLock);

	return result;
}

/*
 * Utility functions to check validity of extension and version names
 */
static void
check_valid_extension_name(const char *extensionname)
{
	int			namelen = strlen(extensionname);

	/*
	 * Disallow empty names (the parser rejects empty identifiers anyway, but
	 * let's check).
	 */
	if (namelen == 0)
		ereport(ERROR,
				(errcode(ERRCODE_INVALID_PARAMETER_VALUE),
				 errmsg("invalid extension name: \"%s\"", extensionname),
				 errdetail("Extension names must not be empty.")));

	/*
	 * No double dashes, since that would make script filenames ambiguous.
	 */
	if (strstr(extensionname, "--"))
		ereport(ERROR,
				(errcode(ERRCODE_INVALID_PARAMETER_VALUE),
				 errmsg("invalid extension name: \"%s\"", extensionname),
				 errdetail("Extension names must not contain \"--\".")));

	/*
	 * No leading or trailing dash either.	(We could probably allow this, but
	 * it would require much care in filename parsing and would make filenames
	 * visually if not formally ambiguous.	Since there's no real-world use
	 * case, let's just forbid it.)
	 */
	if (extensionname[0] == '-' || extensionname[namelen - 1] == '-')
		ereport(ERROR,
				(errcode(ERRCODE_INVALID_PARAMETER_VALUE),
				 errmsg("invalid extension name: \"%s\"", extensionname),
			errdetail("Extension names must not begin or end with \"-\".")));

	/*
	 * No directory separators either (this is sufficient to prevent ".."
	 * style attacks).
	 */
	if (first_dir_separator(extensionname) != NULL)
		ereport(ERROR,
				(errcode(ERRCODE_INVALID_PARAMETER_VALUE),
				 errmsg("invalid extension name: \"%s\"", extensionname),
				 errdetail("Extension names must not contain directory separator characters.")));
}

static void
check_valid_version_name(const char *versionname)
{
	int			namelen = strlen(versionname);

	/*
	 * Disallow empty names (we could possibly allow this, but there seems
	 * little point).
	 */
	if (namelen == 0)
		ereport(ERROR,
				(errcode(ERRCODE_INVALID_PARAMETER_VALUE),
			   errmsg("invalid extension version name: \"%s\"", versionname),
				 errdetail("Version names must not be empty.")));

	/*
	 * No double dashes, since that would make script filenames ambiguous.
	 */
	if (strstr(versionname, "--"))
		ereport(ERROR,
				(errcode(ERRCODE_INVALID_PARAMETER_VALUE),
			   errmsg("invalid extension version name: \"%s\"", versionname),
				 errdetail("Version names must not contain \"--\".")));

	/*
	 * No leading or trailing dash either.
	 */
	if (versionname[0] == '-' || versionname[namelen - 1] == '-')
		ereport(ERROR,
				(errcode(ERRCODE_INVALID_PARAMETER_VALUE),
			   errmsg("invalid extension version name: \"%s\"", versionname),
			  errdetail("Version names must not begin or end with \"-\".")));

	/*
	 * No directory separators either (this is sufficient to prevent ".."
	 * style attacks).
	 */
	if (first_dir_separator(versionname) != NULL)
		ereport(ERROR,
				(errcode(ERRCODE_INVALID_PARAMETER_VALUE),
			   errmsg("invalid extension version name: \"%s\"", versionname),
				 errdetail("Version names must not contain directory separator characters.")));
}

/*
 * Utility functions to handle extension-related path names
 */
static bool
is_extension_control_filename(const char *filename)
{
	const char *extension = strrchr(filename, '.');

	return (extension != NULL) && (strcmp(extension, ".control") == 0);
}

static bool
is_extension_script_filename(const char *filename)
{
	const char *extension = strrchr(filename, '.');

	return (extension != NULL) && (strcmp(extension, ".sql") == 0);
}

static char *
get_extension_control_directory(void)
{
	char		sharepath[MAXPGPATH];
	char	   *result;

	get_share_path(my_exec_path, sharepath);
	result = (char *) palloc(MAXPGPATH);
	snprintf(result, MAXPGPATH, "%s/extension", sharepath);

	return result;
}

static char *
get_extension_control_filename(const char *extname)
{
	char		sharepath[MAXPGPATH];
	char	   *result;

	get_share_path(my_exec_path, sharepath);
	result = (char *) palloc(MAXPGPATH);
	snprintf(result, MAXPGPATH, "%s/extension/%s.control",
			 sharepath, extname);

	return result;
}

static char *
get_extension_script_directory(ExtensionControlFile *control)
{
	char		sharepath[MAXPGPATH];
	char	   *result;

	/*
	 * The directory parameter can be omitted, absolute, or relative to the
	 * installation's share directory.
	 */
	if (!control->directory)
		return get_extension_control_directory();

	if (is_absolute_path(control->directory))
		return pstrdup(control->directory);

	get_share_path(my_exec_path, sharepath);
	result = (char *) palloc(MAXPGPATH);
	snprintf(result, MAXPGPATH, "%s/%s", sharepath, control->directory);

	return result;
}

static char *
get_extension_aux_control_filename(ExtensionControlFile *control,
								   const char *version)
{
	char	   *result;
	char	   *scriptdir;

	scriptdir = get_extension_script_directory(control);

	result = (char *) palloc(MAXPGPATH);
	snprintf(result, MAXPGPATH, "%s/%s--%s.control",
			 scriptdir, control->name, version);

	pfree(scriptdir);

	return result;
}

static char *
get_extension_script_filename(ExtensionControlFile *control,
							  const char *from_version, const char *version)
{
	char	   *result;
	char	   *scriptdir;

	scriptdir = get_extension_script_directory(control);

	result = (char *) palloc(MAXPGPATH);
	if (from_version)
		snprintf(result, MAXPGPATH, "%s/%s--%s--%s.sql",
				 scriptdir, control->name, from_version, version);
	else
		snprintf(result, MAXPGPATH, "%s/%s--%s.sql",
				 scriptdir, control->name, version);

	pfree(scriptdir);

	return result;
}


/*
 * Parse contents of primary or auxiliary control file, and fill in
 * fields of *control.	We parse primary file if version == NULL,
 * else the optional auxiliary file for that version.
 *
 * Control files are supposed to be very short, half a dozen lines,
 * so we don't worry about memory allocation risks here.  Also we don't
 * worry about what encoding it's in; all values are expected to be ASCII.
 */
static void
parse_extension_control_file(ExtensionControlFile *control,
							 const char *version)
{
	char	   *filename;
	FILE	   *file;
	ConfigVariable *item,
			   *head = NULL,
			   *tail = NULL;

	/*
	 * Locate the file to read.  Auxiliary files are optional.
	 */
	if (version)
		filename = get_extension_aux_control_filename(control, version);
	else
		filename = get_extension_control_filename(control->name);

	if ((file = AllocateFile(filename, "r")) == NULL)
	{
		if (version && errno == ENOENT)
		{
			/* no auxiliary file for this version */
			pfree(filename);
			return;
		}
		ereport(ERROR,
				(errcode_for_file_access(),
				 errmsg("could not open extension control file \"%s\": %m",
						filename)));
	}

	/*
	 * Parse the file content, using GUC's file parsing code.  We need not
	 * check the return value since any errors will be thrown at ERROR level.
	 */
	(void) ParseConfigFp(file, filename, 0, ERROR, &head, &tail);

	FreeFile(file);

	/*
	 * Convert the ConfigVariable list into ExtensionControlFile entries.
	 */
	for (item = head; item != NULL; item = item->next)
	{
		if (strcmp(item->name, "directory") == 0)
		{
			if (version)
				ereport(ERROR,
						(errcode(ERRCODE_SYNTAX_ERROR),
						 errmsg("parameter \"%s\" cannot be set in a secondary extension control file",
								item->name)));

			control->directory = pstrdup(item->value);
		}
		else if (strcmp(item->name, "default_version") == 0)
		{
			if (version)
				ereport(ERROR,
						(errcode(ERRCODE_SYNTAX_ERROR),
						 errmsg("parameter \"%s\" cannot be set in a secondary extension control file",
								item->name)));

			control->default_version = pstrdup(item->value);
		}
		else if (strcmp(item->name, "module_pathname") == 0)
		{
			control->module_pathname = pstrdup(item->value);
		}
		else if (strcmp(item->name, "comment") == 0)
		{
			control->comment = pstrdup(item->value);
		}
		else if (strcmp(item->name, "schema") == 0)
		{
			control->schema = pstrdup(item->value);
		}
		else if (strcmp(item->name, "relocatable") == 0)
		{
			if (!parse_bool(item->value, &control->relocatable))
				ereport(ERROR,
						(errcode(ERRCODE_INVALID_PARAMETER_VALUE),
						 errmsg("parameter \"%s\" requires a Boolean value",
								item->name)));
		}
		else if (strcmp(item->name, "superuser") == 0)
		{
			if (!parse_bool(item->value, &control->superuser))
				ereport(ERROR,
						(errcode(ERRCODE_INVALID_PARAMETER_VALUE),
						 errmsg("parameter \"%s\" requires a Boolean value",
								item->name)));
		}
		else if (strcmp(item->name, "encoding") == 0)
		{
			control->encoding = pg_valid_server_encoding(item->value);
			if (control->encoding < 0)
				ereport(ERROR,
						(errcode(ERRCODE_UNDEFINED_OBJECT),
						 errmsg("\"%s\" is not a valid encoding name",
								item->value)));
		}
		else if (strcmp(item->name, "requires") == 0)
		{
			/* Need a modifiable copy of string */
			char	   *rawnames = pstrdup(item->value);

			/* Parse string into list of identifiers */
			if (!SplitIdentifierString(rawnames, ',', &control->requires))
			{
				/* syntax error in name list */
				ereport(ERROR,
						(errcode(ERRCODE_INVALID_PARAMETER_VALUE),
				 errmsg("parameter \"%s\" must be a list of extension names",
						item->name)));
			}
		}
		else
			ereport(ERROR,
					(errcode(ERRCODE_SYNTAX_ERROR),
					 errmsg("unrecognized parameter \"%s\" in file \"%s\"",
							item->name, filename)));
	}

	FreeConfigVariables(head);

	if (control->relocatable && control->schema != NULL)
		ereport(ERROR,
				(errcode(ERRCODE_SYNTAX_ERROR),
				 errmsg("parameter \"schema\" cannot be specified when \"relocatable\" is true")));

	pfree(filename);
}

/*
 * Read the primary control file for the specified extension.
 */
static ExtensionControlFile *
read_extension_control_file(const char *extname)
{
	ExtensionControlFile *control;

	/*
	 * Set up default values.  Pointer fields are initially null.
	 */
	control = (ExtensionControlFile *) palloc0(sizeof(ExtensionControlFile));
	control->name = pstrdup(extname);
	control->relocatable = false;
	control->superuser = true;
	control->encoding = -1;

	/*
	 * Parse the primary control file.
	 */
	parse_extension_control_file(control, NULL);

	return control;
}

/*
 * Read the auxiliary control file for the specified extension and version.
 *
 * Returns a new modified ExtensionControlFile struct; the original struct
 * (reflecting just the primary control file) is not modified.
 */
static ExtensionControlFile *
read_extension_aux_control_file(const ExtensionControlFile *pcontrol,
								const char *version)
{
	ExtensionControlFile *acontrol;

	/*
	 * Flat-copy the struct.  Pointer fields share values with original.
	 */
	acontrol = (ExtensionControlFile *) palloc(sizeof(ExtensionControlFile));
	memcpy(acontrol, pcontrol, sizeof(ExtensionControlFile));

	/*
	 * Parse the auxiliary control file, overwriting struct fields
	 */
	parse_extension_control_file(acontrol, version);

	return acontrol;
}

/*
 * Read an SQL script file into a string, and convert to database encoding
 */
static char *
read_extension_script_file(const ExtensionControlFile *control,
						   const char *filename)
{
	int			src_encoding;
	int			dest_encoding = GetDatabaseEncoding();
	bytea	   *content;
	char	   *src_str;
	char	   *dest_str;
	int			len;

	content = read_binary_file(filename, 0, -1);

	/* use database encoding if not given */
	if (control->encoding < 0)
		src_encoding = dest_encoding;
	else
		src_encoding = control->encoding;

	/* make sure that source string is valid in the expected encoding */
	len = VARSIZE_ANY_EXHDR(content);
	src_str = VARDATA_ANY(content);
	pg_verify_mbstr_len(src_encoding, src_str, len, false);

	/* convert the encoding to the database encoding */
	dest_str = (char *) pg_do_encoding_conversion((unsigned char *) src_str,
												  len,
												  src_encoding,
												  dest_encoding);

	/* if no conversion happened, we have to arrange for null termination */
	if (dest_str == src_str)
	{
		dest_str = (char *) palloc(len + 1);
		memcpy(dest_str, src_str, len);
		dest_str[len] = '\0';
	}

	return dest_str;
}

/*
 * Execute given SQL string.
 *
 * filename is used only to report errors.
 *
 * Note: it's tempting to just use SPI to execute the string, but that does
 * not work very well.	The really serious problem is that SPI will parse,
 * analyze, and plan the whole string before executing any of it; of course
 * this fails if there are any plannable statements referring to objects
 * created earlier in the script.  A lesser annoyance is that SPI insists
 * on printing the whole string as errcontext in case of any error, and that
 * could be very long.
 */
static void
execute_sql_string(const char *sql, const char *filename)
{
	List	   *raw_parsetree_list;
	DestReceiver *dest;
	ListCell   *lc1;

	/*
	 * Parse the SQL string into a list of raw parse trees.
	 */
	raw_parsetree_list = pg_parse_query(sql);

	/* All output from SELECTs goes to the bit bucket */
	dest = CreateDestReceiver(DestNone);

	/*
	 * Do parse analysis, rule rewrite, planning, and execution for each raw
	 * parsetree.  We must fully execute each query before beginning parse
	 * analysis on the next one, since there may be interdependencies.
	 */
	foreach(lc1, raw_parsetree_list)
	{
		Node	   *parsetree = (Node *) lfirst(lc1);
		List	   *stmt_list;
		ListCell   *lc2;

		stmt_list = pg_analyze_and_rewrite(parsetree,
										   sql,
										   NULL,
										   0);
		stmt_list = pg_plan_queries(stmt_list, 0, NULL);

		foreach(lc2, stmt_list)
		{
			Node	   *stmt = (Node *) lfirst(lc2);

			if (IsA(stmt, TransactionStmt))
				ereport(ERROR,
						(errcode(ERRCODE_FEATURE_NOT_SUPPORTED),
						 errmsg("transaction control statements are not allowed within an extension script")));

			CommandCounterIncrement();

			PushActiveSnapshot(GetTransactionSnapshot());

			if (IsA(stmt, PlannedStmt) &&
				((PlannedStmt *) stmt)->utilityStmt == NULL)
			{
				QueryDesc  *qdesc;

				qdesc = CreateQueryDesc((PlannedStmt *) stmt,
										sql,
										GetActiveSnapshot(), NULL,
										dest, NULL, GP_INSTRUMENT_OPTS);

				ExecutorStart(qdesc, 0);
				ExecutorRun(qdesc, ForwardScanDirection, 0);
				ExecutorFinish(qdesc);
				ExecutorEnd(qdesc);

				FreeQueryDesc(qdesc);
			}
			else
			{
				ProcessUtility(stmt,
							   sql,
							   PROCESS_UTILITY_QUERY,
							   NULL,
							   dest,
							   NULL);
			}

			PopActiveSnapshot();
		}
	}

	/* Be sure to advance the command counter after the last script command */
	CommandCounterIncrement();
}

/*
 * Execute the appropriate script file for installing or updating the extension
 *
 * If from_version isn't NULL, it's an update
 */
static void
execute_extension_script(CreateExtensionStmt *stmt,
						 Oid extensionOid, ExtensionControlFile *control,
						 const char *from_version,
						 const char *version,
						 List *requiredSchemas,
						 const char *schemaName, Oid schemaOid)
{
	char	   *filename;
	int			save_nestlevel;
	StringInfoData pathbuf;
	ListCell   *lc;

	/*
	 * Enforce superuser-ness if appropriate.  We postpone this check until
	 * here so that the flag is correctly associated with the right script(s)
	 * if it's set in secondary control files.
	 */
	if (control->superuser && !superuser())
	{
		if (from_version == NULL)
			ereport(ERROR,
					(errcode(ERRCODE_INSUFFICIENT_PRIVILEGE),
					 errmsg("permission denied to create extension \"%s\"",
							control->name),
					 errhint("Must be superuser to create this extension.")));
		else
			ereport(ERROR,
					(errcode(ERRCODE_INSUFFICIENT_PRIVILEGE),
					 errmsg("permission denied to update extension \"%s\"",
							control->name),
					 errhint("Must be superuser to update this extension.")));
	}

	filename = get_extension_script_filename(control, from_version, version);

	/*
	 * Force client_min_messages and log_min_messages to be at least WARNING,
	 * so that we won't spam the user with useless NOTICE messages from common
	 * script actions like creating shell types.
	 *
	 * We use the equivalent of a function SET option to allow the setting to
	 * persist for exactly the duration of the script execution.  guc.c also
	 * takes care of undoing the setting on error.
	 */
	save_nestlevel = NewGUCNestLevel();

	if (client_min_messages < WARNING)
		(void) set_config_option("client_min_messages", "warning",
								 PGC_USERSET, PGC_S_SESSION,
								 GUC_ACTION_SAVE, true, 0);
	if (log_min_messages < WARNING)
		(void) set_config_option("log_min_messages", "warning",
								 PGC_SUSET, PGC_S_SESSION,
								 GUC_ACTION_SAVE, true, 0);

	/*
	 * Set up the search path to contain the target schema, then the schemas
	 * of any prerequisite extensions, and nothing else.  In particular this
	 * makes the target schema be the default creation target namespace.
	 *
	 * Note: it might look tempting to use PushOverrideSearchPath for this,
	 * but we cannot do that.  We have to actually set the search_path GUC in
	 * case the extension script examines or changes it.  In any case, the
	 * GUC_ACTION_SAVE method is just as convenient.
	 */
	initStringInfo(&pathbuf);
	appendStringInfoString(&pathbuf, quote_identifier(schemaName));
	foreach(lc, requiredSchemas)
	{
		Oid			reqschema = lfirst_oid(lc);
		char	   *reqname = get_namespace_name(reqschema);

		if (reqname)
			appendStringInfo(&pathbuf, ", %s", quote_identifier(reqname));
	}

	(void) set_config_option("search_path", pathbuf.data,
							 PGC_USERSET, PGC_S_SESSION,
							 GUC_ACTION_SAVE, true, 0);

	/*
	 * Set creating_extension and related variables so that
	 * recordDependencyOnCurrentExtension and other functions do the right
	 * things.	On failure, ensure we reset these variables.
	 */
	creating_extension = true;
	CurrentExtensionObject = extensionOid;
	PG_TRY();
	{
		char	   *c_sql = read_extension_script_file(control, filename);
		Datum		t_sql;

		/* We use various functions that want to operate on text datums */
		t_sql = CStringGetTextDatum(c_sql);

		/*
		 * Reduce any lines beginning with "\echo" to empty.  This allows
		 * scripts to contain messages telling people not to run them via
		 * psql, which has been found to be necessary due to old habits.
		 */
		t_sql = DirectFunctionCall4Coll(textregexreplace,
										C_COLLATION_OID,
										t_sql,
										CStringGetTextDatum("^\\\\echo.*$"),
										CStringGetTextDatum(""),
										CStringGetTextDatum("ng"));

		/*
		 * If it's not relocatable, substitute the target schema name for
		 * occurrences of @extschema@.
		 *
		 * For a relocatable extension, we needn't do this.  There cannot be
		 * any need for @extschema@, else it wouldn't be relocatable.
		 */
		if (!control->relocatable)
		{
			const char *qSchemaName = quote_identifier(schemaName);

			t_sql = DirectFunctionCall3(replace_text,
										t_sql,
										CStringGetTextDatum("@extschema@"),
										CStringGetTextDatum(qSchemaName));
		}

		/*
		 * If module_pathname was set in the control file, substitute its
		 * value for occurrences of MODULE_PATHNAME.
		 */
		if (control->module_pathname)
		{
			t_sql = DirectFunctionCall3(replace_text,
										t_sql,
									  CStringGetTextDatum("MODULE_PATHNAME"),
							  CStringGetTextDatum(control->module_pathname));
		}

		/* And now back to C string */
		c_sql = text_to_cstring(DatumGetTextPP(t_sql));

		execute_sql_string(c_sql, filename);
	}
	PG_CATCH();
	{
		creating_extension = false;
		CurrentExtensionObject = InvalidOid;

		/*
		 * Restore the GUC variables we set above.
		 */
		AtEOXact_GUC(true, save_nestlevel);
		if (Gp_role == GP_ROLE_DISPATCH && stmt != NULL)
		{
			/*
			 * We must reset QE CurrentExtensionObject to InvalidOid.
			 *
			 * Doing heavy operations like this during exception processing
			 * is not very cool. Let's at least get out of ErrorContext, to
			 * leave that free for actual error processing. (Besides, the
			 * error handling in dispatcher will hit an assertion in
			 * CopyErrorData(), if another error happens while we're already
			 * in ErrorContext.)
			 */
			MemoryContext oldcxt = MemoryContextSwitchTo(CurTransactionContext);
			stmt->create_ext_state = CREATE_EXTENSION_END;
			CdbDispatchUtilityStatement((Node *) stmt,
										DF_WITH_SNAPSHOT | DF_CANCEL_ON_ERROR | DF_NEED_TWO_PHASE,
										GetAssignedOidsForDispatch(),
										NULL);
			MemoryContextSwitchTo(oldcxt);
		}
		PG_RE_THROW();
	}
	PG_END_TRY();

	creating_extension = false;
	CurrentExtensionObject = InvalidOid;

	/*
	 * Restore the GUC variables we set above.
	 */
	AtEOXact_GUC(true, save_nestlevel);
	if (Gp_role == GP_ROLE_DISPATCH && stmt != NULL)
	{
		/* We must reset QE CurrentExtensionObject to InvalidOid */
		stmt->create_ext_state = CREATE_EXTENSION_END;
		CdbDispatchUtilityStatement((Node *) stmt,
									DF_WITH_SNAPSHOT | DF_CANCEL_ON_ERROR | DF_NEED_TWO_PHASE,
									GetAssignedOidsForDispatch(),
									NULL);
	}
}

/*
 * Find or create an ExtensionVersionInfo for the specified version name
 *
 * Currently, we just use a List of the ExtensionVersionInfo's.  Searching
 * for them therefore uses about O(N^2) time when there are N versions of
 * the extension.  We could change the data structure to a hash table if
 * this ever becomes a bottleneck.
 */
static ExtensionVersionInfo *
get_ext_ver_info(const char *versionname, List **evi_list)
{
	ExtensionVersionInfo *evi;
	ListCell   *lc;

	foreach(lc, *evi_list)
	{
		evi = (ExtensionVersionInfo *) lfirst(lc);
		if (strcmp(evi->name, versionname) == 0)
			return evi;
	}

	evi = (ExtensionVersionInfo *) palloc(sizeof(ExtensionVersionInfo));
	evi->name = pstrdup(versionname);
	evi->reachable = NIL;
	evi->installable = false;
	/* initialize for later application of Dijkstra's algorithm */
	evi->distance_known = false;
	evi->distance = INT_MAX;
	evi->previous = NULL;

	*evi_list = lappend(*evi_list, evi);

	return evi;
}

/*
 * Locate the nearest unprocessed ExtensionVersionInfo
 *
 * This part of the algorithm is also about O(N^2).  A priority queue would
 * make it much faster, but for now there's no need.
 */
static ExtensionVersionInfo *
get_nearest_unprocessed_vertex(List *evi_list)
{
	ExtensionVersionInfo *evi = NULL;
	ListCell   *lc;

	foreach(lc, evi_list)
	{
		ExtensionVersionInfo *evi2 = (ExtensionVersionInfo *) lfirst(lc);

		/* only vertices whose distance is still uncertain are candidates */
		if (evi2->distance_known)
			continue;
		/* remember the closest such vertex */
		if (evi == NULL ||
			evi->distance > evi2->distance)
			evi = evi2;
	}

	return evi;
}

/*
 * Obtain information about the set of update scripts available for the
 * specified extension.  The result is a List of ExtensionVersionInfo
 * structs, each with a subsidiary list of the ExtensionVersionInfos for
 * the versions that can be reached in one step from that version.
 */
static List *
get_ext_ver_list(ExtensionControlFile *control)
{
	List	   *evi_list = NIL;
	int			extnamelen = strlen(control->name);
	char	   *location;
	DIR		   *dir;
	struct dirent *de;

	location = get_extension_script_directory(control);
	dir = AllocateDir(location);
	while ((de = ReadDir(dir, location)) != NULL)
	{
		char	   *vername;
		char	   *vername2;
		ExtensionVersionInfo *evi;
		ExtensionVersionInfo *evi2;

		/* must be a .sql file ... */
		if (!is_extension_script_filename(de->d_name))
			continue;

		/* ... matching extension name followed by separator */
		if (strncmp(de->d_name, control->name, extnamelen) != 0 ||
			de->d_name[extnamelen] != '-' ||
			de->d_name[extnamelen + 1] != '-')
			continue;

		/* extract version name(s) from 'extname--something.sql' filename */
		vername = pstrdup(de->d_name + extnamelen + 2);
		*strrchr(vername, '.') = '\0';
		vername2 = strstr(vername, "--");
		if (!vername2)
		{
			/* It's an install, not update, script; record its version name */
			evi = get_ext_ver_info(vername, &evi_list);
			evi->installable = true;
			continue;
		}
		*vername2 = '\0';		/* terminate first version */
		vername2 += 2;			/* and point to second */

		/* if there's a third --, it's bogus, ignore it */
		if (strstr(vername2, "--"))
			continue;

		/* Create ExtensionVersionInfos and link them together */
		evi = get_ext_ver_info(vername, &evi_list);
		evi2 = get_ext_ver_info(vername2, &evi_list);
		evi->reachable = lappend(evi->reachable, evi2);
	}
	FreeDir(dir);

	return evi_list;
}

/*
 * Given an initial and final version name, identify the sequence of update
 * scripts that have to be applied to perform that update.
 *
 * Result is a List of names of versions to transition through (the initial
 * version is *not* included).
 */
static List *
identify_update_path(ExtensionControlFile *control,
					 const char *oldVersion, const char *newVersion)
{
	List	   *result;
	List	   *evi_list;
	ExtensionVersionInfo *evi_start;
	ExtensionVersionInfo *evi_target;

	/* Extract the version update graph from the script directory */
	evi_list = get_ext_ver_list(control);

	/* Initialize start and end vertices */
	evi_start = get_ext_ver_info(oldVersion, &evi_list);
	evi_target = get_ext_ver_info(newVersion, &evi_list);

	/* Find shortest path */
	result = find_update_path(evi_list, evi_start, evi_target, false);

	if (result == NIL)
		ereport(ERROR,
				(errcode(ERRCODE_INVALID_PARAMETER_VALUE),
				 errmsg("extension \"%s\" has no update path from version \"%s\" to version \"%s\"",
						control->name, oldVersion, newVersion)));

	return result;
}

/*
 * Apply Dijkstra's algorithm to find the shortest path from evi_start to
 * evi_target.
 *
 * If reinitialize is false, assume the ExtensionVersionInfo list has not
 * been used for this before, and the initialization done by get_ext_ver_info
 * is still good.
 *
 * Result is a List of names of versions to transition through (the initial
 * version is *not* included).	Returns NIL if no such path.
 */
static List *
find_update_path(List *evi_list,
				 ExtensionVersionInfo *evi_start,
				 ExtensionVersionInfo *evi_target,
				 bool reinitialize)
{
	List	   *result;
	ExtensionVersionInfo *evi;
	ListCell   *lc;

	/* Caller error if start == target */
	Assert(evi_start != evi_target);

	if (reinitialize)
	{
		foreach(lc, evi_list)
		{
			evi = (ExtensionVersionInfo *) lfirst(lc);
			evi->distance_known = false;
			evi->distance = INT_MAX;
			evi->previous = NULL;
		}
	}

	evi_start->distance = 0;

	while ((evi = get_nearest_unprocessed_vertex(evi_list)) != NULL)
	{
		if (evi->distance == INT_MAX)
			break;				/* all remaining vertices are unreachable */
		evi->distance_known = true;
		if (evi == evi_target)
			break;				/* found shortest path to target */
		foreach(lc, evi->reachable)
		{
			ExtensionVersionInfo *evi2 = (ExtensionVersionInfo *) lfirst(lc);
			int			newdist;

			newdist = evi->distance + 1;
			if (newdist < evi2->distance)
			{
				evi2->distance = newdist;
				evi2->previous = evi;
			}
			else if (newdist == evi2->distance &&
					 evi2->previous != NULL &&
					 strcmp(evi->name, evi2->previous->name) < 0)
			{
				/*
				 * Break ties in favor of the version name that comes first
				 * according to strcmp().  This behavior is undocumented and
				 * users shouldn't rely on it.  We do it just to ensure that
				 * if there is a tie, the update path that is chosen does not
				 * depend on random factors like the order in which directory
				 * entries get visited.
				 */
				evi2->previous = evi;
			}
		}
	}

	/* Return NIL if target is not reachable from start */
	if (!evi_target->distance_known)
		return NIL;

	/* Build and return list of version names representing the update path */
	result = NIL;
	for (evi = evi_target; evi != evi_start; evi = evi->previous)
		result = lcons(evi->name, result);

	return result;
}

/*
 * CREATE EXTENSION
 */
Oid
CreateExtension(CreateExtensionStmt *stmt)
{
	DefElem    *d_schema = NULL;
	DefElem    *d_new_version = NULL;
	DefElem    *d_old_version = NULL;
	char	   *schemaName;
	Oid			schemaOid;
	char	   *versionName;
	char	   *oldVersionName;
	Oid			extowner = GetUserId();
	ExtensionControlFile *pcontrol;
	ExtensionControlFile *control;
	List	   *updateVersions;
	List	   *requiredExtensions;
	List	   *requiredSchemas;
	Oid			extensionOid;
	ListCell   *lc;

	/* Check extension name validity before any filesystem access */
	check_valid_extension_name(stmt->extname);

	/*
	 * Check for duplicate extension name.	The unique index on
	 * pg_extension.extname would catch this anyway, and serves as a backstop
	 * in case of race conditions; but this is a friendlier error message, and
	 * besides we need a check to support IF NOT EXISTS.
	 */
	if (stmt->create_ext_state != CREATE_EXTENSION_END &&
			get_extension_oid(stmt->extname, true) != InvalidOid)
	{
		if (stmt->if_not_exists)
		{
			ereport(NOTICE,
					(errcode(ERRCODE_DUPLICATE_OBJECT),
					 errmsg("extension \"%s\" already exists, skipping",
							stmt->extname)));
			return InvalidOid;
		}
		else
			ereport(ERROR,
					(errcode(ERRCODE_DUPLICATE_OBJECT),
					 errmsg("extension \"%s\" already exists",
							stmt->extname)));
	}

	if (Gp_role == GP_ROLE_EXECUTE)
	{
		switch (stmt->create_ext_state)
		{
			case CREATE_EXTENSION_INIT:
				elog(WARNING, "Can not be here when QE create extension");
				Insist(0);
				creating_extension = false;
				CurrentExtensionObject = InvalidOid;
				return;
			case CREATE_EXTENSION_BEGIN:	/* Mark creating_extension flag and add pg_extension catalog tuple */
				creating_extension = true;
				break;
			case CREATE_EXTENSION_END:		/* Mark creating_extension flag = false */
				creating_extension = false;
				CurrentExtensionObject = InvalidOid;
				return;
			default:
				elog(ERROR, "unrecognized create_ext_state: %d",
						stmt->create_ext_state);
		}
	}

	/*
	 * We use global variables to track the extension being created, so we can
	 * create only one extension at the same time.
	 * Except that QE do CREATE_EXTENSION_BEGIN.
	 */
	if (creating_extension && !(stmt->create_ext_state == CREATE_EXTENSION_BEGIN &&
				Gp_role == GP_ROLE_EXECUTE))
		ereport(ERROR,
				(errcode(ERRCODE_FEATURE_NOT_SUPPORTED),
				 errmsg("nested CREATE EXTENSION is not supported")));

	/*
	 * Read the primary control file.  Note we assume that it does not contain
	 * any non-ASCII data, so there is no need to worry about encoding at this
	 * point.
	 */
	pcontrol = read_extension_control_file(stmt->extname);

	/*
	 * Read the statement option list
	 */
	foreach(lc, stmt->options)
	{
		DefElem    *defel = (DefElem *) lfirst(lc);

		if (strcmp(defel->defname, "schema") == 0)
		{
			if (d_schema)
				ereport(ERROR,
						(errcode(ERRCODE_SYNTAX_ERROR),
						 errmsg("conflicting or redundant options")));
			d_schema = defel;
		}
		else if (strcmp(defel->defname, "new_version") == 0)
		{
			if (d_new_version)
				ereport(ERROR,
						(errcode(ERRCODE_SYNTAX_ERROR),
						 errmsg("conflicting or redundant options")));
			d_new_version = defel;
		}
		else if (strcmp(defel->defname, "old_version") == 0)
		{
			if (d_old_version)
				ereport(ERROR,
						(errcode(ERRCODE_SYNTAX_ERROR),
						 errmsg("conflicting or redundant options")));
			d_old_version = defel;
		}
		else
			elog(ERROR, "unrecognized option: %s", defel->defname);
	}

	/*
	 * Determine the version to install
	 */
	if (d_new_version && d_new_version->arg)
		versionName = strVal(d_new_version->arg);
	else if (pcontrol->default_version)
		versionName = pcontrol->default_version;
	else
	{
		ereport(ERROR,
				(errcode(ERRCODE_INVALID_PARAMETER_VALUE),
				 errmsg("version to install must be specified")));
		versionName = NULL;		/* keep compiler quiet */
	}
	check_valid_version_name(versionName);

	/*
	 * Determine the (unpackaged) version to update from, if any, and then
	 * figure out what sequence of update scripts we need to apply.
	 */
	if (d_old_version && d_old_version->arg)
	{
		oldVersionName = strVal(d_old_version->arg);
		check_valid_version_name(oldVersionName);

		if (strcmp(oldVersionName, versionName) == 0)
			ereport(ERROR,
					(errcode(ERRCODE_INVALID_PARAMETER_VALUE),
					 errmsg("FROM version must be different from installation target version \"%s\"",
							versionName)));

		updateVersions = identify_update_path(pcontrol,
											  oldVersionName,
											  versionName);

		if (list_length(updateVersions) == 1)
		{
			/*
			 * Simple case where there's just one update script to run. We
			 * will not need any follow-on update steps.
			 */
			Assert(strcmp((char *) linitial(updateVersions), versionName) == 0);
			updateVersions = NIL;
		}
		else
		{
			/*
			 * Multi-step sequence.  We treat this as installing the version
			 * that is the target of the first script, followed by successive
			 * updates to the later versions.
			 */
			versionName = (char *) linitial(updateVersions);
			updateVersions = list_delete_first(updateVersions);
		}
	}
	else
	{
		oldVersionName = NULL;
		updateVersions = NIL;
	}

	/*
	 * Fetch control parameters for installation target version
	 */
	control = read_extension_aux_control_file(pcontrol, versionName);

	/*
	 * Determine the target schema to install the extension into
	 */
	if (d_schema && d_schema->arg)
	{
		/*
		 * User given schema, CREATE EXTENSION ... WITH SCHEMA ...
		 *
		 * It's an error to give a schema different from control->schema if
		 * control->schema is specified.
		 */
		schemaName = strVal(d_schema->arg);

		if (control->schema != NULL &&
			strcmp(control->schema, schemaName) != 0)
			ereport(ERROR,
					(errcode(ERRCODE_FEATURE_NOT_SUPPORTED),
				errmsg("extension \"%s\" must be installed in schema \"%s\"",
					   control->name,
					   control->schema)));

		/* If the user is giving us the schema name, it must exist already */
		schemaOid = get_namespace_oid(schemaName, false);
	}
	else if (control->schema != NULL)
	{
		/*
		 * The extension is not relocatable and the author gave us a schema
		 * for it.  We create the schema here if it does not already exist.
		 */
		schemaName = control->schema;
		schemaOid = get_namespace_oid(schemaName, true);

		if (schemaOid == InvalidOid)
		{
			CreateSchemaStmt *csstmt = makeNode(CreateSchemaStmt);

			csstmt->schemaname = schemaName;
			csstmt->authid = NULL;		/* will be created by current user */
			csstmt->schemaElts = NIL;
			csstmt->if_not_exists = false;
			CreateSchemaCommand(csstmt, NULL);

			/*
			 * CreateSchemaCommand includes CommandCounterIncrement, so new
			 * schema is now visible
			 */
			schemaOid = get_namespace_oid(schemaName, false);
		}
	}
	else
	{
		/*
		 * Else, use the current default creation namespace, which is the
		 * first explicit entry in the search_path.
		 */
		List	   *search_path = fetch_search_path(false);

		if (search_path == NIL)	/* nothing valid in search_path? */
			ereport(ERROR,
					(errcode(ERRCODE_UNDEFINED_SCHEMA),
					 errmsg("no schema has been selected to create in")));
		schemaOid = linitial_oid(search_path);
		schemaName = get_namespace_name(schemaOid);
		if (schemaName == NULL) /* recently-deleted namespace? */
			ereport(ERROR,
					(errcode(ERRCODE_UNDEFINED_SCHEMA),
					 errmsg("no schema has been selected to create in")));

		list_free(search_path);
	}

	/*
	 * We don't check creation rights on the target namespace here.  If the
	 * extension script actually creates any objects there, it will fail if
	 * the user doesn't have such permissions.  But there are cases such as
	 * procedural languages where it's convenient to set schema = pg_catalog
	 * yet we don't want to restrict the command to users with ACL_CREATE for
	 * pg_catalog.
	 */

	/*
	 * Look up the prerequisite extensions, and build lists of their OIDs and
	 * the OIDs of their target schemas.
	 */
	requiredExtensions = NIL;
	requiredSchemas = NIL;
	foreach(lc, control->requires)
	{
		char	   *curreq = (char *) lfirst(lc);
		Oid			reqext;
		Oid			reqschema;

		/*
		 * We intentionally don't use get_extension_oid's default error
		 * message here, because it would be confusing in this context.
		 */
		reqext = get_extension_oid(curreq, true);
		if (!OidIsValid(reqext))
			ereport(ERROR,
					(errcode(ERRCODE_UNDEFINED_OBJECT),
					 errmsg("required extension \"%s\" is not installed",
							curreq)));
		reqschema = get_extension_schema(reqext);
		requiredExtensions = lappend_oid(requiredExtensions, reqext);
		requiredSchemas = lappend_oid(requiredSchemas, reqschema);
	}

	/*
	 * Insert new tuple into pg_extension, and create dependency entries.
	 */
	extensionOid = InsertExtensionTuple(control->name, extowner,
										schemaOid, control->relocatable,
										versionName,
										PointerGetDatum(NULL),
										PointerGetDatum(NULL),
										requiredExtensions);

	/*
	 * Apply any control-file comment on extension
	 */
	if (control->comment != NULL)
		CreateComments(extensionOid, ExtensionRelationId, 0, control->comment);

	/*
	 * Execute the installation script file.
	 *
	 * In the QD, dispatch the command to segments first, to create the
	 * extension object. In the QE, *only* create the extension object, not
	 * the objects that are part of the extension. When we create those
	 * objects in the QD, we will dispatch separate CREATE commands for each.
	 */
	if (Gp_role == GP_ROLE_DISPATCH)
	{
		/* We must tell QE to create extension */
		stmt->create_ext_state = CREATE_EXTENSION_BEGIN;
		CdbDispatchUtilityStatement((Node *) stmt,
									DF_WITH_SNAPSHOT | DF_CANCEL_ON_ERROR | DF_NEED_TWO_PHASE,
									GetAssignedOidsForDispatch(),
									NULL);
	}
	else
	{
		CurrentExtensionObject = extensionOid;
	}

	if (Gp_role != GP_ROLE_EXECUTE)
	{
		execute_extension_script(stmt, extensionOid, control,
							 oldVersionName, versionName,
							 requiredSchemas,
							 schemaName, schemaOid);

<<<<<<< HEAD
		/*
		 * If additional update scripts have to be executed, apply the updates as
		 * though a series of ALTER EXTENSION UPDATE commands were given
		 */
		ApplyExtensionUpdates(extensionOid, pcontrol,
							  versionName, updateVersions);
	}
=======
	/*
	 * If additional update scripts have to be executed, apply the updates as
	 * though a series of ALTER EXTENSION UPDATE commands were given
	 */
	ApplyExtensionUpdates(extensionOid, pcontrol,
						  versionName, updateVersions);

	return extensionOid;
>>>>>>> e472b921
}

/*
 * InsertExtensionTuple
 *
 * Insert the new pg_extension row, and create extension's dependency entries.
 * Return the OID assigned to the new row.
 *
 * This is exported for the benefit of pg_upgrade, which has to create a
 * pg_extension entry (and the extension-level dependencies) without
 * actually running the extension's script.
 *
 * extConfig and extCondition should be arrays or PointerGetDatum(NULL).
 * We declare them as plain Datum to avoid needing array.h in extension.h.
 */
Oid
InsertExtensionTuple(const char *extName, Oid extOwner,
					 Oid schemaOid, bool relocatable, const char *extVersion,
					 Datum extConfig, Datum extCondition,
					 List *requiredExtensions)
{
	Oid			extensionOid;
	Relation	rel;
	Datum		values[Natts_pg_extension];
	bool		nulls[Natts_pg_extension];
	HeapTuple	tuple;
	ObjectAddress myself;
	ObjectAddress nsp;
	ListCell   *lc;

	/*
	 * Build and insert the pg_extension tuple
	 */
	rel = heap_open(ExtensionRelationId, RowExclusiveLock);

	memset(values, 0, sizeof(values));
	memset(nulls, 0, sizeof(nulls));

	values[Anum_pg_extension_extname - 1] =
		DirectFunctionCall1(namein, CStringGetDatum(extName));
	values[Anum_pg_extension_extowner - 1] = ObjectIdGetDatum(extOwner);
	values[Anum_pg_extension_extnamespace - 1] = ObjectIdGetDatum(schemaOid);
	values[Anum_pg_extension_extrelocatable - 1] = BoolGetDatum(relocatable);
	values[Anum_pg_extension_extversion - 1] = CStringGetTextDatum(extVersion);

	if (extConfig == PointerGetDatum(NULL))
		nulls[Anum_pg_extension_extconfig - 1] = true;
	else
		values[Anum_pg_extension_extconfig - 1] = extConfig;

	if (extCondition == PointerGetDatum(NULL))
		nulls[Anum_pg_extension_extcondition - 1] = true;
	else
		values[Anum_pg_extension_extcondition - 1] = extCondition;

	tuple = heap_form_tuple(rel->rd_att, values, nulls);

	extensionOid = simple_heap_insert(rel, tuple);
	CatalogUpdateIndexes(rel, tuple);

	heap_freetuple(tuple);
	heap_close(rel, RowExclusiveLock);

	/*
	 * Record dependencies on owner, schema, and prerequisite extensions
	 */
	recordDependencyOnOwner(ExtensionRelationId, extensionOid, extOwner);

	myself.classId = ExtensionRelationId;
	myself.objectId = extensionOid;
	myself.objectSubId = 0;

	nsp.classId = NamespaceRelationId;
	nsp.objectId = schemaOid;
	nsp.objectSubId = 0;

	recordDependencyOn(&myself, &nsp, DEPENDENCY_NORMAL);

	foreach(lc, requiredExtensions)
	{
		Oid			reqext = lfirst_oid(lc);
		ObjectAddress otherext;

		otherext.classId = ExtensionRelationId;
		otherext.objectId = reqext;
		otherext.objectSubId = 0;

		recordDependencyOn(&myself, &otherext, DEPENDENCY_NORMAL);
	}
	/* Post creation hook for new extension */
	InvokeObjectPostCreateHook(ExtensionRelationId, extensionOid, 0);

	return extensionOid;
}

/*
 * Guts of extension deletion.
 *
 * All we need do here is remove the pg_extension tuple itself.  Everything
 * else is taken care of by the dependency infrastructure.
 */
void
RemoveExtensionById(Oid extId)
{
	Relation	rel;
	SysScanDesc scandesc;
	HeapTuple	tuple;
	ScanKeyData entry[1];

	/*
	 * Disallow deletion of any extension that's currently open for insertion;
	 * else subsequent executions of recordDependencyOnCurrentExtension()
	 * could create dangling pg_depend records that refer to a no-longer-valid
	 * pg_extension OID.  This is needed not so much because we think people
	 * might write "DROP EXTENSION foo" in foo's own script files, as because
	 * errors in dependency management in extension script files could give
	 * rise to cases where an extension is dropped as a result of recursing
	 * from some contained object.	Because of that, we must test for the case
	 * here, not at some higher level of the DROP EXTENSION command.
	 */
	if (extId == CurrentExtensionObject)
		ereport(ERROR,
				(errcode(ERRCODE_OBJECT_NOT_IN_PREREQUISITE_STATE),
		  errmsg("cannot drop extension \"%s\" because it is being modified",
				 get_extension_name(extId))));

	rel = heap_open(ExtensionRelationId, RowExclusiveLock);

	ScanKeyInit(&entry[0],
				ObjectIdAttributeNumber,
				BTEqualStrategyNumber, F_OIDEQ,
				ObjectIdGetDatum(extId));
	scandesc = systable_beginscan(rel, ExtensionOidIndexId, true,
								  SnapshotNow, 1, entry);

	tuple = systable_getnext(scandesc);

	/* We assume that there can be at most one matching tuple */
	if (HeapTupleIsValid(tuple))
		simple_heap_delete(rel, &tuple->t_self);

	systable_endscan(scandesc);

	heap_close(rel, RowExclusiveLock);
}

/*
 * This function lists the available extensions (one row per primary control
 * file in the control directory).	We parse each control file and report the
 * interesting fields.
 *
 * The system view pg_available_extensions provides a user interface to this
 * SRF, adding information about whether the extensions are installed in the
 * current DB.
 */
Datum
pg_available_extensions(PG_FUNCTION_ARGS)
{
	ReturnSetInfo *rsinfo = (ReturnSetInfo *) fcinfo->resultinfo;
	TupleDesc	tupdesc;
	Tuplestorestate *tupstore;
	MemoryContext per_query_ctx;
	MemoryContext oldcontext;
	char	   *location;
	DIR		   *dir;
	struct dirent *de;

	/* check to see if caller supports us returning a tuplestore */
	if (rsinfo == NULL || !IsA(rsinfo, ReturnSetInfo))
		ereport(ERROR,
				(errcode(ERRCODE_FEATURE_NOT_SUPPORTED),
				 errmsg("set-valued function called in context that cannot accept a set")));
	if (!(rsinfo->allowedModes & SFRM_Materialize))
		ereport(ERROR,
				(errcode(ERRCODE_FEATURE_NOT_SUPPORTED),
				 errmsg("materialize mode required, but it is not " \
						"allowed in this context")));

	/* Build a tuple descriptor for our result type */
	if (get_call_result_type(fcinfo, NULL, &tupdesc) != TYPEFUNC_COMPOSITE)
		elog(ERROR, "return type must be a row type");

	/* Build tuplestore to hold the result rows */
	per_query_ctx = rsinfo->econtext->ecxt_per_query_memory;
	oldcontext = MemoryContextSwitchTo(per_query_ctx);

	tupstore = tuplestore_begin_heap(true, false, work_mem);
	rsinfo->returnMode = SFRM_Materialize;
	rsinfo->setResult = tupstore;
	rsinfo->setDesc = tupdesc;

	MemoryContextSwitchTo(oldcontext);

	location = get_extension_control_directory();
	dir = AllocateDir(location);

	/*
	 * If the control directory doesn't exist, we want to silently return an
	 * empty set.  Any other error will be reported by ReadDir.
	 */
	if (dir == NULL && errno == ENOENT)
	{
		/* do nothing */
	}
	else
	{
		while ((de = ReadDir(dir, location)) != NULL)
		{
			ExtensionControlFile *control;
			char	   *extname;
			Datum		values[3];
			bool		nulls[3];

			if (!is_extension_control_filename(de->d_name))
				continue;

			/* extract extension name from 'name.control' filename */
			extname = pstrdup(de->d_name);
			*strrchr(extname, '.') = '\0';

			/* ignore it if it's an auxiliary control file */
			if (strstr(extname, "--"))
				continue;

			control = read_extension_control_file(extname);

			memset(values, 0, sizeof(values));
			memset(nulls, 0, sizeof(nulls));

			/* name */
			values[0] = DirectFunctionCall1(namein,
											CStringGetDatum(control->name));
			/* default_version */
			if (control->default_version == NULL)
				nulls[1] = true;
			else
				values[1] = CStringGetTextDatum(control->default_version);
			/* comment */
			if (control->comment == NULL)
				nulls[2] = true;
			else
				values[2] = CStringGetTextDatum(control->comment);

			tuplestore_putvalues(tupstore, tupdesc, values, nulls);
		}

		FreeDir(dir);
	}

	/* clean up and return the tuplestore */
	tuplestore_donestoring(tupstore);

	return (Datum) 0;
}

/*
 * This function lists the available extension versions (one row per
 * extension installation script).	For each version, we parse the related
 * control file(s) and report the interesting fields.
 *
 * The system view pg_available_extension_versions provides a user interface
 * to this SRF, adding information about which versions are installed in the
 * current DB.
 */
Datum
pg_available_extension_versions(PG_FUNCTION_ARGS)
{
	ReturnSetInfo *rsinfo = (ReturnSetInfo *) fcinfo->resultinfo;
	TupleDesc	tupdesc;
	Tuplestorestate *tupstore;
	MemoryContext per_query_ctx;
	MemoryContext oldcontext;
	char	   *location;
	DIR		   *dir;
	struct dirent *de;

	/* check to see if caller supports us returning a tuplestore */
	if (rsinfo == NULL || !IsA(rsinfo, ReturnSetInfo))
		ereport(ERROR,
				(errcode(ERRCODE_FEATURE_NOT_SUPPORTED),
				 errmsg("set-valued function called in context that cannot accept a set")));
	if (!(rsinfo->allowedModes & SFRM_Materialize))
		ereport(ERROR,
				(errcode(ERRCODE_FEATURE_NOT_SUPPORTED),
				 errmsg("materialize mode required, but it is not " \
						"allowed in this context")));

	/* Build a tuple descriptor for our result type */
	if (get_call_result_type(fcinfo, NULL, &tupdesc) != TYPEFUNC_COMPOSITE)
		elog(ERROR, "return type must be a row type");

	/* Build tuplestore to hold the result rows */
	per_query_ctx = rsinfo->econtext->ecxt_per_query_memory;
	oldcontext = MemoryContextSwitchTo(per_query_ctx);

	tupstore = tuplestore_begin_heap(true, false, work_mem);
	rsinfo->returnMode = SFRM_Materialize;
	rsinfo->setResult = tupstore;
	rsinfo->setDesc = tupdesc;

	MemoryContextSwitchTo(oldcontext);

	location = get_extension_control_directory();
	dir = AllocateDir(location);

	/*
	 * If the control directory doesn't exist, we want to silently return an
	 * empty set.  Any other error will be reported by ReadDir.
	 */
	if (dir == NULL && errno == ENOENT)
	{
		/* do nothing */
	}
	else
	{
		while ((de = ReadDir(dir, location)) != NULL)
		{
			ExtensionControlFile *control;
			char	   *extname;

			if (!is_extension_control_filename(de->d_name))
				continue;

			/* extract extension name from 'name.control' filename */
			extname = pstrdup(de->d_name);
			*strrchr(extname, '.') = '\0';

			/* ignore it if it's an auxiliary control file */
			if (strstr(extname, "--"))
				continue;

			/* read the control file */
			control = read_extension_control_file(extname);

			/* scan extension's script directory for install scripts */
			get_available_versions_for_extension(control, tupstore, tupdesc);
		}

		FreeDir(dir);
	}

	/* clean up and return the tuplestore */
	tuplestore_donestoring(tupstore);

	return (Datum) 0;
}

/*
 * Inner loop for pg_available_extension_versions:
 *		read versions of one extension, add rows to tupstore
 */
static void
get_available_versions_for_extension(ExtensionControlFile *pcontrol,
									 Tuplestorestate *tupstore,
									 TupleDesc tupdesc)
{
	int			extnamelen = strlen(pcontrol->name);
	char	   *location;
	DIR		   *dir;
	struct dirent *de;

	location = get_extension_script_directory(pcontrol);
	dir = AllocateDir(location);
	/* Note this will fail if script directory doesn't exist */
	while ((de = ReadDir(dir, location)) != NULL)
	{
		ExtensionControlFile *control;
		char	   *vername;
		Datum		values[7];
		bool		nulls[7];

		/* must be a .sql file ... */
		if (!is_extension_script_filename(de->d_name))
			continue;

		/* ... matching extension name followed by separator */
		if (strncmp(de->d_name, pcontrol->name, extnamelen) != 0 ||
			de->d_name[extnamelen] != '-' ||
			de->d_name[extnamelen + 1] != '-')
			continue;

		/* extract version name from 'extname--something.sql' filename */
		vername = pstrdup(de->d_name + extnamelen + 2);
		*strrchr(vername, '.') = '\0';

		/* ignore it if it's an update script */
		if (strstr(vername, "--"))
			continue;

		/*
		 * Fetch parameters for specific version (pcontrol is not changed)
		 */
		control = read_extension_aux_control_file(pcontrol, vername);

		memset(values, 0, sizeof(values));
		memset(nulls, 0, sizeof(nulls));

		/* name */
		values[0] = DirectFunctionCall1(namein,
										CStringGetDatum(control->name));
		/* version */
		values[1] = CStringGetTextDatum(vername);
		/* superuser */
		values[2] = BoolGetDatum(control->superuser);
		/* relocatable */
		values[3] = BoolGetDatum(control->relocatable);
		/* schema */
		if (control->schema == NULL)
			nulls[4] = true;
		else
			values[4] = DirectFunctionCall1(namein,
											CStringGetDatum(control->schema));
		/* requires */
		if (control->requires == NIL)
			nulls[5] = true;
		else
		{
			Datum	   *datums;
			int			ndatums;
			ArrayType  *a;
			ListCell   *lc;

			ndatums = list_length(control->requires);
			datums = (Datum *) palloc(ndatums * sizeof(Datum));
			ndatums = 0;
			foreach(lc, control->requires)
			{
				char	   *curreq = (char *) lfirst(lc);

				datums[ndatums++] =
					DirectFunctionCall1(namein, CStringGetDatum(curreq));
			}
			a = construct_array(datums, ndatums,
								NAMEOID,
								NAMEDATALEN, false, 'c');
			values[5] = PointerGetDatum(a);
		}
		/* comment */
		if (control->comment == NULL)
			nulls[6] = true;
		else
			values[6] = CStringGetTextDatum(control->comment);

		tuplestore_putvalues(tupstore, tupdesc, values, nulls);
	}

	FreeDir(dir);
}

/*
 * This function reports the version update paths that exist for the
 * specified extension.
 */
Datum
pg_extension_update_paths(PG_FUNCTION_ARGS)
{
	Name		extname = PG_GETARG_NAME(0);
	ReturnSetInfo *rsinfo = (ReturnSetInfo *) fcinfo->resultinfo;
	TupleDesc	tupdesc;
	Tuplestorestate *tupstore;
	MemoryContext per_query_ctx;
	MemoryContext oldcontext;
	List	   *evi_list;
	ExtensionControlFile *control;
	ListCell   *lc1;

	/* Check extension name validity before any filesystem access */
	check_valid_extension_name(NameStr(*extname));

	/* check to see if caller supports us returning a tuplestore */
	if (rsinfo == NULL || !IsA(rsinfo, ReturnSetInfo))
		ereport(ERROR,
				(errcode(ERRCODE_FEATURE_NOT_SUPPORTED),
				 errmsg("set-valued function called in context that cannot accept a set")));
	if (!(rsinfo->allowedModes & SFRM_Materialize))
		ereport(ERROR,
				(errcode(ERRCODE_FEATURE_NOT_SUPPORTED),
				 errmsg("materialize mode required, but it is not " \
						"allowed in this context")));

	/* Build a tuple descriptor for our result type */
	if (get_call_result_type(fcinfo, NULL, &tupdesc) != TYPEFUNC_COMPOSITE)
		elog(ERROR, "return type must be a row type");

	/* Build tuplestore to hold the result rows */
	per_query_ctx = rsinfo->econtext->ecxt_per_query_memory;
	oldcontext = MemoryContextSwitchTo(per_query_ctx);

	tupstore = tuplestore_begin_heap(true, false, work_mem);
	rsinfo->returnMode = SFRM_Materialize;
	rsinfo->setResult = tupstore;
	rsinfo->setDesc = tupdesc;

	MemoryContextSwitchTo(oldcontext);

	/* Read the extension's control file */
	control = read_extension_control_file(NameStr(*extname));

	/* Extract the version update graph from the script directory */
	evi_list = get_ext_ver_list(control);

	/* Iterate over all pairs of versions */
	foreach(lc1, evi_list)
	{
		ExtensionVersionInfo *evi1 = (ExtensionVersionInfo *) lfirst(lc1);
		ListCell   *lc2;

		foreach(lc2, evi_list)
		{
			ExtensionVersionInfo *evi2 = (ExtensionVersionInfo *) lfirst(lc2);
			List	   *path;
			Datum		values[3];
			bool		nulls[3];

			if (evi1 == evi2)
				continue;

			/* Find shortest path from evi1 to evi2 */
			path = find_update_path(evi_list, evi1, evi2, true);

			/* Emit result row */
			memset(values, 0, sizeof(values));
			memset(nulls, 0, sizeof(nulls));

			/* source */
			values[0] = CStringGetTextDatum(evi1->name);
			/* target */
			values[1] = CStringGetTextDatum(evi2->name);
			/* path */
			if (path == NIL)
				nulls[2] = true;
			else
			{
				StringInfoData pathbuf;
				ListCell   *lcv;

				initStringInfo(&pathbuf);
				/* The path doesn't include start vertex, but show it */
				appendStringInfoString(&pathbuf, evi1->name);
				foreach(lcv, path)
				{
					char	   *versionName = (char *) lfirst(lcv);

					appendStringInfoString(&pathbuf, "--");
					appendStringInfoString(&pathbuf, versionName);
				}
				values[2] = CStringGetTextDatum(pathbuf.data);
				pfree(pathbuf.data);
			}

			tuplestore_putvalues(tupstore, tupdesc, values, nulls);
		}
	}

	/* clean up and return the tuplestore */
	tuplestore_donestoring(tupstore);

	return (Datum) 0;
}

/*
 * pg_extension_config_dump
 *
 * Record information about a configuration table that belongs to an
 * extension being created, but whose contents should be dumped in whole
 * or in part during pg_dump.
 */
Datum
pg_extension_config_dump(PG_FUNCTION_ARGS)
{
	Oid			tableoid = PG_GETARG_OID(0);
	text	   *wherecond = PG_GETARG_TEXT_P(1);
	char	   *tablename;
	Relation	extRel;
	ScanKeyData key[1];
	SysScanDesc extScan;
	HeapTuple	extTup;
	Datum		arrayDatum;
	Datum		elementDatum;
	int			arrayLength;
	int			arrayIndex;
	bool		isnull;
	Datum		repl_val[Natts_pg_extension];
	bool		repl_null[Natts_pg_extension];
	bool		repl_repl[Natts_pg_extension];
	ArrayType  *a;

	/*
	 * We only allow this to be called from an extension's SQL script. We
	 * shouldn't need any permissions check beyond that.
	 */
	if (!creating_extension)
		ereport(ERROR,
				(errcode(ERRCODE_FEATURE_NOT_SUPPORTED),
				 errmsg("pg_extension_config_dump() can only be called "
						"from an SQL script executed by CREATE EXTENSION")));

	/*
	 * Check that the table exists and is a member of the extension being
	 * created.  This ensures that we don't need to register an additional
	 * dependency to protect the extconfig entry.
	 */
	tablename = get_rel_name(tableoid);
	if (tablename == NULL)
		ereport(ERROR,
				(errcode(ERRCODE_UNDEFINED_TABLE),
				 errmsg("OID %u does not refer to a table", tableoid)));
	if (getExtensionOfObject(RelationRelationId, tableoid) !=
		CurrentExtensionObject)
		ereport(ERROR,
				(errcode(ERRCODE_OBJECT_NOT_IN_PREREQUISITE_STATE),
		errmsg("table \"%s\" is not a member of the extension being created",
			   tablename)));

	/*
	 * Add the table OID and WHERE condition to the extension's extconfig and
	 * extcondition arrays.
	 *
	 * If the table is already in extconfig, treat this as an update of the
	 * WHERE condition.
	 */

	/* Find the pg_extension tuple */
	extRel = heap_open(ExtensionRelationId, RowExclusiveLock);

	ScanKeyInit(&key[0],
				ObjectIdAttributeNumber,
				BTEqualStrategyNumber, F_OIDEQ,
				ObjectIdGetDatum(CurrentExtensionObject));

	extScan = systable_beginscan(extRel, ExtensionOidIndexId, true,
								 SnapshotNow, 1, key);

	extTup = systable_getnext(extScan);

	if (!HeapTupleIsValid(extTup))		/* should not happen */
		elog(ERROR, "extension with oid %u does not exist",
			 CurrentExtensionObject);

	memset(repl_val, 0, sizeof(repl_val));
	memset(repl_null, false, sizeof(repl_null));
	memset(repl_repl, false, sizeof(repl_repl));

	/* Build or modify the extconfig value */
	elementDatum = ObjectIdGetDatum(tableoid);

	arrayDatum = heap_getattr(extTup, Anum_pg_extension_extconfig,
							  RelationGetDescr(extRel), &isnull);
	if (isnull)
	{
		/* Previously empty extconfig, so build 1-element array */
		arrayLength = 0;
		arrayIndex = 1;

		a = construct_array(&elementDatum, 1,
							OIDOID,
							sizeof(Oid), true, 'i');
	}
	else
	{
		/* Modify or extend existing extconfig array */
		Oid		   *arrayData;
		int			i;

		a = DatumGetArrayTypeP(arrayDatum);

		arrayLength = ARR_DIMS(a)[0];
		if (ARR_NDIM(a) != 1 ||
			ARR_LBOUND(a)[0] != 1 ||
			arrayLength < 0 ||
			ARR_HASNULL(a) ||
			ARR_ELEMTYPE(a) != OIDOID)
			elog(ERROR, "extconfig is not a 1-D Oid array");
		arrayData = (Oid *) ARR_DATA_PTR(a);

		arrayIndex = arrayLength + 1;	/* set up to add after end */

		for (i = 0; i < arrayLength; i++)
		{
			if (arrayData[i] == tableoid)
			{
				arrayIndex = i + 1;		/* replace this element instead */
				break;
			}
		}

		a = array_set(a, 1, &arrayIndex,
					  elementDatum,
					  false,
					  -1 /* varlena array */ ,
					  sizeof(Oid) /* OID's typlen */ ,
					  true /* OID's typbyval */ ,
					  'i' /* OID's typalign */ );
	}
	repl_val[Anum_pg_extension_extconfig - 1] = PointerGetDatum(a);
	repl_repl[Anum_pg_extension_extconfig - 1] = true;

	/* Build or modify the extcondition value */
	elementDatum = PointerGetDatum(wherecond);

	arrayDatum = heap_getattr(extTup, Anum_pg_extension_extcondition,
							  RelationGetDescr(extRel), &isnull);
	if (isnull)
	{
		if (arrayLength != 0)
			elog(ERROR, "extconfig and extcondition arrays do not match");

		a = construct_array(&elementDatum, 1,
							TEXTOID,
							-1, false, 'i');
	}
	else
	{
		a = DatumGetArrayTypeP(arrayDatum);

		if (ARR_NDIM(a) != 1 ||
			ARR_LBOUND(a)[0] != 1 ||
			ARR_HASNULL(a) ||
			ARR_ELEMTYPE(a) != TEXTOID)
			elog(ERROR, "extcondition is not a 1-D text array");
		if (ARR_DIMS(a)[0] != arrayLength)
			elog(ERROR, "extconfig and extcondition arrays do not match");

		/* Add or replace at same index as in extconfig */
		a = array_set(a, 1, &arrayIndex,
					  elementDatum,
					  false,
					  -1 /* varlena array */ ,
					  -1 /* TEXT's typlen */ ,
					  false /* TEXT's typbyval */ ,
					  'i' /* TEXT's typalign */ );
	}
	repl_val[Anum_pg_extension_extcondition - 1] = PointerGetDatum(a);
	repl_repl[Anum_pg_extension_extcondition - 1] = true;

	extTup = heap_modify_tuple(extTup, RelationGetDescr(extRel),
							   repl_val, repl_null, repl_repl);

	simple_heap_update(extRel, &extTup->t_self, extTup);
	CatalogUpdateIndexes(extRel, extTup);

	systable_endscan(extScan);

	heap_close(extRel, RowExclusiveLock);

	PG_RETURN_VOID();
}

/*
 * extension_config_remove
 *
 * Remove the specified table OID from extension's extconfig, if present.
 * This is not currently exposed as a function, but it could be;
 * for now, we just invoke it from ALTER EXTENSION DROP.
 */
static void
extension_config_remove(Oid extensionoid, Oid tableoid)
{
	Relation	extRel;
	ScanKeyData key[1];
	SysScanDesc extScan;
	HeapTuple	extTup;
	Datum		arrayDatum;
	int			arrayLength;
	int			arrayIndex;
	bool		isnull;
	Datum		repl_val[Natts_pg_extension];
	bool		repl_null[Natts_pg_extension];
	bool		repl_repl[Natts_pg_extension];
	ArrayType  *a;

	/* Find the pg_extension tuple */
	extRel = heap_open(ExtensionRelationId, RowExclusiveLock);

	ScanKeyInit(&key[0],
				ObjectIdAttributeNumber,
				BTEqualStrategyNumber, F_OIDEQ,
				ObjectIdGetDatum(extensionoid));

	extScan = systable_beginscan(extRel, ExtensionOidIndexId, true,
								 SnapshotNow, 1, key);

	extTup = systable_getnext(extScan);

	if (!HeapTupleIsValid(extTup))		/* should not happen */
		elog(ERROR, "extension with oid %u does not exist",
			 extensionoid);

	/* Search extconfig for the tableoid */
	arrayDatum = heap_getattr(extTup, Anum_pg_extension_extconfig,
							  RelationGetDescr(extRel), &isnull);
	if (isnull)
	{
		/* nothing to do */
		a = NULL;
		arrayLength = 0;
		arrayIndex = -1;
	}
	else
	{
		Oid		   *arrayData;
		int			i;

		a = DatumGetArrayTypeP(arrayDatum);

		arrayLength = ARR_DIMS(a)[0];
		if (ARR_NDIM(a) != 1 ||
			ARR_LBOUND(a)[0] != 1 ||
			arrayLength < 0 ||
			ARR_HASNULL(a) ||
			ARR_ELEMTYPE(a) != OIDOID)
			elog(ERROR, "extconfig is not a 1-D Oid array");
		arrayData = (Oid *) ARR_DATA_PTR(a);

		arrayIndex = -1;		/* flag for no deletion needed */

		for (i = 0; i < arrayLength; i++)
		{
			if (arrayData[i] == tableoid)
			{
				arrayIndex = i; /* index to remove */
				break;
			}
		}
	}

	/* If tableoid is not in extconfig, nothing to do */
	if (arrayIndex < 0)
	{
		systable_endscan(extScan);
		heap_close(extRel, RowExclusiveLock);
		return;
	}

	/* Modify or delete the extconfig value */
	memset(repl_val, 0, sizeof(repl_val));
	memset(repl_null, false, sizeof(repl_null));
	memset(repl_repl, false, sizeof(repl_repl));

	if (arrayLength <= 1)
	{
		/* removing only element, just set array to null */
		repl_null[Anum_pg_extension_extconfig - 1] = true;
	}
	else
	{
		/* squeeze out the target element */
		Datum	   *dvalues;
		bool	   *dnulls;
		int			nelems;
		int			i;

		deconstruct_array(a, OIDOID, sizeof(Oid), true, 'i',
						  &dvalues, &dnulls, &nelems);

		/* We already checked there are no nulls, so ignore dnulls */
		for (i = arrayIndex; i < arrayLength - 1; i++)
			dvalues[i] = dvalues[i + 1];

		a = construct_array(dvalues, arrayLength - 1,
							OIDOID, sizeof(Oid), true, 'i');

		repl_val[Anum_pg_extension_extconfig - 1] = PointerGetDatum(a);
	}
	repl_repl[Anum_pg_extension_extconfig - 1] = true;

	/* Modify or delete the extcondition value */
	arrayDatum = heap_getattr(extTup, Anum_pg_extension_extcondition,
							  RelationGetDescr(extRel), &isnull);
	if (isnull)
	{
		elog(ERROR, "extconfig and extcondition arrays do not match");
	}
	else
	{
		a = DatumGetArrayTypeP(arrayDatum);

		if (ARR_NDIM(a) != 1 ||
			ARR_LBOUND(a)[0] != 1 ||
			ARR_HASNULL(a) ||
			ARR_ELEMTYPE(a) != TEXTOID)
			elog(ERROR, "extcondition is not a 1-D text array");
		if (ARR_DIMS(a)[0] != arrayLength)
			elog(ERROR, "extconfig and extcondition arrays do not match");
	}

	if (arrayLength <= 1)
	{
		/* removing only element, just set array to null */
		repl_null[Anum_pg_extension_extcondition - 1] = true;
	}
	else
	{
		/* squeeze out the target element */
		Datum	   *dvalues;
		bool	   *dnulls;
		int			nelems;
		int			i;

		deconstruct_array(a, TEXTOID, -1, false, 'i',
						  &dvalues, &dnulls, &nelems);

		/* We already checked there are no nulls, so ignore dnulls */
		for (i = arrayIndex; i < arrayLength - 1; i++)
			dvalues[i] = dvalues[i + 1];

		a = construct_array(dvalues, arrayLength - 1,
							TEXTOID, -1, false, 'i');

		repl_val[Anum_pg_extension_extcondition - 1] = PointerGetDatum(a);
	}
	repl_repl[Anum_pg_extension_extcondition - 1] = true;

	extTup = heap_modify_tuple(extTup, RelationGetDescr(extRel),
							   repl_val, repl_null, repl_repl);

	simple_heap_update(extRel, &extTup->t_self, extTup);
	CatalogUpdateIndexes(extRel, extTup);

	systable_endscan(extScan);

	heap_close(extRel, RowExclusiveLock);
}

/*
 * Execute ALTER EXTENSION SET SCHEMA
 */
Oid
AlterExtensionNamespace(List *names, const char *newschema)
{
	char	   *extensionName;
	Oid			extensionOid;
	Oid			nspOid;
	Oid			oldNspOid = InvalidOid;
	AclResult	aclresult;
	Relation	extRel;
	ScanKeyData key[2];
	SysScanDesc extScan;
	HeapTuple	extTup;
	Form_pg_extension extForm;
	Relation	depRel;
	SysScanDesc depScan;
	HeapTuple	depTup;
	ObjectAddresses *objsMoved;

	if (list_length(names) != 1)
		ereport(ERROR,
				(errcode(ERRCODE_SYNTAX_ERROR),
				 errmsg("extension name cannot be qualified")));
	extensionName = strVal(linitial(names));

	extensionOid = get_extension_oid(extensionName, false);

	nspOid = LookupCreationNamespace(newschema);

	/*
	 * Permission check: must own extension.  Note that we don't bother to
	 * check ownership of the individual member objects ...
	 */
	if (!pg_extension_ownercheck(extensionOid, GetUserId()))
		aclcheck_error(ACLCHECK_NOT_OWNER, ACL_KIND_EXTENSION,
					   extensionName);

	/* Permission check: must have creation rights in target namespace */
	aclresult = pg_namespace_aclcheck(nspOid, GetUserId(), ACL_CREATE);
	if (aclresult != ACLCHECK_OK)
		aclcheck_error(aclresult, ACL_KIND_NAMESPACE, newschema);

	/*
	 * If the schema is currently a member of the extension, disallow moving
	 * the extension into the schema.  That would create a dependency loop.
	 */
	if (getExtensionOfObject(NamespaceRelationId, nspOid) == extensionOid)
		ereport(ERROR,
				(errcode(ERRCODE_OBJECT_NOT_IN_PREREQUISITE_STATE),
				 errmsg("cannot move extension \"%s\" into schema \"%s\" "
						"because the extension contains the schema",
						extensionName, newschema)));

	/* Locate the pg_extension tuple */
	extRel = heap_open(ExtensionRelationId, RowExclusiveLock);

	ScanKeyInit(&key[0],
				ObjectIdAttributeNumber,
				BTEqualStrategyNumber, F_OIDEQ,
				ObjectIdGetDatum(extensionOid));

	extScan = systable_beginscan(extRel, ExtensionOidIndexId, true,
								 SnapshotNow, 1, key);

	extTup = systable_getnext(extScan);

	if (!HeapTupleIsValid(extTup))		/* should not happen */
		elog(ERROR, "extension with oid %u does not exist", extensionOid);

	/* Copy tuple so we can modify it below */
	extTup = heap_copytuple(extTup);
	extForm = (Form_pg_extension) GETSTRUCT(extTup);

	systable_endscan(extScan);

	/*
	 * If the extension is already in the target schema, just silently do
	 * nothing.
	 */
	if (extForm->extnamespace == nspOid)
	{
		heap_close(extRel, RowExclusiveLock);
		return InvalidOid;
	}

	/* Check extension is supposed to be relocatable */
	if (!extForm->extrelocatable)
		ereport(ERROR,
				(errcode(ERRCODE_FEATURE_NOT_SUPPORTED),
				 errmsg("extension \"%s\" does not support SET SCHEMA",
						NameStr(extForm->extname))));

	objsMoved = new_object_addresses();

	/*
	 * Scan pg_depend to find objects that depend directly on the extension,
	 * and alter each one's schema.
	 */
	depRel = heap_open(DependRelationId, AccessShareLock);

	ScanKeyInit(&key[0],
				Anum_pg_depend_refclassid,
				BTEqualStrategyNumber, F_OIDEQ,
				ObjectIdGetDatum(ExtensionRelationId));
	ScanKeyInit(&key[1],
				Anum_pg_depend_refobjid,
				BTEqualStrategyNumber, F_OIDEQ,
				ObjectIdGetDatum(extensionOid));

	depScan = systable_beginscan(depRel, DependReferenceIndexId, true,
								 SnapshotNow, 2, key);

	while (HeapTupleIsValid(depTup = systable_getnext(depScan)))
	{
		Form_pg_depend pg_depend = (Form_pg_depend) GETSTRUCT(depTup);
		ObjectAddress dep;
		Oid			dep_oldNspOid;

		/*
		 * Ignore non-membership dependencies.	(Currently, the only other
		 * case we could see here is a normal dependency from another
		 * extension.)
		 */
		if (pg_depend->deptype != DEPENDENCY_EXTENSION)
			continue;

		dep.classId = pg_depend->classid;
		dep.objectId = pg_depend->objid;
		dep.objectSubId = pg_depend->objsubid;

		if (dep.objectSubId != 0)		/* should not happen */
			elog(ERROR, "extension should not have a sub-object dependency");

		/* Relocate the object */
		dep_oldNspOid = AlterObjectNamespace_oid(dep.classId,
												 dep.objectId,
												 nspOid,
												 objsMoved);

		/*
		 * Remember previous namespace of first object that has one
		 */
		if (oldNspOid == InvalidOid && dep_oldNspOid != InvalidOid)
			oldNspOid = dep_oldNspOid;

		/*
		 * If not all the objects had the same old namespace (ignoring any
		 * that are not in namespaces), complain.
		 */
		if (dep_oldNspOid != InvalidOid && dep_oldNspOid != oldNspOid)
			ereport(ERROR,
					(errcode(ERRCODE_FEATURE_NOT_SUPPORTED),
					 errmsg("extension \"%s\" does not support SET SCHEMA",
							NameStr(extForm->extname)),
					 errdetail("%s is not in the extension's schema \"%s\"",
							   getObjectDescription(&dep),
							   get_namespace_name(oldNspOid))));
	}

	systable_endscan(depScan);

	relation_close(depRel, AccessShareLock);

	/* Now adjust pg_extension.extnamespace */
	extForm->extnamespace = nspOid;

	simple_heap_update(extRel, &extTup->t_self, extTup);
	CatalogUpdateIndexes(extRel, extTup);

	heap_close(extRel, RowExclusiveLock);

	/* update dependencies to point to the new schema */
	changeDependencyFor(ExtensionRelationId, extensionOid,
						NamespaceRelationId, oldNspOid, nspOid);

	InvokeObjectPostAlterHook(ExtensionRelationId, extensionOid, 0);

	return extensionOid;
}

/*
 * Execute ALTER EXTENSION UPDATE
 */
Oid
ExecAlterExtensionStmt(AlterExtensionStmt *stmt)
{
	DefElem    *d_new_version = NULL;
	char	   *versionName;
	char	   *oldVersionName;
	ExtensionControlFile *control;
	Oid			extensionOid;
	Relation	extRel;
	ScanKeyData key[1];
	SysScanDesc extScan;
	HeapTuple	extTup;
	List	   *updateVersions;
	Datum		datum;
	bool		isnull;
	ListCell   *lc;

	/*
	 * We use global variables to track the extension being created, so we can
	 * create/update only one extension at the same time.
	 */
	if (creating_extension)
		ereport(ERROR,
				(errcode(ERRCODE_FEATURE_NOT_SUPPORTED),
				 errmsg("nested ALTER EXTENSION is not supported")));

	/*
	 * Look up the extension --- it must already exist in pg_extension
	 */
	extRel = heap_open(ExtensionRelationId, AccessShareLock);

	ScanKeyInit(&key[0],
				Anum_pg_extension_extname,
				BTEqualStrategyNumber, F_NAMEEQ,
				CStringGetDatum(stmt->extname));

	extScan = systable_beginscan(extRel, ExtensionNameIndexId, true,
								 SnapshotNow, 1, key);

	extTup = systable_getnext(extScan);

	if (!HeapTupleIsValid(extTup))
		ereport(ERROR,
				(errcode(ERRCODE_UNDEFINED_OBJECT),
				 errmsg("extension \"%s\" does not exist",
						stmt->extname)));

	extensionOid = HeapTupleGetOid(extTup);

	/*
	 * Determine the existing version we are updating from
	 */
	datum = heap_getattr(extTup, Anum_pg_extension_extversion,
						 RelationGetDescr(extRel), &isnull);
	if (isnull)
		elog(ERROR, "extversion is null");
	oldVersionName = text_to_cstring(DatumGetTextPP(datum));

	systable_endscan(extScan);

	heap_close(extRel, AccessShareLock);

	/* Permission check: must own extension */
	if (!pg_extension_ownercheck(extensionOid, GetUserId()))
		aclcheck_error(ACLCHECK_NOT_OWNER, ACL_KIND_EXTENSION,
					   stmt->extname);

	/*
	 * Read the primary control file.  Note we assume that it does not contain
	 * any non-ASCII data, so there is no need to worry about encoding at this
	 * point.
	 */
	control = read_extension_control_file(stmt->extname);

	/*
	 * Read the statement option list
	 */
	foreach(lc, stmt->options)
	{
		DefElem    *defel = (DefElem *) lfirst(lc);

		if (strcmp(defel->defname, "new_version") == 0)
		{
			if (d_new_version)
				ereport(ERROR,
						(errcode(ERRCODE_SYNTAX_ERROR),
						 errmsg("conflicting or redundant options")));
			d_new_version = defel;
		}
		else
			elog(ERROR, "unrecognized option: %s", defel->defname);
	}

	/*
	 * Determine the version to update to
	 */
	if (d_new_version && d_new_version->arg)
		versionName = strVal(d_new_version->arg);
	else if (control->default_version)
		versionName = control->default_version;
	else
	{
		ereport(ERROR,
				(errcode(ERRCODE_INVALID_PARAMETER_VALUE),
				 errmsg("version to install must be specified")));
		versionName = NULL;		/* keep compiler quiet */
	}
	check_valid_version_name(versionName);

	/*
	 * If we're already at that version, just say so
	 */
	if (strcmp(oldVersionName, versionName) == 0)
	{
		ereport(NOTICE,
		   (errmsg("version \"%s\" of extension \"%s\" is already installed",
				   versionName, stmt->extname)));
		return InvalidOid;
	}

	/*
	 * Identify the series of update script files we need to execute
	 */
	updateVersions = identify_update_path(control,
										  oldVersionName,
										  versionName);

	/*
	 * Update the pg_extension row and execute the update scripts, one at a
	 * time
	 */
	ApplyExtensionUpdates(extensionOid, control,
						  oldVersionName, updateVersions);

	return extensionOid;
}

/*
 * Apply a series of update scripts as though individual ALTER EXTENSION
 * UPDATE commands had been given, including altering the pg_extension row
 * and dependencies each time.
 *
 * This might be more work than necessary, but it ensures that old update
 * scripts don't break if newer versions have different control parameters.
 */
static void
ApplyExtensionUpdates(Oid extensionOid,
					  ExtensionControlFile *pcontrol,
					  const char *initialVersion,
					  List *updateVersions)
{
	const char *oldVersionName = initialVersion;
	ListCell   *lcv;

	foreach(lcv, updateVersions)
	{
		char	   *versionName = (char *) lfirst(lcv);
		ExtensionControlFile *control;
		char	   *schemaName;
		Oid			schemaOid;
		List	   *requiredExtensions;
		List	   *requiredSchemas;
		Relation	extRel;
		ScanKeyData key[1];
		SysScanDesc extScan;
		HeapTuple	extTup;
		Form_pg_extension extForm;
		Datum		values[Natts_pg_extension];
		bool		nulls[Natts_pg_extension];
		bool		repl[Natts_pg_extension];
		ObjectAddress myself;
		ListCell   *lc;

		/*
		 * Fetch parameters for specific version (pcontrol is not changed)
		 */
		control = read_extension_aux_control_file(pcontrol, versionName);

		/* Find the pg_extension tuple */
		extRel = heap_open(ExtensionRelationId, RowExclusiveLock);

		ScanKeyInit(&key[0],
					ObjectIdAttributeNumber,
					BTEqualStrategyNumber, F_OIDEQ,
					ObjectIdGetDatum(extensionOid));

		extScan = systable_beginscan(extRel, ExtensionOidIndexId, true,
									 SnapshotNow, 1, key);

		extTup = systable_getnext(extScan);

		if (!HeapTupleIsValid(extTup))	/* should not happen */
			elog(ERROR, "extension with oid %u does not exist",
				 extensionOid);

		extForm = (Form_pg_extension) GETSTRUCT(extTup);

		/*
		 * Determine the target schema (set by original install)
		 */
		schemaOid = extForm->extnamespace;
		schemaName = get_namespace_name(schemaOid);

		/*
		 * Modify extrelocatable and extversion in the pg_extension tuple
		 */
		memset(values, 0, sizeof(values));
		memset(nulls, 0, sizeof(nulls));
		memset(repl, 0, sizeof(repl));

		values[Anum_pg_extension_extrelocatable - 1] =
			BoolGetDatum(control->relocatable);
		repl[Anum_pg_extension_extrelocatable - 1] = true;
		values[Anum_pg_extension_extversion - 1] =
			CStringGetTextDatum(versionName);
		repl[Anum_pg_extension_extversion - 1] = true;

		extTup = heap_modify_tuple(extTup, RelationGetDescr(extRel),
								   values, nulls, repl);

		simple_heap_update(extRel, &extTup->t_self, extTup);
		CatalogUpdateIndexes(extRel, extTup);

		systable_endscan(extScan);

		heap_close(extRel, RowExclusiveLock);

		/*
		 * Look up the prerequisite extensions for this version, and build
		 * lists of their OIDs and the OIDs of their target schemas.
		 */
		requiredExtensions = NIL;
		requiredSchemas = NIL;
		foreach(lc, control->requires)
		{
			char	   *curreq = (char *) lfirst(lc);
			Oid			reqext;
			Oid			reqschema;

			/*
			 * We intentionally don't use get_extension_oid's default error
			 * message here, because it would be confusing in this context.
			 */
			reqext = get_extension_oid(curreq, true);
			if (!OidIsValid(reqext))
				ereport(ERROR,
						(errcode(ERRCODE_UNDEFINED_OBJECT),
						 errmsg("required extension \"%s\" is not installed",
								curreq)));
			reqschema = get_extension_schema(reqext);
			requiredExtensions = lappend_oid(requiredExtensions, reqext);
			requiredSchemas = lappend_oid(requiredSchemas, reqschema);
		}

		/*
		 * Remove and recreate dependencies on prerequisite extensions
		 */
		deleteDependencyRecordsForClass(ExtensionRelationId, extensionOid,
										ExtensionRelationId,
										DEPENDENCY_NORMAL);

		myself.classId = ExtensionRelationId;
		myself.objectId = extensionOid;
		myself.objectSubId = 0;

		foreach(lc, requiredExtensions)
		{
			Oid			reqext = lfirst_oid(lc);
			ObjectAddress otherext;

			otherext.classId = ExtensionRelationId;
			otherext.objectId = reqext;
			otherext.objectSubId = 0;

			recordDependencyOn(&myself, &otherext, DEPENDENCY_NORMAL);
		}

		InvokeObjectPostAlterHook(ExtensionRelationId, extensionOid, 0);

		/*
		 * Finally, execute the update script file
		 * Only execute SQL script on QD.
		 */
		execute_extension_script(NULL, extensionOid, control,
								 oldVersionName, versionName,
								 requiredSchemas,
								 schemaName, schemaOid);

		/*
		 * Update prior-version name and loop around.  Since
		 * execute_sql_string did a final CommandCounterIncrement, we can
		 * update the pg_extension row again.
		 */
		oldVersionName = versionName;
	}
}

/*
 * Execute ALTER EXTENSION ADD/DROP
 */
Oid
ExecAlterExtensionContentsStmt(AlterExtensionContentsStmt *stmt)
{
	ObjectAddress extension;
	ObjectAddress object;
	Relation	relation;
	Oid			oldExtension;

	extension.classId = ExtensionRelationId;
	extension.objectId = get_extension_oid(stmt->extname, false);
	extension.objectSubId = 0;

	/* Permission check: must own extension */
	if (!pg_extension_ownercheck(extension.objectId, GetUserId()))
		aclcheck_error(ACLCHECK_NOT_OWNER, ACL_KIND_EXTENSION,
					   stmt->extname);

	/*
	 * Translate the parser representation that identifies the object into an
	 * ObjectAddress.  get_object_address() will throw an error if the object
	 * does not exist, and will also acquire a lock on the object to guard
	 * against concurrent DROP and ALTER EXTENSION ADD/DROP operations.
	 */
	object = get_object_address(stmt->objtype, stmt->objname, stmt->objargs,
								&relation, ShareUpdateExclusiveLock, false);

	/* Permission check: must own target object, too */
	check_object_ownership(GetUserId(), stmt->objtype, object,
						   stmt->objname, stmt->objargs, relation);

	/*
	 * Check existing extension membership.
	 */
	oldExtension = getExtensionOfObject(object.classId, object.objectId);

	if (stmt->action > 0)
	{
		/*
		 * ADD, so complain if object is already attached to some extension.
		 */
		if (OidIsValid(oldExtension))
			ereport(ERROR,
					(errcode(ERRCODE_OBJECT_NOT_IN_PREREQUISITE_STATE),
					 errmsg("%s is already a member of extension \"%s\"",
							getObjectDescription(&object),
							get_extension_name(oldExtension))));

		/*
		 * Prevent a schema from being added to an extension if the schema
		 * contains the extension.	That would create a dependency loop.
		 */
		if (object.classId == NamespaceRelationId &&
			object.objectId == get_extension_schema(extension.objectId))
			ereport(ERROR,
					(errcode(ERRCODE_OBJECT_NOT_IN_PREREQUISITE_STATE),
					 errmsg("cannot add schema \"%s\" to extension \"%s\" "
							"because the schema contains the extension",
							get_namespace_name(object.objectId),
							stmt->extname)));

		/*
		 * OK, add the dependency.
		 */
		recordDependencyOn(&object, &extension, DEPENDENCY_EXTENSION);
	}
	else
	{
		/*
		 * DROP, so complain if it's not a member.
		 */
		if (oldExtension != extension.objectId)
			ereport(ERROR,
					(errcode(ERRCODE_OBJECT_NOT_IN_PREREQUISITE_STATE),
					 errmsg("%s is not a member of extension \"%s\"",
							getObjectDescription(&object),
							stmt->extname)));

		/*
		 * OK, drop the dependency.
		 */
		if (deleteDependencyRecordsForClass(object.classId, object.objectId,
											ExtensionRelationId,
											DEPENDENCY_EXTENSION) != 1)
			elog(ERROR, "unexpected number of extension dependency records");

		/*
		 * If it's a relation, it might have an entry in the extension's
		 * extconfig array, which we must remove.
		 */
		if (object.classId == RelationRelationId)
			extension_config_remove(extension.objectId, object.objectId);
	}

	InvokeObjectPostAlterHook(ExtensionRelationId, extension.objectId, 0);

	/*
	 * If get_object_address() opened the relation for us, we close it to keep
	 * the reference count correct - but we retain any locks acquired by
	 * get_object_address() until commit time, to guard against concurrent
	 * activity.
	 */
	if (relation != NULL)
		relation_close(relation, NoLock);

	return extension.objectId;
}<|MERGE_RESOLUTION|>--- conflicted
+++ resolved
@@ -1265,18 +1265,17 @@
 		switch (stmt->create_ext_state)
 		{
 			case CREATE_EXTENSION_INIT:
-				elog(WARNING, "Can not be here when QE create extension");
-				Insist(0);
-				creating_extension = false;
-				CurrentExtensionObject = InvalidOid;
-				return;
+				elog(ERROR, "invalid CREATE EXTENSION state");
+				return InvalidOid;
+
 			case CREATE_EXTENSION_BEGIN:	/* Mark creating_extension flag and add pg_extension catalog tuple */
 				creating_extension = true;
 				break;
 			case CREATE_EXTENSION_END:		/* Mark creating_extension flag = false */
 				creating_extension = false;
 				CurrentExtensionObject = InvalidOid;
-				return;
+				return InvalidOid;		/* GPDB_93_MERGE_FIXME: can we get the real OID from somewhere? Do we need it? */
+
 			default:
 				elog(ERROR, "unrecognized create_ext_state: %d",
 						stmt->create_ext_state);
@@ -1555,7 +1554,6 @@
 							 requiredSchemas,
 							 schemaName, schemaOid);
 
-<<<<<<< HEAD
 		/*
 		 * If additional update scripts have to be executed, apply the updates as
 		 * though a series of ALTER EXTENSION UPDATE commands were given
@@ -1563,16 +1561,8 @@
 		ApplyExtensionUpdates(extensionOid, pcontrol,
 							  versionName, updateVersions);
 	}
-=======
-	/*
-	 * If additional update scripts have to be executed, apply the updates as
-	 * though a series of ALTER EXTENSION UPDATE commands were given
-	 */
-	ApplyExtensionUpdates(extensionOid, pcontrol,
-						  versionName, updateVersions);
 
 	return extensionOid;
->>>>>>> e472b921
 }
 
 /*
