--- conflicted
+++ resolved
@@ -504,14 +504,10 @@
 
 	(void) heap_reloptions(RELKIND_TOASTVALUE, toast_options, true);
 
-<<<<<<< HEAD
-	AlterTableCreateToastTable(intoRelationId, toast_options, true, false, false);
+	NewRelationCreateToastTable(intoRelationId, toast_options, false, false);
 	AlterTableCreateAoSegTable(intoRelationId, false, false);
 	/* don't create AO block directory here, it'll be created when needed. */
 	AlterTableCreateAoVisimapTable(intoRelationId, false, false);
-=======
-	NewRelationCreateToastTable(intoRelationId, toast_options);
->>>>>>> ab76208e
 
 	/* Create the "view" part of a materialized view. */
 	if (is_matview)
