--- conflicted
+++ resolved
@@ -125,11 +125,8 @@
 #include "libpq/pqformat.h"
 #include "miscadmin.h"
 #include "storage/ipc.h"
-<<<<<<< HEAD
+#include "storage/lmgr.h"
 #include "storage/proc.h"
-=======
-#include "storage/lmgr.h"
->>>>>>> 1084f317
 #include "storage/procsignal.h"
 #include "storage/sinval.h"
 #include "tcop/tcopprot.h"
@@ -1879,8 +1876,7 @@
 			 * possibly transmitting them to our frontend.	Copy only the part
 			 * of the page we will actually inspect.
 			 */
-			slotno = SimpleLruReadPage_ReadOnly(AsyncCtl, curpage,
-												InvalidTransactionId);
+			slotno = SimpleLruReadPage_ReadOnly(AsyncCtl, curpage, InvalidTransactionId);
 			if (curpage == QUEUE_POS_PAGE(head))
 			{
 				/* we only want to read as far as head */
