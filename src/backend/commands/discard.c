/*-------------------------------------------------------------------------
 *
 * discard.c
 *	  The implementation of the DISCARD command
 *
 * Copyright (c) 1996-2008, PostgreSQL Global Development Group
 *
 *
 * IDENTIFICATION
<<<<<<< HEAD
 *	  $PostgreSQL: pgsql/src/backend/commands/discard.c,v 1.4.2.1 2008/11/27 00:34:49 tgl Exp $
=======
 *	  $PostgreSQL: pgsql/src/backend/commands/discard.c,v 1.5 2008/11/26 01:21:08 tgl Exp $
>>>>>>> 38e93482
 *
 *-------------------------------------------------------------------------
 */
#include "postgres.h"

#include "access/xact.h"
#include "catalog/namespace.h"
#include "commands/async.h"
#include "commands/discard.h"
#include "commands/prepare.h"
#include "commands/variable.h"
#include "storage/lock.h"
#include "utils/plancache.h"
#include "utils/portal.h"

static void DiscardAll(bool isTopLevel);

/*
 * DISCARD { ALL | TEMP | PLANS }
 */
void
DiscardCommand(DiscardStmt *stmt, bool isTopLevel)
{
	switch (stmt->target)
	{
		case DISCARD_ALL:
			DiscardAll(isTopLevel);
			break;

		case DISCARD_PLANS:
			ResetPlanCache();
			break;

		case DISCARD_TEMP:
			ResetTempTableNamespace();
			break;

		default:
			elog(ERROR, "unrecognized DISCARD target: %d", stmt->target);
	}
}

static void
DiscardAll(bool isTopLevel)
{
	/*
	 * Disallow DISCARD ALL in a transaction block. This is arguably
	 * inconsistent (we don't make a similar check in the command sequence
	 * that DISCARD ALL is equivalent to), but the idea is to catch mistakes:
	 * DISCARD ALL inside a transaction block would leave the transaction
	 * still uncommitted.
	 */
	PreventTransactionChain(isTopLevel, "DISCARD ALL");

	SetPGVariable("session_authorization", NIL, false);
	ResetAllOptions();
	DropAllPreparedStatements();
	PortalHashTableDeleteAll();
	Async_UnlistenAll();
	LockReleaseAll(USER_LOCKMETHOD, true);
	ResetPlanCache();
	ResetTempTableNamespace();
}<|MERGE_RESOLUTION|>--- conflicted
+++ resolved
@@ -7,11 +7,7 @@
  *
  *
  * IDENTIFICATION
-<<<<<<< HEAD
- *	  $PostgreSQL: pgsql/src/backend/commands/discard.c,v 1.4.2.1 2008/11/27 00:34:49 tgl Exp $
-=======
  *	  $PostgreSQL: pgsql/src/backend/commands/discard.c,v 1.5 2008/11/26 01:21:08 tgl Exp $
->>>>>>> 38e93482
  *
  *-------------------------------------------------------------------------
  */
