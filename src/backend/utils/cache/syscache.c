--- conflicted
+++ resolved
@@ -55,11 +55,8 @@
 #include "catalog/pg_ts_parser.h"
 #include "catalog/pg_ts_template.h"
 #include "catalog/pg_type.h"
-<<<<<<< HEAD
+#include "catalog/pg_user_mapping.h"
 #include "catalog/pg_window.h"
-=======
-#include "catalog/pg_user_mapping.h"
->>>>>>> 38e93482
 #include "utils/rel.h"
 #include "utils/syscache.h"
 
@@ -353,7 +350,6 @@
 	},
 	{ForeignDataWrapperRelationId,                  /* FOREIGNDATAWRAPPERNAME */
 		ForeignDataWrapperNameIndexId,
-		0,
 		1,
 		{
 			Anum_pg_foreign_data_wrapper_fdwname,
@@ -365,7 +361,6 @@
 	},
 	{ForeignDataWrapperRelationId,                  /* FOREIGNDATAWRAPPEROID */
 		ForeignDataWrapperOidIndexId,
-		0,
 		1,
 		{
 			ObjectIdAttributeNumber,
@@ -377,7 +372,6 @@
 	},
 	{ForeignServerRelationId,                       /* FOREIGNSERVERNAME */
 		ForeignServerNameIndexId,
-		0,
 		1,
 		{
 			Anum_pg_foreign_server_srvname,
@@ -389,7 +383,6 @@
 	},
 	{ForeignServerRelationId,                       /* FOREIGNSERVEROID */
 		ForeignServerOidIndexId,
-		0,
 		1,
 		{
 			ObjectIdAttributeNumber,
@@ -707,41 +700,38 @@
 		},
 		1024
 	},
-<<<<<<< HEAD
+	{UserMappingRelationId,		/* USERMAPPINGOID */
+		UserMappingOidIndexId,
+		1,
+		{
+			ObjectIdAttributeNumber,
+			0,
+			0,
+			0
+		},
+		128
+	},
+	{UserMappingRelationId,                  /* USERMAPPINGUSERSERVER */
+		UserMappingUserServerIndexId,
+		2,
+		{
+			Anum_pg_user_mapping_umuser,
+			Anum_pg_user_mapping_umserver,
+			0,
+			0
+		},
+		128
+	},
 	{WindowRelationId,			/* WINFNOID */
 		WindowWinfnoidIndexId,
 		1,
 		{
 			Anum_pg_window_winfnoid,
-=======
-	{UserMappingRelationId,                  /* USERMAPPINGOID */
-		UserMappingOidIndexId,
-		0,
-		1,
-		{
-			ObjectIdAttributeNumber,
->>>>>>> 38e93482
-			0,
-			0,
-			0
-		},
-<<<<<<< HEAD
+			0,
+			0,
+			0
+		},
 		32
-=======
-		128
-	},
-	{UserMappingRelationId,                  /* USERMAPPINGUSERSERVER */
-		UserMappingUserServerIndexId,
-		0,
-		2,
-		{
-			Anum_pg_user_mapping_umuser,
-			Anum_pg_user_mapping_umserver,
-			0,
-			0
-		},
-		128
->>>>>>> 38e93482
 	}
 };
 
