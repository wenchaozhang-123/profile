--- conflicted
+++ resolved
@@ -25,13 +25,8 @@
 #include "miscadmin.h"
 #include "utils/inval.h"
 #include "utils/syscache.h"
-<<<<<<< HEAD
+
 #include "storage/proc.h"
-#include "miscadmin.h"
-
-=======
->>>>>>> d457cb4e
-
 /*
  * In common cases the same roleid (ie, the session or current ID) will
  * be queried repeatedly.  So we maintain a simple one-entry cache for
