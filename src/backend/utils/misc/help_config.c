/*-------------------------------------------------------------------------
 * help_config.c
 *
 * Displays available options under grand unified configuration scheme
 *
 * Options whose flag bits are set to GUC_NO_SHOW_ALL, GUC_NOT_IN_SAMPLE,
 * or GUC_DISALLOW_IN_FILE are not displayed, unless the user specifically
 * requests that variable by name
 *
 * Portions Copyright (c) 1996-2008, PostgreSQL Global Development Group
 *
 * IDENTIFICATION
<<<<<<< HEAD
 *	  $PostgreSQL: pgsql/src/backend/utils/misc/help_config.c,v 1.19.2.1 2008/02/23 19:23:37 tgl Exp $
=======
 *	  $PostgreSQL: pgsql/src/backend/utils/misc/help_config.c,v 1.20 2008/02/23 19:23:33 tgl Exp $
>>>>>>> 0f855d62
 *
 *-------------------------------------------------------------------------
 */
#include "postgres.h"

#include <float.h>
#include <limits.h>
#include <unistd.h>

#include "utils/guc_tables.h"
#include "utils/help_config.h"


/*
 * This union allows us to mix the numerous different types of structs
 * that we are organizing.
 */
typedef union
{
	struct config_generic generic;
	struct config_bool bool;
	struct config_real real;
	struct config_int integer;
	struct config_string string;
} mixedStruct;


static void printMixedStruct(mixedStruct *structToPrint);
static bool displayStruct(mixedStruct *structToDisplay);


int
GucInfoMain(void)
{
	struct config_generic **guc_vars;
	int			numOpts,
				i;

	/* Initialize the guc_variables[] array */
	build_guc_variables();

	guc_vars = get_guc_variables();
	numOpts = GetNumConfigOptions();

	for (i = 0; i < numOpts; i++)
	{
		mixedStruct *var = (mixedStruct *) guc_vars[i];

		if (displayStruct(var))
			printMixedStruct(var);
	}

	return 0;
}


/*
 * This function will return true if the struct passed to it
 * should be displayed to the user.
 */
static bool
displayStruct(mixedStruct *structToDisplay)
{
	return !(structToDisplay->generic.flags & (GUC_NO_SHOW_ALL |
											   GUC_NOT_IN_SAMPLE |
											   GUC_DISALLOW_IN_FILE));
}


/*
 * This function prints out the generic struct passed to it. It will print out
 * a different format, depending on what the user wants to see.
 */
static void
printMixedStruct(mixedStruct *structToPrint)
{
	printf("%s\t%s\t%s\t",
		   structToPrint->generic.name,
		   GucContext_Names[structToPrint->generic.context],
		   _(config_group_names[structToPrint->generic.group]));

	switch (structToPrint->generic.vartype)
	{

		case PGC_BOOL:
			printf("BOOLEAN\t%s\t\t\t",
				   (structToPrint->bool.reset_val == 0) ?
				   "FALSE" : "TRUE");
			break;

		case PGC_INT:
			printf("INTEGER\t%d\t%d\t%d\t",
				   structToPrint->integer.reset_val,
				   structToPrint->integer.min,
				   structToPrint->integer.max);
			break;

		case PGC_REAL:
			printf("REAL\t%g\t%g\t%g\t",
				   structToPrint->real.reset_val,
				   structToPrint->real.min,
				   structToPrint->real.max);
			break;

		case PGC_STRING:
			printf("STRING\t%s\t\t\t",
				   structToPrint->string.boot_val ? structToPrint->string.boot_val : "");
			break;

		default:
			write_stderr("internal error: unrecognized run-time parameter type\n");
			break;
	}

	printf("%s\t%s\n",
		   (structToPrint->generic.short_desc == NULL) ? "" : _(structToPrint->generic.short_desc),
		   (structToPrint->generic.long_desc == NULL) ? "" : _(structToPrint->generic.long_desc));
}<|MERGE_RESOLUTION|>--- conflicted
+++ resolved
@@ -10,11 +10,7 @@
  * Portions Copyright (c) 1996-2008, PostgreSQL Global Development Group
  *
  * IDENTIFICATION
-<<<<<<< HEAD
- *	  $PostgreSQL: pgsql/src/backend/utils/misc/help_config.c,v 1.19.2.1 2008/02/23 19:23:37 tgl Exp $
-=======
  *	  $PostgreSQL: pgsql/src/backend/utils/misc/help_config.c,v 1.20 2008/02/23 19:23:33 tgl Exp $
->>>>>>> 0f855d62
  *
  *-------------------------------------------------------------------------
  */
