--- conflicted
+++ resolved
@@ -411,8 +411,8 @@
 	(void) OidFunctionCall6(proc,
 							Int32GetDatum(src_encoding),
 							Int32GetDatum(dest_encoding),
-							CStringGetDatum(src),
-							CStringGetDatum(result),
+							CStringGetDatum((char *)src),
+							CStringGetDatum((char *)result),
 							Int32GetDatum(len),
 							BoolGetDatum(false));
 
@@ -435,15 +435,6 @@
 		result = (unsigned char *) repalloc(result, resultlen + 1);
 	}
 
-<<<<<<< HEAD
-	OidFunctionCall5(proc,
-					 Int32GetDatum(src_encoding),
-					 Int32GetDatum(dest_encoding),
-					 CStringGetDatum((char *)src),
-					 CStringGetDatum((char *)result),
-					 Int32GetDatum(len));
-=======
->>>>>>> d457cb4e
 	return result;
 }
 
@@ -496,8 +487,8 @@
 	result = OidFunctionCall6(proc,
 							  Int32GetDatum(src_encoding),
 							  Int32GetDatum(dest_encoding),
-							  CStringGetDatum(src),
-							  CStringGetDatum(dest),
+							  CStringGetDatum((char *)src),
+							  CStringGetDatum((char *)dest),
 							  Int32GetDatum(srclen),
 							  BoolGetDatum(noError));
 	return DatumGetInt32(result);
@@ -951,8 +942,8 @@
 	FunctionCall6(Utf8ToServerConvProc,
 				  Int32GetDatum(PG_UTF8),
 				  Int32GetDatum(server_encoding),
-				  CStringGetDatum(c_as_utf8),
-				  CStringGetDatum(s),
+				  CStringGetDatum((const char *) c_as_utf8),
+				  CStringGetDatum((const char *) s),
 				  Int32GetDatum(c_as_utf8_len),
 				  BoolGetDatum(false));
 }
