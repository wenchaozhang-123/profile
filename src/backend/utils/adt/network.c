/*
 *	PostgreSQL type definitions for the INET and CIDR types.
 *
<<<<<<< HEAD
 *	$PostgreSQL: pgsql/src/backend/utils/adt/network.c,v 1.74 2009/06/11 14:49:03 momjian Exp $
=======
 *	$PostgreSQL: pgsql/src/backend/utils/adt/network.c,v 1.73 2008/03/25 22:42:44 tgl Exp $
>>>>>>> f260edb1
 *
 *	Jon Postel RIP 16 Oct 1998
 */

#include "postgres.h"

#include <sys/socket.h>
#include <netinet/in.h>
#include <arpa/inet.h>

#include "access/hash.h"
#include "catalog/pg_type.h"
#include "libpq/ip.h"
#include "libpq/libpq-be.h"
#include "libpq/pqformat.h"
#include "miscadmin.h"
#include "utils/builtins.h"
#include "utils/inet.h"


static int32 network_cmp_internal(inet *a1, inet *a2);
static int	bitncmp(void *l, void *r, int n);
static bool addressOK(unsigned char *a, int bits, int family);
static int	ip_addrsize(inet *inetptr);
static inet *internal_inetpl(inet *ip, int64 addend);

/*
 *	Access macros.	We use VARDATA_ANY so that we can process short-header
 *	varlena values without detoasting them.  This requires a trick:
 *	VARDATA_ANY assumes the varlena header is already filled in, which is
 *	not the case when constructing a new value (until SET_INET_VARSIZE is
 *	called, which we typically can't do till the end).  Therefore, we
 *	always initialize the newly-allocated value to zeroes (using palloc0).
 *	A zero length word will look like the not-1-byte case to VARDATA_ANY,
 *	and so we correctly construct an uncompressed value.
 *
 *	Note that ip_maxbits() and SET_INET_VARSIZE() require
 *	the family field to be set correctly.
 */

#define ip_family(inetptr) \
	(((inet_struct *) VARDATA_ANY(inetptr))->family)

#define ip_bits(inetptr) \
	(((inet_struct *) VARDATA_ANY(inetptr))->bits)

#define ip_addr(inetptr) \
	(((inet_struct *) VARDATA_ANY(inetptr))->ipaddr)

#define ip_maxbits(inetptr) \
	(ip_family(inetptr) == PGSQL_AF_INET ? 32 : 128)

#define SET_INET_VARSIZE(dst) \
	SET_VARSIZE(dst, VARHDRSZ + offsetof(inet_struct, ipaddr) + \
				ip_addrsize(dst))


/*
 * Return the number of bytes of address storage needed for this data type.
 */
static int
ip_addrsize(inet *inetptr)
{
	switch (ip_family(inetptr))
	{
		case PGSQL_AF_INET:
			return 4;
		case PGSQL_AF_INET6:
			return 16;
		default:
			return 0;
	}
}

/*
 * Common INET/CIDR input routine
 */
static inet *
network_in(char *src, bool is_cidr)
{
	int			bits;
	inet	   *dst;

	dst = (inet *) palloc0(sizeof(inet));

	/*
	 * First, check to see if this is an IPv6 or IPv4 address.	IPv6 addresses
	 * will have a : somewhere in them (several, in fact) so if there is one
	 * present, assume it's V6, otherwise assume it's V4.
	 */

	if (strchr(src, ':') != NULL)
		ip_family(dst) = PGSQL_AF_INET6;
	else
		ip_family(dst) = PGSQL_AF_INET;

	bits = inet_net_pton(ip_family(dst), src, ip_addr(dst),
						 is_cidr ? ip_addrsize(dst) : -1);
	if ((bits < 0) || (bits > ip_maxbits(dst)))
		ereport(ERROR,
				(errcode(ERRCODE_INVALID_TEXT_REPRESENTATION),
		/* translator: first %s is inet or cidr */
				 errmsg("invalid input syntax for type %s: \"%s\"",
						is_cidr ? "cidr" : "inet", src)));

	/*
	 * Error check: CIDR values must not have any bits set beyond the masklen.
	 */
	if (is_cidr)
	{
		if (!addressOK(ip_addr(dst), bits, ip_family(dst)))
			ereport(ERROR,
					(errcode(ERRCODE_INVALID_TEXT_REPRESENTATION),
					 errmsg("invalid cidr value: \"%s\"", src),
					 errdetail("Value has bits set to right of mask.")));
	}

	ip_bits(dst) = bits;
	SET_INET_VARSIZE(dst);

	return dst;
}

Datum
inet_in(PG_FUNCTION_ARGS)
{
	char	   *src = PG_GETARG_CSTRING(0);

	PG_RETURN_INET_P(network_in(src, false));
}

Datum
cidr_in(PG_FUNCTION_ARGS)
{
	char	   *src = PG_GETARG_CSTRING(0);

	PG_RETURN_INET_P(network_in(src, true));
}


/*
 * Common INET/CIDR output routine
 */
static char *
network_out(inet *src, bool is_cidr)
{
	char		tmp[sizeof("xxxx:xxxx:xxxx:xxxx:xxxx:xxxx:255.255.255.255/128")];
	char	   *dst;
	int			len;

	dst = inet_net_ntop(ip_family(src), ip_addr(src), ip_bits(src),
						tmp, sizeof(tmp));
	if (dst == NULL)
		ereport(ERROR,
				(errcode(ERRCODE_INVALID_BINARY_REPRESENTATION),
				 errmsg("could not format inet value: %m")));

	/* For CIDR, add /n if not present */
	if (is_cidr && strchr(tmp, '/') == NULL)
	{
		len = strlen(tmp);
		snprintf(tmp + len, sizeof(tmp) - len, "/%u", ip_bits(src));
	}

	return pstrdup(tmp);
}

Datum
inet_out(PG_FUNCTION_ARGS)
{
	inet	   *src = PG_GETARG_INET_PP(0);

	PG_RETURN_CSTRING(network_out(src, false));
}

Datum
cidr_out(PG_FUNCTION_ARGS)
{
	inet	   *src = PG_GETARG_INET_PP(0);

	PG_RETURN_CSTRING(network_out(src, true));
}


/*
 *		network_recv		- converts external binary format to inet
 *
 * The external representation is (one byte apiece for)
 * family, bits, is_cidr, address length, address in network byte order.
 *
 * Presence of is_cidr is largely for historical reasons, though it might
 * allow some code-sharing on the client side.	We send it correctly on
 * output, but ignore the value on input.
 */
static inet *
network_recv(StringInfo buf, bool is_cidr)
{
	inet	   *addr;
	char	   *addrptr;
	int			bits;
	int			nb,
				i;

	/* make sure any unused bits in a CIDR value are zeroed */
	addr = (inet *) palloc0(sizeof(inet));

	ip_family(addr) = pq_getmsgbyte(buf);
	if (ip_family(addr) != PGSQL_AF_INET &&
		ip_family(addr) != PGSQL_AF_INET6)
		ereport(ERROR,
				(errcode(ERRCODE_INVALID_BINARY_REPRESENTATION),
		/* translator: %s is inet or cidr */
				 errmsg("invalid address family in external \"%s\" value",
						is_cidr ? "cidr" : "inet")));
	bits = pq_getmsgbyte(buf);
	if (bits < 0 || bits > ip_maxbits(addr))
		ereport(ERROR,
				(errcode(ERRCODE_INVALID_BINARY_REPRESENTATION),
		/* translator: %s is inet or cidr */
				 errmsg("invalid bits in external \"%s\" value",
						is_cidr ? "cidr" : "inet")));
	ip_bits(addr) = bits;
	i = pq_getmsgbyte(buf);		/* ignore is_cidr */
	nb = pq_getmsgbyte(buf);
	if (nb != ip_addrsize(addr))
		ereport(ERROR,
				(errcode(ERRCODE_INVALID_BINARY_REPRESENTATION),
		/* translator: %s is inet or cidr */
				 errmsg("invalid length in external \"%s\" value",
						is_cidr ? "cidr" : "inet")));

	addrptr = (char *) ip_addr(addr);
	for (i = 0; i < nb; i++)
		addrptr[i] = pq_getmsgbyte(buf);

	/*
	 * Error check: CIDR values must not have any bits set beyond the masklen.
	 */
	if (is_cidr)
	{
		if (!addressOK(ip_addr(addr), bits, ip_family(addr)))
			ereport(ERROR,
					(errcode(ERRCODE_INVALID_BINARY_REPRESENTATION),
					 errmsg("invalid external \"cidr\" value"),
					 errdetail("Value has bits set to right of mask.")));
	}

	SET_INET_VARSIZE(addr);

	return addr;
}

Datum
inet_recv(PG_FUNCTION_ARGS)
{
	StringInfo	buf = (StringInfo) PG_GETARG_POINTER(0);

	PG_RETURN_INET_P(network_recv(buf, false));
}

Datum
cidr_recv(PG_FUNCTION_ARGS)
{
	StringInfo	buf = (StringInfo) PG_GETARG_POINTER(0);

	PG_RETURN_INET_P(network_recv(buf, true));
}


/*
 *		network_send		- converts inet to binary format
 */
static bytea *
network_send(inet *addr, bool is_cidr)
{
	StringInfoData buf;
	char	   *addrptr;
	int			nb,
				i;

	pq_begintypsend(&buf);
	pq_sendbyte(&buf, ip_family(addr));
	pq_sendbyte(&buf, ip_bits(addr));
	pq_sendbyte(&buf, is_cidr);
	nb = ip_addrsize(addr);
	if (nb < 0)
		nb = 0;
	pq_sendbyte(&buf, nb);
	addrptr = (char *) ip_addr(addr);
	for (i = 0; i < nb; i++)
		pq_sendbyte(&buf, addrptr[i]);
	return pq_endtypsend(&buf);
}

Datum
inet_send(PG_FUNCTION_ARGS)
{
	inet	   *addr = PG_GETARG_INET_PP(0);

	PG_RETURN_BYTEA_P(network_send(addr, false));
}

Datum
cidr_send(PG_FUNCTION_ARGS)
{
	inet	   *addr = PG_GETARG_INET_PP(0);

	PG_RETURN_BYTEA_P(network_send(addr, true));
}


Datum
inet_to_cidr(PG_FUNCTION_ARGS)
{
	inet	   *src = PG_GETARG_INET_PP(0);
	inet	   *dst;
	int			bits;
	int			byte;
	int			nbits;
	int			maxbytes;

	bits = ip_bits(src);

	/* safety check */
	if ((bits < 0) || (bits > ip_maxbits(src)))
		elog(ERROR, "invalid inet bit length: %d", bits);

	/* clone the original data */
	dst = (inet *) palloc(VARSIZE_ANY(src));
	memcpy(dst, src, VARSIZE_ANY(src));

	/* zero out any bits to the right of the netmask */
	byte = bits / 8;
	nbits = bits % 8;
	/* clear the first byte, this might be a partial byte */
	if (nbits != 0)
	{
		ip_addr(dst)[byte] &= ~(0xFF >> nbits);
		byte++;
	}
	/* clear remaining bytes */
	maxbytes = ip_addrsize(dst);
	while (byte < maxbytes)
	{
		ip_addr(dst)[byte] = 0;
		byte++;
	}

	PG_RETURN_INET_P(dst);
}

Datum
inet_set_masklen(PG_FUNCTION_ARGS)
{
	inet	   *src = PG_GETARG_INET_PP(0);
	int			bits = PG_GETARG_INT32(1);
	inet	   *dst;

	if (bits == -1)
		bits = ip_maxbits(src);

	if ((bits < 0) || (bits > ip_maxbits(src)))
		ereport(ERROR,
				(errcode(ERRCODE_INVALID_PARAMETER_VALUE),
				 errmsg("invalid mask length: %d", bits)));

	/* clone the original data */
	dst = (inet *) palloc(VARSIZE_ANY(src));
	memcpy(dst, src, VARSIZE_ANY(src));

	ip_bits(dst) = bits;

	PG_RETURN_INET_P(dst);
}

Datum
cidr_set_masklen(PG_FUNCTION_ARGS)
{
	inet	   *src = PG_GETARG_INET_PP(0);
	int			bits = PG_GETARG_INT32(1);
	inet	   *dst;
	int			byte;
	int			nbits;
	int			maxbytes;

	if (bits == -1)
		bits = ip_maxbits(src);

	if ((bits < 0) || (bits > ip_maxbits(src)))
		ereport(ERROR,
				(errcode(ERRCODE_INVALID_PARAMETER_VALUE),
				 errmsg("invalid mask length: %d", bits)));

	/* clone the original data */
	dst = (inet *) palloc(VARSIZE_ANY(src));
	memcpy(dst, src, VARSIZE_ANY(src));

	ip_bits(dst) = bits;

	/* zero out any bits to the right of the new netmask */
	byte = bits / 8;
	nbits = bits % 8;
	/* clear the first byte, this might be a partial byte */
	if (nbits != 0)
	{
		ip_addr(dst)[byte] &= ~(0xFF >> nbits);
		byte++;
	}
	/* clear remaining bytes */
	maxbytes = ip_addrsize(dst);
	while (byte < maxbytes)
	{
		ip_addr(dst)[byte] = 0;
		byte++;
	}

	PG_RETURN_INET_P(dst);
}

/*
 *	Basic comparison function for sorting and inet/cidr comparisons.
 *
 * Comparison is first on the common bits of the network part, then on
 * the length of the network part, and then on the whole unmasked address.
 * The effect is that the network part is the major sort key, and for
 * equal network parts we sort on the host part.  Note this is only sane
 * for CIDR if address bits to the right of the mask are guaranteed zero;
 * otherwise logically-equal CIDRs might compare different.
 */

static int32
network_cmp_internal(inet *a1, inet *a2)
{
	if (ip_family(a1) == ip_family(a2))
	{
		int			order;

		order = bitncmp(ip_addr(a1), ip_addr(a2),
						Min(ip_bits(a1), ip_bits(a2)));
		if (order != 0)
			return order;
		order = ((int) ip_bits(a1)) - ((int) ip_bits(a2));
		if (order != 0)
			return order;
		return bitncmp(ip_addr(a1), ip_addr(a2), ip_maxbits(a1));
	}

	return ip_family(a1) - ip_family(a2);
}

Datum
network_cmp(PG_FUNCTION_ARGS)
{
	inet	   *a1 = PG_GETARG_INET_PP(0);
	inet	   *a2 = PG_GETARG_INET_PP(1);

	PG_RETURN_INT32(network_cmp_internal(a1, a2));
}

/*
 *	Boolean ordering tests.
 */
Datum
network_lt(PG_FUNCTION_ARGS)
{
	inet	   *a1 = PG_GETARG_INET_PP(0);
	inet	   *a2 = PG_GETARG_INET_PP(1);

	PG_RETURN_BOOL(network_cmp_internal(a1, a2) < 0);
}

Datum
network_le(PG_FUNCTION_ARGS)
{
	inet	   *a1 = PG_GETARG_INET_PP(0);
	inet	   *a2 = PG_GETARG_INET_PP(1);

	PG_RETURN_BOOL(network_cmp_internal(a1, a2) <= 0);
}

Datum
network_eq(PG_FUNCTION_ARGS)
{
	inet	   *a1 = PG_GETARG_INET_PP(0);
	inet	   *a2 = PG_GETARG_INET_PP(1);

	PG_RETURN_BOOL(network_cmp_internal(a1, a2) == 0);
}

Datum
network_ge(PG_FUNCTION_ARGS)
{
	inet	   *a1 = PG_GETARG_INET_PP(0);
	inet	   *a2 = PG_GETARG_INET_PP(1);

	PG_RETURN_BOOL(network_cmp_internal(a1, a2) >= 0);
}

Datum
network_gt(PG_FUNCTION_ARGS)
{
	inet	   *a1 = PG_GETARG_INET_PP(0);
	inet	   *a2 = PG_GETARG_INET_PP(1);

	PG_RETURN_BOOL(network_cmp_internal(a1, a2) > 0);
}

Datum
network_ne(PG_FUNCTION_ARGS)
{
	inet	   *a1 = PG_GETARG_INET_PP(0);
	inet	   *a2 = PG_GETARG_INET_PP(1);

	PG_RETURN_BOOL(network_cmp_internal(a1, a2) != 0);
}

/*
 * Support function for hash indexes on inet/cidr.
 */
Datum
hashinet(PG_FUNCTION_ARGS)
{
	inet	   *addr = PG_GETARG_INET_PP(0);
	int			addrsize = ip_addrsize(addr);

	/* XXX this assumes there are no pad bytes in the data structure */
	return hash_any((unsigned char *) VARDATA_ANY(addr), addrsize + 2);
}

/*
 *	Boolean network-inclusion tests.
 */
Datum
network_sub(PG_FUNCTION_ARGS)
{
	inet	   *a1 = PG_GETARG_INET_PP(0);
	inet	   *a2 = PG_GETARG_INET_PP(1);

	if (ip_family(a1) == ip_family(a2))
	{
		PG_RETURN_BOOL(ip_bits(a1) > ip_bits(a2)
					 && bitncmp(ip_addr(a1), ip_addr(a2), ip_bits(a2)) == 0);
	}

	PG_RETURN_BOOL(false);
}

Datum
network_subeq(PG_FUNCTION_ARGS)
{
	inet	   *a1 = PG_GETARG_INET_PP(0);
	inet	   *a2 = PG_GETARG_INET_PP(1);

	if (ip_family(a1) == ip_family(a2))
	{
		PG_RETURN_BOOL(ip_bits(a1) >= ip_bits(a2)
					 && bitncmp(ip_addr(a1), ip_addr(a2), ip_bits(a2)) == 0);
	}

	PG_RETURN_BOOL(false);
}

Datum
network_sup(PG_FUNCTION_ARGS)
{
	inet	   *a1 = PG_GETARG_INET_PP(0);
	inet	   *a2 = PG_GETARG_INET_PP(1);

	if (ip_family(a1) == ip_family(a2))
	{
		PG_RETURN_BOOL(ip_bits(a1) < ip_bits(a2)
					 && bitncmp(ip_addr(a1), ip_addr(a2), ip_bits(a1)) == 0);
	}

	PG_RETURN_BOOL(false);
}

Datum
network_supeq(PG_FUNCTION_ARGS)
{
	inet	   *a1 = PG_GETARG_INET_PP(0);
	inet	   *a2 = PG_GETARG_INET_PP(1);

	if (ip_family(a1) == ip_family(a2))
	{
		PG_RETURN_BOOL(ip_bits(a1) <= ip_bits(a2)
					 && bitncmp(ip_addr(a1), ip_addr(a2), ip_bits(a1)) == 0);
	}

	PG_RETURN_BOOL(false);
}

/*
 * Extract data from a network datatype.
 */
Datum
network_host(PG_FUNCTION_ARGS)
{
<<<<<<< HEAD
	inet	   *ip = PG_GETARG_INET_PP(0);
=======
	inet	   *ip = PG_GETARG_INET_P(0);
>>>>>>> f260edb1
	char	   *ptr;
	char		tmp[sizeof("xxxx:xxxx:xxxx:xxxx:xxxx:xxxx:255.255.255.255/128")];

	/* force display of max bits, regardless of masklen... */
	if (inet_net_ntop(ip_family(ip), ip_addr(ip), ip_maxbits(ip),
					  tmp, sizeof(tmp)) == NULL)
		ereport(ERROR,
				(errcode(ERRCODE_INVALID_BINARY_REPRESENTATION),
				 errmsg("could not format inet value: %m")));

	/* Suppress /n if present (shouldn't happen now) */
	if ((ptr = strchr(tmp, '/')) != NULL)
		*ptr = '\0';

	PG_RETURN_TEXT_P(cstring_to_text(tmp));
}

/*
 * network_show implements the inet and cidr casts to text.  This is not
 * quite the same behavior as network_out, hence we can't drop it in favor
 * of CoerceViaIO.
 */
Datum
network_show(PG_FUNCTION_ARGS)
{
<<<<<<< HEAD
	inet	   *ip = PG_GETARG_INET_PP(0);
=======
	inet	   *ip = PG_GETARG_INET_P(0);
>>>>>>> f260edb1
	int			len;
	char		tmp[sizeof("xxxx:xxxx:xxxx:xxxx:xxxx:xxxx:255.255.255.255/128")];

	if (inet_net_ntop(ip_family(ip), ip_addr(ip), ip_maxbits(ip),
					  tmp, sizeof(tmp)) == NULL)
		ereport(ERROR,
				(errcode(ERRCODE_INVALID_BINARY_REPRESENTATION),
				 errmsg("could not format inet value: %m")));

	/* Add /n if not present (which it won't be) */
	if (strchr(tmp, '/') == NULL)
	{
		len = strlen(tmp);
		snprintf(tmp + len, sizeof(tmp) - len, "/%u", ip_bits(ip));
	}

	PG_RETURN_TEXT_P(cstring_to_text(tmp));
}

Datum
inet_abbrev(PG_FUNCTION_ARGS)
{
	inet	   *ip = PG_GETARG_INET_P(0);
	char	   *dst;
	char		tmp[sizeof("xxxx:xxxx:xxxx:xxxx:xxxx:xxxx:255.255.255.255/128")];

	dst = inet_net_ntop(ip_family(ip), ip_addr(ip),
						ip_bits(ip), tmp, sizeof(tmp));

	if (dst == NULL)
		ereport(ERROR,
				(errcode(ERRCODE_INVALID_BINARY_REPRESENTATION),
				 errmsg("could not format inet value: %m")));

	PG_RETURN_TEXT_P(cstring_to_text(tmp));
}

Datum
cidr_abbrev(PG_FUNCTION_ARGS)
{
<<<<<<< HEAD
	inet	   *ip = PG_GETARG_INET_PP(0);
=======
	inet	   *ip = PG_GETARG_INET_P(0);
>>>>>>> f260edb1
	char	   *dst;
	char		tmp[sizeof("xxxx:xxxx:xxxx:xxxx:xxxx:xxxx:255.255.255.255/128")];

	dst = inet_cidr_ntop(ip_family(ip), ip_addr(ip),
						 ip_bits(ip), tmp, sizeof(tmp));

	if (dst == NULL)
		ereport(ERROR,
				(errcode(ERRCODE_INVALID_BINARY_REPRESENTATION),
				 errmsg("could not format cidr value: %m")));

	PG_RETURN_TEXT_P(cstring_to_text(tmp));
}

Datum
network_masklen(PG_FUNCTION_ARGS)
{
	inet	   *ip = PG_GETARG_INET_PP(0);

	PG_RETURN_INT32(ip_bits(ip));
}

Datum
network_family(PG_FUNCTION_ARGS)
{
	inet	   *ip = PG_GETARG_INET_PP(0);

	switch (ip_family(ip))
	{
		case PGSQL_AF_INET:
			PG_RETURN_INT32(4);
			break;
		case PGSQL_AF_INET6:
			PG_RETURN_INT32(6);
			break;
		default:
			PG_RETURN_INT32(0);
			break;
	}
}

Datum
network_broadcast(PG_FUNCTION_ARGS)
{
	inet	   *ip = PG_GETARG_INET_PP(0);
	inet	   *dst;
	int			byte;
	int			bits;
	int			maxbytes;
	unsigned char mask;
	unsigned char *a,
			   *b;

	/* make sure any unused bits are zeroed */
	dst = (inet *) palloc0(sizeof(inet));

	if (ip_family(ip) == PGSQL_AF_INET)
		maxbytes = 4;
	else
		maxbytes = 16;

	bits = ip_bits(ip);
	a = ip_addr(ip);
	b = ip_addr(dst);

	for (byte = 0; byte < maxbytes; byte++)
	{
		if (bits >= 8)
		{
			mask = 0x00;
			bits -= 8;
		}
		else if (bits == 0)
			mask = 0xff;
		else
		{
			mask = 0xff >> bits;
			bits = 0;
		}

		b[byte] = a[byte] | mask;
	}

	ip_family(dst) = ip_family(ip);
	ip_bits(dst) = ip_bits(ip);
	SET_INET_VARSIZE(dst);

	PG_RETURN_INET_P(dst);
}

Datum
network_network(PG_FUNCTION_ARGS)
{
	inet	   *ip = PG_GETARG_INET_PP(0);
	inet	   *dst;
	int			byte;
	int			bits;
	unsigned char mask;
	unsigned char *a,
			   *b;

	/* make sure any unused bits are zeroed */
	dst = (inet *) palloc0(sizeof(inet));

	bits = ip_bits(ip);
	a = ip_addr(ip);
	b = ip_addr(dst);

	byte = 0;
	while (bits)
	{
		if (bits >= 8)
		{
			mask = 0xff;
			bits -= 8;
		}
		else
		{
			mask = 0xff << (8 - bits);
			bits = 0;
		}

		b[byte] = a[byte] & mask;
		byte++;
	}

	ip_family(dst) = ip_family(ip);
	ip_bits(dst) = ip_bits(ip);
	SET_INET_VARSIZE(dst);

	PG_RETURN_INET_P(dst);
}

Datum
network_netmask(PG_FUNCTION_ARGS)
{
	inet	   *ip = PG_GETARG_INET_PP(0);
	inet	   *dst;
	int			byte;
	int			bits;
	unsigned char mask;
	unsigned char *b;

	/* make sure any unused bits are zeroed */
	dst = (inet *) palloc0(sizeof(inet));

	bits = ip_bits(ip);
	b = ip_addr(dst);

	byte = 0;
	while (bits)
	{
		if (bits >= 8)
		{
			mask = 0xff;
			bits -= 8;
		}
		else
		{
			mask = 0xff << (8 - bits);
			bits = 0;
		}

		b[byte] = mask;
		byte++;
	}

	ip_family(dst) = ip_family(ip);
	ip_bits(dst) = ip_maxbits(ip);
	SET_INET_VARSIZE(dst);

	PG_RETURN_INET_P(dst);
}

Datum
network_hostmask(PG_FUNCTION_ARGS)
{
	inet	   *ip = PG_GETARG_INET_PP(0);
	inet	   *dst;
	int			byte;
	int			bits;
	int			maxbytes;
	unsigned char mask;
	unsigned char *b;

	/* make sure any unused bits are zeroed */
	dst = (inet *) palloc0(sizeof(inet));

	if (ip_family(ip) == PGSQL_AF_INET)
		maxbytes = 4;
	else
		maxbytes = 16;

	bits = ip_maxbits(ip) - ip_bits(ip);
	b = ip_addr(dst);

	byte = maxbytes - 1;
	while (bits)
	{
		if (bits >= 8)
		{
			mask = 0xff;
			bits -= 8;
		}
		else
		{
			mask = 0xff >> (8 - bits);
			bits = 0;
		}

		b[byte] = mask;
		byte--;
	}

	ip_family(dst) = ip_family(ip);
	ip_bits(dst) = ip_maxbits(ip);
	SET_INET_VARSIZE(dst);

	PG_RETURN_INET_P(dst);
}

/*
 * Convert a value of a network datatype to an approximate scalar value.
 * This is used for estimating selectivities of inequality operators
 * involving network types.
 */
double
convert_network_to_scalar(Datum value, Oid typid)
{
	switch (typid)
	{
		case INETOID:
		case CIDROID:
			{
				inet	   *ip = DatumGetInetPP(value);
				int			len;
				double		res;
				int			i;

				/*
				 * Note that we don't use the full address for IPv6.
				 */
				if (ip_family(ip) == PGSQL_AF_INET)
					len = 4;
				else
					len = 5;

				res = ip_family(ip);
				for (i = 0; i < len; i++)
				{
					res *= 256;
					res += ip_addr(ip)[i];
				}
				return res;

				break;
			}
		case MACADDROID:
			{
				macaddr    *mac = DatumGetMacaddrP(value);
				double		res;

				res = (mac->a << 16) | (mac->b << 8) | (mac->c);
				res *= 256 * 256 * 256;
				res += (mac->d << 16) | (mac->e << 8) | (mac->f);
				return res;
			}
	}

	/*
	 * Can't get here unless someone tries to use scalarltsel/scalargtsel on
	 * an operator with one network and one non-network operand.
	 */
	elog(ERROR, "unsupported type: %u", typid);
	return 0;
}

/*
 * int
 * bitncmp(l, r, n)
 *		compare bit masks l and r, for n bits.
 * return:
 *		-1, 1, or 0 in the libc tradition.
 * note:
 *		network byte order assumed.  this means 192.5.5.240/28 has
 *		0x11110000 in its fourth octet.
 * author:
 *		Paul Vixie (ISC), June 1996
 */
static int
bitncmp(void *l, void *r, int n)
{
	u_int		lb,
				rb;
	int			x,
				b;

	b = n / 8;
	x = memcmp(l, r, b);
	if (x || (n % 8) == 0)
		return x;

	lb = ((const u_char *) l)[b];
	rb = ((const u_char *) r)[b];
	for (b = n % 8; b > 0; b--)
	{
		if (IS_HIGHBIT_SET(lb) != IS_HIGHBIT_SET(rb))
		{
			if (IS_HIGHBIT_SET(lb))
				return 1;
			return -1;
		}
		lb <<= 1;
		rb <<= 1;
	}
	return 0;
}

static bool
addressOK(unsigned char *a, int bits, int family)
{
	int			byte;
	int			nbits;
	int			maxbits;
	int			maxbytes;
	unsigned char mask;

	if (family == PGSQL_AF_INET)
	{
		maxbits = 32;
		maxbytes = 4;
	}
	else
	{
		maxbits = 128;
		maxbytes = 16;
	}
	Assert(bits <= maxbits);

	if (bits == maxbits)
		return true;

	byte = bits / 8;
	nbits = bits % 8;
	mask = 0xff;
	if (bits != 0)
		mask >>= nbits;

	while (byte < maxbytes)
	{
		if ((a[byte] & mask) != 0)
			return false;
		mask = 0xff;
		byte++;
	}

	return true;
}


/*
 * These functions are used by planner to generate indexscan limits
 * for clauses a << b and a <<= b
 */

/* return the minimal value for an IP on a given network */
Datum
network_scan_first(Datum in)
{
	return DirectFunctionCall1(network_network, in);
}

/*
 * return "last" IP on a given network. It's the broadcast address,
 * however, masklen has to be set to its max btis, since
 * 192.168.0.255/24 is considered less than 192.168.0.255/32
 *
 * inet_set_masklen() hacked to max out the masklength to 128 for IPv6
 * and 32 for IPv4 when given '-1' as argument.
 */
Datum
network_scan_last(Datum in)
{
	return DirectFunctionCall2(inet_set_masklen,
							   DirectFunctionCall1(network_broadcast, in),
							   Int32GetDatum(-1));
}


/*
 * IP address that the client is connecting from (NULL if Unix socket)
 */
Datum
inet_client_addr(PG_FUNCTION_ARGS)
{
	Port	   *port = MyProcPort;
	char		remote_host[NI_MAXHOST];
	int			ret;

	if (port == NULL)
		PG_RETURN_NULL();

	switch (port->raddr.addr.ss_family)
	{
		case AF_INET:
#ifdef HAVE_IPV6
		case AF_INET6:
#endif
			break;
		default:
			PG_RETURN_NULL();
	}

	remote_host[0] = '\0';

	ret = pg_getnameinfo_all(&port->raddr.addr, port->raddr.salen,
							 remote_host, sizeof(remote_host),
							 NULL, 0,
							 NI_NUMERICHOST | NI_NUMERICSERV);
	if (ret)
		PG_RETURN_NULL();

	clean_ipv6_addr(port->raddr.addr.ss_family, remote_host);

	PG_RETURN_INET_P(network_in(remote_host, false));
}


/*
 * port that the client is connecting from (NULL if Unix socket)
 */
Datum
inet_client_port(PG_FUNCTION_ARGS)
{
	Port	   *port = MyProcPort;
	char		remote_port[NI_MAXSERV];
	int			ret;

	if (port == NULL)
		PG_RETURN_NULL();

	switch (port->raddr.addr.ss_family)
	{
		case AF_INET:
#ifdef HAVE_IPV6
		case AF_INET6:
#endif
			break;
		default:
			PG_RETURN_NULL();
	}

	remote_port[0] = '\0';

	ret = pg_getnameinfo_all(&port->raddr.addr, port->raddr.salen,
							 NULL, 0,
							 remote_port, sizeof(remote_port),
							 NI_NUMERICHOST | NI_NUMERICSERV);
	if (ret)
		PG_RETURN_NULL();

	PG_RETURN_DATUM(DirectFunctionCall1(int4in, CStringGetDatum(remote_port)));
}


/*
 * IP address that the server accepted the connection on (NULL if Unix socket)
 */
Datum
inet_server_addr(PG_FUNCTION_ARGS)
{
	Port	   *port = MyProcPort;
	char		local_host[NI_MAXHOST];
	int			ret;

	if (port == NULL)
		PG_RETURN_NULL();

	switch (port->laddr.addr.ss_family)
	{
		case AF_INET:
#ifdef HAVE_IPV6
		case AF_INET6:
#endif
			break;
		default:
			PG_RETURN_NULL();
	}

	local_host[0] = '\0';

	ret = pg_getnameinfo_all(&port->laddr.addr, port->laddr.salen,
							 local_host, sizeof(local_host),
							 NULL, 0,
							 NI_NUMERICHOST | NI_NUMERICSERV);
	if (ret)
		PG_RETURN_NULL();

	clean_ipv6_addr(port->laddr.addr.ss_family, local_host);

	PG_RETURN_INET_P(network_in(local_host, false));
}


/*
 * port that the server accepted the connection on (NULL if Unix socket)
 */
Datum
inet_server_port(PG_FUNCTION_ARGS)
{
	Port	   *port = MyProcPort;
	char		local_port[NI_MAXSERV];
	int			ret;

	if (port == NULL)
		PG_RETURN_NULL();

	switch (port->laddr.addr.ss_family)
	{
		case AF_INET:
#ifdef HAVE_IPV6
		case AF_INET6:
#endif
			break;
		default:
			PG_RETURN_NULL();
	}

	local_port[0] = '\0';

	ret = pg_getnameinfo_all(&port->laddr.addr, port->laddr.salen,
							 NULL, 0,
							 local_port, sizeof(local_port),
							 NI_NUMERICHOST | NI_NUMERICSERV);
	if (ret)
		PG_RETURN_NULL();

	PG_RETURN_DATUM(DirectFunctionCall1(int4in, CStringGetDatum(local_port)));
}


Datum
inetnot(PG_FUNCTION_ARGS)
{
	inet	   *ip = PG_GETARG_INET_PP(0);
	inet	   *dst;

	dst = (inet *) palloc0(sizeof(inet));

	{
		int			nb = ip_addrsize(ip);
		unsigned char *pip = ip_addr(ip);
		unsigned char *pdst = ip_addr(dst);

		while (nb-- > 0)
			pdst[nb] = ~pip[nb];
	}
	ip_bits(dst) = ip_bits(ip);

	ip_family(dst) = ip_family(ip);
	SET_INET_VARSIZE(dst);

	PG_RETURN_INET_P(dst);
}


Datum
inetand(PG_FUNCTION_ARGS)
{
	inet	   *ip = PG_GETARG_INET_PP(0);
	inet	   *ip2 = PG_GETARG_INET_PP(1);
	inet	   *dst;

	dst = (inet *) palloc0(sizeof(inet));

	if (ip_family(ip) != ip_family(ip2))
		ereport(ERROR,
				(errcode(ERRCODE_INVALID_PARAMETER_VALUE),
				 errmsg("cannot AND inet values of different sizes")));
	else
	{
		int			nb = ip_addrsize(ip);
		unsigned char *pip = ip_addr(ip);
		unsigned char *pip2 = ip_addr(ip2);
		unsigned char *pdst = ip_addr(dst);

		while (nb-- > 0)
			pdst[nb] = pip[nb] & pip2[nb];
	}
	ip_bits(dst) = Max(ip_bits(ip), ip_bits(ip2));

	ip_family(dst) = ip_family(ip);
	SET_INET_VARSIZE(dst);

	PG_RETURN_INET_P(dst);
}


Datum
inetor(PG_FUNCTION_ARGS)
{
	inet	   *ip = PG_GETARG_INET_PP(0);
	inet	   *ip2 = PG_GETARG_INET_PP(1);
	inet	   *dst;

	dst = (inet *) palloc0(sizeof(inet));

	if (ip_family(ip) != ip_family(ip2))
		ereport(ERROR,
				(errcode(ERRCODE_INVALID_PARAMETER_VALUE),
				 errmsg("cannot OR inet values of different sizes")));
	else
	{
		int			nb = ip_addrsize(ip);
		unsigned char *pip = ip_addr(ip);
		unsigned char *pip2 = ip_addr(ip2);
		unsigned char *pdst = ip_addr(dst);

		while (nb-- > 0)
			pdst[nb] = pip[nb] | pip2[nb];
	}
	ip_bits(dst) = Max(ip_bits(ip), ip_bits(ip2));

	ip_family(dst) = ip_family(ip);
	SET_INET_VARSIZE(dst);

	PG_RETURN_INET_P(dst);
}


static inet *
internal_inetpl(inet *ip, int64 addend)
{
	inet	   *dst;

	dst = (inet *) palloc0(sizeof(inet));

	{
		int			nb = ip_addrsize(ip);
		unsigned char *pip = ip_addr(ip);
		unsigned char *pdst = ip_addr(dst);
		int			carry = 0;

		while (nb-- > 0)
		{
			carry = pip[nb] + (int) (addend & 0xFF) + carry;
			pdst[nb] = (unsigned char) (carry & 0xFF);
			carry >>= 8;

			/*
			 * We have to be careful about right-shifting addend because
			 * right-shift isn't portable for negative values, while simply
			 * dividing by 256 doesn't work (the standard rounding is in the
			 * wrong direction, besides which there may be machines out there
			 * that round the wrong way).  So, explicitly clear the low-order
			 * byte to remove any doubt about the correct result of the
			 * division, and then divide rather than shift.
			 */
			addend &= ~((int64) 0xFF);
			addend /= 0x100;
		}

		/*
		 * At this point we should have addend and carry both zero if original
		 * addend was >= 0, or addend -1 and carry 1 if original addend was <
		 * 0.  Anything else means overflow.
		 */
		if (!((addend == 0 && carry == 0) ||
			  (addend == -1 && carry == 1)))
			ereport(ERROR,
					(errcode(ERRCODE_NUMERIC_VALUE_OUT_OF_RANGE),
					 errmsg("result is out of range")));
	}

	ip_bits(dst) = ip_bits(ip);
	ip_family(dst) = ip_family(ip);
	SET_INET_VARSIZE(dst);

	return dst;
}


Datum
inetpl(PG_FUNCTION_ARGS)
{
	inet	   *ip = PG_GETARG_INET_PP(0);
	int64		addend = PG_GETARG_INT64(1);

	PG_RETURN_INET_P(internal_inetpl(ip, addend));
}


Datum
inetmi_int8(PG_FUNCTION_ARGS)
{
	inet	   *ip = PG_GETARG_INET_PP(0);
	int64		addend = PG_GETARG_INT64(1);

	PG_RETURN_INET_P(internal_inetpl(ip, -addend));
}


Datum
inetmi(PG_FUNCTION_ARGS)
{
	inet	   *ip = PG_GETARG_INET_PP(0);
	inet	   *ip2 = PG_GETARG_INET_PP(1);
	int64		res = 0;

	if (ip_family(ip) != ip_family(ip2))
		ereport(ERROR,
				(errcode(ERRCODE_INVALID_PARAMETER_VALUE),
				 errmsg("cannot subtract inet values of different sizes")));
	else
	{
		/*
		 * We form the difference using the traditional complement, increment,
		 * and add rule, with the increment part being handled by starting the
		 * carry off at 1.	If you don't think integer arithmetic is done in
		 * two's complement, too bad.
		 */
		int			nb = ip_addrsize(ip);
		int			byte = 0;
		unsigned char *pip = ip_addr(ip);
		unsigned char *pip2 = ip_addr(ip2);
		int			carry = 1;

		while (nb-- > 0)
		{
			int			lobyte;

			carry = pip[nb] + (~pip2[nb] & 0xFF) + carry;
			lobyte = carry & 0xFF;
			if (byte < sizeof(int64))
			{
				res |= ((int64) lobyte) << (byte * 8);
			}
			else
			{
				/*
				 * Input wider than int64: check for overflow.	All bytes to
				 * the left of what will fit should be 0 or 0xFF, depending on
				 * sign of the now-complete result.
				 */
				if ((res < 0) ? (lobyte != 0xFF) : (lobyte != 0))
					ereport(ERROR,
							(errcode(ERRCODE_NUMERIC_VALUE_OUT_OF_RANGE),
							 errmsg("result is out of range")));
			}
			carry >>= 8;
			byte++;
		}

		/*
		 * If input is narrower than int64, overflow is not possible, but we
		 * have to do proper sign extension.
		 */
		if (carry == 0 && byte < sizeof(int64))
			res |= ((int64) -1) << (byte * 8);
	}

	PG_RETURN_INT64(res);
}


/*
 * clean_ipv6_addr --- remove any '%zone' part from an IPv6 address string
 *
 * XXX This should go away someday!
 *
 * This is a kluge needed because we don't yet support zones in stored inet
 * values.  Since the result of getnameinfo() might include a zone spec,
 * call this to remove it anywhere we want to feed getnameinfo's output to
 * network_in.  Beats failing entirely.
 *
 * An alternative approach would be to let network_in ignore %-parts for
 * itself, but that would mean we'd silently drop zone specs in user input,
 * which seems not such a good idea.
 */
void
clean_ipv6_addr(int addr_family, char *addr)
{
#ifdef HAVE_IPV6
	if (addr_family == AF_INET6)
	{
		char *pct = strchr(addr, '%');

		if (pct)
			*pct = '\0';
	}
#endif
}<|MERGE_RESOLUTION|>--- conflicted
+++ resolved
@@ -1,11 +1,7 @@
 /*
  *	PostgreSQL type definitions for the INET and CIDR types.
  *
-<<<<<<< HEAD
- *	$PostgreSQL: pgsql/src/backend/utils/adt/network.c,v 1.74 2009/06/11 14:49:03 momjian Exp $
-=======
  *	$PostgreSQL: pgsql/src/backend/utils/adt/network.c,v 1.73 2008/03/25 22:42:44 tgl Exp $
->>>>>>> f260edb1
  *
  *	Jon Postel RIP 16 Oct 1998
  */
@@ -604,11 +600,7 @@
 Datum
 network_host(PG_FUNCTION_ARGS)
 {
-<<<<<<< HEAD
 	inet	   *ip = PG_GETARG_INET_PP(0);
-=======
-	inet	   *ip = PG_GETARG_INET_P(0);
->>>>>>> f260edb1
 	char	   *ptr;
 	char		tmp[sizeof("xxxx:xxxx:xxxx:xxxx:xxxx:xxxx:255.255.255.255/128")];
 
@@ -634,11 +626,7 @@
 Datum
 network_show(PG_FUNCTION_ARGS)
 {
-<<<<<<< HEAD
 	inet	   *ip = PG_GETARG_INET_PP(0);
-=======
-	inet	   *ip = PG_GETARG_INET_P(0);
->>>>>>> f260edb1
 	int			len;
 	char		tmp[sizeof("xxxx:xxxx:xxxx:xxxx:xxxx:xxxx:255.255.255.255/128")];
 
@@ -679,11 +667,7 @@
 Datum
 cidr_abbrev(PG_FUNCTION_ARGS)
 {
-<<<<<<< HEAD
 	inet	   *ip = PG_GETARG_INET_PP(0);
-=======
-	inet	   *ip = PG_GETARG_INET_P(0);
->>>>>>> f260edb1
 	char	   *dst;
 	char		tmp[sizeof("xxxx:xxxx:xxxx:xxxx:xxxx:xxxx:255.255.255.255/128")];
 
