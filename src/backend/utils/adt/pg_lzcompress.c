/* ----------
 * pg_lzcompress.c -
 *
 *		This is an implementation of LZ compression for PostgreSQL.
 *		It uses a simple history table and generates 2-3 byte tags
 *		capable of backward copy information for 3-273 bytes with
 *		a max offset of 4095.
 *
 *		Entry routines:
 *
 *			bool
 *			pglz_compress(const char *source, int32 slen, PGLZ_Header *dest,
 *						  const PGLZ_Strategy *strategy);
 *
 *				source is the input data to be compressed.
 *
 *				slen is the length of the input data.
 *
 *				dest is the output area for the compressed result.
 *					It must be at least as big as PGLZ_MAX_OUTPUT(slen).
 *
 *				strategy is a pointer to some information controlling
 *					the compression algorithm. If NULL, the compiled
 *					in default strategy is used.
 *
 *				The return value is TRUE if compression succeeded,
 *				FALSE if not; in the latter case the contents of dest
 *				are undefined.
 *
 *			void
 *			pglz_decompress(const PGLZ_Header *source, char *dest)
 *
 *				source is the compressed input.
 *
 *				dest is the area where the uncompressed data will be
 *					written to. It is the callers responsibility to
 *					provide enough space. The required amount can be
 *					obtained with the macro PGLZ_RAW_SIZE(source).
 *
 *					The data is written to buff exactly as it was handed
 *					to pglz_compress(). No terminating zero byte is added.
 *
 *		The decompression algorithm and internal data format:
 *
 *			PGLZ_Header is defined as
 *
 *				typedef struct PGLZ_Header {
 *					int32		vl_len_;
 *					int32		rawsize;
 *				}
 *
 *			The header is followed by the compressed data itself.
 *
 *			The data representation is easiest explained by describing
 *			the process of decompression.
 *
 *			If VARSIZE(x) == rawsize + sizeof(PGLZ_Header), then the data
 *			is stored uncompressed as plain bytes. Thus, the decompressor
 *			simply copies rawsize bytes from the location after the
 *			header to the destination.
 *
 *			Otherwise the first byte after the header tells what to do
 *			the next 8 times. We call this the control byte.
 *
 *			An unset bit in the control byte means, that one uncompressed
 *			byte follows, which is copied from input to output.
 *
 *			A set bit in the control byte means, that a tag of 2-3 bytes
 *			follows. A tag contains information to copy some bytes, that
 *			are already in the output buffer, to the current location in
 *			the output. Let's call the three tag bytes T1, T2 and T3. The
 *			position of the data to copy is coded as an offset from the
 *			actual output position.
 *
 *			The offset is in the upper nibble of T1 and in T2.
 *			The length is in the lower nibble of T1.
 *
 *			So the 16 bits of a 2 byte tag are coded as
 *
 *				7---T1--0  7---T2--0
 *				OOOO LLLL  OOOO OOOO
 *
 *			This limits the offset to 1-4095 (12 bits) and the length
 *			to 3-18 (4 bits) because 3 is always added to it. To emit
 *			a tag of 2 bytes with a length of 2 only saves one control
 *			bit. But we lose one byte in the possible length of a tag.
 *
 *			In the actual implementation, the 2 byte tag's length is
 *			limited to 3-17, because the value 0xF in the length nibble
 *			has special meaning. It means, that the next following
 *			byte (T3) has to be added to the length value of 18. That
 *			makes total limits of 1-4095 for offset and 3-273 for length.
 *
 *			Now that we have successfully decoded a tag. We simply copy
 *			the output that occurred <offset> bytes back to the current
 *			output location in the specified <length>. Thus, a
 *			sequence of 200 spaces (think about bpchar fields) could be
 *			coded in 4 bytes. One literal space and a three byte tag to
 *			copy 199 bytes with a -1 offset. Whow - that's a compression
 *			rate of 98%! Well, the implementation needs to save the
 *			original data size too, so we need another 4 bytes for it
 *			and end up with a total compression rate of 96%, what's still
 *			worth a Whow.
 *
 *		The compression algorithm
 *
 *			The following uses numbers used in the default strategy.
 *
 *			The compressor works best for attributes of a size between
 *			1K and 1M. For smaller items there's not that much chance of
 *			redundancy in the character sequence (except for large areas
 *			of identical bytes like trailing spaces) and for bigger ones
 *			our 4K maximum look-back distance is too small.
 *
 *			The compressor creates a table for 8192 lists of positions.
 *			For each input position (except the last 3), a hash key is
 *			built from the 4 next input bytes and the position remembered
 *			in the appropriate list. Thus, the table points to linked
 *			lists of likely to be at least in the first 4 characters
 *			matching strings. This is done on the fly while the input
 *			is compressed into the output area.  Table entries are only
 *			kept for the last 4096 input positions, since we cannot use
 *			back-pointers larger than that anyway.
 *
 *			For each byte in the input, it's hash key (built from this
 *			byte and the next 3) is used to find the appropriate list
 *			in the table. The lists remember the positions of all bytes
 *			that had the same hash key in the past in increasing backward
 *			offset order. Now for all entries in the used lists, the
 *			match length is computed by comparing the characters from the
 *			entries position with the characters from the actual input
 *			position.
 *
 *			The compressor starts with a so called "good_match" of 128.
 *			It is a "prefer speed against compression ratio" optimizer.
 *			So if the first entry looked at already has 128 or more
 *			matching characters, the lookup stops and that position is
 *			used for the next tag in the output.
 *
 *			For each subsequent entry in the history list, the "good_match"
 *			is lowered by 10%. So the compressor will be more happy with
 *			short matches the farer it has to go back in the history.
 *			Another "speed against ratio" preference characteristic of
 *			the algorithm.
 *
 *			Thus there are 3 stop conditions for the lookup of matches:
 *
 *				- a match >= good_match is found
 *				- there are no more history entries to look at
 *				- the next history entry is already too far back
 *				  to be coded into a tag.
 *
 *			Finally the match algorithm checks that at least a match
 *			of 3 or more bytes has been found, because thats the smallest
 *			amount of copy information to code into a tag. If so, a tag
 *			is omitted and all the input bytes covered by that are just
 *			scanned for the history add's, otherwise a literal character
 *			is omitted and only his history entry added.
 *
 *		Acknowledgements:
 *
 *			Many thanks to Adisak Pochanayon, who's article about SLZ
 *			inspired me to write the PostgreSQL compression this way.
 *
 *			Jan Wieck
 *
 * Copyright (c) 1999-2009, PostgreSQL Global Development Group
 *
<<<<<<< HEAD
 * $PostgreSQL: pgsql/src/backend/utils/adt/pg_lzcompress.c,v 1.34 2009/06/11 14:49:03 momjian Exp $
=======
 * $PostgreSQL: pgsql/src/backend/utils/adt/pg_lzcompress.c,v 1.31 2008/03/08 01:09:36 tgl Exp $
>>>>>>> f260edb1
 * ----------
 */
#include "postgres.h"

#include <limits.h>

#include "utils/pg_lzcompress.h"


/* ----------
 * Local definitions
 * ----------
 */
#define PGLZ_HISTORY_LISTS		8192	/* must be power of 2 */
#define PGLZ_HISTORY_MASK		(PGLZ_HISTORY_LISTS - 1)
#define PGLZ_HISTORY_SIZE		4096
#define PGLZ_MAX_MATCH			273


/* ----------
 * PGLZ_HistEntry -
 *
 *		Linked list for the backward history lookup
 *
 * All the entries sharing a hash key are linked in a doubly linked list.
 * This makes it easy to remove an entry when it's time to recycle it
 * (because it's more than 4K positions old).
 * ----------
 */
typedef struct PGLZ_HistEntry
{
	struct PGLZ_HistEntry *next;	/* links for my hash key's list */
	struct PGLZ_HistEntry *prev;
	int			hindex;			/* my current hash key */
	const char *pos;			/* my input position */
} PGLZ_HistEntry;


/* ----------
 * The provided standard strategies
 * ----------
 */
static const PGLZ_Strategy strategy_default_data = {
<<<<<<< HEAD
	32,							/* Data chunks less than 32 bytes are not
								 * compressed */
	INT_MAX,					/* No upper limit on what we'll try to
								 * compress */
	25,							/* Require 25% compression rate, or not worth
								 * it */
	1024,						/* Give up if no compression in the first 1KB */
	128,						/* Stop history lookup if a match of 128 bytes
								 * is found */
	10							/* Lower good match size by 10% at every loop
								 * iteration */
=======
	32,				/* Data chunks less than 32 bytes are not compressed */
	1024 * 1024,	/* Data chunks over 1MB are not compressed either */
	25,				/* Require 25% compression rate, or not worth it */
	1024,			/* Give up if no compression in the first 1KB */
	128,			/* Stop history lookup if a match of 128 bytes is found */
	10				/* Lower good match size by 10% at every loop iteration */
>>>>>>> f260edb1
};
const PGLZ_Strategy *const PGLZ_strategy_default = &strategy_default_data;


static const PGLZ_Strategy strategy_always_data = {
<<<<<<< HEAD
	0,							/* Chunks of any size are compressed */
	INT_MAX,
	0,							/* It's enough to save one single byte */
	INT_MAX,					/* Never give up early */
	128,						/* Stop history lookup if a match of 128 bytes
								 * is found */
	6							/* Look harder for a good match */
=======
	0,				/* Chunks of any size are compressed */
	INT_MAX,
	0,				/* It's enough to save one single byte */
	INT_MAX,		/* Never give up early */
	128,			/* Stop history lookup if a match of 128 bytes is found */
	6				/* Look harder for a good match */
>>>>>>> f260edb1
};
const PGLZ_Strategy *const PGLZ_strategy_always = &strategy_always_data;


/* ----------
 * Statically allocated work arrays for history
 * ----------
 */
static PGLZ_HistEntry *hist_start[PGLZ_HISTORY_LISTS];
static PGLZ_HistEntry hist_entries[PGLZ_HISTORY_SIZE];


/* ----------
 * pglz_hist_idx -
 *
 *		Computes the history table slot for the lookup by the next 4
 *		characters in the input.
 *
 * NB: because we use the next 4 characters, we are not guaranteed to
 * find 3-character matches; they very possibly will be in the wrong
 * hash list.  This seems an acceptable tradeoff for spreading out the
 * hash keys more.
 * ----------
 */
#define pglz_hist_idx(_s,_e) (												\
			((((_e) - (_s)) < 4) ? (int) (_s)[0] :							\
			 (((_s)[0] << 9) ^ ((_s)[1] << 6) ^								\
			  ((_s)[2] << 3) ^ (_s)[3])) & (PGLZ_HISTORY_MASK)				\
		)


/* ----------
 * pglz_hist_add -
 *
 *		Adds a new entry to the history table.
 *
 * If _recycle is true, then we are recycling a previously used entry,
 * and must first delink it from its old hashcode's linked list.
 *
 * NOTE: beware of multiple evaluations of macro's arguments, and note that
 * _hn and _recycle are modified in the macro.
 * ----------
 */
#define pglz_hist_add(_hs,_he,_hn,_recycle,_s,_e) \
do {									\
			int __hindex = pglz_hist_idx((_s),(_e));						\
			PGLZ_HistEntry **__myhsp = &(_hs)[__hindex];					\
			PGLZ_HistEntry *__myhe = &(_he)[_hn];							\
			if (_recycle) {													\
				if (__myhe->prev == NULL)									\
					(_hs)[__myhe->hindex] = __myhe->next;					\
				else														\
					__myhe->prev->next = __myhe->next;						\
				if (__myhe->next != NULL)									\
					__myhe->next->prev = __myhe->prev;						\
			}																\
			__myhe->next = *__myhsp;										\
			__myhe->prev = NULL;											\
			__myhe->hindex = __hindex;										\
			__myhe->pos  = (_s);											\
			if (*__myhsp != NULL)											\
				(*__myhsp)->prev = __myhe;									\
			*__myhsp = __myhe;												\
			if (++(_hn) >= PGLZ_HISTORY_SIZE) {								\
				(_hn) = 0;													\
				(_recycle) = true;											\
			}																\
} while (0)


/* ----------
 * pglz_out_ctrl -
 *
 *		Outputs the last and allocates a new control byte if needed.
 * ----------
 */
#define pglz_out_ctrl(__ctrlp,__ctrlb,__ctrl,__buf) \
do { \
	if ((__ctrl & 0xff) == 0)												\
	{																		\
		*(__ctrlp) = __ctrlb;												\
		__ctrlp = (__buf)++;												\
		__ctrlb = 0;														\
		__ctrl = 1;															\
	}																		\
} while (0)


/* ----------
 * pglz_out_literal -
 *
 *		Outputs a literal byte to the destination buffer including the
 *		appropriate control bit.
 * ----------
 */
#define pglz_out_literal(_ctrlp,_ctrlb,_ctrl,_buf,_byte) \
do { \
	pglz_out_ctrl(_ctrlp,_ctrlb,_ctrl,_buf);								\
	*(_buf)++ = (unsigned char)(_byte);										\
	_ctrl <<= 1;															\
} while (0)


/* ----------
 * pglz_out_tag -
 *
 *		Outputs a backward reference tag of 2-4 bytes (depending on
 *		offset and length) to the destination buffer including the
 *		appropriate control bit.
 * ----------
 */
#define pglz_out_tag(_ctrlp,_ctrlb,_ctrl,_buf,_len,_off) \
do { \
	pglz_out_ctrl(_ctrlp,_ctrlb,_ctrl,_buf);								\
	_ctrlb |= _ctrl;														\
	_ctrl <<= 1;															\
	if (_len > 17)															\
	{																		\
		(_buf)[0] = (unsigned char)((((_off) & 0xf00) >> 4) | 0x0f);		\
		(_buf)[1] = (unsigned char)(((_off) & 0xff));						\
		(_buf)[2] = (unsigned char)((_len) - 18);							\
		(_buf) += 3;														\
	} else {																\
		(_buf)[0] = (unsigned char)((((_off) & 0xf00) >> 4) | ((_len) - 3)); \
		(_buf)[1] = (unsigned char)((_off) & 0xff);							\
		(_buf) += 2;														\
	}																		\
} while (0)


/* ----------
 * pglz_find_match -
 *
 *		Lookup the history table if the actual input stream matches
 *		another sequence of characters, starting somewhere earlier
 *		in the input buffer.
 * ----------
 */
static inline int
pglz_find_match(PGLZ_HistEntry **hstart, const char *input, const char *end,
				int *lenp, int *offp, int good_match, int good_drop)
{
	PGLZ_HistEntry *hent;
	int32		len = 0;
	int32		off = 0;

	/*
	 * Traverse the linked history list until a good enough match is found.
	 */
	hent = hstart[pglz_hist_idx(input, end)];
	while (hent)
	{
		const char *ip = input;
		const char *hp = hent->pos;
		int32		thisoff;
		int32		thislen;

		/*
		 * Stop if the offset does not fit into our tag anymore.
		 */
		thisoff = ip - hp;
		if (thisoff >= 0x0fff)
			break;

		/*
		 * Determine length of match. A better match must be larger than the
		 * best so far. And if we already have a match of 16 or more bytes,
		 * it's worth the call overhead to use memcmp() to check if this match
		 * is equal for the same size. After that we must fallback to
		 * character by character comparison to know the exact position where
		 * the diff occurred.
		 */
		thislen = 0;
		if (len >= 16)
		{
			if (memcmp(ip, hp, len) == 0)
			{
				thislen = len;
				ip += len;
				hp += len;
				while (ip < end && *ip == *hp && thislen < PGLZ_MAX_MATCH)
				{
					thislen++;
					ip++;
					hp++;
				}
			}
		}
		else
		{
			while (ip < end && *ip == *hp && thislen < PGLZ_MAX_MATCH)
			{
				thislen++;
				ip++;
				hp++;
			}
		}

		/*
		 * Remember this match as the best (if it is)
		 */
		if (thislen > len)
		{
			len = thislen;
			off = thisoff;
		}

		/*
		 * Advance to the next history entry
		 */
		hent = hent->next;

		/*
		 * Be happy with lesser good matches the more entries we visited. But
		 * no point in doing calculation if we're at end of list.
		 */
		if (hent)
		{
			if (len >= good_match)
				break;
			good_match -= (good_match * good_drop) / 100;
		}
	}

	/*
	 * Return match information only if it results at least in one byte
	 * reduction.
	 */
	if (len > 2)
	{
		*lenp = len;
		*offp = off;
		return 1;
	}

	return 0;
}


/* ----------
 * pglz_compress -
 *
 *		Compresses source into dest using strategy.
 * ----------
 */
bool
pglz_compress(const char *source, int32 slen, PGLZ_Header *dest,
			  const PGLZ_Strategy *strategy)
{
	unsigned char *bp = ((unsigned char *) dest) + sizeof(PGLZ_Header);
	unsigned char *bstart = bp;
	int			hist_next = 0;
	bool		hist_recycle = false;
	const char *dp = source;
	const char *dend = source + slen;
	unsigned char ctrl_dummy = 0;
	unsigned char *ctrlp = &ctrl_dummy;
	unsigned char ctrlb = 0;
	unsigned char ctrl = 0;
	bool		found_match = false;
	int32		match_len;
	int32		match_off;
	int32		good_match;
	int32		good_drop;
	int32		result_size;
	int32		result_max;
	int32		need_rate;

	/*
	 * Our fallback strategy is the default.
	 */
	if (strategy == NULL)
		strategy = PGLZ_strategy_default;

	/*
<<<<<<< HEAD
	 * If the strategy forbids compression (at all or if source chunk size out
	 * of range), fail.
=======
	 * If the strategy forbids compression (at all or if source chunk size
	 * out of range), fail.
>>>>>>> f260edb1
	 */
	if (strategy->match_size_good <= 0 ||
		slen < strategy->min_input_size ||
		slen > strategy->max_input_size)
		return false;

	/*
	 * Save the original source size in the header.
	 */
	dest->rawsize = slen;

	/*
	 * Limit the match parameters to the supported range.
	 */
	good_match = strategy->match_size_good;
	if (good_match > PGLZ_MAX_MATCH)
		good_match = PGLZ_MAX_MATCH;
	else if (good_match < 17)
		good_match = 17;

	good_drop = strategy->match_size_drop;
	if (good_drop < 0)
		good_drop = 0;
	else if (good_drop > 100)
		good_drop = 100;

	need_rate = strategy->min_comp_rate;
	if (need_rate < 0)
		need_rate = 0;
	else if (need_rate > 99)
		need_rate = 99;

	/*
<<<<<<< HEAD
	 * Compute the maximum result size allowed by the strategy, namely the
	 * input size minus the minimum wanted compression rate.  This had better
	 * be <= slen, else we might overrun the provided output buffer.
	 */
	if (slen > (INT_MAX / 100))
=======
	 * Compute the maximum result size allowed by the strategy, namely
	 * the input size minus the minimum wanted compression rate.  This had
	 * better be <= slen, else we might overrun the provided output buffer.
	 */
	if (slen > (INT_MAX/100))
>>>>>>> f260edb1
	{
		/* Approximate to avoid overflow */
		result_max = (slen / 100) * (100 - need_rate);
	}
	else
		result_max = (slen * (100 - need_rate)) / 100;

	/*
	 * Initialize the history lists to empty.  We do not need to zero the
	 * hist_entries[] array; its entries are initialized as they are used.
	 */
	memset(hist_start, 0, sizeof(hist_start));

	/*
	 * Compress the source directly into the output buffer.
	 */
	while (dp < dend)
	{
		/*
		 * If we already exceeded the maximum result size, fail.
		 *
		 * We check once per loop; since the loop body could emit as many as 4
		 * bytes (a control byte and 3-byte tag), PGLZ_MAX_OUTPUT() had better
		 * allow 4 slop bytes.
		 */
		if (bp - bstart >= result_max)
			return false;

		/*
		 * If we've emitted more than first_success_by bytes without finding
<<<<<<< HEAD
		 * anything compressible at all, fail.	This lets us fall out
=======
		 * anything compressible at all, fail.  This lets us fall out
>>>>>>> f260edb1
		 * reasonably quickly when looking at incompressible input (such as
		 * pre-compressed data).
		 */
		if (!found_match && bp - bstart >= strategy->first_success_by)
			return false;

		/*
		 * Try to find a match in the history
		 */
		if (pglz_find_match(hist_start, dp, dend, &match_len,
							&match_off, good_match, good_drop))
		{
			/*
			 * Create the tag and add history entries for all matched
			 * characters.
			 */
			pglz_out_tag(ctrlp, ctrlb, ctrl, bp, match_len, match_off);
			while (match_len--)
			{
				pglz_hist_add(hist_start, hist_entries,
							  hist_next, hist_recycle,
							  dp, dend);
				dp++;			/* Do not do this ++ in the line above! */
				/* The macro would do it four times - Jan.	*/
			}
			found_match = true;
		}
		else
		{
			/*
			 * No match found. Copy one literal byte.
			 */
			pglz_out_literal(ctrlp, ctrlb, ctrl, bp, *dp);
			pglz_hist_add(hist_start, hist_entries,
						  hist_next, hist_recycle,
						  dp, dend);
			dp++;				/* Do not do this ++ in the line above! */
			/* The macro would do it four times - Jan.	*/
		}
	}

	/*
	 * Write out the last control byte and check that we haven't overrun the
	 * output size allowed by the strategy.
	 */
	*ctrlp = ctrlb;
	result_size = bp - bstart;
	if (result_size >= result_max)
		return false;

	/*
	 * Success - need only fill in the actual length of the compressed datum.
	 */
	SET_VARSIZE_COMPRESSED(dest, result_size + sizeof(PGLZ_Header));

	return true;
}


/* ----------
 * pglz_decompress -
 *
 *		Decompresses source into dest.
 * ----------
 */
void
pglz_decompress(const PGLZ_Header *source, char *dest)
{
	const unsigned char *sp;
	const unsigned char *srcend;
	unsigned char *dp;
	unsigned char *destend;

	sp = ((const unsigned char *) source) + sizeof(PGLZ_Header);
	srcend = ((const unsigned char *) source) + VARSIZE(source);
	dp = (unsigned char *) dest;
	destend = dp + source->rawsize;

	while (sp < srcend && dp < destend)
	{
		/*
<<<<<<< HEAD
		 * Read one control byte and process the next 8 items (or as many as
		 * remain in the compressed input).
		 */
		unsigned char ctrl = *sp++;
		int			ctrlc;
=======
		 * Read one control byte and process the next 8 items (or as many
		 * as remain in the compressed input).
		 */
		unsigned char ctrl = *sp++;
		int		ctrlc;
>>>>>>> f260edb1

		for (ctrlc = 0; ctrlc < 8 && sp < srcend; ctrlc++)
		{
			if (ctrl & 1)
			{
				/*
				 * Otherwise it contains the match length minus 3 and the
				 * upper 4 bits of the offset. The next following byte
				 * contains the lower 8 bits of the offset. If the length is
				 * coded as 18, another extension tag byte tells how much
				 * longer the match really was (0-255).
				 */
				int32		len;
				int32		off;

				len = (sp[0] & 0x0f) + 3;
				off = ((sp[0] & 0xf0) << 4) | sp[1];
				sp += 2;
				if (len == 18)
					len += *sp++;

				/*
<<<<<<< HEAD
				 * Check for output buffer overrun, to ensure we don't clobber
				 * memory in case of corrupt input.  Note: we must advance dp
				 * here to ensure the error is detected below the loop.  We
				 * don't simply put the elog inside the loop since that will
				 * probably interfere with optimization.
=======
				 * Check for output buffer overrun, to ensure we don't
				 * clobber memory in case of corrupt input.  Note: we must
				 * advance dp here to ensure the error is detected below
				 * the loop.  We don't simply put the elog inside the loop
				 * since that will probably interfere with optimization.
>>>>>>> f260edb1
				 */
				if (dp + len > destend)
				{
					dp += len;
					break;
				}

				/*
				 * Now we copy the bytes specified by the tag from OUTPUT to
				 * OUTPUT. It is dangerous and platform dependent to use
				 * memcpy() here, because the copied areas could overlap
				 * extremely!
				 */
				while (len--)
				{
					*dp = dp[-off];
					dp++;
				}
			}
			else
			{
				/*
				 * An unset control bit means LITERAL BYTE. So we just copy
				 * one from INPUT to OUTPUT.
				 */
<<<<<<< HEAD
				if (dp >= destend)		/* check for buffer overrun */
					break;		/* do not clobber memory */
=======
				if (dp >= destend)	/* check for buffer overrun */
					break;			/* do not clobber memory */
>>>>>>> f260edb1

				*dp++ = *sp++;
			}

			/*
			 * Advance the control bit
			 */
			ctrl >>= 1;
		}
	}

	/*
	 * Check we decompressed the right amount.
	 */
	if (dp != destend || sp != srcend)
		elog(ERROR, "compressed data is corrupt");

	/*
	 * That's it.
	 */
}<|MERGE_RESOLUTION|>--- conflicted
+++ resolved
@@ -166,11 +166,7 @@
  *
  * Copyright (c) 1999-2009, PostgreSQL Global Development Group
  *
-<<<<<<< HEAD
- * $PostgreSQL: pgsql/src/backend/utils/adt/pg_lzcompress.c,v 1.34 2009/06/11 14:49:03 momjian Exp $
-=======
  * $PostgreSQL: pgsql/src/backend/utils/adt/pg_lzcompress.c,v 1.31 2008/03/08 01:09:36 tgl Exp $
->>>>>>> f260edb1
  * ----------
  */
 #include "postgres.h"
@@ -214,7 +210,6 @@
  * ----------
  */
 static const PGLZ_Strategy strategy_default_data = {
-<<<<<<< HEAD
 	32,							/* Data chunks less than 32 bytes are not
 								 * compressed */
 	INT_MAX,					/* No upper limit on what we'll try to
@@ -226,20 +221,11 @@
 								 * is found */
 	10							/* Lower good match size by 10% at every loop
 								 * iteration */
-=======
-	32,				/* Data chunks less than 32 bytes are not compressed */
-	1024 * 1024,	/* Data chunks over 1MB are not compressed either */
-	25,				/* Require 25% compression rate, or not worth it */
-	1024,			/* Give up if no compression in the first 1KB */
-	128,			/* Stop history lookup if a match of 128 bytes is found */
-	10				/* Lower good match size by 10% at every loop iteration */
->>>>>>> f260edb1
 };
 const PGLZ_Strategy *const PGLZ_strategy_default = &strategy_default_data;
 
 
 static const PGLZ_Strategy strategy_always_data = {
-<<<<<<< HEAD
 	0,							/* Chunks of any size are compressed */
 	INT_MAX,
 	0,							/* It's enough to save one single byte */
@@ -247,14 +233,6 @@
 	128,						/* Stop history lookup if a match of 128 bytes
 								 * is found */
 	6							/* Look harder for a good match */
-=======
-	0,				/* Chunks of any size are compressed */
-	INT_MAX,
-	0,				/* It's enough to save one single byte */
-	INT_MAX,		/* Never give up early */
-	128,			/* Stop history lookup if a match of 128 bytes is found */
-	6				/* Look harder for a good match */
->>>>>>> f260edb1
 };
 const PGLZ_Strategy *const PGLZ_strategy_always = &strategy_always_data;
 
@@ -530,13 +508,8 @@
 		strategy = PGLZ_strategy_default;
 
 	/*
-<<<<<<< HEAD
 	 * If the strategy forbids compression (at all or if source chunk size out
 	 * of range), fail.
-=======
-	 * If the strategy forbids compression (at all or if source chunk size
-	 * out of range), fail.
->>>>>>> f260edb1
 	 */
 	if (strategy->match_size_good <= 0 ||
 		slen < strategy->min_input_size ||
@@ -570,19 +543,11 @@
 		need_rate = 99;
 
 	/*
-<<<<<<< HEAD
 	 * Compute the maximum result size allowed by the strategy, namely the
 	 * input size minus the minimum wanted compression rate.  This had better
 	 * be <= slen, else we might overrun the provided output buffer.
 	 */
 	if (slen > (INT_MAX / 100))
-=======
-	 * Compute the maximum result size allowed by the strategy, namely
-	 * the input size minus the minimum wanted compression rate.  This had
-	 * better be <= slen, else we might overrun the provided output buffer.
-	 */
-	if (slen > (INT_MAX/100))
->>>>>>> f260edb1
 	{
 		/* Approximate to avoid overflow */
 		result_max = (slen / 100) * (100 - need_rate);
@@ -613,11 +578,7 @@
 
 		/*
 		 * If we've emitted more than first_success_by bytes without finding
-<<<<<<< HEAD
-		 * anything compressible at all, fail.	This lets us fall out
-=======
 		 * anything compressible at all, fail.  This lets us fall out
->>>>>>> f260edb1
 		 * reasonably quickly when looking at incompressible input (such as
 		 * pre-compressed data).
 		 */
@@ -699,19 +660,11 @@
 	while (sp < srcend && dp < destend)
 	{
 		/*
-<<<<<<< HEAD
 		 * Read one control byte and process the next 8 items (or as many as
 		 * remain in the compressed input).
 		 */
 		unsigned char ctrl = *sp++;
 		int			ctrlc;
-=======
-		 * Read one control byte and process the next 8 items (or as many
-		 * as remain in the compressed input).
-		 */
-		unsigned char ctrl = *sp++;
-		int		ctrlc;
->>>>>>> f260edb1
 
 		for (ctrlc = 0; ctrlc < 8 && sp < srcend; ctrlc++)
 		{
@@ -734,19 +687,11 @@
 					len += *sp++;
 
 				/*
-<<<<<<< HEAD
 				 * Check for output buffer overrun, to ensure we don't clobber
 				 * memory in case of corrupt input.  Note: we must advance dp
 				 * here to ensure the error is detected below the loop.  We
 				 * don't simply put the elog inside the loop since that will
 				 * probably interfere with optimization.
-=======
-				 * Check for output buffer overrun, to ensure we don't
-				 * clobber memory in case of corrupt input.  Note: we must
-				 * advance dp here to ensure the error is detected below
-				 * the loop.  We don't simply put the elog inside the loop
-				 * since that will probably interfere with optimization.
->>>>>>> f260edb1
 				 */
 				if (dp + len > destend)
 				{
@@ -772,13 +717,8 @@
 				 * An unset control bit means LITERAL BYTE. So we just copy
 				 * one from INPUT to OUTPUT.
 				 */
-<<<<<<< HEAD
-				if (dp >= destend)		/* check for buffer overrun */
-					break;		/* do not clobber memory */
-=======
 				if (dp >= destend)	/* check for buffer overrun */
 					break;			/* do not clobber memory */
->>>>>>> f260edb1
 
 				*dp++ = *sp++;
 			}
