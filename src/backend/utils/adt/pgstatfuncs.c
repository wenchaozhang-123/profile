--- conflicted
+++ resolved
@@ -442,10 +442,7 @@
 	{
 		MemoryContext oldcontext;
 		TupleDesc	tupdesc;
-<<<<<<< HEAD
 		int			nattr = 16;
-=======
->>>>>>> 4d53a2f9
 
 		funcctx = SRF_FIRSTCALL_INIT();
 
@@ -525,40 +522,24 @@
 	if (funcctx->call_cntr < funcctx->max_calls)
 	{
 		/* for each row */
-<<<<<<< HEAD
 		Datum		values[16];
 		bool		nulls[16];
 		HeapTuple	tuple;
 		PgBackendStatus *beentry;
-=======
-		Datum		values[10];
-		bool		nulls[10];
-		HeapTuple	tuple;
-		PgBackendStatus *beentry;
-		SockAddr	zero_clientaddr;
->>>>>>> 4d53a2f9
 
 		MemSet(values, 0, sizeof(values));
 		MemSet(nulls, 0, sizeof(nulls));
 
 		if (*(int *) (funcctx->user_fctx) > 0)
-<<<<<<< HEAD
 		{
 			/* Get specific pid slot */
 			beentry = pgstat_fetch_stat_beentry(*(int *) (funcctx->user_fctx));
 		}
-=======
-			/* Get specific pid slot */
-			beentry = pgstat_fetch_stat_beentry(*(int *) (funcctx->user_fctx));
->>>>>>> 4d53a2f9
 		else
 		{
 			/* Get the next one in the list */
 			beentry = pgstat_fetch_stat_beentry(funcctx->call_cntr + 1);		/* 1-based index */
-<<<<<<< HEAD
 		}
-=======
->>>>>>> 4d53a2f9
 		if (!beentry)
 		{
 			int			i;
@@ -616,11 +597,7 @@
 			/* A zeroed client addr means we don't know */
 			memset(&zero_clientaddr, 0, sizeof(zero_clientaddr));
 			if (memcmp(&(beentry->st_clientaddr), &zero_clientaddr,
-<<<<<<< HEAD
 					   sizeof(zero_clientaddr)) == 0)
-=======
-					   sizeof(zero_clientaddr) == 0))
->>>>>>> 4d53a2f9
 			{
 				nulls[9] = true;
 				nulls[10] = true;
@@ -652,15 +629,9 @@
 					else
 					{
 						clean_ipv6_addr(beentry->st_clientaddr.addr.ss_family, remote_host);
-<<<<<<< HEAD
 						values[9] = DirectFunctionCall1(inet_in,
 											   CStringGetDatum(remote_host));
 						values[10] = Int32GetDatum(atoi(remote_port));
-=======
-						values[8] = DirectFunctionCall1(inet_in,
-											   CStringGetDatum(remote_host));
-						values[9] = Int32GetDatum(atoi(remote_port));
->>>>>>> 4d53a2f9
 					}
 				}
 				else if (beentry->st_clientaddr.addr.ss_family == AF_UNIX)
