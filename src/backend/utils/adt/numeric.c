--- conflicted
+++ resolved
@@ -482,12 +482,6 @@
 	} while (0)
 
 
-#define init_var(v) \
-	do { \
-		quick_init_var((v));	\
-		(v)->ndigits = (v)->weight = (v)->sign = (v)->dscale = 0; \
-	} while (0)
-
 
 #define digitbuf_alloc(ndigits)  \
 	((NumericDigit *) palloc((ndigits) * sizeof(NumericDigit)))
@@ -501,7 +495,6 @@
 		}	\
 	} while (0)
 
-<<<<<<< HEAD
 #define free_var(v)	\
 				digitbuf_free((v));
 
@@ -521,9 +514,13 @@
 		(v)->buf[0] = 0;	\
 		(v)->digits = (v)->buf + 1;	\
 	} while (0)
-=======
-#define init_var(v)		memset(v, 0, sizeof(NumericVar))
->>>>>>> d457cb4e
+
+#define init_var(v) \
+	do { \
+		quick_init_var((v));	\
+		(v)->ndigits = (v)->weight = (v)->sign = (v)->dscale = 0; \
+	} while (0)
+
 
 #define NUMERIC_DIGITS(num) (NUMERIC_HEADER_IS_SHORT(num) ? \
 	(num)->choice.n_short.n_data : (num)->choice.n_long.n_data)
@@ -538,26 +535,17 @@
 static void zero_var(NumericVar *var);
 
 static const char *init_var_from_str(const char *str, const char *cp, NumericVar *dest);
-static void set_var_from_var(const NumericVar *value, NumericVar *dest);
 static void init_var_from_var(const NumericVar *value, NumericVar *dest);
 static void init_ro_var_from_var(const NumericVar *value, NumericVar *dest);
 static void set_var_from_num(Numeric value, NumericVar *dest);
 static void init_var_from_num(Numeric value, NumericVar *dest);
+static void set_var_from_var(const NumericVar *value, NumericVar *dest);
 static char *get_str_from_var(const NumericVar *var);
 static char *get_str_from_var_sci(const NumericVar *var, int rscale);
 
-<<<<<<< HEAD
-/* ----------
- * CAUTION: These routines perform a  free_var(var)
- */
-=======
 static Numeric duplicate_numeric(Numeric num);
->>>>>>> d457cb4e
 static Numeric make_result(const NumericVar *var);
 static Numeric make_result_opt_error(const NumericVar *var, bool *error);
-/*
- * ----------
- */
 
 static void apply_typmod(NumericVar *var, int32 typmod);
 static void apply_typmod_special(Numeric num, int32 typmod);
@@ -816,7 +804,6 @@
 }
 
 /*
-<<<<<<< HEAD
  * numeric_digits() -
  *
  *	Output function for numeric's digits
@@ -836,7 +823,9 @@
 numeric_len(Numeric num)
 {
 	return NUMERIC_NDIGITS(num) * sizeof(NumericDigit);
-=======
+}
+
+/*
  * numeric_is_inf() -
  *
  *	Is Numeric value an infinity?
@@ -869,7 +858,6 @@
 	init_var_from_num(num, &arg);
 
 	return (arg.ndigits == 0 || arg.ndigits <= arg.weight + 1);
->>>>>>> d457cb4e
 }
 
 /*
@@ -1442,22 +1430,7 @@
 	if (NUMERIC_IS_NAN(num))
 		PG_RETURN_NUMERIC(make_result(&const_nan));
 
-<<<<<<< HEAD
-	/*
-	 * The packed format is known to be totally zero digit trimmed always. So
-	 * we can identify a ZERO by the fact that there are no digits at all.
-	 */
-	if (NUMERIC_NDIGITS(num) == 0)
-		init_ro_var_from_var(&const_zero, &result);
-	else
-	{
-		/*
-		 * And if there are some, we return a copy of ONE with the sign of our
-		 * argument
-		 */
-		init_ro_var_from_var(&const_one, &result);
-		result.sign = NUMERIC_SIGN(num);
-=======
+
 	switch (numeric_sign_internal(num))
 	{
 		case 0:
@@ -1466,7 +1439,6 @@
 			PG_RETURN_NUMERIC(make_result(&const_one));
 		case -1:
 			PG_RETURN_NUMERIC(make_result(&const_minus_one));
->>>>>>> d457cb4e
 	}
 
 	Assert(false);
@@ -3929,25 +3901,6 @@
 			}
 			PG_RETURN_NUMERIC(make_result(&const_nan));
 		}
-<<<<<<< HEAD
-		PG_RETURN_NUMERIC(make_result(&const_nan));
-	}
-	if (NUMERIC_IS_NAN(num2))
-	{
-		init_var_from_num(num1, &arg1);
-		if (cmp_var(&arg1, &const_one) == 0)
-			PG_RETURN_NUMERIC(make_result(&const_one));
-		PG_RETURN_NUMERIC(make_result(&const_nan));
-	}
-
-	/*
-	 * Initialize things
-	 */
-	init_var(&arg2_trunc);
-	quick_init_var(&result);
-	init_var_from_num(num1, &arg1);
-	init_var_from_num(num2, &arg2);
-=======
 		if (NUMERIC_IS_NAN(num2))
 		{
 			if (!NUMERIC_IS_SPECIAL(num1))
@@ -3987,7 +3940,6 @@
 		 */
 		if (sign2 == 0)
 			PG_RETURN_NUMERIC(make_result(&const_one));
-
 		/*
 		 * For any odd integer value of y > 0, if x is [-]0, [-]0 shall be
 		 * returned.  For y > 0 and not an odd integer, if x is [-]0, +0 shall
@@ -3996,6 +3948,7 @@
 		 */
 		if (sign1 == 0 && sign2 > 0)
 			PG_RETURN_NUMERIC(make_result(&const_zero));
+
 
 		/*
 		 * If x is -1, and y is [-]Inf, 1.0 shall be returned.
@@ -4011,7 +3964,6 @@
 		if (NUMERIC_IS_INF(num2))
 		{
 			bool		abs_x_gt_one;
->>>>>>> d457cb4e
 
 			if (NUMERIC_IS_SPECIAL(num1))
 				abs_x_gt_one = true;	/* x is either Inf or -Inf */
@@ -4623,17 +4575,6 @@
 int8_numeric(PG_FUNCTION_ARGS)
 {
 	int64		val = PG_GETARG_INT64(0);
-<<<<<<< HEAD
-	Numeric		res;
-	NumericVar	result;
-
-	quick_init_var(&result);
-
-	int64_to_numericvar(val, &result);
-
-	res = make_result(&result);
-=======
->>>>>>> d457cb4e
 
 	PG_RETURN_NUMERIC(int64_to_numeric(val));
 }
@@ -4674,13 +4615,6 @@
 int2_numeric(PG_FUNCTION_ARGS)
 {
 	int16		val = PG_GETARG_INT16(0);
-<<<<<<< HEAD
-	Numeric		res;
-	NumericVar	result;
-
-	quick_init_var(&result);
-=======
->>>>>>> d457cb4e
 
 	PG_RETURN_NUMERIC(int64_to_numeric(val));
 }
@@ -4691,7 +4625,7 @@
 {
 	Numeric		num = PG_GETARG_NUMERIC(0);
 	NumericVar	x;
-	int64		val = 0;
+	int64		val;
 	int16		result;
 
 	if (NUMERIC_IS_SPECIAL(num))
@@ -4783,6 +4717,19 @@
 	pfree(tmp);
 
 	PG_RETURN_DATUM(result);
+}
+
+/*
+ * GPDB: wrap of new api numericvar_to_double_no_overflow.
+ */
+double
+numeric_to_double_no_overflow(Numeric num)
+{
+	double val;
+	NumericVar	x;
+	init_var_from_num(num, &x);
+	val = numericvar_to_double_no_overflow(&x);
+	return val;
 }
 
 
@@ -4950,9 +4897,8 @@
 	NumericAggState *state;
 	MemoryContext agg_context;
 	MemoryContext old_context;
-	int agg_type;
-
-	if (!(agg_type = AggCheckCallContext(fcinfo, &agg_context)))
+
+	if (!AggCheckCallContext(fcinfo, &agg_context))
 		elog(ERROR, "aggregate function called in non-aggregate context");
 
 	old_context = MemoryContextSwitchTo(agg_context);
@@ -5679,9 +5625,8 @@
 	Int128AggState *state;
 	MemoryContext agg_context;
 	MemoryContext old_context;
-	int agg_type;
-
-	if (!(agg_type = AggCheckCallContext(fcinfo, &agg_context)))
+
+	if (!AggCheckCallContext(fcinfo, &agg_context))
 		elog(ERROR, "aggregate function called in non-aggregate context");
 
 	old_context = MemoryContextSwitchTo(agg_context);
@@ -6503,26 +6448,7 @@
 	accum_sum_final(&(state->sumX), &vsumX);
 	accum_sum_final(&(state->sumX2), &vsumX2);
 
-<<<<<<< HEAD
-	/*
-	 * Sample stddev and variance are undefined when N <= 1; population stddev
-	 * is undefined when N == 0. Return NULL in either case.
-	 */
-	if (sample)
-		comp = &const_one;
-	else
-		comp = &const_zero;
-
-	if (cmp_var(&vN, comp) <= 0)
-	{
-		*is_null = true;
-		return NULL;
-	}
-
 	quick_init_var(&vNminus1);
-=======
-	init_var(&vNminus1);
->>>>>>> d457cb4e
 	sub_var(&vN, &const_one, &vNminus1);
 
 	/* compute rscale for mul_var calls */
@@ -7280,7 +7206,7 @@
 	 */
 	switch (*cp)
 	{
-		case '+':		/* NUMERIC_POS default set up above */
+		case '+':
 			cp++;
 			break;
 
@@ -7386,9 +7312,8 @@
 	ndigits = (ddigits + offset + DEC_DIGITS - 1) / DEC_DIGITS;
 
 	init_alloc_var(dest, ndigits);
-
+	dest->sign = sign;
 	dest->weight = weight;
-	dest->sign = sign;
 	dest->dscale = dscale;
 
 	i = DEC_DIGITS - offset;
@@ -7773,21 +7698,10 @@
  * make_result_opt_error() -
  *
  *	Create the packed db numeric format in palloc()'d memory from
-<<<<<<< HEAD
- *	a variable.  If "*have_error" flag is provided, on error it's set to
- *	true, NULL returned.  This is helpful when caller need to handle errors
- *	by itself.
- *
- * We used to free_var(var) here. But that was not cool, at least with the
- * numeric_sum() window aggregate, we call numeric_sum() on the transition
- * value multiple time, and if we free_var() the "state->sumX", then it's
- * garbage on the subsequent calls.
-=======
  *	a variable.  This will handle NaN and Infinity cases.
  *
  *	If "have_error" isn't NULL, on overflow *have_error is set to true and
  *	NULL is returned.  This is helpful when caller needs to handle errors.
->>>>>>> d457cb4e
  */
 static Numeric
 make_result_opt_error(const NumericVar *var, bool *have_error)
@@ -7891,6 +7805,7 @@
 	dump_numeric("make_result()", result);
 	return result;
 }
+
 
 /*
  * make_result() -
@@ -8337,36 +8252,6 @@
 /*
  * Convert a NumericVar to float8; if out of range, return +/- HUGE_VAL
  */
-<<<<<<< HEAD
-double
-numeric_to_double_no_overflow(Numeric num)
-{
-	char	   *tmp;
-	double		val;
-	char	   *endptr;
-
-	tmp = DatumGetCString(DirectFunctionCall1(numeric_out,
-											  NumericGetDatum(num)));
-
-	/* unlike float8in, we ignore ERANGE from strtod */
-	val = strtod(tmp, &endptr);
-	if (*endptr != '\0')
-	{
-		/* shouldn't happen ... */
-		ereport(ERROR,
-				(errcode(ERRCODE_INVALID_TEXT_REPRESENTATION),
-				 errmsg("invalid input syntax for type %s: \"%s\"",
-						"double precision", tmp)));
-	}
-
-	pfree(tmp);
-
-	return val;
-}
-
-/* As above, but work from a NumericVar */
-=======
->>>>>>> d457cb4e
 static double
 numericvar_to_double_no_overflow(const NumericVar *var)
 {
@@ -9268,7 +9153,6 @@
 	 * root algorithm, where we typically divide a 2N-digit number by an
 	 * N-digit number, and only require a result with N digits of precision.
 	 */
-<<<<<<< HEAD
 	i = (div_ndigits + 1) * sizeof(int);
 	if (div_ndigits > NUMERIC_LOCAL_NMAX)
 	{
@@ -9279,12 +9163,8 @@
 		memset(tdiv, 0, i);
 		div = tdiv;
 	}
-	for (i = 0; i < var1ndigits; i++)
-=======
-	div = (int *) palloc0((div_ndigits + 1) * sizeof(int));
 	load_ndigits = Min(div_ndigits, var1ndigits);
 	for (i = 0; i < load_ndigits; i++)
->>>>>>> d457cb4e
 		div[i + 1] = var1digits[i];
 
 	/*
@@ -9584,10 +9464,7 @@
 {
 	NumericVar	tmp;
 
-<<<<<<< HEAD
 	quick_init_var(&tmp);
-=======
-	init_var(&tmp);
 
 	/* ---------
 	 * We do this using the equation
@@ -9631,7 +9508,6 @@
 	/* Compute initial estimate of remainder using the quotient estimate. */
 	mul_var(var2, &q, &r, var2->dscale);
 	sub_var(var1, &r, &r);
->>>>>>> d457cb4e
 
 	/*
 	 * Adjust the results if necessary --- the remainder should have the same
@@ -9835,10 +9711,6 @@
 				(errcode(ERRCODE_INVALID_ARGUMENT_FOR_POWER_FUNCTION),
 				 errmsg("cannot take square root of a negative number")));
 
-<<<<<<< HEAD
-	/* Copy arg in case it is the same var as result */
-	init_var_from_var(arg, &tmp_arg);
-=======
 	init_var(&s_var);
 	init_var(&r_var);
 	init_var(&a0_var);
@@ -9854,7 +9726,6 @@
 		res_weight = arg->weight / 2;
 	else
 		res_weight = -((-arg->weight - 1) / 2 + 1);
->>>>>>> d457cb4e
 
 	/*
 	 * Number of NBASE digits to compute.  To ensure correct rounding, compute
@@ -9868,10 +9739,6 @@
 		res_ndigits = res_weight + 1 - (-rscale - 1) / DEC_DIGITS;
 	res_ndigits = Max(res_ndigits, 1);
 
-<<<<<<< HEAD
-	init_var_from_var(result, &last_val);
-	quick_init_var(&tmp_val);
-=======
 	/*
 	 * Number of source NBASE digits logically required to produce a result
 	 * with this precision --- every digit before the decimal point, plus 2
@@ -9880,7 +9747,6 @@
 	 */
 	src_ndigits = arg->weight + 1 + (res_ndigits - res_weight - 1) * 2;
 	src_ndigits = Max(src_ndigits, 1);
->>>>>>> d457cb4e
 
 	/* ----------
 	 * From this point on, we treat the input and the result as integers and
@@ -10731,14 +10597,9 @@
 		return;
 	}
 
-<<<<<<< HEAD
+	quick_init_var(&abs_base);
 	quick_init_var(&ln_base);
 	quick_init_var(&ln_num);
-=======
-	init_var(&abs_base);
-	init_var(&ln_base);
-	init_var(&ln_num);
->>>>>>> d457cb4e
 
 	/*
 	 * If base is negative, insist that exp be an integer.  The result is then
