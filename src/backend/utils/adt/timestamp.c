--- conflicted
+++ resolved
@@ -47,7 +47,6 @@
 /* Set at configuration reload */
 TimestampTz PgReloadTime;
 
-<<<<<<< HEAD
 typedef struct
 {
 	Timestamp	current;
@@ -67,10 +66,6 @@
 
 static TimeOffset time2t(const int hour, const int min, const int sec, const fsec_t fsec);
 static void EncodeSpecialTimestamp(Timestamp dt, char *str);
-=======
-static TimeOffset time2t(const int hour, const int min, const int sec, const fsec_t fsec);
-static int	EncodeSpecialTimestamp(Timestamp dt, char *str);
->>>>>>> f260edb1
 static Timestamp dt2local(Timestamp dt, int timezone);
 static void AdjustTimestampForTypmod(Timestamp *time, int32 typmod);
 static void AdjustIntervalForTypmod(Interval *interval, int32 typmod);
@@ -1379,18 +1374,7 @@
 		}
 		else if (range == INTERVAL_MASK(MINUTE))
 		{
-<<<<<<< HEAD
-#ifdef HAVE_INT64_TIMESTAMP
-=======
-			TimeOffset	hour;
-
-			interval->month = 0;
-			interval->day = 0;
-
-#ifdef HAVE_INT64_TIMESTAMP
-			hour = interval->time / USECS_PER_HOUR;
-			interval->time -= hour * USECS_PER_HOUR;
->>>>>>> f260edb1
+#ifdef HAVE_INT64_TIMESTAMP
 			interval->time = (interval->time / USECS_PER_MINUTE) *
 				USECS_PER_MINUTE;
 #else
@@ -1399,22 +1383,7 @@
 		}
 		else if (range == INTERVAL_MASK(SECOND))
 		{
-<<<<<<< HEAD
 			/* fractional-second rounding will be dealt with below */
-=======
-			TimeOffset	minute;
-
-			interval->month = 0;
-			interval->day = 0;
-
-#ifdef HAVE_INT64_TIMESTAMP
-			minute = interval->time / USECS_PER_MINUTE;
-			interval->time -= minute * USECS_PER_MINUTE;
-#else
-			TMODULO(interval->time, minute, (double) SECS_PER_MINUTE);
-			/* return subseconds too */
-#endif
->>>>>>> f260edb1
 		}
 		/* DAY TO HOUR */
 		else if (range == (INTERVAL_MASK(DAY) |
@@ -1469,21 +1438,7 @@
 		else if (range == (INTERVAL_MASK(MINUTE) |
 						   INTERVAL_MASK(SECOND)))
 		{
-<<<<<<< HEAD
 			/* fractional-second rounding will be dealt with below */
-=======
-			TimeOffset	hour;
-
-			interval->month = 0;
-			interval->day = 0;
-
-#ifdef HAVE_INT64_TIMESTAMP
-			hour = interval->time / USECS_PER_HOUR;
-			interval->time -= hour * USECS_PER_HOUR;
-#else
-			TMODULO(interval->time, hour, (double) SECS_PER_HOUR);
-#endif
->>>>>>> f260edb1
 		}
 		else
 			elog(ERROR, "unrecognized interval typmod: %d", typmod);
@@ -2426,12 +2381,7 @@
 static inline TimeOffset
 interval_cmp_value(const Interval *interval)
 {
-<<<<<<< HEAD
 	TimeOffset	span;
-=======
-	TimeOffset	span1,
-				span2;
->>>>>>> f260edb1
 
 	span = interval->time;
 
@@ -5152,13 +5102,10 @@
 	TimestampTz result;
 	int			tz;
 	char		tzname[TZ_STRLEN_MAX + 1];
-<<<<<<< HEAD
 	char	   *lowzone;
 	int			type,
 				val;
 	pg_tz	   *tzp;
-=======
->>>>>>> f260edb1
 
 	if (TIMESTAMP_NOT_FINITE(timestamp))
 		PG_RETURN_TIMESTAMPTZ(timestamp);
@@ -5172,18 +5119,9 @@
 	 * that are identical to offset abbreviations.)
 	 */
 	text_to_cstring_buffer(zone, tzname, sizeof(tzname));
-<<<<<<< HEAD
 	lowzone = downcase_truncate_identifier(tzname,
 										   strlen(tzname),
 										   false);
-=======
-	tzp = pg_tzset(tzname);
-	if (tzp)
-	{
-		/* Apply the timezone change */
-		struct pg_tm tm;
-		fsec_t		fsec;
->>>>>>> f260edb1
 
 	type = DecodeSpecial(0, lowzone, &val);
 
@@ -5194,23 +5132,12 @@
 	}
 	else
 	{
-<<<<<<< HEAD
 		tzp = pg_tzset(tzname);
 		if (tzp)
 		{
 			/* Apply the timezone change */
 			struct pg_tm tm;
  			fsec_t		fsec = 0;
-=======
-		char	   *lowzone;
-		int			type,
-					val;
-
-		lowzone = downcase_truncate_identifier(tzname,
-											   strlen(tzname),
-											   false);
-		type = DecodeSpecial(0, lowzone, &val);
->>>>>>> f260edb1
 
 			if (timestamp2tm(timestamp, NULL, &tm, &fsec, NULL, tzp) != 0)
 				ereport(ERROR,
@@ -5349,13 +5276,10 @@
 	Timestamp	result;
 	int			tz;
 	char		tzname[TZ_STRLEN_MAX + 1];
-<<<<<<< HEAD
 	char	   *lowzone;
 	int			type,
 				val;
 	pg_tz	   *tzp;
-=======
->>>>>>> f260edb1
 
 	if (TIMESTAMP_NOT_FINITE(timestamp))
 		PG_RETURN_TIMESTAMP(timestamp);
@@ -5369,18 +5293,9 @@
 	 * that are identical to offset abbreviations.)
 	 */
 	text_to_cstring_buffer(zone, tzname, sizeof(tzname));
-<<<<<<< HEAD
 	lowzone = downcase_truncate_identifier(tzname,
 										   strlen(tzname),
 										   false);
-=======
-	tzp = pg_tzset(tzname);
-	if (tzp)
-	{
-		/* Apply the timezone change */
-		struct pg_tm tm;
-		fsec_t		fsec;
->>>>>>> f260edb1
 
 	type = DecodeSpecial(0, lowzone, &val);
 
@@ -5391,23 +5306,12 @@
 	}
 	else
 	{
-<<<<<<< HEAD
 		tzp = pg_tzset(tzname);
 		if (tzp)
 		{
 			/* Apply the timezone change */
 			struct pg_tm tm;
  			fsec_t		fsec = 0;
-=======
-		char	   *lowzone;
-		int			type,
-					val;
-
-		lowzone = downcase_truncate_identifier(tzname,
-											   strlen(tzname),
-											   false);
-		type = DecodeSpecial(0, lowzone, &val);
->>>>>>> f260edb1
 
 			if (timestamp2tm(timestamp, &tz, &tm, &fsec, NULL, tzp) != 0)
 				ereport(ERROR,
