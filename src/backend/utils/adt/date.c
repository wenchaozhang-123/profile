/*-------------------------------------------------------------------------
 *
 * date.c
 *	  implements DATE and TIME data types specified in SQL standard
 *
 * Portions Copyright (c) 1996-2019, PostgreSQL Global Development Group
 * Portions Copyright (c) 1994-5, Regents of the University of California
 *
 *
 * IDENTIFICATION
 *	  src/backend/utils/adt/date.c
 *
 *-------------------------------------------------------------------------
 */

#include "postgres.h"

#include <ctype.h>
#include <limits.h>
#include <float.h>
#include <time.h>

#include "access/xact.h"
#include "libpq/pqformat.h"
#include "miscadmin.h"
#include "nodes/supportnodes.h"
#include "parser/scansup.h"
#include "utils/array.h"
#include "utils/builtins.h"
#include "utils/date.h"
#include "utils/datetime.h"
#include "utils/hashutils.h"
#include "utils/sortsupport.h"

/*
 * gcc's -ffast-math switch breaks routines that expect exact results from
 * expressions like timeval / SECS_PER_HOUR, where timeval is double.
 */
#ifdef __FAST_MATH__
#error -ffast-math is known to break this code
#endif


static int	tm2time(struct pg_tm *tm, fsec_t fsec, TimeADT *result);
static int	tm2timetz(struct pg_tm *tm, fsec_t fsec, int tz, TimeTzADT *result);
static void AdjustTimeForTypmod(TimeADT *time, int32 typmod);


/* common code for timetypmodin and timetztypmodin */
static int32
anytime_typmodin(bool istz, ArrayType *ta)
{
	int32	   *tl;
	int			n;

	tl = ArrayGetIntegerTypmods(ta, &n);

	/*
	 * we're not too tense about good error message here because grammar
	 * shouldn't allow wrong number of modifiers for TIME
	 */
	if (n != 1)
		ereport(ERROR,
				(errcode(ERRCODE_INVALID_PARAMETER_VALUE),
				 errmsg("invalid type modifier")));

	return anytime_typmod_check(istz, tl[0]);
}

/* exported so parse_expr.c can use it */
int32
anytime_typmod_check(bool istz, int32 typmod)
{
	if (typmod < 0)
		ereport(ERROR,
				(errcode(ERRCODE_INVALID_PARAMETER_VALUE),
				 errmsg("TIME(%d)%s precision must not be negative",
						typmod, (istz ? " WITH TIME ZONE" : ""))));
	if (typmod > MAX_TIME_PRECISION)
	{
		ereport(WARNING,
				(errcode(ERRCODE_INVALID_PARAMETER_VALUE),
				 errmsg("TIME(%d)%s precision reduced to maximum allowed, %d",
						typmod, (istz ? " WITH TIME ZONE" : ""),
						MAX_TIME_PRECISION)));
		typmod = MAX_TIME_PRECISION;
	}

	return typmod;
}

/* common code for timetypmodout and timetztypmodout */
static char *
anytime_typmodout(bool istz, int32 typmod)
{
	const char *tz = istz ? " with time zone" : " without time zone";

	if (typmod >= 0)
		return psprintf("(%d)%s", (int) typmod, tz);
	else
		return psprintf("%s", tz);
}


/*****************************************************************************
 *	 Date ADT
 *****************************************************************************/


/* date_in()
 * Given date text string, convert to internal date format.
 */
Datum
date_in(PG_FUNCTION_ARGS)
{
	char	   *str = PG_GETARG_CSTRING(0);
	DateADT		date;
	fsec_t		fsec;
	struct pg_tm tt,
			   *tm = &tt;
	int			tzp;
	int			dtype;
	int			nf;
	int			dterr;
	char	   *field[MAXDATEFIELDS];
	int			ftype[MAXDATEFIELDS];
	char		workbuf[MAXDATELEN + 1];

	dterr = ParseDateTime(str, workbuf, sizeof(workbuf),
						  field, ftype, MAXDATEFIELDS, &nf);
	if (dterr == 0)
		dterr = DecodeDateTime(field, ftype, nf, &dtype, tm, &fsec, &tzp);
	if (dterr != 0)
		DateTimeParseError(dterr, str, "date");

	switch (dtype)
	{
		case DTK_DATE:
			break;

		case DTK_EPOCH:
			GetEpochTime(tm);
			break;

		case DTK_LATE:
			DATE_NOEND(date);
			PG_RETURN_DATEADT(date);

		case DTK_EARLY:
			DATE_NOBEGIN(date);
			PG_RETURN_DATEADT(date);

		default:
			DateTimeParseError(DTERR_BAD_FORMAT, str, "date");
			break;
	}

	/* Prevent overflow in Julian-day routines */
	if (!IS_VALID_JULIAN(tm->tm_year, tm->tm_mon, tm->tm_mday))
		ereport(ERROR,
				(errcode(ERRCODE_DATETIME_VALUE_OUT_OF_RANGE),
				 errmsg("date out of range: \"%s\"", str)));

	date = date2j(tm->tm_year, tm->tm_mon, tm->tm_mday) - POSTGRES_EPOCH_JDATE;

	/* Now check for just-out-of-range dates */
	if (!IS_VALID_DATE(date))
		ereport(ERROR,
				(errcode(ERRCODE_DATETIME_VALUE_OUT_OF_RANGE),
				 errmsg("date out of range: \"%s\"", str)));

	PG_RETURN_DATEADT(date);
}

/* date_out()
 * Given internal format date, convert to text string.
 */
Datum
date_out(PG_FUNCTION_ARGS)
{
	DateADT		date = PG_GETARG_DATEADT(0);
	char	   *result;
	struct pg_tm tt,
			   *tm = &tt;
	char		buf[MAXDATELEN + 1];

	if (DATE_NOT_FINITE(date))
		EncodeSpecialDate(date, buf);
	else
	{
		j2date(date + POSTGRES_EPOCH_JDATE,
			   &(tm->tm_year), &(tm->tm_mon), &(tm->tm_mday));
		EncodeDateOnly(tm, DateStyle, buf);
	}

	result = pstrdup(buf);
	PG_RETURN_CSTRING(result);
}

/*
 *		date_recv			- converts external binary format to date
 */
Datum
date_recv(PG_FUNCTION_ARGS)
{
	StringInfo	buf = (StringInfo) PG_GETARG_POINTER(0);
	DateADT		result;

	result = (DateADT) pq_getmsgint(buf, sizeof(DateADT));

	/* Limit to the same range that date_in() accepts. */
	if (DATE_NOT_FINITE(result))
		 /* ok */ ;
	else if (!IS_VALID_DATE(result))
		ereport(ERROR,
				(errcode(ERRCODE_DATETIME_VALUE_OUT_OF_RANGE),
				 errmsg("date out of range")));

	PG_RETURN_DATEADT(result);
}

/*
 *		date_send			- converts date to binary format
 */
Datum
date_send(PG_FUNCTION_ARGS)
{
	DateADT		date = PG_GETARG_DATEADT(0);
	StringInfoData buf;

	pq_begintypsend(&buf);
	pq_sendint32(&buf, date);
	PG_RETURN_BYTEA_P(pq_endtypsend(&buf));
}

/*
 *		make_date			- date constructor
 */
Datum
make_date(PG_FUNCTION_ARGS)
{
	struct pg_tm tm;
	DateADT		date;
	int			dterr;
	bool		bc = false;

	tm.tm_year = PG_GETARG_INT32(0);
	tm.tm_mon = PG_GETARG_INT32(1);
	tm.tm_mday = PG_GETARG_INT32(2);

	/* Handle negative years as BC */
	if (tm.tm_year < 0)
	{
		bc = true;
		tm.tm_year = -tm.tm_year;
	}

	dterr = ValidateDate(DTK_DATE_M, false, false, bc, &tm);

	if (dterr != 0)
		ereport(ERROR,
				(errcode(ERRCODE_DATETIME_FIELD_OVERFLOW),
				 errmsg("date field value out of range: %d-%02d-%02d",
						tm.tm_year, tm.tm_mon, tm.tm_mday)));

	/* Prevent overflow in Julian-day routines */
	if (!IS_VALID_JULIAN(tm.tm_year, tm.tm_mon, tm.tm_mday))
		ereport(ERROR,
				(errcode(ERRCODE_DATETIME_VALUE_OUT_OF_RANGE),
				 errmsg("date out of range: %d-%02d-%02d",
						tm.tm_year, tm.tm_mon, tm.tm_mday)));

	date = date2j(tm.tm_year, tm.tm_mon, tm.tm_mday) - POSTGRES_EPOCH_JDATE;

	/* Now check for just-out-of-range dates */
	if (!IS_VALID_DATE(date))
		ereport(ERROR,
				(errcode(ERRCODE_DATETIME_VALUE_OUT_OF_RANGE),
				 errmsg("date out of range: %d-%02d-%02d",
						tm.tm_year, tm.tm_mon, tm.tm_mday)));

	PG_RETURN_DATEADT(date);
}

/*
 * Convert reserved date values to string.
 */
void
EncodeSpecialDate(DateADT dt, char *str)
{
	if (DATE_IS_NOBEGIN(dt))
		strcpy(str, EARLY);
	else if (DATE_IS_NOEND(dt))
		strcpy(str, LATE);
	else						/* shouldn't happen */
		elog(ERROR, "invalid argument for EncodeSpecialDate");
}


/*
 * GetSQLCurrentDate -- implements CURRENT_DATE
 */
DateADT
GetSQLCurrentDate(void)
{
	TimestampTz ts;
	struct pg_tm tt,
			   *tm = &tt;
	fsec_t		fsec;
	int			tz;

	ts = GetCurrentTransactionStartTimestamp();

	if (timestamp2tm(ts, &tz, tm, &fsec, NULL, NULL) != 0)
		ereport(ERROR,
				(errcode(ERRCODE_DATETIME_VALUE_OUT_OF_RANGE),
				 errmsg("timestamp out of range")));

	return date2j(tm->tm_year, tm->tm_mon, tm->tm_mday) - POSTGRES_EPOCH_JDATE;
}

/*
 * GetSQLCurrentTime -- implements CURRENT_TIME, CURRENT_TIME(n)
 */
TimeTzADT *
GetSQLCurrentTime(int32 typmod)
{
	TimeTzADT  *result;
	TimestampTz ts;
	struct pg_tm tt,
			   *tm = &tt;
	fsec_t		fsec;
	int			tz;

	ts = GetCurrentTransactionStartTimestamp();

	if (timestamp2tm(ts, &tz, tm, &fsec, NULL, NULL) != 0)
		ereport(ERROR,
				(errcode(ERRCODE_DATETIME_VALUE_OUT_OF_RANGE),
				 errmsg("timestamp out of range")));

	result = (TimeTzADT *) palloc(sizeof(TimeTzADT));
	tm2timetz(tm, fsec, tz, result);
	AdjustTimeForTypmod(&(result->time), typmod);
	return result;
}

/*
 * GetSQLLocalTime -- implements LOCALTIME, LOCALTIME(n)
 */
TimeADT
GetSQLLocalTime(int32 typmod)
{
	TimeADT		result;
	TimestampTz ts;
	struct pg_tm tt,
			   *tm = &tt;
	fsec_t		fsec;
	int			tz;

	ts = GetCurrentTransactionStartTimestamp();

	if (timestamp2tm(ts, &tz, tm, &fsec, NULL, NULL) != 0)
		ereport(ERROR,
				(errcode(ERRCODE_DATETIME_VALUE_OUT_OF_RANGE),
				 errmsg("timestamp out of range")));

	tm2time(tm, fsec, &result);
	AdjustTimeForTypmod(&result, typmod);
	return result;
}


/*
 * Comparison functions for dates
 */

Datum
date_eq(PG_FUNCTION_ARGS)
{
	DateADT		dateVal1 = PG_GETARG_DATEADT(0);
	DateADT		dateVal2 = PG_GETARG_DATEADT(1);

	PG_RETURN_BOOL(dateVal1 == dateVal2);
}

Datum
date_ne(PG_FUNCTION_ARGS)
{
	DateADT		dateVal1 = PG_GETARG_DATEADT(0);
	DateADT		dateVal2 = PG_GETARG_DATEADT(1);

	PG_RETURN_BOOL(dateVal1 != dateVal2);
}

Datum
date_lt(PG_FUNCTION_ARGS)
{
	DateADT		dateVal1 = PG_GETARG_DATEADT(0);
	DateADT		dateVal2 = PG_GETARG_DATEADT(1);

	PG_RETURN_BOOL(dateVal1 < dateVal2);
}

Datum
date_le(PG_FUNCTION_ARGS)
{
	DateADT		dateVal1 = PG_GETARG_DATEADT(0);
	DateADT		dateVal2 = PG_GETARG_DATEADT(1);

	PG_RETURN_BOOL(dateVal1 <= dateVal2);
}

Datum
date_gt(PG_FUNCTION_ARGS)
{
	DateADT		dateVal1 = PG_GETARG_DATEADT(0);
	DateADT		dateVal2 = PG_GETARG_DATEADT(1);

	PG_RETURN_BOOL(dateVal1 > dateVal2);
}

Datum
date_ge(PG_FUNCTION_ARGS)
{
	DateADT		dateVal1 = PG_GETARG_DATEADT(0);
	DateADT		dateVal2 = PG_GETARG_DATEADT(1);

	PG_RETURN_BOOL(dateVal1 >= dateVal2);
}

Datum
date_cmp(PG_FUNCTION_ARGS)
{
	DateADT		dateVal1 = PG_GETARG_DATEADT(0);
	DateADT		dateVal2 = PG_GETARG_DATEADT(1);

	if (dateVal1 < dateVal2)
		PG_RETURN_INT32(-1);
	else if (dateVal1 > dateVal2)
		PG_RETURN_INT32(1);
	PG_RETURN_INT32(0);
}

static int
date_fastcmp(Datum x, Datum y, SortSupport ssup)
{
	DateADT		a = DatumGetDateADT(x);
	DateADT		b = DatumGetDateADT(y);

	if (a < b)
		return -1;
	else if (a > b)
		return 1;
	return 0;
}

Datum
date_sortsupport(PG_FUNCTION_ARGS)
{
	SortSupport ssup = (SortSupport) PG_GETARG_POINTER(0);

	ssup->comparator = date_fastcmp;
	PG_RETURN_VOID();
}

Datum
date_finite(PG_FUNCTION_ARGS)
{
	DateADT		date = PG_GETARG_DATEADT(0);

	PG_RETURN_BOOL(!DATE_NOT_FINITE(date));
}

Datum
date_larger(PG_FUNCTION_ARGS)
{
	DateADT		dateVal1 = PG_GETARG_DATEADT(0);
	DateADT		dateVal2 = PG_GETARG_DATEADT(1);

	PG_RETURN_DATEADT((dateVal1 > dateVal2) ? dateVal1 : dateVal2);
}

Datum
date_smaller(PG_FUNCTION_ARGS)
{
	DateADT		dateVal1 = PG_GETARG_DATEADT(0);
	DateADT		dateVal2 = PG_GETARG_DATEADT(1);

	PG_RETURN_DATEADT((dateVal1 < dateVal2) ? dateVal1 : dateVal2);
}

/* Compute difference between two dates in days.
 */
Datum
date_mi(PG_FUNCTION_ARGS)
{
	DateADT		dateVal1 = PG_GETARG_DATEADT(0);
	DateADT		dateVal2 = PG_GETARG_DATEADT(1);

	if (DATE_NOT_FINITE(dateVal1) || DATE_NOT_FINITE(dateVal2))
		ereport(ERROR,
				(errcode(ERRCODE_DATETIME_VALUE_OUT_OF_RANGE),
				 errmsg("cannot subtract infinite dates")));

	PG_RETURN_INT32((int32) (dateVal1 - dateVal2));
}

/* Add a number of days to a date, giving a new date.
 * Must handle both positive and negative numbers of days.
 */
Datum
date_pli(PG_FUNCTION_ARGS)
{
	DateADT		dateVal = PG_GETARG_DATEADT(0);
	int32		days = PG_GETARG_INT32(1);
	DateADT		result;

	if (DATE_NOT_FINITE(dateVal))
		PG_RETURN_DATEADT(dateVal); /* can't change infinity */

	result = dateVal + days;

	/* Check for integer overflow and out-of-allowed-range */
	if ((days >= 0 ? (result < dateVal) : (result > dateVal)) ||
		!IS_VALID_DATE(result))
		ereport(ERROR,
				(errcode(ERRCODE_DATETIME_VALUE_OUT_OF_RANGE),
				 errmsg("date out of range")));

	PG_RETURN_DATEADT(result);
}

/* Subtract a number of days from a date, giving a new date.
 */
Datum
date_mii(PG_FUNCTION_ARGS)
{
	DateADT		dateVal = PG_GETARG_DATEADT(0);
	int32		days = PG_GETARG_INT32(1);
	DateADT		result;

	if (DATE_NOT_FINITE(dateVal))
		PG_RETURN_DATEADT(dateVal); /* can't change infinity */

	result = dateVal - days;

	/* Check for integer overflow and out-of-allowed-range */
	if ((days >= 0 ? (result > dateVal) : (result < dateVal)) ||
		!IS_VALID_DATE(result))
		ereport(ERROR,
				(errcode(ERRCODE_DATETIME_VALUE_OUT_OF_RANGE),
				 errmsg("date out of range")));

	PG_RETURN_DATEADT(result);
}

/*
 * Internal routines for promoting date to timestamp and timestamp with
 * time zone
 */

static Timestamp
date2timestamp(DateADT dateVal)
{
	Timestamp	result;

	if (DATE_IS_NOBEGIN(dateVal))
		TIMESTAMP_NOBEGIN(result);
	else if (DATE_IS_NOEND(dateVal))
		TIMESTAMP_NOEND(result);
	else
	{
		/*
		 * Date's range is wider than timestamp's, so check for boundaries.
		 * Since dates have the same minimum values as timestamps, only upper
		 * boundary need be checked for overflow.
		 */
		if (dateVal >= (TIMESTAMP_END_JULIAN - POSTGRES_EPOCH_JDATE))
			ereport(ERROR,
					(errcode(ERRCODE_DATETIME_VALUE_OUT_OF_RANGE),
					 errmsg("date out of range for timestamp")));

		/* date is days since 2000, timestamp is microseconds since same... */
		result = dateVal * USECS_PER_DAY;
	}

	return result;
}

static TimestampTz
date2timestamptz(DateADT dateVal)
{
	TimestampTz result;
	struct pg_tm tt,
			   *tm = &tt;
	int			tz;

	if (DATE_IS_NOBEGIN(dateVal))
		TIMESTAMP_NOBEGIN(result);
	else if (DATE_IS_NOEND(dateVal))
		TIMESTAMP_NOEND(result);
	else
	{
		/*
		 * Date's range is wider than timestamp's, so check for boundaries.
		 * Since dates have the same minimum values as timestamps, only upper
		 * boundary need be checked for overflow.
		 */
		if (dateVal >= (TIMESTAMP_END_JULIAN - POSTGRES_EPOCH_JDATE))
			ereport(ERROR,
					(errcode(ERRCODE_DATETIME_VALUE_OUT_OF_RANGE),
					 errmsg("date out of range for timestamp")));

		j2date(dateVal + POSTGRES_EPOCH_JDATE,
			   &(tm->tm_year), &(tm->tm_mon), &(tm->tm_mday));
		tm->tm_hour = 0;
		tm->tm_min = 0;
		tm->tm_sec = 0;
		tz = DetermineTimeZoneOffset(tm, session_timezone);

		result = dateVal * USECS_PER_DAY + tz * USECS_PER_SEC;

		/*
		 * Since it is possible to go beyond allowed timestamptz range because
		 * of time zone, check for allowed timestamp range after adding tz.
		 */
		if (!IS_VALID_TIMESTAMP(result))
			ereport(ERROR,
					(errcode(ERRCODE_DATETIME_VALUE_OUT_OF_RANGE),
					 errmsg("date out of range for timestamp")));
	}

	return result;
}

/*
 * date2timestamp_no_overflow
 *
 * This is chartered to produce a double value that is numerically
 * equivalent to the corresponding Timestamp value, if the date is in the
 * valid range of Timestamps, but in any case not throw an overflow error.
 * We can do this since the numerical range of double is greater than
 * that of non-erroneous timestamps.  The results are currently only
 * used for statistical estimation purposes.
 */
double
date2timestamp_no_overflow(DateADT dateVal)
{
	double		result;

	if (DATE_IS_NOBEGIN(dateVal))
		result = -DBL_MAX;
	else if (DATE_IS_NOEND(dateVal))
		result = DBL_MAX;
	else
	{
		/* date is days since 2000, timestamp is microseconds since same... */
		result = dateVal * (double) USECS_PER_DAY;
	}

	return result;
}


/*
 * Crosstype comparison functions for dates
 */

Datum
date_eq_timestamp(PG_FUNCTION_ARGS)
{
	DateADT		dateVal = PG_GETARG_DATEADT(0);
	Timestamp	dt2 = PG_GETARG_TIMESTAMP(1);
	Timestamp	dt1;

	dt1 = date2timestamp(dateVal);

	PG_RETURN_BOOL(timestamp_cmp_internal(dt1, dt2) == 0);
}

Datum
date_ne_timestamp(PG_FUNCTION_ARGS)
{
	DateADT		dateVal = PG_GETARG_DATEADT(0);
	Timestamp	dt2 = PG_GETARG_TIMESTAMP(1);
	Timestamp	dt1;

	dt1 = date2timestamp(dateVal);

	PG_RETURN_BOOL(timestamp_cmp_internal(dt1, dt2) != 0);
}

Datum
date_lt_timestamp(PG_FUNCTION_ARGS)
{
	DateADT		dateVal = PG_GETARG_DATEADT(0);
	Timestamp	dt2 = PG_GETARG_TIMESTAMP(1);
	Timestamp	dt1;

	dt1 = date2timestamp(dateVal);

	PG_RETURN_BOOL(timestamp_cmp_internal(dt1, dt2) < 0);
}

Datum
date_gt_timestamp(PG_FUNCTION_ARGS)
{
	DateADT		dateVal = PG_GETARG_DATEADT(0);
	Timestamp	dt2 = PG_GETARG_TIMESTAMP(1);
	Timestamp	dt1;

	dt1 = date2timestamp(dateVal);

	PG_RETURN_BOOL(timestamp_cmp_internal(dt1, dt2) > 0);
}

Datum
date_le_timestamp(PG_FUNCTION_ARGS)
{
	DateADT		dateVal = PG_GETARG_DATEADT(0);
	Timestamp	dt2 = PG_GETARG_TIMESTAMP(1);
	Timestamp	dt1;

	dt1 = date2timestamp(dateVal);

	PG_RETURN_BOOL(timestamp_cmp_internal(dt1, dt2) <= 0);
}

Datum
date_ge_timestamp(PG_FUNCTION_ARGS)
{
	DateADT		dateVal = PG_GETARG_DATEADT(0);
	Timestamp	dt2 = PG_GETARG_TIMESTAMP(1);
	Timestamp	dt1;

	dt1 = date2timestamp(dateVal);

	PG_RETURN_BOOL(timestamp_cmp_internal(dt1, dt2) >= 0);
}

Datum
date_cmp_timestamp(PG_FUNCTION_ARGS)
{
	DateADT		dateVal = PG_GETARG_DATEADT(0);
	Timestamp	dt2 = PG_GETARG_TIMESTAMP(1);
	Timestamp	dt1;

	dt1 = date2timestamp(dateVal);

	PG_RETURN_INT32(timestamp_cmp_internal(dt1, dt2));
}

Datum
date_eq_timestamptz(PG_FUNCTION_ARGS)
{
	DateADT		dateVal = PG_GETARG_DATEADT(0);
	TimestampTz dt2 = PG_GETARG_TIMESTAMPTZ(1);
	TimestampTz dt1;

	dt1 = date2timestamptz(dateVal);

	PG_RETURN_BOOL(timestamptz_cmp_internal(dt1, dt2) == 0);
}

Datum
date_ne_timestamptz(PG_FUNCTION_ARGS)
{
	DateADT		dateVal = PG_GETARG_DATEADT(0);
	TimestampTz dt2 = PG_GETARG_TIMESTAMPTZ(1);
	TimestampTz dt1;

	dt1 = date2timestamptz(dateVal);

	PG_RETURN_BOOL(timestamptz_cmp_internal(dt1, dt2) != 0);
}

Datum
date_lt_timestamptz(PG_FUNCTION_ARGS)
{
	DateADT		dateVal = PG_GETARG_DATEADT(0);
	TimestampTz dt2 = PG_GETARG_TIMESTAMPTZ(1);
	TimestampTz dt1;

	dt1 = date2timestamptz(dateVal);

	PG_RETURN_BOOL(timestamptz_cmp_internal(dt1, dt2) < 0);
}

Datum
date_gt_timestamptz(PG_FUNCTION_ARGS)
{
	DateADT		dateVal = PG_GETARG_DATEADT(0);
	TimestampTz dt2 = PG_GETARG_TIMESTAMPTZ(1);
	TimestampTz dt1;

	dt1 = date2timestamptz(dateVal);

	PG_RETURN_BOOL(timestamptz_cmp_internal(dt1, dt2) > 0);
}

Datum
date_le_timestamptz(PG_FUNCTION_ARGS)
{
	DateADT		dateVal = PG_GETARG_DATEADT(0);
	TimestampTz dt2 = PG_GETARG_TIMESTAMPTZ(1);
	TimestampTz dt1;

	dt1 = date2timestamptz(dateVal);

	PG_RETURN_BOOL(timestamptz_cmp_internal(dt1, dt2) <= 0);
}

Datum
date_ge_timestamptz(PG_FUNCTION_ARGS)
{
	DateADT		dateVal = PG_GETARG_DATEADT(0);
	TimestampTz dt2 = PG_GETARG_TIMESTAMPTZ(1);
	TimestampTz dt1;

	dt1 = date2timestamptz(dateVal);

	PG_RETURN_BOOL(timestamptz_cmp_internal(dt1, dt2) >= 0);
}

Datum
date_cmp_timestamptz(PG_FUNCTION_ARGS)
{
	DateADT		dateVal = PG_GETARG_DATEADT(0);
	TimestampTz dt2 = PG_GETARG_TIMESTAMPTZ(1);
	TimestampTz dt1;

	dt1 = date2timestamptz(dateVal);

	PG_RETURN_INT32(timestamptz_cmp_internal(dt1, dt2));
}

Datum
timestamp_eq_date(PG_FUNCTION_ARGS)
{
	Timestamp	dt1 = PG_GETARG_TIMESTAMP(0);
	DateADT		dateVal = PG_GETARG_DATEADT(1);
	Timestamp	dt2;

	dt2 = date2timestamp(dateVal);

	PG_RETURN_BOOL(timestamp_cmp_internal(dt1, dt2) == 0);
}

Datum
timestamp_ne_date(PG_FUNCTION_ARGS)
{
	Timestamp	dt1 = PG_GETARG_TIMESTAMP(0);
	DateADT		dateVal = PG_GETARG_DATEADT(1);
	Timestamp	dt2;

	dt2 = date2timestamp(dateVal);

	PG_RETURN_BOOL(timestamp_cmp_internal(dt1, dt2) != 0);
}

Datum
timestamp_lt_date(PG_FUNCTION_ARGS)
{
	Timestamp	dt1 = PG_GETARG_TIMESTAMP(0);
	DateADT		dateVal = PG_GETARG_DATEADT(1);
	Timestamp	dt2;

	dt2 = date2timestamp(dateVal);

	PG_RETURN_BOOL(timestamp_cmp_internal(dt1, dt2) < 0);
}

Datum
timestamp_gt_date(PG_FUNCTION_ARGS)
{
	Timestamp	dt1 = PG_GETARG_TIMESTAMP(0);
	DateADT		dateVal = PG_GETARG_DATEADT(1);
	Timestamp	dt2;

	dt2 = date2timestamp(dateVal);

	PG_RETURN_BOOL(timestamp_cmp_internal(dt1, dt2) > 0);
}

Datum
timestamp_le_date(PG_FUNCTION_ARGS)
{
	Timestamp	dt1 = PG_GETARG_TIMESTAMP(0);
	DateADT		dateVal = PG_GETARG_DATEADT(1);
	Timestamp	dt2;

	dt2 = date2timestamp(dateVal);

	PG_RETURN_BOOL(timestamp_cmp_internal(dt1, dt2) <= 0);
}

Datum
timestamp_ge_date(PG_FUNCTION_ARGS)
{
	Timestamp	dt1 = PG_GETARG_TIMESTAMP(0);
	DateADT		dateVal = PG_GETARG_DATEADT(1);
	Timestamp	dt2;

	dt2 = date2timestamp(dateVal);

	PG_RETURN_BOOL(timestamp_cmp_internal(dt1, dt2) >= 0);
}

Datum
timestamp_cmp_date(PG_FUNCTION_ARGS)
{
	Timestamp	dt1 = PG_GETARG_TIMESTAMP(0);
	DateADT		dateVal = PG_GETARG_DATEADT(1);
	Timestamp	dt2;

	dt2 = date2timestamp(dateVal);

	PG_RETURN_INT32(timestamp_cmp_internal(dt1, dt2));
}

Datum
timestamptz_eq_date(PG_FUNCTION_ARGS)
{
	TimestampTz dt1 = PG_GETARG_TIMESTAMPTZ(0);
	DateADT		dateVal = PG_GETARG_DATEADT(1);
	TimestampTz dt2;

	dt2 = date2timestamptz(dateVal);

	PG_RETURN_BOOL(timestamptz_cmp_internal(dt1, dt2) == 0);
}

Datum
timestamptz_ne_date(PG_FUNCTION_ARGS)
{
	TimestampTz dt1 = PG_GETARG_TIMESTAMPTZ(0);
	DateADT		dateVal = PG_GETARG_DATEADT(1);
	TimestampTz dt2;

	dt2 = date2timestamptz(dateVal);

	PG_RETURN_BOOL(timestamptz_cmp_internal(dt1, dt2) != 0);
}

Datum
timestamptz_lt_date(PG_FUNCTION_ARGS)
{
	TimestampTz dt1 = PG_GETARG_TIMESTAMPTZ(0);
	DateADT		dateVal = PG_GETARG_DATEADT(1);
	TimestampTz dt2;

	dt2 = date2timestamptz(dateVal);

	PG_RETURN_BOOL(timestamptz_cmp_internal(dt1, dt2) < 0);
}

Datum
timestamptz_gt_date(PG_FUNCTION_ARGS)
{
	TimestampTz dt1 = PG_GETARG_TIMESTAMPTZ(0);
	DateADT		dateVal = PG_GETARG_DATEADT(1);
	TimestampTz dt2;

	dt2 = date2timestamptz(dateVal);

	PG_RETURN_BOOL(timestamptz_cmp_internal(dt1, dt2) > 0);
}

Datum
timestamptz_le_date(PG_FUNCTION_ARGS)
{
	TimestampTz dt1 = PG_GETARG_TIMESTAMPTZ(0);
	DateADT		dateVal = PG_GETARG_DATEADT(1);
	TimestampTz dt2;

	dt2 = date2timestamptz(dateVal);

	PG_RETURN_BOOL(timestamptz_cmp_internal(dt1, dt2) <= 0);
}

Datum
timestamptz_ge_date(PG_FUNCTION_ARGS)
{
	TimestampTz dt1 = PG_GETARG_TIMESTAMPTZ(0);
	DateADT		dateVal = PG_GETARG_DATEADT(1);
	TimestampTz dt2;

	dt2 = date2timestamptz(dateVal);

	PG_RETURN_BOOL(timestamptz_cmp_internal(dt1, dt2) >= 0);
}

Datum
timestamptz_cmp_date(PG_FUNCTION_ARGS)
{
	TimestampTz dt1 = PG_GETARG_TIMESTAMPTZ(0);
	DateADT		dateVal = PG_GETARG_DATEADT(1);
	TimestampTz dt2;

	dt2 = date2timestamptz(dateVal);

	PG_RETURN_INT32(timestamptz_cmp_internal(dt1, dt2));
}

/*
 * in_range support function for date.
 *
 * We implement this by promoting the dates to timestamp (without time zone)
 * and then using the timestamp-and-interval in_range function.
 */
Datum
in_range_date_interval(PG_FUNCTION_ARGS)
{
	DateADT		val = PG_GETARG_DATEADT(0);
	DateADT		base = PG_GETARG_DATEADT(1);
	Interval   *offset = PG_GETARG_INTERVAL_P(2);
	bool		sub = PG_GETARG_BOOL(3);
	bool		less = PG_GETARG_BOOL(4);
	Timestamp	valStamp;
	Timestamp	baseStamp;

	valStamp = date2timestamp(val);
	baseStamp = date2timestamp(base);

	return DirectFunctionCall5(in_range_timestamp_interval,
							   TimestampGetDatum(valStamp),
							   TimestampGetDatum(baseStamp),
							   IntervalPGetDatum(offset),
							   BoolGetDatum(sub),
							   BoolGetDatum(less));
}


/* Add an interval to a date, giving a new date.
 * Must handle both positive and negative intervals.
 *
 * We implement this by promoting the date to timestamp (without time zone)
 * and then using the timestamp plus interval function.
 */
Datum
date_pl_interval(PG_FUNCTION_ARGS)
{
	DateADT		dateVal = PG_GETARG_DATEADT(0);
	Interval   *span = PG_GETARG_INTERVAL_P(1);
	Timestamp	dateStamp;

	dateStamp = date2timestamp(dateVal);

	return DirectFunctionCall2(timestamp_pl_interval,
							   TimestampGetDatum(dateStamp),
							   PointerGetDatum(span));
}

/* Subtract an interval from a date, giving a new date.
 * Must handle both positive and negative intervals.
 *
 * We implement this by promoting the date to timestamp (without time zone)
 * and then using the timestamp minus interval function.
 */
Datum
date_mi_interval(PG_FUNCTION_ARGS)
{
	DateADT		dateVal = PG_GETARG_DATEADT(0);
	Interval   *span = PG_GETARG_INTERVAL_P(1);
	Timestamp	dateStamp;

	dateStamp = date2timestamp(dateVal);

	return DirectFunctionCall2(timestamp_mi_interval,
							   TimestampGetDatum(dateStamp),
							   PointerGetDatum(span));
}

/* date_timestamp()
 * Convert date to timestamp data type.
 */
Datum
date_timestamp(PG_FUNCTION_ARGS)
{
	DateADT		dateVal = PG_GETARG_DATEADT(0);
	Timestamp	result;

	result = date2timestamp(dateVal);

	PG_RETURN_TIMESTAMP(result);
}

/* timestamp_date()
 * Convert timestamp to date data type.
 */
Datum
timestamp_date(PG_FUNCTION_ARGS)
{
	Timestamp	timestamp = PG_GETARG_TIMESTAMP(0);
	DateADT		result;
	struct pg_tm tt,
			   *tm = &tt;
	fsec_t		fsec;

	if (TIMESTAMP_IS_NOBEGIN(timestamp))
		DATE_NOBEGIN(result);
	else if (TIMESTAMP_IS_NOEND(timestamp))
		DATE_NOEND(result);
	else
	{
		if (timestamp2tm(timestamp, NULL, tm, &fsec, NULL, NULL) != 0)
			ereport(ERROR,
					(errcode(ERRCODE_DATETIME_VALUE_OUT_OF_RANGE),
					 errmsg("timestamp out of range")));

		result = date2j(tm->tm_year, tm->tm_mon, tm->tm_mday) - POSTGRES_EPOCH_JDATE;
	}

	PG_RETURN_DATEADT(result);
}


/* date_timestamptz()
 * Convert date to timestamp with time zone data type.
 */
Datum
date_timestamptz(PG_FUNCTION_ARGS)
{
	DateADT		dateVal = PG_GETARG_DATEADT(0);
	TimestampTz result;

	result = date2timestamptz(dateVal);

	PG_RETURN_TIMESTAMP(result);
}


/* timestamptz_date()
 * Convert timestamp with time zone to date data type.
 */
Datum
timestamptz_date(PG_FUNCTION_ARGS)
{
	TimestampTz timestamp = PG_GETARG_TIMESTAMP(0);
	DateADT		result;
	struct pg_tm tt,
			   *tm = &tt;
	fsec_t		fsec;
	int			tz;

	if (TIMESTAMP_IS_NOBEGIN(timestamp))
		DATE_NOBEGIN(result);
	else if (TIMESTAMP_IS_NOEND(timestamp))
		DATE_NOEND(result);
	else
	{
		if (timestamp2tm(timestamp, &tz, tm, &fsec, NULL, NULL) != 0)
			ereport(ERROR,
					(errcode(ERRCODE_DATETIME_VALUE_OUT_OF_RANGE),
					 errmsg("timestamp out of range")));

		result = date2j(tm->tm_year, tm->tm_mon, tm->tm_mday) - POSTGRES_EPOCH_JDATE;
	}

	PG_RETURN_DATEADT(result);
}


/*****************************************************************************
 *	 Time ADT
 *****************************************************************************/

Datum
time_in(PG_FUNCTION_ARGS)
{
	char	   *str = PG_GETARG_CSTRING(0);

#ifdef NOT_USED
	Oid			typelem = PG_GETARG_OID(1);
#endif
	int32		typmod = PG_GETARG_INT32(2);
	TimeADT		result;
	fsec_t		fsec;
	struct pg_tm tt,
			   *tm = &tt;
	int			tz;
	int			nf;
	int			dterr;
	char		workbuf[MAXDATELEN + 1];
	char	   *field[MAXDATEFIELDS];
	int			dtype;
	int			ftype[MAXDATEFIELDS];

	dterr = ParseDateTime(str, workbuf, sizeof(workbuf),
						  field, ftype, MAXDATEFIELDS, &nf);
	if (dterr == 0)
		dterr = DecodeTimeOnly(field, ftype, nf, &dtype, tm, &fsec, &tz);
	if (dterr != 0)
		DateTimeParseError(dterr, str, "time");

	tm2time(tm, fsec, &result);
	AdjustTimeForTypmod(&result, typmod);

	PG_RETURN_TIMEADT(result);
}

/* tm2time()
 * Convert a tm structure to a time data type.
 */
static int
tm2time(struct pg_tm *tm, fsec_t fsec, TimeADT *result)
{
	*result = ((((tm->tm_hour * MINS_PER_HOUR + tm->tm_min) * SECS_PER_MINUTE) + tm->tm_sec)
			   * USECS_PER_SEC) + fsec;
	return 0;
}

/* time2tm()
 * Convert time data type to POSIX time structure.
 *
 * For dates within the range of pg_time_t, convert to the local time zone.
 * If out of this range, leave as UTC (in practice that could only happen
 * if pg_time_t is just 32 bits) - thomas 97/05/27
 */
int
time2tm(TimeADT time, struct pg_tm *tm, fsec_t *fsec)
{
	tm->tm_hour = time / USECS_PER_HOUR;
	time -= tm->tm_hour * USECS_PER_HOUR;
	tm->tm_min = time / USECS_PER_MINUTE;
	time -= tm->tm_min * USECS_PER_MINUTE;
	tm->tm_sec = time / USECS_PER_SEC;
	time -= tm->tm_sec * USECS_PER_SEC;
	*fsec = time;
	return 0;
}

Datum
time_out(PG_FUNCTION_ARGS)
{
	TimeADT		time = PG_GETARG_TIMEADT(0);
	char	   *result;
	struct pg_tm tt,
			   *tm = &tt;
	fsec_t		fsec;
	char		buf[MAXDATELEN + 1];

	time2tm(time, tm, &fsec);
	EncodeTimeOnly(tm, fsec, false, 0, DateStyle, buf);

	result = pstrdup(buf);
	PG_RETURN_CSTRING(result);
}

/*
 *		time_recv			- converts external binary format to time
 */
Datum
time_recv(PG_FUNCTION_ARGS)
{
	StringInfo	buf = (StringInfo) PG_GETARG_POINTER(0);

#ifdef NOT_USED
	Oid			typelem = PG_GETARG_OID(1);
#endif
	int32		typmod = PG_GETARG_INT32(2);
	TimeADT		result;

	result = pq_getmsgint64(buf);

	if (result < INT64CONST(0) || result > USECS_PER_DAY)
		ereport(ERROR,
				(errcode(ERRCODE_DATETIME_VALUE_OUT_OF_RANGE),
				 errmsg("time out of range")));

	AdjustTimeForTypmod(&result, typmod);

	PG_RETURN_TIMEADT(result);
}

/*
 *		time_send			- converts time to binary format
 */
Datum
time_send(PG_FUNCTION_ARGS)
{
	TimeADT		time = PG_GETARG_TIMEADT(0);
	StringInfoData buf;

	pq_begintypsend(&buf);
	pq_sendint64(&buf, time);
	PG_RETURN_BYTEA_P(pq_endtypsend(&buf));
}

Datum
timetypmodin(PG_FUNCTION_ARGS)
{
	ArrayType  *ta = PG_GETARG_ARRAYTYPE_P(0);

	PG_RETURN_INT32(anytime_typmodin(false, ta));
}

Datum
timetypmodout(PG_FUNCTION_ARGS)
{
	int32		typmod = PG_GETARG_INT32(0);

	PG_RETURN_CSTRING(anytime_typmodout(false, typmod));
}

/*
 *		make_time			- time constructor
 */
Datum
make_time(PG_FUNCTION_ARGS)
{
	int			tm_hour = PG_GETARG_INT32(0);
	int			tm_min = PG_GETARG_INT32(1);
	double		sec = PG_GETARG_FLOAT8(2);
	TimeADT		time;

	/* This should match the checks in DecodeTimeOnly */
	if (tm_hour < 0 || tm_min < 0 || tm_min > MINS_PER_HOUR - 1 ||
		sec < 0 || sec > SECS_PER_MINUTE ||
		tm_hour > HOURS_PER_DAY ||
	/* test for > 24:00:00 */
		(tm_hour == HOURS_PER_DAY && (tm_min > 0 || sec > 0)))
		ereport(ERROR,
				(errcode(ERRCODE_DATETIME_FIELD_OVERFLOW),
				 errmsg("time field value out of range: %d:%02d:%02g",
						tm_hour, tm_min, sec)));

	/* This should match tm2time */
	time = (((tm_hour * MINS_PER_HOUR + tm_min) * SECS_PER_MINUTE)
			* USECS_PER_SEC) + rint(sec * USECS_PER_SEC);

	PG_RETURN_TIMEADT(time);
}


/* time_support()
 *
 * Planner support function for the time_scale() and timetz_scale()
 * length coercion functions (we need not distinguish them here).
 */
Datum
time_support(PG_FUNCTION_ARGS)
{
	Node	   *rawreq = (Node *) PG_GETARG_POINTER(0);
	Node	   *ret = NULL;

	if (IsA(rawreq, SupportRequestSimplify))
	{
		SupportRequestSimplify *req = (SupportRequestSimplify *) rawreq;

		ret = TemporalSimplify(MAX_TIME_PRECISION, (Node *) req->fcall);
	}

	PG_RETURN_POINTER(ret);
}

/* time_scale()
 * Adjust time type for specified scale factor.
 * Used by PostgreSQL type system to stuff columns.
 */
Datum
time_scale(PG_FUNCTION_ARGS)
{
	TimeADT		time = PG_GETARG_TIMEADT(0);
	int32		typmod = PG_GETARG_INT32(1);
	TimeADT		result;

	result = time;
	AdjustTimeForTypmod(&result, typmod);

	PG_RETURN_TIMEADT(result);
}

/* AdjustTimeForTypmod()
 * Force the precision of the time value to a specified value.
 * Uses *exactly* the same code as in AdjustTimestampForTypmod()
 * but we make a separate copy because those types do not
 * have a fundamental tie together but rather a coincidence of
 * implementation. - thomas
 */
static void
AdjustTimeForTypmod(TimeADT *time, int32 typmod)
{
	static const int64 TimeScales[MAX_TIME_PRECISION + 1] = {
		INT64CONST(1000000),
		INT64CONST(100000),
		INT64CONST(10000),
		INT64CONST(1000),
		INT64CONST(100),
		INT64CONST(10),
		INT64CONST(1)
	};

	static const int64 TimeOffsets[MAX_TIME_PRECISION + 1] = {
		INT64CONST(500000),
		INT64CONST(50000),
		INT64CONST(5000),
		INT64CONST(500),
		INT64CONST(50),
		INT64CONST(5),
		INT64CONST(0)
	};

	if (typmod >= 0 && typmod <= MAX_TIME_PRECISION)
	{
		if (*time >= INT64CONST(0))
			*time = ((*time + TimeOffsets[typmod]) / TimeScales[typmod]) *
				TimeScales[typmod];
		else
			*time = -((((-*time) + TimeOffsets[typmod]) / TimeScales[typmod]) *
					  TimeScales[typmod]);
	}
}


Datum
time_eq(PG_FUNCTION_ARGS)
{
	TimeADT		time1 = PG_GETARG_TIMEADT(0);
	TimeADT		time2 = PG_GETARG_TIMEADT(1);

	PG_RETURN_BOOL(time1 == time2);
}

Datum
time_ne(PG_FUNCTION_ARGS)
{
	TimeADT		time1 = PG_GETARG_TIMEADT(0);
	TimeADT		time2 = PG_GETARG_TIMEADT(1);

	PG_RETURN_BOOL(time1 != time2);
}

Datum
time_lt(PG_FUNCTION_ARGS)
{
	TimeADT		time1 = PG_GETARG_TIMEADT(0);
	TimeADT		time2 = PG_GETARG_TIMEADT(1);

	PG_RETURN_BOOL(time1 < time2);
}

Datum
time_le(PG_FUNCTION_ARGS)
{
	TimeADT		time1 = PG_GETARG_TIMEADT(0);
	TimeADT		time2 = PG_GETARG_TIMEADT(1);

	PG_RETURN_BOOL(time1 <= time2);
}

Datum
time_gt(PG_FUNCTION_ARGS)
{
	TimeADT		time1 = PG_GETARG_TIMEADT(0);
	TimeADT		time2 = PG_GETARG_TIMEADT(1);

	PG_RETURN_BOOL(time1 > time2);
}

Datum
time_ge(PG_FUNCTION_ARGS)
{
	TimeADT		time1 = PG_GETARG_TIMEADT(0);
	TimeADT		time2 = PG_GETARG_TIMEADT(1);

	PG_RETURN_BOOL(time1 >= time2);
}

Datum
time_cmp(PG_FUNCTION_ARGS)
{
	TimeADT		time1 = PG_GETARG_TIMEADT(0);
	TimeADT		time2 = PG_GETARG_TIMEADT(1);

	if (time1 < time2)
		PG_RETURN_INT32(-1);
	if (time1 > time2)
		PG_RETURN_INT32(1);
	PG_RETURN_INT32(0);
}

Datum
time_hash(PG_FUNCTION_ARGS)
{
	return hashint8(fcinfo);
}

Datum
time_hash_extended(PG_FUNCTION_ARGS)
{
	return hashint8extended(fcinfo);
}

Datum
time_larger(PG_FUNCTION_ARGS)
{
	TimeADT		time1 = PG_GETARG_TIMEADT(0);
	TimeADT		time2 = PG_GETARG_TIMEADT(1);

	PG_RETURN_TIMEADT((time1 > time2) ? time1 : time2);
}

Datum
time_smaller(PG_FUNCTION_ARGS)
{
	TimeADT		time1 = PG_GETARG_TIMEADT(0);
	TimeADT		time2 = PG_GETARG_TIMEADT(1);

	PG_RETURN_TIMEADT((time1 < time2) ? time1 : time2);
}

/* overlaps_time() --- implements the SQL OVERLAPS operator.
 *
 * Algorithm is per SQL spec.  This is much harder than you'd think
 * because the spec requires us to deliver a non-null answer in some cases
 * where some of the inputs are null.
 */
Datum
overlaps_time(PG_FUNCTION_ARGS)
{
	/*
	 * The arguments are TimeADT, but we leave them as generic Datums to avoid
	 * dereferencing nulls (TimeADT is pass-by-reference!)
	 */
	Datum		ts1 = PG_GETARG_DATUM(0);
	Datum		te1 = PG_GETARG_DATUM(1);
	Datum		ts2 = PG_GETARG_DATUM(2);
	Datum		te2 = PG_GETARG_DATUM(3);
	bool		ts1IsNull = PG_ARGISNULL(0);
	bool		te1IsNull = PG_ARGISNULL(1);
	bool		ts2IsNull = PG_ARGISNULL(2);
	bool		te2IsNull = PG_ARGISNULL(3);

#define TIMEADT_GT(t1,t2) \
	(DatumGetTimeADT(t1) > DatumGetTimeADT(t2))
#define TIMEADT_LT(t1,t2) \
	(DatumGetTimeADT(t1) < DatumGetTimeADT(t2))

	/*
	 * If both endpoints of interval 1 are null, the result is null (unknown).
	 * If just one endpoint is null, take ts1 as the non-null one. Otherwise,
	 * take ts1 as the lesser endpoint.
	 */
	if (ts1IsNull)
	{
		if (te1IsNull)
			PG_RETURN_NULL();
		/* swap null for non-null */
		ts1 = te1;
		te1IsNull = true;
	}
	else if (!te1IsNull)
	{
		if (TIMEADT_GT(ts1, te1))
		{
			Datum		tt = ts1;

			ts1 = te1;
			te1 = tt;
		}
	}

	/* Likewise for interval 2. */
	if (ts2IsNull)
	{
		if (te2IsNull)
			PG_RETURN_NULL();
		/* swap null for non-null */
		ts2 = te2;
		te2IsNull = true;
	}
	else if (!te2IsNull)
	{
		if (TIMEADT_GT(ts2, te2))
		{
			Datum		tt = ts2;

			ts2 = te2;
			te2 = tt;
		}
	}

	/*
	 * At this point neither ts1 nor ts2 is null, so we can consider three
	 * cases: ts1 > ts2, ts1 < ts2, ts1 = ts2
	 */
	if (TIMEADT_GT(ts1, ts2))
	{
		/*
		 * This case is ts1 < te2 OR te1 < te2, which may look redundant but
		 * in the presence of nulls it's not quite completely so.
		 */
		if (te2IsNull)
			PG_RETURN_NULL();
		if (TIMEADT_LT(ts1, te2))
			PG_RETURN_BOOL(true);
		if (te1IsNull)
			PG_RETURN_NULL();

		/*
		 * If te1 is not null then we had ts1 <= te1 above, and we just found
		 * ts1 >= te2, hence te1 >= te2.
		 */
		PG_RETURN_BOOL(false);
	}
	else if (TIMEADT_LT(ts1, ts2))
	{
		/* This case is ts2 < te1 OR te2 < te1 */
		if (te1IsNull)
			PG_RETURN_NULL();
		if (TIMEADT_LT(ts2, te1))
			PG_RETURN_BOOL(true);
		if (te2IsNull)
			PG_RETURN_NULL();

		/*
		 * If te2 is not null then we had ts2 <= te2 above, and we just found
		 * ts2 >= te1, hence te2 >= te1.
		 */
		PG_RETURN_BOOL(false);
	}
	else
	{
		/*
		 * For ts1 = ts2 the spec says te1 <> te2 OR te1 = te2, which is a
		 * rather silly way of saying "true if both are nonnull, else null".
		 */
		if (te1IsNull || te2IsNull)
			PG_RETURN_NULL();
		PG_RETURN_BOOL(true);
	}

#undef TIMEADT_GT
#undef TIMEADT_LT
}

/* timestamp_time()
 * Convert timestamp to time data type.
 */
Datum
timestamp_time(PG_FUNCTION_ARGS)
{
	Timestamp	timestamp = PG_GETARG_TIMESTAMP(0);
	TimeADT		result;
	struct pg_tm tt,
			   *tm = &tt;
	fsec_t		fsec;

	if (TIMESTAMP_NOT_FINITE(timestamp))
		PG_RETURN_NULL();

	if (timestamp2tm(timestamp, NULL, tm, &fsec, NULL, NULL) != 0)
		ereport(ERROR,
				(errcode(ERRCODE_DATETIME_VALUE_OUT_OF_RANGE),
				 errmsg("timestamp out of range")));

	/*
	 * Could also do this with time = (timestamp / USECS_PER_DAY *
	 * USECS_PER_DAY) - timestamp;
	 */
	result = ((((tm->tm_hour * MINS_PER_HOUR + tm->tm_min) * SECS_PER_MINUTE) + tm->tm_sec) *
			  USECS_PER_SEC) + fsec;

	PG_RETURN_TIMEADT(result);
}

/* timestamptz_time()
 * Convert timestamptz to time data type.
 */
Datum
timestamptz_time(PG_FUNCTION_ARGS)
{
	TimestampTz timestamp = PG_GETARG_TIMESTAMP(0);
	TimeADT		result;
	struct pg_tm tt,
			   *tm = &tt;
	int			tz;
	fsec_t		fsec;

	if (TIMESTAMP_NOT_FINITE(timestamp))
		PG_RETURN_NULL();

	if (timestamp2tm(timestamp, &tz, tm, &fsec, NULL, NULL) != 0)
		ereport(ERROR,
				(errcode(ERRCODE_DATETIME_VALUE_OUT_OF_RANGE),
				 errmsg("timestamp out of range")));

	/*
	 * Could also do this with time = (timestamp / USECS_PER_DAY *
	 * USECS_PER_DAY) - timestamp;
	 */
	result = ((((tm->tm_hour * MINS_PER_HOUR + tm->tm_min) * SECS_PER_MINUTE) + tm->tm_sec) *
			  USECS_PER_SEC) + fsec;

	PG_RETURN_TIMEADT(result);
}

/* datetime_timestamp()
 * Convert date and time to timestamp data type.
 */
Datum
datetime_timestamp(PG_FUNCTION_ARGS)
{
	DateADT		date = PG_GETARG_DATEADT(0);
	TimeADT		time = PG_GETARG_TIMEADT(1);
	Timestamp	result;

	result = date2timestamp(date);
	if (!TIMESTAMP_NOT_FINITE(result))
	{
		result += time;
		if (!IS_VALID_TIMESTAMP(result))
			ereport(ERROR,
					(errcode(ERRCODE_DATETIME_VALUE_OUT_OF_RANGE),
					 errmsg("timestamp out of range")));
	}

	PG_RETURN_TIMESTAMP(result);
}

/* time_interval()
 * Convert time to interval data type.
 */
Datum
time_interval(PG_FUNCTION_ARGS)
{
	TimeADT		time = PG_GETARG_TIMEADT(0);
	Interval   *result;

	result = (Interval *) palloc(sizeof(Interval));

	result->time = time;
	result->day = 0;
	result->month = 0;

	PG_RETURN_INTERVAL_P(result);
}

/* interval_time()
 * Convert interval to time data type.
 *
 * This is defined as producing the fractional-day portion of the interval.
 * Therefore, we can just ignore the months field.  It is not real clear
 * what to do with negative intervals, but we choose to subtract the floor,
 * so that, say, '-2 hours' becomes '22:00:00'.
 */
Datum
interval_time(PG_FUNCTION_ARGS)
{
	Interval   *span = PG_GETARG_INTERVAL_P(0);
	TimeADT		result;
	int64		days;

	result = span->time;
	if (result >= USECS_PER_DAY)
	{
		days = result / USECS_PER_DAY;
		result -= days * USECS_PER_DAY;
	}
	else if (result < 0)
	{
		days = (-result + USECS_PER_DAY - 1) / USECS_PER_DAY;
		result += days * USECS_PER_DAY;
	}

	PG_RETURN_TIMEADT(result);
}

/* time_mi_time()
 * Subtract two times to produce an interval.
 */
Datum
time_mi_time(PG_FUNCTION_ARGS)
{
	TimeADT		time1 = PG_GETARG_TIMEADT(0);
	TimeADT		time2 = PG_GETARG_TIMEADT(1);
	Interval   *result;

	result = (Interval *) palloc(sizeof(Interval));

	result->month = 0;
	result->day = 0;
	result->time = time1 - time2;

	PG_RETURN_INTERVAL_P(result);
}

/* time_pl_interval_internal()
 * Common code to add interval to time.
 */
static inline TimeADT
time_pl_interval_internal(TimeADT time, Interval *span)
{
	TimeADT		result;

	result = time + span->time;
	result -= result / USECS_PER_DAY * USECS_PER_DAY;
	if (result < INT64CONST(0))
		result += USECS_PER_DAY;
<<<<<<< HEAD
#else
	TimeADT		time1;

	result = time + span->time;
	TMODULO(result, time1, (double) SECS_PER_DAY);
	if (result < 0)
		result += SECS_PER_DAY;
#endif
	
	return result;
}
=======
>>>>>>> 9e1c9f95

/* time_pl_interval()
 * Add interval to time.
 */
Datum
time_pl_interval(PG_FUNCTION_ARGS)
{
	TimeADT		time = PG_GETARG_TIMEADT(0);
	Interval   *span = PG_GETARG_INTERVAL_P(1);
	TimeADT		result = time_pl_interval_internal(time, span);
	
	PG_RETURN_TIMEADT(result);
}


/*
 * time_li_fraction
 *
 * What fraction of interval <x0, x1> does <x0, x> represent?
 */
float8
time_li_fraction(TimeADT x, TimeADT x0, TimeADT x1, 
				 bool *eq_bounds, bool *eq_abscissas)
{
	float8 result;
	Interval diffx;
	Interval diffx1;
	
	Assert(eq_bounds && eq_abscissas);
	*eq_bounds = false;
	*eq_abscissas = false;
	
	diffx.time = x - x0;
	diffx.month = 0;
	diffx.day = 0;
	
	diffx1.time = x1 - x0;
	diffx1.month = 0;
	diffx1.day = 0;
	
	if ( ! interval_div_internal(&diffx, &diffx1, &result, NULL) )
	{
		*eq_bounds = true;
		*eq_abscissas = (x == x0);
		result = NAN;
	}
	return result;
}

/*
 * time_li_value
 *
 * What interval value lies fraction <f> of the way into interval
 * <y0, y1>? 
 * 
 * Note
 *		li_value(0.0, y0, y1) --> y0
 *		li_value(1.0, y0, y1) --> y1
 */
Timestamp
time_li_value(float8 f, TimeADT y0, TimeADT y1)
{
	TimeADT y;
	Interval diffy;
	Interval *offset;
	
	diffy.month = 0;
	diffy.day = 0;
	diffy.time = y1 - y0;
	
	offset = DatumGetIntervalP(DirectFunctionCall2(interval_mul, IntervalPGetDatum(&diffy),
									Float8GetDatum(f)));
	y = time_pl_interval_internal(y0, offset);
	pfree(offset);
	
	return y;
}
/* time_mi_interval()
 * Subtract interval from time.
 */
Datum
time_mi_interval(PG_FUNCTION_ARGS)
{
	TimeADT		time = PG_GETARG_TIMEADT(0);
	Interval   *span = PG_GETARG_INTERVAL_P(1);
	TimeADT		result;

	result = time - span->time;
	result -= result / USECS_PER_DAY * USECS_PER_DAY;
	if (result < INT64CONST(0))
		result += USECS_PER_DAY;

	PG_RETURN_TIMEADT(result);
}

/*
 * in_range support function for time.
 */
Datum
in_range_time_interval(PG_FUNCTION_ARGS)
{
	TimeADT		val = PG_GETARG_TIMEADT(0);
	TimeADT		base = PG_GETARG_TIMEADT(1);
	Interval   *offset = PG_GETARG_INTERVAL_P(2);
	bool		sub = PG_GETARG_BOOL(3);
	bool		less = PG_GETARG_BOOL(4);
	TimeADT		sum;

	/*
	 * Like time_pl_interval/time_mi_interval, we disregard the month and day
	 * fields of the offset.  So our test for negative should too.
	 */
	if (offset->time < 0)
		ereport(ERROR,
				(errcode(ERRCODE_INVALID_PRECEDING_OR_FOLLOWING_SIZE),
				 errmsg("invalid preceding or following size in window function")));

	/*
	 * We can't use time_pl_interval/time_mi_interval here, because their
	 * wraparound behavior would give wrong (or at least undesirable) answers.
	 * Fortunately the equivalent non-wrapping behavior is trivial, especially
	 * since we don't worry about integer overflow.
	 */
	if (sub)
		sum = base - offset->time;
	else
		sum = base + offset->time;

	if (less)
		PG_RETURN_BOOL(val <= sum);
	else
		PG_RETURN_BOOL(val >= sum);
}


/* time_part()
 * Extract specified field from time type.
 */
Datum
time_part(PG_FUNCTION_ARGS)
{
	text	   *units = PG_GETARG_TEXT_PP(0);
	TimeADT		time = PG_GETARG_TIMEADT(1);
	float8		result;
	int			type,
				val;
	char	   *lowunits;

	lowunits = downcase_truncate_identifier(VARDATA_ANY(units),
											VARSIZE_ANY_EXHDR(units),
											false);

	type = DecodeUnits(0, lowunits, &val);
	if (type == UNKNOWN_FIELD)
		type = DecodeSpecial(0, lowunits, &val);

	if (type == UNITS)
	{
		fsec_t		fsec;
		struct pg_tm tt,
				   *tm = &tt;

		time2tm(time, tm, &fsec);

		switch (val)
		{
			case DTK_MICROSEC:
				result = tm->tm_sec * 1000000.0 + fsec;
				break;

			case DTK_MILLISEC:
				result = tm->tm_sec * 1000.0 + fsec / 1000.0;
				break;

			case DTK_SECOND:
				result = tm->tm_sec + fsec / 1000000.0;
				break;

			case DTK_MINUTE:
				result = tm->tm_min;
				break;

			case DTK_HOUR:
				result = tm->tm_hour;
				break;

			case DTK_TZ:
			case DTK_TZ_MINUTE:
			case DTK_TZ_HOUR:
			case DTK_DAY:
			case DTK_MONTH:
			case DTK_QUARTER:
			case DTK_YEAR:
			case DTK_DECADE:
			case DTK_CENTURY:
			case DTK_MILLENNIUM:
			case DTK_ISOYEAR:
			default:
				ereport(ERROR,
						(errcode(ERRCODE_INVALID_PARAMETER_VALUE),
						 errmsg("\"time\" units \"%s\" not recognized",
								lowunits)));
				result = 0;
		}
	}
	else if (type == RESERV && val == DTK_EPOCH)
	{
		result = time / 1000000.0;
	}
	else
	{
		ereport(ERROR,
				(errcode(ERRCODE_INVALID_PARAMETER_VALUE),
				 errmsg("\"time\" units \"%s\" not recognized",
						lowunits)));
		result = 0;
	}

	PG_RETURN_FLOAT8(result);
}


/*****************************************************************************
 *	 Time With Time Zone ADT
 *****************************************************************************/

/* tm2timetz()
 * Convert a tm structure to a time data type.
 */
static int
tm2timetz(struct pg_tm *tm, fsec_t fsec, int tz, TimeTzADT *result)
{
	result->time = ((((tm->tm_hour * MINS_PER_HOUR + tm->tm_min) * SECS_PER_MINUTE) + tm->tm_sec) *
					USECS_PER_SEC) + fsec;
	result->zone = tz;

	return 0;
}

Datum
timetz_in(PG_FUNCTION_ARGS)
{
	char	   *str = PG_GETARG_CSTRING(0);

#ifdef NOT_USED
	Oid			typelem = PG_GETARG_OID(1);
#endif
	int32		typmod = PG_GETARG_INT32(2);
	TimeTzADT  *result;
	fsec_t		fsec;
	struct pg_tm tt,
			   *tm = &tt;
	int			tz;
	int			nf;
	int			dterr;
	char		workbuf[MAXDATELEN + 1];
	char	   *field[MAXDATEFIELDS];
	int			dtype;
	int			ftype[MAXDATEFIELDS];

	dterr = ParseDateTime(str, workbuf, sizeof(workbuf),
						  field, ftype, MAXDATEFIELDS, &nf);
	if (dterr == 0)
		dterr = DecodeTimeOnly(field, ftype, nf, &dtype, tm, &fsec, &tz);
	if (dterr != 0)
		DateTimeParseError(dterr, str, "time with time zone");

	result = (TimeTzADT *) palloc(sizeof(TimeTzADT));
	tm2timetz(tm, fsec, tz, result);
	AdjustTimeForTypmod(&(result->time), typmod);

	PG_RETURN_TIMETZADT_P(result);
}

Datum
timetz_out(PG_FUNCTION_ARGS)
{
	TimeTzADT  *time = PG_GETARG_TIMETZADT_P(0);
	char	   *result;
	struct pg_tm tt,
			   *tm = &tt;
	fsec_t		fsec;
	int			tz;
	char		buf[MAXDATELEN + 1];

	timetz2tm(time, tm, &fsec, &tz);
	EncodeTimeOnly(tm, fsec, true, tz, DateStyle, buf);

	result = pstrdup(buf);
	PG_RETURN_CSTRING(result);
}

/*
 *		timetz_recv			- converts external binary format to timetz
 */
Datum
timetz_recv(PG_FUNCTION_ARGS)
{
	StringInfo	buf = (StringInfo) PG_GETARG_POINTER(0);

#ifdef NOT_USED
	Oid			typelem = PG_GETARG_OID(1);
#endif
	int32		typmod = PG_GETARG_INT32(2);
	TimeTzADT  *result;

	result = (TimeTzADT *) palloc(sizeof(TimeTzADT));

	result->time = pq_getmsgint64(buf);

	if (result->time < INT64CONST(0) || result->time > USECS_PER_DAY)
		ereport(ERROR,
				(errcode(ERRCODE_DATETIME_VALUE_OUT_OF_RANGE),
				 errmsg("time out of range")));

	result->zone = pq_getmsgint(buf, sizeof(result->zone));

	/* Check for sane GMT displacement; see notes in datatype/timestamp.h */
	if (result->zone <= -TZDISP_LIMIT || result->zone >= TZDISP_LIMIT)
		ereport(ERROR,
				(errcode(ERRCODE_INVALID_TIME_ZONE_DISPLACEMENT_VALUE),
				 errmsg("time zone displacement out of range")));

	AdjustTimeForTypmod(&(result->time), typmod);

	PG_RETURN_TIMETZADT_P(result);
}

/*
 *		timetz_send			- converts timetz to binary format
 */
Datum
timetz_send(PG_FUNCTION_ARGS)
{
	TimeTzADT  *time = PG_GETARG_TIMETZADT_P(0);
	StringInfoData buf;

	pq_begintypsend(&buf);
	pq_sendint64(&buf, time->time);
	pq_sendint32(&buf, time->zone);
	PG_RETURN_BYTEA_P(pq_endtypsend(&buf));
}

Datum
timetztypmodin(PG_FUNCTION_ARGS)
{
	ArrayType  *ta = PG_GETARG_ARRAYTYPE_P(0);

	PG_RETURN_INT32(anytime_typmodin(true, ta));
}

Datum
timetztypmodout(PG_FUNCTION_ARGS)
{
	int32		typmod = PG_GETARG_INT32(0);

	PG_RETURN_CSTRING(anytime_typmodout(true, typmod));
}


/* timetz2tm()
 * Convert TIME WITH TIME ZONE data type to POSIX time structure.
 */
int
timetz2tm(TimeTzADT *time, struct pg_tm *tm, fsec_t *fsec, int *tzp)
{
	TimeOffset	trem = time->time;

	tm->tm_hour = trem / USECS_PER_HOUR;
	trem -= tm->tm_hour * USECS_PER_HOUR;
	tm->tm_min = trem / USECS_PER_MINUTE;
	trem -= tm->tm_min * USECS_PER_MINUTE;
	tm->tm_sec = trem / USECS_PER_SEC;
	*fsec = trem - tm->tm_sec * USECS_PER_SEC;

	if (tzp != NULL)
		*tzp = time->zone;

	return 0;
}

/* timetz_scale()
 * Adjust time type for specified scale factor.
 * Used by PostgreSQL type system to stuff columns.
 */
Datum
timetz_scale(PG_FUNCTION_ARGS)
{
	TimeTzADT  *time = PG_GETARG_TIMETZADT_P(0);
	int32		typmod = PG_GETARG_INT32(1);
	TimeTzADT  *result;

	result = (TimeTzADT *) palloc(sizeof(TimeTzADT));

	result->time = time->time;
	result->zone = time->zone;

	AdjustTimeForTypmod(&(result->time), typmod);

	PG_RETURN_TIMETZADT_P(result);
}


static int
timetz_cmp_internal(TimeTzADT *time1, TimeTzADT *time2)
{
	TimeOffset	t1,
				t2;

	/* Primary sort is by true (GMT-equivalent) time */
	t1 = time1->time + (time1->zone * USECS_PER_SEC);
	t2 = time2->time + (time2->zone * USECS_PER_SEC);

	if (t1 > t2)
		return 1;
	if (t1 < t2)
		return -1;

	/*
	 * If same GMT time, sort by timezone; we only want to say that two
	 * timetz's are equal if both the time and zone parts are equal.
	 */
	if (time1->zone > time2->zone)
		return 1;
	if (time1->zone < time2->zone)
		return -1;

	return 0;
}

Datum
timetz_eq(PG_FUNCTION_ARGS)
{
	TimeTzADT  *time1 = PG_GETARG_TIMETZADT_P(0);
	TimeTzADT  *time2 = PG_GETARG_TIMETZADT_P(1);

	PG_RETURN_BOOL(timetz_cmp_internal(time1, time2) == 0);
}

Datum
timetz_ne(PG_FUNCTION_ARGS)
{
	TimeTzADT  *time1 = PG_GETARG_TIMETZADT_P(0);
	TimeTzADT  *time2 = PG_GETARG_TIMETZADT_P(1);

	PG_RETURN_BOOL(timetz_cmp_internal(time1, time2) != 0);
}

Datum
timetz_lt(PG_FUNCTION_ARGS)
{
	TimeTzADT  *time1 = PG_GETARG_TIMETZADT_P(0);
	TimeTzADT  *time2 = PG_GETARG_TIMETZADT_P(1);

	PG_RETURN_BOOL(timetz_cmp_internal(time1, time2) < 0);
}

Datum
timetz_le(PG_FUNCTION_ARGS)
{
	TimeTzADT  *time1 = PG_GETARG_TIMETZADT_P(0);
	TimeTzADT  *time2 = PG_GETARG_TIMETZADT_P(1);

	PG_RETURN_BOOL(timetz_cmp_internal(time1, time2) <= 0);
}

Datum
timetz_gt(PG_FUNCTION_ARGS)
{
	TimeTzADT  *time1 = PG_GETARG_TIMETZADT_P(0);
	TimeTzADT  *time2 = PG_GETARG_TIMETZADT_P(1);

	PG_RETURN_BOOL(timetz_cmp_internal(time1, time2) > 0);
}

Datum
timetz_ge(PG_FUNCTION_ARGS)
{
	TimeTzADT  *time1 = PG_GETARG_TIMETZADT_P(0);
	TimeTzADT  *time2 = PG_GETARG_TIMETZADT_P(1);

	PG_RETURN_BOOL(timetz_cmp_internal(time1, time2) >= 0);
}

Datum
timetz_cmp(PG_FUNCTION_ARGS)
{
	TimeTzADT  *time1 = PG_GETARG_TIMETZADT_P(0);
	TimeTzADT  *time2 = PG_GETARG_TIMETZADT_P(1);

	PG_RETURN_INT32(timetz_cmp_internal(time1, time2));
}

Datum
timetz_hash(PG_FUNCTION_ARGS)
{
	TimeTzADT  *key = PG_GETARG_TIMETZADT_P(0);
	uint32		thash;

	/*
	 * To avoid any problems with padding bytes in the struct, we figure the
	 * field hashes separately and XOR them.
	 */
	thash = DatumGetUInt32(DirectFunctionCall1(hashint8,
											   Int64GetDatumFast(key->time)));
	thash ^= DatumGetUInt32(hash_uint32(key->zone));
	PG_RETURN_UINT32(thash);
}

Datum
timetz_hash_extended(PG_FUNCTION_ARGS)
{
	TimeTzADT  *key = PG_GETARG_TIMETZADT_P(0);
	Datum		seed = PG_GETARG_DATUM(1);
	uint64		thash;

	/* Same approach as timetz_hash */
	thash = DatumGetUInt64(DirectFunctionCall2(hashint8extended,
											   Int64GetDatumFast(key->time),
											   seed));
	thash ^= DatumGetUInt64(hash_uint32_extended(key->zone,
												 DatumGetInt64(seed)));
	PG_RETURN_UINT64(thash);
}

Datum
timetz_larger(PG_FUNCTION_ARGS)
{
	TimeTzADT  *time1 = PG_GETARG_TIMETZADT_P(0);
	TimeTzADT  *time2 = PG_GETARG_TIMETZADT_P(1);
	TimeTzADT  *result;

	if (timetz_cmp_internal(time1, time2) > 0)
		result = time1;
	else
		result = time2;
	PG_RETURN_TIMETZADT_P(result);
}

Datum
timetz_smaller(PG_FUNCTION_ARGS)
{
	TimeTzADT  *time1 = PG_GETARG_TIMETZADT_P(0);
	TimeTzADT  *time2 = PG_GETARG_TIMETZADT_P(1);
	TimeTzADT  *result;

	if (timetz_cmp_internal(time1, time2) < 0)
		result = time1;
	else
		result = time2;
	PG_RETURN_TIMETZADT_P(result);
}

/* timetz_pl_interval()
 * Add interval to timetz.
 */
Datum
timetz_pl_interval(PG_FUNCTION_ARGS)
{
	TimeTzADT  *time = PG_GETARG_TIMETZADT_P(0);
	Interval   *span = PG_GETARG_INTERVAL_P(1);
	TimeTzADT  *result;

	result = (TimeTzADT *) palloc(sizeof(TimeTzADT));

	result->time = time->time + span->time;
	result->time -= result->time / USECS_PER_DAY * USECS_PER_DAY;
	if (result->time < INT64CONST(0))
		result->time += USECS_PER_DAY;

	result->zone = time->zone;

	PG_RETURN_TIMETZADT_P(result);
}

/* timetz_mi_interval()
 * Subtract interval from timetz.
 */
Datum
timetz_mi_interval(PG_FUNCTION_ARGS)
{
	TimeTzADT  *time = PG_GETARG_TIMETZADT_P(0);
	Interval   *span = PG_GETARG_INTERVAL_P(1);
	TimeTzADT  *result;

	result = (TimeTzADT *) palloc(sizeof(TimeTzADT));

	result->time = time->time - span->time;
	result->time -= result->time / USECS_PER_DAY * USECS_PER_DAY;
	if (result->time < INT64CONST(0))
		result->time += USECS_PER_DAY;

	result->zone = time->zone;

	PG_RETURN_TIMETZADT_P(result);
}

/*
 * in_range support function for timetz.
 */
Datum
in_range_timetz_interval(PG_FUNCTION_ARGS)
{
	TimeTzADT  *val = PG_GETARG_TIMETZADT_P(0);
	TimeTzADT  *base = PG_GETARG_TIMETZADT_P(1);
	Interval   *offset = PG_GETARG_INTERVAL_P(2);
	bool		sub = PG_GETARG_BOOL(3);
	bool		less = PG_GETARG_BOOL(4);
	TimeTzADT	sum;

	/*
	 * Like timetz_pl_interval/timetz_mi_interval, we disregard the month and
	 * day fields of the offset.  So our test for negative should too.
	 */
	if (offset->time < 0)
		ereport(ERROR,
				(errcode(ERRCODE_INVALID_PRECEDING_OR_FOLLOWING_SIZE),
				 errmsg("invalid preceding or following size in window function")));

	/*
	 * We can't use timetz_pl_interval/timetz_mi_interval here, because their
	 * wraparound behavior would give wrong (or at least undesirable) answers.
	 * Fortunately the equivalent non-wrapping behavior is trivial, especially
	 * since we don't worry about integer overflow.
	 */
	if (sub)
		sum.time = base->time - offset->time;
	else
		sum.time = base->time + offset->time;
	sum.zone = base->zone;

	if (less)
		PG_RETURN_BOOL(timetz_cmp_internal(val, &sum) <= 0);
	else
		PG_RETURN_BOOL(timetz_cmp_internal(val, &sum) >= 0);
}

/* overlaps_timetz() --- implements the SQL OVERLAPS operator.
 *
 * Algorithm is per SQL spec.  This is much harder than you'd think
 * because the spec requires us to deliver a non-null answer in some cases
 * where some of the inputs are null.
 */
Datum
overlaps_timetz(PG_FUNCTION_ARGS)
{
	/*
	 * The arguments are TimeTzADT *, but we leave them as generic Datums for
	 * convenience of notation --- and to avoid dereferencing nulls.
	 */
	Datum		ts1 = PG_GETARG_DATUM(0);
	Datum		te1 = PG_GETARG_DATUM(1);
	Datum		ts2 = PG_GETARG_DATUM(2);
	Datum		te2 = PG_GETARG_DATUM(3);
	bool		ts1IsNull = PG_ARGISNULL(0);
	bool		te1IsNull = PG_ARGISNULL(1);
	bool		ts2IsNull = PG_ARGISNULL(2);
	bool		te2IsNull = PG_ARGISNULL(3);

#define TIMETZ_GT(t1,t2) \
	DatumGetBool(DirectFunctionCall2(timetz_gt,t1,t2))
#define TIMETZ_LT(t1,t2) \
	DatumGetBool(DirectFunctionCall2(timetz_lt,t1,t2))

	/*
	 * If both endpoints of interval 1 are null, the result is null (unknown).
	 * If just one endpoint is null, take ts1 as the non-null one. Otherwise,
	 * take ts1 as the lesser endpoint.
	 */
	if (ts1IsNull)
	{
		if (te1IsNull)
			PG_RETURN_NULL();
		/* swap null for non-null */
		ts1 = te1;
		te1IsNull = true;
	}
	else if (!te1IsNull)
	{
		if (TIMETZ_GT(ts1, te1))
		{
			Datum		tt = ts1;

			ts1 = te1;
			te1 = tt;
		}
	}

	/* Likewise for interval 2. */
	if (ts2IsNull)
	{
		if (te2IsNull)
			PG_RETURN_NULL();
		/* swap null for non-null */
		ts2 = te2;
		te2IsNull = true;
	}
	else if (!te2IsNull)
	{
		if (TIMETZ_GT(ts2, te2))
		{
			Datum		tt = ts2;

			ts2 = te2;
			te2 = tt;
		}
	}

	/*
	 * At this point neither ts1 nor ts2 is null, so we can consider three
	 * cases: ts1 > ts2, ts1 < ts2, ts1 = ts2
	 */
	if (TIMETZ_GT(ts1, ts2))
	{
		/*
		 * This case is ts1 < te2 OR te1 < te2, which may look redundant but
		 * in the presence of nulls it's not quite completely so.
		 */
		if (te2IsNull)
			PG_RETURN_NULL();
		if (TIMETZ_LT(ts1, te2))
			PG_RETURN_BOOL(true);
		if (te1IsNull)
			PG_RETURN_NULL();

		/*
		 * If te1 is not null then we had ts1 <= te1 above, and we just found
		 * ts1 >= te2, hence te1 >= te2.
		 */
		PG_RETURN_BOOL(false);
	}
	else if (TIMETZ_LT(ts1, ts2))
	{
		/* This case is ts2 < te1 OR te2 < te1 */
		if (te1IsNull)
			PG_RETURN_NULL();
		if (TIMETZ_LT(ts2, te1))
			PG_RETURN_BOOL(true);
		if (te2IsNull)
			PG_RETURN_NULL();

		/*
		 * If te2 is not null then we had ts2 <= te2 above, and we just found
		 * ts2 >= te1, hence te2 >= te1.
		 */
		PG_RETURN_BOOL(false);
	}
	else
	{
		/*
		 * For ts1 = ts2 the spec says te1 <> te2 OR te1 = te2, which is a
		 * rather silly way of saying "true if both are nonnull, else null".
		 */
		if (te1IsNull || te2IsNull)
			PG_RETURN_NULL();
		PG_RETURN_BOOL(true);
	}

#undef TIMETZ_GT
#undef TIMETZ_LT
}


Datum
timetz_time(PG_FUNCTION_ARGS)
{
	TimeTzADT  *timetz = PG_GETARG_TIMETZADT_P(0);
	TimeADT		result;

	/* swallow the time zone and just return the time */
	result = timetz->time;

	PG_RETURN_TIMEADT(result);
}


Datum
time_timetz(PG_FUNCTION_ARGS)
{
	TimeADT		time = PG_GETARG_TIMEADT(0);
	TimeTzADT  *result;
	struct pg_tm tt,
			   *tm = &tt;
	fsec_t		fsec;
	int			tz;

	GetCurrentDateTime(tm);
	time2tm(time, tm, &fsec);
	tz = DetermineTimeZoneOffset(tm, session_timezone);

	result = (TimeTzADT *) palloc(sizeof(TimeTzADT));

	result->time = time;
	result->zone = tz;

	PG_RETURN_TIMETZADT_P(result);
}


/* timestamptz_timetz()
 * Convert timestamp to timetz data type.
 */
Datum
timestamptz_timetz(PG_FUNCTION_ARGS)
{
	TimestampTz timestamp = PG_GETARG_TIMESTAMP(0);
	TimeTzADT  *result;
	struct pg_tm tt,
			   *tm = &tt;
	int			tz;
	fsec_t		fsec;

	if (TIMESTAMP_NOT_FINITE(timestamp))
		PG_RETURN_NULL();

	if (timestamp2tm(timestamp, &tz, tm, &fsec, NULL, NULL) != 0)
		ereport(ERROR,
				(errcode(ERRCODE_DATETIME_VALUE_OUT_OF_RANGE),
				 errmsg("timestamp out of range")));

	result = (TimeTzADT *) palloc(sizeof(TimeTzADT));

	tm2timetz(tm, fsec, tz, result);

	PG_RETURN_TIMETZADT_P(result);
}


/* datetimetz_timestamptz()
 * Convert date and timetz to timestamp with time zone data type.
 * Timestamp is stored in GMT, so add the time zone
 * stored with the timetz to the result.
 * - thomas 2000-03-10
 */
Datum
datetimetz_timestamptz(PG_FUNCTION_ARGS)
{
	DateADT		date = PG_GETARG_DATEADT(0);
	TimeTzADT  *time = PG_GETARG_TIMETZADT_P(1);
	TimestampTz result;

	if (DATE_IS_NOBEGIN(date))
		TIMESTAMP_NOBEGIN(result);
	else if (DATE_IS_NOEND(date))
		TIMESTAMP_NOEND(result);
	else
	{
		/*
		 * Date's range is wider than timestamp's, so check for boundaries.
		 * Since dates have the same minimum values as timestamps, only upper
		 * boundary need be checked for overflow.
		 */
		if (date >= (TIMESTAMP_END_JULIAN - POSTGRES_EPOCH_JDATE))
			ereport(ERROR,
					(errcode(ERRCODE_DATETIME_VALUE_OUT_OF_RANGE),
					 errmsg("date out of range for timestamp")));
		result = date * USECS_PER_DAY + time->time + time->zone * USECS_PER_SEC;

		/*
		 * Since it is possible to go beyond allowed timestamptz range because
		 * of time zone, check for allowed timestamp range after adding tz.
		 */
		if (!IS_VALID_TIMESTAMP(result))
			ereport(ERROR,
					(errcode(ERRCODE_DATETIME_VALUE_OUT_OF_RANGE),
					 errmsg("date out of range for timestamp")));
	}

	PG_RETURN_TIMESTAMP(result);
}


/* timetz_part()
 * Extract specified field from time type.
 */
Datum
timetz_part(PG_FUNCTION_ARGS)
{
	text	   *units = PG_GETARG_TEXT_PP(0);
	TimeTzADT  *time = PG_GETARG_TIMETZADT_P(1);
	float8		result;
	int			type,
				val;
	char	   *lowunits;

	lowunits = downcase_truncate_identifier(VARDATA_ANY(units),
											VARSIZE_ANY_EXHDR(units),
											false);

	type = DecodeUnits(0, lowunits, &val);
	if (type == UNKNOWN_FIELD)
		type = DecodeSpecial(0, lowunits, &val);

	if (type == UNITS)
	{
		double		dummy;
		int			tz;
		fsec_t		fsec;
		struct pg_tm tt,
				   *tm = &tt;

		timetz2tm(time, tm, &fsec, &tz);

		switch (val)
		{
			case DTK_TZ:
				result = -tz;
				break;

			case DTK_TZ_MINUTE:
				result = -tz;
				result /= SECS_PER_MINUTE;
				FMODULO(result, dummy, (double) SECS_PER_MINUTE);
				break;

			case DTK_TZ_HOUR:
				dummy = -tz;
				FMODULO(dummy, result, (double) SECS_PER_HOUR);
				break;

			case DTK_MICROSEC:
				result = tm->tm_sec * 1000000.0 + fsec;
				break;

			case DTK_MILLISEC:
				result = tm->tm_sec * 1000.0 + fsec / 1000.0;
				break;

			case DTK_SECOND:
				result = tm->tm_sec + fsec / 1000000.0;
				break;

			case DTK_MINUTE:
				result = tm->tm_min;
				break;

			case DTK_HOUR:
				result = tm->tm_hour;
				break;

			case DTK_DAY:
			case DTK_MONTH:
			case DTK_QUARTER:
			case DTK_YEAR:
			case DTK_DECADE:
			case DTK_CENTURY:
			case DTK_MILLENNIUM:
			default:
				ereport(ERROR,
						(errcode(ERRCODE_INVALID_PARAMETER_VALUE),
						 errmsg("\"time with time zone\" units \"%s\" not recognized",
								lowunits)));
				result = 0;
		}
	}
	else if (type == RESERV && val == DTK_EPOCH)
	{
		result = time->time / 1000000.0 + time->zone;
	}
	else
	{
		ereport(ERROR,
				(errcode(ERRCODE_INVALID_PARAMETER_VALUE),
				 errmsg("\"time with time zone\" units \"%s\" not recognized",
						lowunits)));
		result = 0;
	}

	PG_RETURN_FLOAT8(result);
}

/* timetz_zone()
 * Encode time with time zone type with specified time zone.
 * Applies DST rules as of the current date.
 */
Datum
timetz_zone(PG_FUNCTION_ARGS)
{
	text	   *zone = PG_GETARG_TEXT_PP(0);
	TimeTzADT  *t = PG_GETARG_TIMETZADT_P(1);
	TimeTzADT  *result;
	int			tz;
	char		tzname[TZ_STRLEN_MAX + 1];
	char	   *lowzone;
	int			type,
				val;
	pg_tz	   *tzp;

	/*
	 * Look up the requested timezone.  First we look in the timezone
	 * abbreviation table (to handle cases like "EST"), and if that fails, we
	 * look in the timezone database (to handle cases like
	 * "America/New_York").  (This matches the order in which timestamp input
	 * checks the cases; it's important because the timezone database unwisely
	 * uses a few zone names that are identical to offset abbreviations.)
	 */
	text_to_cstring_buffer(zone, tzname, sizeof(tzname));

	/* DecodeTimezoneAbbrev requires lowercase input */
	lowzone = downcase_truncate_identifier(tzname,
										   strlen(tzname),
										   false);

	type = DecodeTimezoneAbbrev(0, lowzone, &val, &tzp);

	if (type == TZ || type == DTZ)
	{
		/* fixed-offset abbreviation */
		tz = -val;
	}
	else if (type == DYNTZ)
	{
		/* dynamic-offset abbreviation, resolve using current time */
		pg_time_t	now = (pg_time_t) time(NULL);
		struct pg_tm *tm;

		tm = pg_localtime(&now, tzp);
		tz = DetermineTimeZoneAbbrevOffset(tm, tzname, tzp);
	}
	else
	{
		/* try it as a full zone name */
		tzp = pg_tzset(tzname);
		if (tzp)
		{
			/* Get the offset-from-GMT that is valid today for the zone */
			pg_time_t	now = (pg_time_t) time(NULL);
			struct pg_tm *tm;

			tm = pg_localtime(&now, tzp);
			tz = -tm->tm_gmtoff;
		}
		else
		{
			ereport(ERROR,
					(errcode(ERRCODE_INVALID_PARAMETER_VALUE),
					 errmsg("time zone \"%s\" not recognized", tzname)));
			tz = 0;				/* keep compiler quiet */
		}
	}

	result = (TimeTzADT *) palloc(sizeof(TimeTzADT));

	result->time = t->time + (t->zone - tz) * USECS_PER_SEC;
	while (result->time < INT64CONST(0))
		result->time += USECS_PER_DAY;
	while (result->time >= USECS_PER_DAY)
		result->time -= USECS_PER_DAY;

	result->zone = tz;

	PG_RETURN_TIMETZADT_P(result);
}

/* timetz_izone()
 * Encode time with time zone type with specified time interval as time zone.
 */
Datum
timetz_izone(PG_FUNCTION_ARGS)
{
	Interval   *zone = PG_GETARG_INTERVAL_P(0);
	TimeTzADT  *time = PG_GETARG_TIMETZADT_P(1);
	TimeTzADT  *result;
	int			tz;

	if (zone->month != 0 || zone->day != 0)
		ereport(ERROR,
				(errcode(ERRCODE_INVALID_PARAMETER_VALUE),
				 errmsg("interval time zone \"%s\" must not include months or days",
						DatumGetCString(DirectFunctionCall1(interval_out,
															PointerGetDatum(zone))))));

	tz = -(zone->time / USECS_PER_SEC);

	result = (TimeTzADT *) palloc(sizeof(TimeTzADT));

	result->time = time->time + (time->zone - tz) * USECS_PER_SEC;
	while (result->time < INT64CONST(0))
		result->time += USECS_PER_DAY;
	while (result->time >= USECS_PER_DAY)
		result->time -= USECS_PER_DAY;

	result->zone = tz;

	PG_RETURN_TIMETZADT_P(result);
}<|MERGE_RESOLUTION|>--- conflicted
+++ resolved
@@ -1799,20 +1799,9 @@
 	result -= result / USECS_PER_DAY * USECS_PER_DAY;
 	if (result < INT64CONST(0))
 		result += USECS_PER_DAY;
-<<<<<<< HEAD
-#else
-	TimeADT		time1;
-
-	result = time + span->time;
-	TMODULO(result, time1, (double) SECS_PER_DAY);
-	if (result < 0)
-		result += SECS_PER_DAY;
-#endif
 	
 	return result;
 }
-=======
->>>>>>> 9e1c9f95
 
 /* time_pl_interval()
  * Add interval to time.
