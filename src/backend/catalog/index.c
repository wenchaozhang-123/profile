--- conflicted
+++ resolved
@@ -3,13 +3,9 @@
  * index.c
  *	  code to create and destroy POSTGRES index relations
  *
-<<<<<<< HEAD
  * Portions Copyright (c) 2006-2009, Greenplum inc
  * Portions Copyright (c) 2012-Present Pivotal Software, Inc.
- * Portions Copyright (c) 1996-2015, PostgreSQL Global Development Group
-=======
  * Portions Copyright (c) 1996-2016, PostgreSQL Global Development Group
->>>>>>> b5bce6c1
  * Portions Copyright (c) 1994, Regents of the University of California
  *
  *
@@ -47,18 +43,13 @@
 #include "catalog/namespace.h"
 #include "catalog/pg_appendonly_fn.h"
 #include "catalog/objectaccess.h"
-<<<<<<< HEAD
 #include "catalog/oid_dispatch.h"
-#include "catalog/pg_collation.h"
-#include "catalog/pg_constraint.h"
-#include "catalog/pg_inherits_fn.h"
-#include "catalog/pg_namespace.h"
-=======
 #include "catalog/pg_am.h"
 #include "catalog/pg_collation.h"
 #include "catalog/pg_constraint.h"
 #include "catalog/pg_constraint_fn.h"
->>>>>>> b5bce6c1
+#include "catalog/pg_inherits_fn.h"
+#include "catalog/pg_namespace.h"
 #include "catalog/pg_operator.h"
 #include "catalog/pg_opclass.h"
 #include "catalog/pg_tablespace.h"
@@ -2244,7 +2235,6 @@
 		BlockNumber relpages;
 		BlockNumber relallvisible;
 
-<<<<<<< HEAD
 		if (RelationIsAoRows(rel) || RelationIsAoCols(rel))
 		{
 			int64           totalbytes;
@@ -2266,11 +2256,7 @@
 		 * tables, but disable them for now by setting relallvisible to 0.
 		 */
 		if (rd_rel->relkind != RELKIND_INDEX && !RelationIsAppendOptimized(rel))
-			relallvisible = visibilitymap_count(rel);
-=======
-		if (rd_rel->relkind != RELKIND_INDEX)
 			visibilitymap_count(rel, &relallvisible, NULL);
->>>>>>> b5bce6c1
 		else	/* don't bother for indexes */
 			relallvisible = 0;
 
@@ -2646,20 +2632,19 @@
 /*
  * As above, except that instead of scanning the complete heap, only the given
  * number of blocks are scanned.  Scan to end-of-rel can be signalled by
-<<<<<<< HEAD
- * passing InvalidBlockNumber as numblocks.
+ * passing InvalidBlockNumber as numblocks.  Note that restricting the range
+ * to scan cannot be done when requesting syncscan.
+ *
+ * When "anyvisible" mode is requested, all tuples visible to any transaction
+ * are considered, including those inserted or deleted by transactions that are
+ * still in progress.
  *
  * GPDB: In contrast to postgres which constructs its own estate, snapshot, and
  * OldestXmin here in function IndexBuildHeapRangeScan, in GPDB we pass them
  * from the generic function IndexBuildScan.
-=======
- * passing InvalidBlockNumber as numblocks.  Note that restricting the range
- * to scan cannot be done when requesting syncscan.
- *
- * When "anyvisible" mode is requested, all tuples visible to any transaction
- * are considered, including those inserted or deleted by transactions that are
- * still in progress.
->>>>>>> b5bce6c1
+ * GPDB_96_MERGE_FIXME: Why do we do things differently? The commit message that
+ * introduced this behaviour in the historical greenplum repo states laconically
+ * 'Add AOa Index'.
  */
 double
 IndexBuildHeapRangeScan(Relation heapRelation,
@@ -2695,36 +2680,30 @@
 	checking_uniqueness = (indexInfo->ii_Unique ||
 						   indexInfo->ii_ExclusionOps != NULL);
 
-<<<<<<< HEAD
+	/*
+	 * "Any visible" mode is not compatible with uniqueness checks; make sure
+	 * only one of those is requested.
+	 */
+	Assert(!(anyvisible && checking_uniqueness));
+
+	/*
+	 * Need an EState for evaluation of index expressions and partial-index
+	 * predicates.  Also a slot to hold the current tuple.
+	 */
 	Assert(estate->es_per_tuple_exprcontext != NULL);
 	econtext = estate->es_per_tuple_exprcontext;
 	slot = econtext->ecxt_scantuple;
-=======
-	/*
-	 * "Any visible" mode is not compatible with uniqueness checks; make sure
-	 * only one of those is requested.
-	 */
-	Assert(!(anyvisible && checking_uniqueness));
-
-	/*
-	 * Need an EState for evaluation of index expressions and partial-index
-	 * predicates.  Also a slot to hold the current tuple.
-	 */
-	estate = CreateExecutorState();
-	econtext = GetPerTupleExprContext(estate);
-	slot = MakeSingleTupleTableSlot(RelationGetDescr(heapRelation));
 
 	/* Arrange for econtext's scan tuple to be the tuple under test */
 	econtext->ecxt_scantuple = slot;
->>>>>>> b5bce6c1
 
 	/* Set up execution state for predicate, if any. */
 	predicate = (List *)
 		ExecPrepareExpr((Expr *) indexInfo->ii_Predicate,
 						estate);
 
-<<<<<<< HEAD
-=======
+	/* GPDB_96_MERGE_FIXME: See comment above */
+#if 0
 	/*
 	 * Prepare for scan of the base relation.  In a normal index build, we use
 	 * SnapshotAny because we must retrieve all tuples and do our own time
@@ -2746,8 +2725,8 @@
 		/* okay to ignore lazy VACUUMs here */
 		OldestXmin = GetOldestXmin(heapRelation, true);
 	}
-
->>>>>>> b5bce6c1
+#endif
+
 	scan = heap_beginscan_strat(heapRelation,	/* relation */
 								snapshot,		/* snapshot */
 								0,		/* number of keys */
@@ -3542,18 +3521,14 @@
 	ivinfo.num_heap_tuples = heapRelation->rd_rel->reltuples;
 	ivinfo.strategy = NULL;
 
-<<<<<<< HEAD
-	state.tuplesort = tuplesort_begin_datum(NULL,
-											TIDOID, TIDLessOperator,
-=======
 	/*
 	 * Encode TIDs as int8 values for the sort, rather than directly sorting
 	 * item pointers.  This can be significantly faster, primarily because TID
 	 * is a pass-by-reference type on all platforms, whereas int8 is
 	 * pass-by-value on most platforms.
 	 */
-	state.tuplesort = tuplesort_begin_datum(INT8OID, Int8LessOperator,
->>>>>>> b5bce6c1
+	state.tuplesort = tuplesort_begin_datum(NULL,
+											INT8OID, Int8LessOperator,
 											InvalidOid, false,
 											maintenance_work_mem,
 											false);
