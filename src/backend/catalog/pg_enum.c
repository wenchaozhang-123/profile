/*-------------------------------------------------------------------------
 *
 * pg_enum.c
 *	  routines to support manipulation of the pg_enum relation
 *
 * Copyright (c) 2006-2021, PostgreSQL Global Development Group
 *
 *
 * IDENTIFICATION
 *	  src/backend/catalog/pg_enum.c
 *
 *-------------------------------------------------------------------------
 */
#include "postgres.h"

#include "access/genam.h"
#include "access/htup_details.h"
#include "access/table.h"
#include "access/xact.h"
#include "catalog/binary_upgrade.h"
#include "catalog/catalog.h"
#include "catalog/indexing.h"
#include "catalog/pg_enum.h"
#include "catalog/pg_type.h"
<<<<<<< HEAD
#include "cdb/cdbvars.h"
#include "storage/lmgr.h"
=======
>>>>>>> d457cb4e
#include "miscadmin.h"
#include "nodes/value.h"
#include "storage/lmgr.h"
#include "utils/builtins.h"
#include "utils/catcache.h"
#include "utils/fmgroids.h"
#include "utils/hsearch.h"
#include "utils/memutils.h"
#include "utils/syscache.h"

<<<<<<< HEAD
#include "catalog/oid_dispatch.h"

=======
/* Potentially set by pg_upgrade_support functions */
Oid			binary_upgrade_next_pg_enum_oid = InvalidOid;
>>>>>>> d457cb4e

/*
 * Hash table of enum value OIDs created during the current transaction by
 * AddEnumLabel.  We disallow using these values until the transaction is
 * committed; otherwise, they might get into indexes where we can't clean
 * them up, and then if the transaction rolls back we have a broken index.
 * (See comments for check_safe_enum_use() in enum.c.)  Values created by
 * EnumValuesCreate are *not* entered into the table; we assume those are
 * created during CREATE TYPE, so they can't go away unless the enum type
 * itself does.
 */
static HTAB *uncommitted_enums = NULL;

static void RenumberEnumType(Relation pg_enum, HeapTuple *existing, int nelems);
static int	sort_order_cmp(const void *p1, const void *p2);


/*
 * EnumValuesCreate
 *		Create an entry in pg_enum for each of the supplied enum values.
 *
 * vals is a list of Value strings.
 */
void
EnumValuesCreate(Oid enumTypeOid, List *vals)
{
	Relation	pg_enum;
	NameData	enumlabel;
	Oid		   *oids;
	int			elemno,
				num_elems;
	Datum		values[Natts_pg_enum];
	bool		nulls[Natts_pg_enum];
	ListCell   *lc;
	HeapTuple	tup;

	num_elems = list_length(vals);

	/*
	 * We do not bother to check the list of values for duplicates --- if you
	 * have any, you'll get a less-than-friendly unique-index violation. It is
	 * probably not worth trying harder.
	 */

	pg_enum = table_open(EnumRelationId, RowExclusiveLock);

	/*
	 * Allocate OIDs for the enum's members.
	 *
	 * While this method does not absolutely guarantee that we generate no
	 * duplicate OIDs (since we haven't entered each oid into the table before
	 * allocating the next), trouble could only occur if the OID counter wraps
	 * all the way around before we finish. Which seems unlikely.
	 */
	oids = (Oid *) palloc(num_elems * sizeof(Oid));

	elemno = 0;
	foreach(lc, vals)
	{
		/*
		 * We assign even-numbered OIDs to all the new enum labels.  This
		 * tells the comparison functions the OIDs are in the correct sort
		 * order and can be compared directly.
		 */
		char	   *lab = strVal(lfirst(lc));
		Oid			new_oid;

		do
		{
			/*
			 * In QE node, however, use the OIDs assigned by the master (they are delivered
			 * out-of-band, see oid_dispatch.c.
			 */
			if (Gp_role == GP_ROLE_EXECUTE)
			{
				new_oid = GetPreassignedOidForEnum(enumTypeOid, lab);
				break;
			}

			new_oid = GetNewOidWithIndex(pg_enum, EnumOidIndexId,
										 Anum_pg_enum_oid);
		} while (new_oid & 1);
		oids[elemno] = new_oid;

		if (Gp_role == GP_ROLE_DISPATCH)
			RememberAssignedOidForEnum(enumTypeOid, lab, new_oid);

		elemno++;
	}
	Assert(elemno == num_elems);

	/* sort them, just in case OID counter wrapped from high to low */
	qsort(oids, num_elems, sizeof(Oid), oid_cmp);

	/* and make the entries */
	memset(nulls, false, sizeof(nulls));

	elemno = 0;
	foreach(lc, vals)
	{
		char	   *lab = strVal(lfirst(lc));

		/*
		 * labels are stored in a name field, for easier syscache lookup, so
		 * check the length to make sure it's within range.
		 */
		if (strlen(lab) > (NAMEDATALEN - 1))
			ereport(ERROR,
					(errcode(ERRCODE_INVALID_NAME),
					 errmsg("invalid enum label \"%s\"", lab),
					 errdetail("Labels must be %d bytes or less.",
							   NAMEDATALEN - 1)));

		values[Anum_pg_enum_oid - 1] = ObjectIdGetDatum(oids[elemno]);
		values[Anum_pg_enum_enumtypid - 1] = ObjectIdGetDatum(enumTypeOid);
		values[Anum_pg_enum_enumsortorder - 1] = Float4GetDatum(elemno + 1);
		namestrcpy(&enumlabel, lab);
		values[Anum_pg_enum_enumlabel - 1] = NameGetDatum(&enumlabel);

		tup = heap_form_tuple(RelationGetDescr(pg_enum), values, nulls);

		CatalogTupleInsert(pg_enum, tup);
		heap_freetuple(tup);

		elemno++;
	}

	/* clean up */
	pfree(oids);
	table_close(pg_enum, RowExclusiveLock);
}


/*
 * EnumValuesDelete
 *		Remove all the pg_enum entries for the specified enum type.
 */
void
EnumValuesDelete(Oid enumTypeOid)
{
	Relation	pg_enum;
	ScanKeyData key[1];
	SysScanDesc scan;
	HeapTuple	tup;

	pg_enum = table_open(EnumRelationId, RowExclusiveLock);

	ScanKeyInit(&key[0],
				Anum_pg_enum_enumtypid,
				BTEqualStrategyNumber, F_OIDEQ,
				ObjectIdGetDatum(enumTypeOid));

	scan = systable_beginscan(pg_enum, EnumTypIdLabelIndexId, true,
							  NULL, 1, key);

	while (HeapTupleIsValid(tup = systable_getnext(scan)))
	{
		CatalogTupleDelete(pg_enum, &tup->t_self);
	}

	systable_endscan(scan);

	table_close(pg_enum, RowExclusiveLock);
}

/*
 * Initialize the uncommitted enum table for this transaction.
 */
static void
init_uncommitted_enums(void)
{
	HASHCTL		hash_ctl;

	hash_ctl.keysize = sizeof(Oid);
	hash_ctl.entrysize = sizeof(Oid);
	hash_ctl.hcxt = TopTransactionContext;
	uncommitted_enums = hash_create("Uncommitted enums",
									32,
									&hash_ctl,
									HASH_ELEM | HASH_BLOBS | HASH_CONTEXT);
}

/*
 * AddEnumLabel
 *		Add a new label to the enum set. By default it goes at
 *		the end, but the user can choose to place it before or
 *		after any existing set member.
 */
void
AddEnumLabel(Oid enumTypeOid,
			 const char *newVal,
			 const char *neighbor,
			 bool newValIsAfter,
			 bool skipIfExists)
{
	Relation	pg_enum;
	Oid			newOid;
	Datum		values[Natts_pg_enum];
	bool		nulls[Natts_pg_enum];
	NameData	enumlabel;
	HeapTuple	enum_tup;
	float4		newelemorder;
	HeapTuple  *existing;
	CatCList   *list;
	int			nelems;
	int			i;

	/* check length of new label is ok */
	if (strlen(newVal) > (NAMEDATALEN - 1))
		ereport(ERROR,
				(errcode(ERRCODE_INVALID_NAME),
				 errmsg("invalid enum label \"%s\"", newVal),
				 errdetail("Labels must be %d bytes or less.",
						   NAMEDATALEN - 1)));

	/*
	 * Acquire a lock on the enum type, which we won't release until commit.
	 * This ensures that two backends aren't concurrently modifying the same
	 * enum type.  Without that, we couldn't be sure to get a consistent view
	 * of the enum members via the syscache.  Note that this does not block
	 * other backends from inspecting the type; see comments for
	 * RenumberEnumType.
	 */
	LockDatabaseObject(TypeRelationId, enumTypeOid, 0, ExclusiveLock);

	/*
	 * Check if label is already in use.  The unique index on pg_enum would
	 * catch this anyway, but we prefer a friendlier error message, and
	 * besides we need a check to support IF NOT EXISTS.
	 */
	enum_tup = SearchSysCache2(ENUMTYPOIDNAME,
							   ObjectIdGetDatum(enumTypeOid),
							   CStringGetDatum(newVal));
	if (HeapTupleIsValid(enum_tup))
	{
		ReleaseSysCache(enum_tup);
		if (skipIfExists)
		{
			ereport(NOTICE,
					(errcode(ERRCODE_DUPLICATE_OBJECT),
					 errmsg("enum label \"%s\" already exists, skipping",
							newVal)));
			return;
		}
		else
			ereport(ERROR,
					(errcode(ERRCODE_DUPLICATE_OBJECT),
					 errmsg("enum label \"%s\" already exists",
							newVal)));
	}

	pg_enum = table_open(EnumRelationId, RowExclusiveLock);

	/* If we have to renumber the existing members, we restart from here */
restart:

	/* Get the list of existing members of the enum */
	list = SearchSysCacheList1(ENUMTYPOIDNAME,
							   ObjectIdGetDatum(enumTypeOid));
	nelems = list->n_members;

	/* Sort the existing members by enumsortorder */
	existing = (HeapTuple *) palloc(nelems * sizeof(HeapTuple));
	for (i = 0; i < nelems; i++)
		existing[i] = &(list->members[i]->tuple);

	qsort(existing, nelems, sizeof(HeapTuple), sort_order_cmp);

	if (neighbor == NULL)
	{
		/*
		 * Put the new label at the end of the list. No change to existing
		 * tuples is required.
		 */
		if (nelems > 0)
		{
			Form_pg_enum en = (Form_pg_enum) GETSTRUCT(existing[nelems - 1]);

			newelemorder = en->enumsortorder + 1;
		}
		else
			newelemorder = 1;
	}
	else
	{
		/* BEFORE or AFTER was specified */
		int			nbr_index;
		int			other_nbr_index;
		Form_pg_enum nbr_en;
		Form_pg_enum other_nbr_en;

		/* Locate the neighbor element */
		for (nbr_index = 0; nbr_index < nelems; nbr_index++)
		{
			Form_pg_enum en = (Form_pg_enum) GETSTRUCT(existing[nbr_index]);

			if (strcmp(NameStr(en->enumlabel), neighbor) == 0)
				break;
		}
		if (nbr_index >= nelems)
			ereport(ERROR,
					(errcode(ERRCODE_INVALID_PARAMETER_VALUE),
					 errmsg("\"%s\" is not an existing enum label",
							neighbor)));
		nbr_en = (Form_pg_enum) GETSTRUCT(existing[nbr_index]);

		/*
		 * Attempt to assign an appropriate enumsortorder value: one less than
		 * the smallest member, one more than the largest member, or halfway
		 * between two existing members.
		 *
		 * In the "halfway" case, because of the finite precision of float4,
		 * we might compute a value that's actually equal to one or the other
		 * of its neighbors.  In that case we renumber the existing members
		 * and try again.
		 */
		if (newValIsAfter)
			other_nbr_index = nbr_index + 1;
		else
			other_nbr_index = nbr_index - 1;

		if (other_nbr_index < 0)
			newelemorder = nbr_en->enumsortorder - 1;
		else if (other_nbr_index >= nelems)
			newelemorder = nbr_en->enumsortorder + 1;
		else
		{
			/*
			 * The midpoint value computed here has to be rounded to float4
			 * precision, else our equality comparisons against the adjacent
			 * values are meaningless.  The most portable way of forcing that
			 * to happen with non-C-standard-compliant compilers is to store
			 * it into a volatile variable.
			 */
			volatile float4 midpoint;

			other_nbr_en = (Form_pg_enum) GETSTRUCT(existing[other_nbr_index]);
			midpoint = (nbr_en->enumsortorder +
						other_nbr_en->enumsortorder) / 2;

			if (midpoint == nbr_en->enumsortorder ||
				midpoint == other_nbr_en->enumsortorder)
			{
				RenumberEnumType(pg_enum, existing, nelems);
				/* Clean up and start over */
				pfree(existing);
				ReleaseCatCacheList(list);
				goto restart;
			}

			newelemorder = midpoint;
		}
	}

	/* Get a new OID for the new label */
	if (Gp_role == GP_ROLE_EXECUTE || IsBinaryUpgrade)
	{
		/*
		 * In QE, the dispatcher has already allocated the OID for us.
		 */
		newOid = GetPreassignedOidForEnum(enumTypeOid, newVal);
	}
	else
	{
		/*
		 * Normal case: we need to allocate a new Oid for the value.
		 *
		 * We want to give the new element an even-numbered Oid if it's safe,
		 * which is to say it compares correctly to all pre-existing even
		 * numbered Oids in the enum.  Otherwise, we must give it an odd Oid.
		 */
		for (;;)
		{
			bool		sorts_ok;

			/* Get a new OID (different from all existing pg_enum tuples) */
			newOid = GetNewOidWithIndex(pg_enum, EnumOidIndexId,
										Anum_pg_enum_oid);

			/*
			 * Detect whether it sorts correctly relative to existing
			 * even-numbered labels of the enum.  We can ignore existing
			 * labels with odd Oids, since a comparison involving one of those
			 * will not take the fast path anyway.
			 */
			sorts_ok = true;
			for (i = 0; i < nelems; i++)
			{
				HeapTuple	exists_tup = existing[i];
				Form_pg_enum exists_en = (Form_pg_enum) GETSTRUCT(exists_tup);
				Oid			exists_oid = exists_en->oid;

				if (exists_oid & 1)
					continue;	/* ignore odd Oids */

				if (exists_en->enumsortorder < newelemorder)
				{
					/* should sort before */
					if (exists_oid >= newOid)
					{
						sorts_ok = false;
						break;
					}
				}
				else
				{
					/* should sort after */
					if (exists_oid <= newOid)
					{
						sorts_ok = false;
						break;
					}
				}
			}

			if (sorts_ok)
			{
				/* If it's even and sorts OK, we're done. */
				if ((newOid & 1) == 0)
					break;

				/*
				 * If it's odd, and sorts OK, loop back to get another OID and
				 * try again.  Probably, the next available even OID will sort
				 * correctly too, so it's worth trying.
				 */
			}
			else
			{
				/*
				 * If it's odd, and does not sort correctly, we're done.
				 * (Probably, the next available even OID would sort
				 * incorrectly too, so no point in trying again.)
				 */
				if (newOid & 1)
					break;

				/*
				 * If it's even, and does not sort correctly, loop back to get
				 * another OID and try again.  (We *must* reject this case.)
				 */
			}
		}
		if (Gp_role == GP_ROLE_DISPATCH)
			RememberAssignedOidForEnum(enumTypeOid, newVal, newOid);
	}

	/* Done with info about existing members */
	pfree(existing);
	ReleaseCatCacheList(list);

	/* Create the new pg_enum entry */
	memset(nulls, false, sizeof(nulls));
	values[Anum_pg_enum_oid - 1] = ObjectIdGetDatum(newOid);
	values[Anum_pg_enum_enumtypid - 1] = ObjectIdGetDatum(enumTypeOid);
	values[Anum_pg_enum_enumsortorder - 1] = Float4GetDatum(newelemorder);
	namestrcpy(&enumlabel, newVal);
	values[Anum_pg_enum_enumlabel - 1] = NameGetDatum(&enumlabel);
	enum_tup = heap_form_tuple(RelationGetDescr(pg_enum), values, nulls);
	CatalogTupleInsert(pg_enum, enum_tup);
	heap_freetuple(enum_tup);

	table_close(pg_enum, RowExclusiveLock);

	/* Set up the uncommitted enum table if not already done in this tx */
	if (uncommitted_enums == NULL)
		init_uncommitted_enums();

	/* Add the new value to the table */
	(void) hash_search(uncommitted_enums, &newOid, HASH_ENTER, NULL);
}


/*
 * RenameEnumLabel
 *		Rename a label in an enum set.
 */
void
RenameEnumLabel(Oid enumTypeOid,
				const char *oldVal,
				const char *newVal)
{
	Relation	pg_enum;
	HeapTuple	enum_tup;
	Form_pg_enum en;
	CatCList   *list;
	int			nelems;
	HeapTuple	old_tup;
	bool		found_new;
	int			i;

	/* check length of new label is ok */
	if (strlen(newVal) > (NAMEDATALEN - 1))
		ereport(ERROR,
				(errcode(ERRCODE_INVALID_NAME),
				 errmsg("invalid enum label \"%s\"", newVal),
				 errdetail("Labels must be %d bytes or less.",
						   NAMEDATALEN - 1)));

	/*
	 * Acquire a lock on the enum type, which we won't release until commit.
	 * This ensures that two backends aren't concurrently modifying the same
	 * enum type.  Since we are not changing the type's sort order, this is
	 * probably not really necessary, but there seems no reason not to take
	 * the lock to be sure.
	 */
	LockDatabaseObject(TypeRelationId, enumTypeOid, 0, ExclusiveLock);

	pg_enum = table_open(EnumRelationId, RowExclusiveLock);

	/* Get the list of existing members of the enum */
	list = SearchSysCacheList1(ENUMTYPOIDNAME,
							   ObjectIdGetDatum(enumTypeOid));
	nelems = list->n_members;

	/*
	 * Locate the element to rename and check if the new label is already in
	 * use.  (The unique index on pg_enum would catch that anyway, but we
	 * prefer a friendlier error message.)
	 */
	old_tup = NULL;
	found_new = false;
	for (i = 0; i < nelems; i++)
	{
		enum_tup = &(list->members[i]->tuple);
		en = (Form_pg_enum) GETSTRUCT(enum_tup);
		if (strcmp(NameStr(en->enumlabel), oldVal) == 0)
			old_tup = enum_tup;
		if (strcmp(NameStr(en->enumlabel), newVal) == 0)
			found_new = true;
	}
	if (!old_tup)
		ereport(ERROR,
				(errcode(ERRCODE_INVALID_PARAMETER_VALUE),
				 errmsg("\"%s\" is not an existing enum label",
						oldVal)));
	if (found_new)
		ereport(ERROR,
				(errcode(ERRCODE_DUPLICATE_OBJECT),
				 errmsg("enum label \"%s\" already exists",
						newVal)));

	/* OK, make a writable copy of old tuple */
	enum_tup = heap_copytuple(old_tup);
	en = (Form_pg_enum) GETSTRUCT(enum_tup);

	ReleaseCatCacheList(list);

	/* Update the pg_enum entry */
	namestrcpy(&en->enumlabel, newVal);
	CatalogTupleUpdate(pg_enum, &enum_tup->t_self, enum_tup);
	heap_freetuple(enum_tup);

	table_close(pg_enum, RowExclusiveLock);
}


/*
 * Test if the given enum value is in the table of uncommitted enums.
 */
bool
EnumUncommitted(Oid enum_id)
{
	bool		found;

	/* If we've made no uncommitted table, all values are safe */
	if (uncommitted_enums == NULL)
		return false;

	/* Else, is it in the table? */
	(void) hash_search(uncommitted_enums, &enum_id, HASH_FIND, &found);
	return found;
}


/*
 * Clean up enum stuff after end of top-level transaction.
 */
void
AtEOXact_Enum(void)
{
	/*
	 * Reset the uncommitted table, as all our enum values are now committed.
	 * The memory will go away automatically when TopTransactionContext is
	 * freed; it's sufficient to clear our pointer.
	 */
	uncommitted_enums = NULL;
}


/*
 * RenumberEnumType
 *		Renumber existing enum elements to have sort positions 1..n.
 *
 * We avoid doing this unless absolutely necessary; in most installations
 * it will never happen.  The reason is that updating existing pg_enum
 * entries creates hazards for other backends that are concurrently reading
 * pg_enum.  Although system catalog scans now use MVCC semantics, the
 * syscache machinery might read different pg_enum entries under different
 * snapshots, so some other backend might get confused about the proper
 * ordering if a concurrent renumbering occurs.
 *
 * We therefore make the following choices:
 *
 * 1. Any code that is interested in the enumsortorder values MUST read
 * all the relevant pg_enum entries with a single MVCC snapshot, or else
 * acquire lock on the enum type to prevent concurrent execution of
 * AddEnumLabel().
 *
 * 2. Code that is not examining enumsortorder can use a syscache
 * (for example, enum_in and enum_out do so).
 */
static void
RenumberEnumType(Relation pg_enum, HeapTuple *existing, int nelems)
{
	int			i;

	/*
	 * We should only need to increase existing elements' enumsortorders,
	 * never decrease them.  Therefore, work from the end backwards, to avoid
	 * unwanted uniqueness violations.
	 */
	for (i = nelems - 1; i >= 0; i--)
	{
		HeapTuple	newtup;
		Form_pg_enum en;
		float4		newsortorder;

		newtup = heap_copytuple(existing[i]);
		en = (Form_pg_enum) GETSTRUCT(newtup);

		newsortorder = i + 1;
		if (en->enumsortorder != newsortorder)
		{
			en->enumsortorder = newsortorder;

			CatalogTupleUpdate(pg_enum, &newtup->t_self, newtup);
		}

		heap_freetuple(newtup);
	}

	/* Make the updates visible */
	CommandCounterIncrement();
}


/* qsort comparison function for tuples by sort order */
static int
sort_order_cmp(const void *p1, const void *p2)
{
	HeapTuple	v1 = *((const HeapTuple *) p1);
	HeapTuple	v2 = *((const HeapTuple *) p2);
	Form_pg_enum en1 = (Form_pg_enum) GETSTRUCT(v1);
	Form_pg_enum en2 = (Form_pg_enum) GETSTRUCT(v2);

	if (en1->enumsortorder < en2->enumsortorder)
		return -1;
	else if (en1->enumsortorder > en2->enumsortorder)
		return 1;
	else
		return 0;
}

Size
EstimateUncommittedEnumsSpace(void)
{
	size_t		entries;

	if (uncommitted_enums)
		entries = hash_get_num_entries(uncommitted_enums);
	else
		entries = 0;

	/* Add one for the terminator. */
	return sizeof(Oid) * (entries + 1);
}

void
SerializeUncommittedEnums(void *space, Size size)
{
	Oid		   *serialized = (Oid *) space;

	/*
	 * Make sure the hash table hasn't changed in size since the caller
	 * reserved the space.
	 */
	Assert(size == EstimateUncommittedEnumsSpace());

	/* Write out all the values from the hash table, if there is one. */
	if (uncommitted_enums)
	{
		HASH_SEQ_STATUS status;
		Oid		   *value;

		hash_seq_init(&status, uncommitted_enums);
		while ((value = (Oid *) hash_seq_search(&status)))
			*serialized++ = *value;
	}

	/* Write out the terminator. */
	*serialized = InvalidOid;

	/*
	 * Make sure the amount of space we actually used matches what was
	 * estimated.
	 */
	Assert((char *) (serialized + 1) == ((char *) space) + size);
}

void
RestoreUncommittedEnums(void *space)
{
	Oid		   *serialized = (Oid *) space;

	Assert(!uncommitted_enums);

	/*
	 * As a special case, if the list is empty then don't even bother to
	 * create the hash table.  This is the usual case, since enum alteration
	 * is expected to be rare.
	 */
	if (!OidIsValid(*serialized))
		return;

	/* Read all the values into a new hash table. */
	init_uncommitted_enums();
	do
	{
		hash_search(uncommitted_enums, serialized++, HASH_ENTER, NULL);
	} while (OidIsValid(*serialized));
}<|MERGE_RESOLUTION|>--- conflicted
+++ resolved
@@ -22,11 +22,8 @@
 #include "catalog/indexing.h"
 #include "catalog/pg_enum.h"
 #include "catalog/pg_type.h"
-<<<<<<< HEAD
 #include "cdb/cdbvars.h"
 #include "storage/lmgr.h"
-=======
->>>>>>> d457cb4e
 #include "miscadmin.h"
 #include "nodes/value.h"
 #include "storage/lmgr.h"
@@ -37,13 +34,10 @@
 #include "utils/memutils.h"
 #include "utils/syscache.h"
 
-<<<<<<< HEAD
 #include "catalog/oid_dispatch.h"
 
-=======
 /* Potentially set by pg_upgrade_support functions */
 Oid			binary_upgrade_next_pg_enum_oid = InvalidOid;
->>>>>>> d457cb4e
 
 /*
  * Hash table of enum value OIDs created during the current transaction by
