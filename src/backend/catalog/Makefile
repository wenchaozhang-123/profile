#-------------------------------------------------------------------------
#
# Makefile for backend/catalog
#
# Portions Copyright (c) 1996-2019, PostgreSQL Global Development Group
# Portions Copyright (c) 1994, Regents of the University of California
#
# src/backend/catalog/Makefile
#
#-------------------------------------------------------------------------

subdir = src/backend/catalog
top_builddir = ../../..
include $(top_builddir)/src/Makefile.global

OBJS = catalog.o dependency.o heap.o index.o indexing.o namespace.o aclchk.o \
       objectaccess.o objectaddress.o partition.o pg_aggregate.o pg_collation.o \
       pg_constraint.o pg_conversion.o \
       pg_depend.o pg_enum.o pg_inherits.o pg_largeobject.o pg_namespace.o \
       pg_operator.o pg_proc.o pg_publication.o pg_range.o \
	   pg_db_role_setting.o pg_shdepend.o pg_subscription.o pg_type.o \
	   storage.o toasting.o

OBJS += pg_extprotocol.o \
       pg_proc_callback.o \
       aoseg.o aoblkdir.o gp_fastsequence.o gp_segment_config.o \
       pg_attribute_encoding.o pg_compression.o aovisimap.o \
       pg_appendonly.o \
       oid_dispatch.o aocatalog.o storage_tablespace.o storage_database.o \
       storage_tablespace_twophase.o storage_tablespace_xact.o


BKIFILES = postgres.bki postgres.description postgres.shdescription

CATALOG_JSON:= $(addprefix $(top_srcdir)/gpMgmt/bin/gppylib/data/, $(addsuffix .json,$(GP_MAJORVERSION)))

include $(top_srcdir)/src/backend/common.mk

<<<<<<< HEAD
all: $(BKIFILES) schemapg.h $(CATALOG_JSON) postgres.description postgres.shdescription

# Note: there are some undocumented dependencies on the ordering in which
# the catalog header files are assembled into postgres.bki.  In particular,
# indexing.h had better be last, and toasting.h just before it.

POSTGRES_BKI_SRCS = $(addprefix $(top_srcdir)/src/include/catalog/,\
	pg_type.h pg_attribute.h pg_class.h \
=======
# Note: the order of this list determines the order in which the catalog
# header files are assembled into postgres.bki.  BKI_BOOTSTRAP catalogs
# must appear first, and there are reputedly other, undocumented ordering
# dependencies.
CATALOG_HEADERS := \
	pg_proc.h pg_type.h pg_attribute.h pg_class.h \
>>>>>>> 9e1c9f95
	pg_attrdef.h pg_constraint.h pg_inherits.h pg_index.h pg_operator.h \
	pg_opfamily.h pg_opclass.h pg_am.h pg_amop.h pg_amproc.h \
	pg_language.h pg_largeobject_metadata.h pg_largeobject.h pg_aggregate.h \
	pg_statistic_ext.h pg_statistic_ext_data.h \
	pg_statistic.h pg_rewrite.h pg_trigger.h pg_event_trigger.h pg_description.h \
	pg_cast.h pg_enum.h pg_namespace.h pg_conversion.h pg_depend.h \
	pg_database.h pg_db_role_setting.h pg_tablespace.h pg_pltemplate.h \
	pg_authid.h pg_auth_members.h pg_shdepend.h pg_shdescription.h \
	pg_ts_config.h pg_ts_config_map.h pg_ts_dict.h \
	pg_ts_parser.h pg_ts_template.h pg_extension.h \
	pg_foreign_data_wrapper.h pg_foreign_server.h pg_user_mapping.h \
	pg_resqueue.h pg_resqueuecapability.h pg_resourcetype.h \
	pg_resgroup.h pg_resgroupcapability.h \
	gp_configuration_history.h gp_id.h gp_distribution_policy.h gp_version.h \
	gp_segment_config.h \
	pg_appendonly.h \
	gp_fastsequence.h pg_extprotocol.h \
	pg_partition.h pg_partition_rule.h \
	pg_attribute_encoding.h \
	pg_auth_time_constraint.h \
	pg_compression.h \
	pg_proc_callback.h \
	pg_partition_encoding.h \
	pg_type_encoding.h \
	pg_stat_last_operation.h pg_stat_last_shoperation.h \
	pg_foreign_table.h pg_policy.h pg_replication_origin.h \
	pg_default_acl.h pg_init_privs.h pg_seclabel.h pg_shseclabel.h \
<<<<<<< HEAD
	pg_collation.h pg_range.h pg_transform.h \
	toasting.h indexing.h \
    )

POSTGRES_BKI_SRCS := pg_proc_combined.h $(POSTGRES_BKI_SRCS)


# location of Catalog.pm
catalogdir = $(top_srcdir)/src/backend/catalog

# locations of headers that genbki.pl needs to read
pg_includes = -I$(top_srcdir)/src/include/catalog -I$(top_builddir)/src/include/catalog

# see notes in src/backend/parser/Makefile about multiple output files
postgres.description: postgres.bki
	touch $@

postgres.shdescription: postgres.bki
	touch $@

schemapg.h: postgres.bki
	touch $@

# In Greenplum, contents of the pg_proc catalog is in two files, pg_proc.h
# and pg_proc_gp.h. Combine them into a single file, so that genbki.pl can
# process it.
pg_proc_combined.h: $(top_srcdir)/src/include/catalog/pg_proc.h $(top_srcdir)/src/include/catalog/pg_proc_gp.h
	cat $^ > $@

catalog_json: $(CATALOG_JSON)

$(CATALOG_JSON): process_foreign_keys.pl $(POSTGRES_BKI_SRCS) $(top_srcdir)/src/include/catalog/catversion.h
	cat $(POSTGRES_BKI_SRCS) $(top_srcdir)/src/include/catalog/catversion.h | $(PERL) process_foreign_keys.pl > $@

# Technically, this should depend on Makefile.global, but then
# postgres.bki would need to be rebuilt after every configure run,
# even in distribution tarballs.  So this is cheating a bit, but it
# will achieve the goal of updating the version number when it
# changes.
postgres.bki: genbki.pl Catalog.pm $(POSTGRES_BKI_SRCS) $(top_srcdir)/configure $(top_srcdir)/src/include/catalog/duplicate_oids
	cd $(top_srcdir)/src/include/catalog && $(PERL) ./duplicate_oids
	$(PERL) -I $(catalogdir) $< $(pg_includes) --set-version=$(PG_MAJORVERSION) $(POSTGRES_BKI_SRCS)

=======
	pg_collation.h pg_partitioned_table.h pg_range.h pg_transform.h \
	pg_sequence.h pg_publication.h pg_publication_rel.h pg_subscription.h \
	pg_subscription_rel.h

GENERATED_HEADERS := $(CATALOG_HEADERS:%.h=%_d.h) schemapg.h

# In the list of headers used to assemble postgres.bki, indexing.h needs
# be last, and toasting.h just before it.  This ensures we don't try to
# create indexes or toast tables before their catalogs exist.
POSTGRES_BKI_SRCS := $(addprefix $(top_srcdir)/src/include/catalog/,\
	$(CATALOG_HEADERS) toasting.h indexing.h \
	)

# The .dat files we need can just be listed alphabetically.
POSTGRES_BKI_DATA = $(addprefix $(top_srcdir)/src/include/catalog/,\
	pg_aggregate.dat pg_am.dat pg_amop.dat pg_amproc.dat pg_authid.dat \
	pg_cast.dat pg_class.dat pg_collation.dat pg_conversion.dat \
	pg_database.dat pg_language.dat \
	pg_namespace.dat pg_opclass.dat pg_operator.dat pg_opfamily.dat \
	pg_pltemplate.dat pg_proc.dat pg_range.dat pg_tablespace.dat \
	pg_ts_config.dat pg_ts_config_map.dat pg_ts_dict.dat pg_ts_parser.dat \
	pg_ts_template.dat pg_type.dat \
	)

all: distprep generated-header-symlinks

distprep: bki-stamp

.PHONY: generated-header-symlinks

generated-header-symlinks: $(top_builddir)/src/include/catalog/header-stamp

# bki-stamp records the last time we ran genbki.pl.  We don't rely on
# the timestamps of the individual output files, because the Perl script
# won't update them if they didn't change (to avoid unnecessary recompiles).
# Technically, this should depend on Makefile.global which supplies
# $(MAJORVERSION); but then genbki.pl would need to be re-run after every
# configure run, even in distribution tarballs.  So depending on configure.in
# instead is cheating a bit, but it will achieve the goal of updating the
# version number when it changes.
bki-stamp: genbki.pl Catalog.pm $(POSTGRES_BKI_SRCS) $(POSTGRES_BKI_DATA) $(top_srcdir)/configure.in
	$(PERL) $< --include-path=$(top_srcdir)/src/include/ \
		--set-version=$(MAJORVERSION) $(POSTGRES_BKI_SRCS)
	touch $@

# The generated headers must all be symlinked into builddir/src/include/,
# using absolute links for the reasons explained in src/backend/Makefile.
# We use header-stamp to record that we've done this because the symlinks
# themselves may appear older than bki-stamp.
$(top_builddir)/src/include/catalog/header-stamp: bki-stamp
	prereqdir=`cd '$(dir $<)' >/dev/null && pwd` && \
	cd '$(dir $@)' && for file in $(GENERATED_HEADERS); do \
	  rm -f $$file && $(LN_S) "$$prereqdir/$$file" . ; \
	done
	touch $@

# Note: installation of generated headers is handled elsewhere
>>>>>>> 9e1c9f95
.PHONY: install-data
install-data: bki-stamp installdirs
	$(INSTALL_DATA) $(call vpathsearch,postgres.bki) '$(DESTDIR)$(datadir)/postgres.bki'
	$(INSTALL_DATA) $(call vpathsearch,postgres.description) '$(DESTDIR)$(datadir)/postgres.description'
	$(INSTALL_DATA) $(call vpathsearch,postgres.shdescription) '$(DESTDIR)$(datadir)/postgres.shdescription'
	$(INSTALL_DATA) $(srcdir)/system_views.sql '$(DESTDIR)$(datadir)/system_views.sql'
	$(INSTALL_DATA) $(srcdir)/information_schema.sql '$(DESTDIR)$(datadir)/information_schema.sql'
	$(INSTALL_DATA) $(call vpathsearch,cdb_schema.sql) '$(DESTDIR)$(datadir)/cdb_init.d/cdb_schema.sql'
	$(INSTALL_DATA) $(srcdir)/sql_features.txt '$(DESTDIR)$(datadir)/sql_features.txt'
	$(INSTALL_DATA) $(call vpathsearch,gp_toolkit.sql) '$(DESTDIR)$(datadir)/cdb_init.d/gp_toolkit.sql'

installdirs:
	$(MKDIR_P) '$(DESTDIR)$(datadir)'
	$(MKDIR_P) '$(DESTDIR)$(datadir)/cdb_init.d'

.PHONY: uninstall-data
uninstall-data:
	rm -f $(addprefix '$(DESTDIR)$(datadir)'/, $(BKIFILES) system_views.sql information_schema.sql cdb_init.d/cdb_schema.sql sql_features.txt)

# postgres.bki, postgres.description, postgres.shdescription,
# and the generated headers are in the distribution tarball,
# so they are not cleaned here.
clean:
	rm -f pg_proc_combined.h

maintainer-clean: clean
	rm -f bki-stamp $(BKIFILES) $(GENERATED_HEADERS)<|MERGE_RESOLUTION|>--- conflicted
+++ resolved
@@ -27,7 +27,8 @@
        pg_attribute_encoding.o pg_compression.o aovisimap.o \
        pg_appendonly.o \
        oid_dispatch.o aocatalog.o storage_tablespace.o storage_database.o \
-       storage_tablespace_twophase.o storage_tablespace_xact.o
+       storage_tablespace_twophase.o storage_tablespace_xact.o \
+       gp_partition_template.o
 
 
 BKIFILES = postgres.bki postgres.description postgres.shdescription
@@ -36,23 +37,12 @@
 
 include $(top_srcdir)/src/backend/common.mk
 
-<<<<<<< HEAD
-all: $(BKIFILES) schemapg.h $(CATALOG_JSON) postgres.description postgres.shdescription
-
-# Note: there are some undocumented dependencies on the ordering in which
-# the catalog header files are assembled into postgres.bki.  In particular,
-# indexing.h had better be last, and toasting.h just before it.
-
-POSTGRES_BKI_SRCS = $(addprefix $(top_srcdir)/src/include/catalog/,\
-	pg_type.h pg_attribute.h pg_class.h \
-=======
 # Note: the order of this list determines the order in which the catalog
 # header files are assembled into postgres.bki.  BKI_BOOTSTRAP catalogs
 # must appear first, and there are reputedly other, undocumented ordering
 # dependencies.
 CATALOG_HEADERS := \
 	pg_proc.h pg_type.h pg_attribute.h pg_class.h \
->>>>>>> 9e1c9f95
 	pg_attrdef.h pg_constraint.h pg_inherits.h pg_index.h pg_operator.h \
 	pg_opfamily.h pg_opclass.h pg_am.h pg_amop.h pg_amproc.h \
 	pg_language.h pg_largeobject_metadata.h pg_largeobject.h pg_aggregate.h \
@@ -66,68 +56,21 @@
 	pg_foreign_data_wrapper.h pg_foreign_server.h pg_user_mapping.h \
 	pg_resqueue.h pg_resqueuecapability.h pg_resourcetype.h \
 	pg_resgroup.h pg_resgroupcapability.h \
-	gp_configuration_history.h gp_id.h gp_distribution_policy.h gp_version.h \
-	gp_segment_config.h \
+	gp_configuration_history.h gp_id.h gp_distribution_policy.h gp_version_at_initdb.h \
+	gp_segment_configuration.h \
 	pg_appendonly.h \
 	gp_fastsequence.h pg_extprotocol.h \
-	pg_partition.h pg_partition_rule.h \
 	pg_attribute_encoding.h \
 	pg_auth_time_constraint.h \
 	pg_compression.h \
 	pg_proc_callback.h \
-	pg_partition_encoding.h \
 	pg_type_encoding.h \
 	pg_stat_last_operation.h pg_stat_last_shoperation.h \
 	pg_foreign_table.h pg_policy.h pg_replication_origin.h \
 	pg_default_acl.h pg_init_privs.h pg_seclabel.h pg_shseclabel.h \
-<<<<<<< HEAD
-	pg_collation.h pg_range.h pg_transform.h \
-	toasting.h indexing.h \
-    )
-
-POSTGRES_BKI_SRCS := pg_proc_combined.h $(POSTGRES_BKI_SRCS)
-
-
-# location of Catalog.pm
-catalogdir = $(top_srcdir)/src/backend/catalog
-
-# locations of headers that genbki.pl needs to read
-pg_includes = -I$(top_srcdir)/src/include/catalog -I$(top_builddir)/src/include/catalog
-
-# see notes in src/backend/parser/Makefile about multiple output files
-postgres.description: postgres.bki
-	touch $@
-
-postgres.shdescription: postgres.bki
-	touch $@
-
-schemapg.h: postgres.bki
-	touch $@
-
-# In Greenplum, contents of the pg_proc catalog is in two files, pg_proc.h
-# and pg_proc_gp.h. Combine them into a single file, so that genbki.pl can
-# process it.
-pg_proc_combined.h: $(top_srcdir)/src/include/catalog/pg_proc.h $(top_srcdir)/src/include/catalog/pg_proc_gp.h
-	cat $^ > $@
-
-catalog_json: $(CATALOG_JSON)
-
-$(CATALOG_JSON): process_foreign_keys.pl $(POSTGRES_BKI_SRCS) $(top_srcdir)/src/include/catalog/catversion.h
-	cat $(POSTGRES_BKI_SRCS) $(top_srcdir)/src/include/catalog/catversion.h | $(PERL) process_foreign_keys.pl > $@
-
-# Technically, this should depend on Makefile.global, but then
-# postgres.bki would need to be rebuilt after every configure run,
-# even in distribution tarballs.  So this is cheating a bit, but it
-# will achieve the goal of updating the version number when it
-# changes.
-postgres.bki: genbki.pl Catalog.pm $(POSTGRES_BKI_SRCS) $(top_srcdir)/configure $(top_srcdir)/src/include/catalog/duplicate_oids
-	cd $(top_srcdir)/src/include/catalog && $(PERL) ./duplicate_oids
-	$(PERL) -I $(catalogdir) $< $(pg_includes) --set-version=$(PG_MAJORVERSION) $(POSTGRES_BKI_SRCS)
-
-=======
 	pg_collation.h pg_partitioned_table.h pg_range.h pg_transform.h \
 	pg_sequence.h pg_publication.h pg_publication_rel.h pg_subscription.h \
-	pg_subscription_rel.h
+	pg_subscription_rel.h gp_partition_template.h
 
 GENERATED_HEADERS := $(CATALOG_HEADERS:%.h=%_d.h) schemapg.h
 
@@ -147,6 +90,8 @@
 	pg_pltemplate.dat pg_proc.dat pg_range.dat pg_tablespace.dat \
 	pg_ts_config.dat pg_ts_config_map.dat pg_ts_dict.dat pg_ts_parser.dat \
 	pg_ts_template.dat pg_type.dat \
+	gp_version_at_initdb.dat pg_resgroup.dat pg_resgroupcapability.dat \
+	pg_compression.dat \
 	)
 
 all: distprep generated-header-symlinks
@@ -154,6 +99,11 @@
 distprep: bki-stamp
 
 .PHONY: generated-header-symlinks
+
+catalog_json: $(CATALOG_JSON)
+
+$(CATALOG_JSON): process_foreign_keys.pl $(POSTGRES_BKI_SRCS) $(top_srcdir)/src/include/catalog/catversion.h
+	cat $(POSTGRES_BKI_SRCS) $(top_srcdir)/src/include/catalog/catversion.h | $(PERL) process_foreign_keys.pl > $@
 
 generated-header-symlinks: $(top_builddir)/src/include/catalog/header-stamp
 
@@ -167,7 +117,7 @@
 # version number when it changes.
 bki-stamp: genbki.pl Catalog.pm $(POSTGRES_BKI_SRCS) $(POSTGRES_BKI_DATA) $(top_srcdir)/configure.in
 	$(PERL) $< --include-path=$(top_srcdir)/src/include/ \
-		--set-version=$(MAJORVERSION) $(POSTGRES_BKI_SRCS)
+		--set-version=$(PG_MAJORVERSION) $(POSTGRES_BKI_SRCS)
 	touch $@
 
 # The generated headers must all be symlinked into builddir/src/include/,
@@ -182,7 +132,6 @@
 	touch $@
 
 # Note: installation of generated headers is handled elsewhere
->>>>>>> 9e1c9f95
 .PHONY: install-data
 install-data: bki-stamp installdirs
 	$(INSTALL_DATA) $(call vpathsearch,postgres.bki) '$(DESTDIR)$(datadir)/postgres.bki'
@@ -206,7 +155,6 @@
 # and the generated headers are in the distribution tarball,
 # so they are not cleaned here.
 clean:
-	rm -f pg_proc_combined.h
 
 maintainer-clean: clean
 	rm -f bki-stamp $(BKIFILES) $(GENERATED_HEADERS)