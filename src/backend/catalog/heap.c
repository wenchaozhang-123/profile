/*-------------------------------------------------------------------------
 *
 * heap.c
 *	  code to create and destroy POSTGRES heap relations
 *
<<<<<<< HEAD
 * Portions Copyright (c) 2005-2010, Greenplum inc
 * Portions Copyright (c) 2012-Present VMware, Inc. or its affiliates.
 * Portions Copyright (c) 1996-2019, PostgreSQL Global Development Group
=======
 * Portions Copyright (c) 1996-2021, PostgreSQL Global Development Group
>>>>>>> d457cb4e
 * Portions Copyright (c) 1994, Regents of the University of California
 *
 *
 * IDENTIFICATION
 *	  src/backend/catalog/heap.c
 *
 *
 * INTERFACE ROUTINES
 *		heap_create()			- Create an uncataloged heap relation
 *		heap_create_with_catalog() - Create a cataloged relation
 *		heap_drop_with_catalog() - Removes named relation from catalogs
 *
 * NOTES
 *	  this code taken from access/heap/create.c, which contains
 *	  the old heap_create_with_catalog, amcreate, and amdestroy.
 *	  those routines will soon call these routines using the function
 *	  manager,
 *	  just like the poorly named "NewXXX" routines do.  The
 *	  "New" routines are all going to die soon, once and for all!
 *		-cim 1/13/91
 *
 *-------------------------------------------------------------------------
 */
#include "postgres.h"

#include "access/genam.h"
#include "access/htup_details.h"
#include "access/multixact.h"
#include "access/relation.h"
#include "access/sysattr.h"
#include "access/table.h"
#include "access/tableam.h"
#include "access/toast_compression.h"
#include "access/transam.h"
#include "access/reloptions.h"
#include "access/xact.h"
#include "access/xlog.h"
#include "catalog/binary_upgrade.h"
#include "catalog/catalog.h"
#include "catalog/dependency.h"
#include "catalog/gp_distribution_policy.h"
#include "catalog/heap.h"
#include "catalog/index.h"
#include "catalog/namespace.h"
#include "catalog/objectaccess.h"
#include "catalog/partition.h"
#include "catalog/pg_am.h"
#include "catalog/pg_attrdef.h"
#include "catalog/pg_attribute_encoding.h"
#include "catalog/pg_authid.h"
#include "catalog/pg_auth_members.h"
#include "catalog/pg_collation.h"
#include "catalog/pg_constraint.h"
#include "catalog/pg_database.h"
#include "catalog/pg_foreign_table.h"
#include "catalog/pg_inherits.h"
#include "catalog/pg_namespace.h"
#include "catalog/pg_opclass.h"
#include "catalog/pg_partitioned_table.h"
#include "catalog/pg_statistic.h"
#include "catalog/pg_subscription_rel.h"
#include "catalog/pg_tablespace.h"
#include "catalog/pg_type.h"
#include "catalog/storage.h"
#include "catalog/storage_xlog.h"
#include "commands/tablecmds.h"
#include "commands/typecmds.h"
#include "executor/executor.h"
#include "miscadmin.h"
#include "nodes/nodeFuncs.h"
#include "optimizer/optimizer.h"
#include "parser/parse_coerce.h"
#include "parser/parse_collate.h"
#include "parser/parse_expr.h"
#include "parser/parse_relation.h"
#include "parser/parsetree.h"
#include "partitioning/partdesc.h"
#include "storage/lmgr.h"
#include "storage/predicate.h"
#include "storage/smgr.h"
#include "utils/acl.h"
#include "utils/builtins.h"
#include "utils/datum.h"
#include "utils/fmgroids.h"
#include "utils/inval.h"
#include "utils/lsyscache.h"
#include "utils/partcache.h"
#include "utils/ruleutils.h"
#include "utils/snapmgr.h"
#include "utils/syscache.h"

#include "catalog/oid_dispatch.h"
#include "catalog/pg_appendonly.h"
#include "catalog/pg_stat_last_operation.h"
#include "catalog/pg_stat_last_shoperation.h"
#include "catalog/gp_partition_template.h"
#include "cdb/cdbsreh.h"
#include "cdb/cdbvars.h"
#include "foreign/foreign.h"
#include "utils/guc.h"
#include "utils/memutils.h"             /* CDB: GetMemoryChunkContext */
#include "utils/relcache.h"
#include "utils/timestamp.h"


static void MetaTrackAddUpdInternal(Oid			classid,
									Oid			objoid,
									Oid			relowner,
									char*		actionname,
									char*		subtype,
									Relation	rel,
									HeapTuple	old_tuple);

static void AddNewRelationTuple(Relation pg_class_desc,
								Relation new_rel_desc,
								Oid new_rel_oid,
								Oid new_type_oid,
								Oid reloftype,
								Oid relowner,
								char relkind,
								TransactionId relfrozenxid,
								TransactionId relminmxid,
								Datum relacl,
								Datum reloptions);
static ObjectAddress AddNewRelationType(const char *typeName,
										Oid typeNamespace,
										Oid new_rel_oid,
										char new_rel_kind,
										Oid ownerid,
										Oid new_row_type,
										Oid new_array_type);
static void RelationRemoveInheritance(Oid relid);
static Oid	StoreRelCheck(Relation rel, const char *ccname, Node *expr,
						  bool is_validated, bool is_local, int inhcount,
						  bool is_no_inherit, bool is_internal);
static void StoreConstraints(Relation rel, List *cooked_constraints,
							 bool is_internal);
static bool MergeWithExistingConstraint(Relation rel, const char *ccname, Node *expr,
										bool allow_merge, bool is_local,
										bool is_initially_valid,
										bool is_no_inherit);
static void SetRelationNumChecks(Relation rel, int numchecks);
static Node *cookConstraint(ParseState *pstate,
							Node *raw_constraint,
							char *relname);


/* ----------------------------------------------------------------
 *				XXX UGLY HARD CODED BADNESS FOLLOWS XXX
 *
 *		these should all be moved to someplace in the lib/catalog
 *		module, if not obliterated first.
 * ----------------------------------------------------------------
 */


/*
 * Note:
 *		Should the system special case these attributes in the future?
 *		Advantage:	consume much less space in the ATTRIBUTE relation.
 *		Disadvantage:  special cases will be all over the place.
 */

/*
 * The initializers below do not include trailing variable length fields,
 * but that's OK - we're never going to reference anything beyond the
 * fixed-size portion of the structure anyway.  Fields that can default
 * to zeroes are also not mentioned.
 */

static const FormData_pg_attribute a1 = {
	.attname = {"ctid"},
	.atttypid = TIDOID,
	.attlen = sizeof(ItemPointerData),
	.attnum = SelfItemPointerAttributeNumber,
	.attcacheoff = -1,
	.atttypmod = -1,
	.attbyval = false,
	.attalign = TYPALIGN_SHORT,
	.attstorage = TYPSTORAGE_PLAIN,
	.attnotnull = true,
	.attislocal = true,
};

static const FormData_pg_attribute a2 = {
	.attname = {"xmin"},
	.atttypid = XIDOID,
	.attlen = sizeof(TransactionId),
	.attnum = MinTransactionIdAttributeNumber,
	.attcacheoff = -1,
	.atttypmod = -1,
	.attbyval = true,
	.attalign = TYPALIGN_INT,
	.attstorage = TYPSTORAGE_PLAIN,
	.attnotnull = true,
	.attislocal = true,
};

static const FormData_pg_attribute a3 = {
	.attname = {"cmin"},
	.atttypid = CIDOID,
	.attlen = sizeof(CommandId),
	.attnum = MinCommandIdAttributeNumber,
	.attcacheoff = -1,
	.atttypmod = -1,
	.attbyval = true,
	.attalign = TYPALIGN_INT,
	.attstorage = TYPSTORAGE_PLAIN,
	.attnotnull = true,
	.attislocal = true,
};

static const FormData_pg_attribute a4 = {
	.attname = {"xmax"},
	.atttypid = XIDOID,
	.attlen = sizeof(TransactionId),
	.attnum = MaxTransactionIdAttributeNumber,
	.attcacheoff = -1,
	.atttypmod = -1,
	.attbyval = true,
	.attalign = TYPALIGN_INT,
	.attstorage = TYPSTORAGE_PLAIN,
	.attnotnull = true,
	.attislocal = true,
};

static const FormData_pg_attribute a5 = {
	.attname = {"cmax"},
	.atttypid = CIDOID,
	.attlen = sizeof(CommandId),
	.attnum = MaxCommandIdAttributeNumber,
	.attcacheoff = -1,
	.atttypmod = -1,
	.attbyval = true,
	.attalign = TYPALIGN_INT,
	.attstorage = TYPSTORAGE_PLAIN,
	.attnotnull = true,
	.attislocal = true,
};

/*
 * We decided to call this attribute "tableoid" rather than say
 * "classoid" on the basis that in the future there may be more than one
 * table of a particular class/type. In any case table is still the word
 * used in SQL.
 */
static const FormData_pg_attribute a6 = {
	.attname = {"tableoid"},
	.atttypid = OIDOID,
	.attlen = sizeof(Oid),
	.attnum = TableOidAttributeNumber,
	.attcacheoff = -1,
	.atttypmod = -1,
	.attbyval = true,
	.attalign = TYPALIGN_INT,
	.attstorage = TYPSTORAGE_PLAIN,
	.attnotnull = true,
	.attislocal = true,
};

/*CDB*/
static FormData_pg_attribute a8 = {
	.attname = {"gp_segment_id"},
	.atttypid = INT4OID,
	.attlen = sizeof(int32),
	.attnum = GpSegmentIdAttributeNumber,
	.attcacheoff = -1,
	.atttypmod = -1,
	.attbyval = true,
	.attstorage = 'p',
	.attalign = 'i',
	.attnotnull = true,
	.attislocal = true,
};

static const FormData_pg_attribute *SysAtt[] = {&a1, &a2, &a3, &a4, &a5, &a6, &a8};

/*
 * This function returns a Form_pg_attribute pointer for a system attribute.
 * Note that we elog if the presented attno is invalid, which would only
 * happen if there's a problem upstream.
 */
const FormData_pg_attribute *
SystemAttributeDefinition(AttrNumber attno)
{
	if (attno >= 0 || attno < -(int) lengthof(SysAtt))
		elog(ERROR, "invalid system attribute number %d", attno);
	return SysAtt[-attno - 1];
}

/*
 * If the given name is a system attribute name, return a Form_pg_attribute
 * pointer for a prototype definition.  If not, return NULL.
 */
const FormData_pg_attribute *
SystemAttributeByName(const char *attname)
{
	int			j;

	for (j = 0; j < (int) lengthof(SysAtt); j++)
	{
		const FormData_pg_attribute *att = SysAtt[j];

		if (strcmp(NameStr(att->attname), attname) == 0)
			return att;
	}

	return NULL;
}


/* ----------------------------------------------------------------
 *				XXX END OF UGLY HARD CODED BADNESS XXX
 * ---------------------------------------------------------------- */


/* ----------------------------------------------------------------
 *		heap_create		- Create an uncataloged heap relation
 *
 *		Note API change: the caller must now always provide the OID
 *		to use for the relation.  The relfilenode may (and, normally,
 *		should) be left unspecified.
 *
 *		rel->rd_rel is initialized by RelationBuildLocalRelation,
 *		and is mostly zeroes at return.
 * ----------------------------------------------------------------
 */
Relation
heap_create(const char *relname,
			Oid relnamespace,
			Oid reltablespace,
			Oid relid,
			Oid relfilenode,
			Oid accessmtd,
			TupleDesc tupDesc,
			char relkind,
			char relpersistence,
			bool shared_relation,
			bool mapped_relation,
			bool allow_system_table_mods,
			TransactionId *relfrozenxid,
			MultiXactId *relminmxid)
{
	bool		create_storage;
	Relation	rel;

	/* The caller must have provided an OID for the relation. */
	Assert(OidIsValid(relid));

	/*
	 * Don't allow creating relations in pg_catalog directly, even though it
	 * is allowed to move user defined relations there. Semantics with search
	 * paths including pg_catalog are too confusing for now.
	 *
	 * But allow creating indexes on relations in pg_catalog even if
	 * allow_system_table_mods = off, upper layers already guarantee it's on a
	 * user defined relation, not a system one.
	 */
	if (!allow_system_table_mods &&
		((IsCatalogNamespace(relnamespace) && relkind != RELKIND_INDEX) ||
		 IsToastNamespace(relnamespace) ||
		 IsAoSegmentNamespace(relnamespace)) &&
		IsNormalProcessingMode())
		ereport(ERROR,
				(errcode(ERRCODE_INSUFFICIENT_PRIVILEGE),
				 errmsg("permission denied to create \"%s.%s\"",
						get_namespace_name(relnamespace), relname),
				 errdetail("System catalog modifications are currently disallowed.")));

	*relfrozenxid = InvalidTransactionId;
	*relminmxid = InvalidMultiXactId;

	/* Handle reltablespace for specific relkinds. */
	switch (relkind)
	{
		case RELKIND_VIEW:
		case RELKIND_COMPOSITE_TYPE:
		case RELKIND_FOREIGN_TABLE:

			/*
			 * Force reltablespace to zero if the relation has no physical
			 * storage.  This is mainly just for cleanliness' sake.
			 *
			 * Partitioned tables and indexes don't have physical storage
			 * either, but we want to keep their tablespace settings so that
			 * their children can inherit it.
			 */
			reltablespace = InvalidOid;
			break;

		case RELKIND_SEQUENCE:

			/*
			 * Force reltablespace to zero for sequences, since we don't
			 * support moving them around into different tablespaces.
			 */
			reltablespace = InvalidOid;
			break;
		default:
			break;
	}

	/*
	 * Decide whether to create storage. If caller passed a valid relfilenode,
	 * storage is already created, so don't do it here.  Also don't create it
	 * for relkinds without physical storage.
	 */
	if (!RELKIND_HAS_STORAGE(relkind) || OidIsValid(relfilenode))
		create_storage = false;
	else
	{
		create_storage = true;
		/*
		 * In PostgreSQL, the relation OID is used as the relfilenode initially.
		 * In GPDB, relfilenode is assigned using a separate counter. Pass '1'
		 * to RelationBuildLocalRelation() to signal that it should assign a
		 * a new value.
		 */
		relfilenode = 1;
	}

	/*
	 * Never allow a pg_class entry to explicitly specify the database's
	 * default tablespace in reltablespace; force it to zero instead. This
	 * ensures that if the database is cloned with a different default
	 * tablespace, the pg_class entry will still match where CREATE DATABASE
	 * will put the physically copied relation.
	 *
	 * Yes, this is a bit of a hack.
	 */
	if (reltablespace == MyDatabaseTableSpace)
		reltablespace = InvalidOid;

	/*
	 * build the relcache entry.
	 */
	rel = RelationBuildLocalRelation(relname,
									 relnamespace,
									 tupDesc,
									 relid,
									 accessmtd,
									 relfilenode,
									 reltablespace,
									 shared_relation,
									 mapped_relation,
									 relpersistence,
									 relkind);

	/*
	 * Have the storage manager create the relation's disk file, if needed.
	 *
	 * For relations the callback creates both the main and the init fork, for
	 * indexes only the main fork is created. The other forks will be created
	 * on demand.
	 */
	if (create_storage)
	{
		RelationOpenSmgr(rel);

		switch (rel->rd_rel->relkind)
		{
			case RELKIND_VIEW:
			case RELKIND_COMPOSITE_TYPE:
			case RELKIND_FOREIGN_TABLE:
			case RELKIND_PARTITIONED_TABLE:
			case RELKIND_PARTITIONED_INDEX:
				Assert(false);
				break;

			case RELKIND_INDEX:
			case RELKIND_SEQUENCE:
				RelationCreateStorage(rel->rd_node, relpersistence, SMGR_MD);
				break;

			case RELKIND_RELATION:
			case RELKIND_TOASTVALUE:
			case RELKIND_MATVIEW:
				table_relation_set_new_filenode(rel, &rel->rd_node,
												relpersistence,
												relfrozenxid, relminmxid);
				break;

			case RELKIND_AOSEGMENTS:
			case RELKIND_AOVISIMAP:
			case RELKIND_AOBLOCKDIR:
				Assert(rel->rd_tableam);
				table_relation_set_new_filenode(rel, &rel->rd_node,
												relpersistence,
												relfrozenxid, relminmxid);
				break;
		}

		/*
		 * AO tables don't use the buffer manager, better to not keep the
		 * smgr open for it.
		 */
		if (RelationIsAppendOptimized(rel))
			RelationCloseSmgr(rel);
	}

	/*
	 * If a tablespace is specified, removal of that tablespace is normally
	 * protected by the existence of a physical file; but for relations with
	 * no files, add a pg_shdepend entry to account for that.
	 */
	if (!create_storage && reltablespace != InvalidOid)
		recordDependencyOnTablespace(RelationRelationId, relid,
									 reltablespace);

	return rel;
}

/* ----------------------------------------------------------------
 *		heap_create_with_catalog		- Create a cataloged relation
 *
 *		this is done in multiple steps:
 *
 *		1) CheckAttributeNamesTypes() is used to make certain the tuple
 *		   descriptor contains a valid set of attribute names and types
 *
 *		2) pg_class is opened and get_relname_relid()
 *		   performs a scan to ensure that no relation with the
 *		   same name already exists.
 *
 *		3) heap_create() is called to create the new relation on disk.
 *
 *		4) TypeCreate() is called to define a new type corresponding
 *		   to the new relation.
 *
 *		5) AddNewRelationTuple() is called to register the
 *		   relation in pg_class.
 *
 *		6) AddNewAttributeTuples() is called to register the
 *		   new relation's schema in pg_attribute.
 *
 *		7) StoreConstraints is called ()		- vadim 08/22/97
 *
 *		8) the relations are closed and the new relation's oid
 *		   is returned.
 *
 * ----------------------------------------------------------------
 */

/* --------------------------------
 *		CheckAttributeNamesTypes
 *
 *		this is used to make certain the tuple descriptor contains a
 *		valid set of attribute names and datatypes.  a problem simply
 *		generates ereport(ERROR) which aborts the current transaction.
 *
 *		relkind is the relkind of the relation to be created.
 *		flags controls which datatypes are allowed, cf CheckAttributeType.
 * --------------------------------
 */
void
CheckAttributeNamesTypes(TupleDesc tupdesc, char relkind,
						 int flags)
{
	int			i;
	int			j;
	int			natts = tupdesc->natts;

	/* Sanity check on column count */
	if (natts < 0 || natts > MaxHeapAttributeNumber)
		ereport(ERROR,
				(errcode(ERRCODE_TOO_MANY_COLUMNS),
				 errmsg("tables can have at most %d columns",
						MaxHeapAttributeNumber)));

	/*
	 * first check for collision with system attribute names
	 *
	 * Skip this for a view or type relation, since those don't have system
	 * attributes.
	 */
	if (relkind != RELKIND_VIEW && relkind != RELKIND_COMPOSITE_TYPE)
	{
		for (i = 0; i < natts; i++)
		{
			Form_pg_attribute attr = TupleDescAttr(tupdesc, i);

			if (SystemAttributeByName(NameStr(attr->attname)) != NULL)
				ereport(ERROR,
						(errcode(ERRCODE_DUPLICATE_COLUMN),
						 errmsg("column name \"%s\" conflicts with a system column name",
								NameStr(attr->attname))));
		}
	}

	/*
	 * next check for repeated attribute names
	 */
	for (i = 1; i < natts; i++)
	{
		for (j = 0; j < i; j++)
		{
			if (strcmp(NameStr(TupleDescAttr(tupdesc, j)->attname),
					   NameStr(TupleDescAttr(tupdesc, i)->attname)) == 0)
				ereport(ERROR,
						(errcode(ERRCODE_DUPLICATE_COLUMN),
						 errmsg("column name \"%s\" specified more than once",
								NameStr(TupleDescAttr(tupdesc, j)->attname))));
		}
	}

	/*
	 * next check the attribute types
	 */
	for (i = 0; i < natts; i++)
	{
		CheckAttributeType(NameStr(TupleDescAttr(tupdesc, i)->attname),
						   TupleDescAttr(tupdesc, i)->atttypid,
						   TupleDescAttr(tupdesc, i)->attcollation,
						   NIL, /* assume we're creating a new rowtype */
						   flags);
	}
}

/* --------------------------------
 *		CheckAttributeType
 *
 *		Verify that the proposed datatype of an attribute is legal.
 *		This is needed mainly because there are types (and pseudo-types)
 *		in the catalogs that we do not support as elements of real tuples.
 *		We also check some other properties required of a table column.
 *
 * If the attribute is being proposed for addition to an existing table or
 * composite type, pass a one-element list of the rowtype OID as
 * containing_rowtypes.  When checking a to-be-created rowtype, it's
 * sufficient to pass NIL, because there could not be any recursive reference
 * to a not-yet-existing rowtype.
 *
 * flags is a bitmask controlling which datatypes we allow.  For the most
 * part, pseudo-types are disallowed as attribute types, but there are some
 * exceptions: ANYARRAYOID, RECORDOID, and RECORDARRAYOID can be allowed
 * in some cases.  (This works because values of those type classes are
 * self-identifying to some extent.  However, RECORDOID and RECORDARRAYOID
 * are reliably identifiable only within a session, since the identity info
 * may use a typmod that is only locally assigned.  The caller is expected
 * to know whether these cases are safe.)
 *
 * flags can also control the phrasing of the error messages.  If
 * CHKATYPE_IS_PARTKEY is specified, "attname" should be a partition key
 * column number as text, not a real column name.
 * --------------------------------
 */
void
CheckAttributeType(const char *attname,
				   Oid atttypid, Oid attcollation,
				   List *containing_rowtypes,
				   int flags)
{
	char		att_typtype = get_typtype(atttypid);
	Oid			att_typelem;

	if (Gp_role == GP_ROLE_EXECUTE)
	{
		/*
		 * In executor nodes, don't bother checking, as the dispatcher should've
		 * checked this already.
		 */
		return;
	}

	if (att_typtype == TYPTYPE_PSEUDO)
	{
		/*
		 * We disallow pseudo-type columns, with the exception of ANYARRAY,
		 * RECORD, and RECORD[] when the caller says that those are OK.
		 *
		 * We don't need to worry about recursive containment for RECORD and
		 * RECORD[] because (a) no named composite type should be allowed to
		 * contain those, and (b) two "anonymous" record types couldn't be
		 * considered to be the same type, so infinite recursion isn't
		 * possible.
		 */
		if (!((atttypid == ANYARRAYOID && (flags & CHKATYPE_ANYARRAY)) ||
			  (atttypid == RECORDOID && (flags & CHKATYPE_ANYRECORD)) ||
			  (atttypid == RECORDARRAYOID && (flags & CHKATYPE_ANYRECORD))))
		{
			if (flags & CHKATYPE_IS_PARTKEY)
				ereport(ERROR,
						(errcode(ERRCODE_INVALID_TABLE_DEFINITION),
				/* translator: first %s is an integer not a name */
						 errmsg("partition key column %s has pseudo-type %s",
								attname, format_type_be(atttypid))));
			else
				ereport(ERROR,
						(errcode(ERRCODE_INVALID_TABLE_DEFINITION),
						 errmsg("column \"%s\" has pseudo-type %s",
								attname, format_type_be(atttypid))));
		}
	}
	else if (att_typtype == TYPTYPE_DOMAIN)
	{
		/*
		 * If it's a domain, recurse to check its base type.
		 */
		CheckAttributeType(attname, getBaseType(atttypid), attcollation,
						   containing_rowtypes,
						   flags);
	}
	else if (att_typtype == TYPTYPE_COMPOSITE)
	{
		/*
		 * For a composite type, recurse into its attributes.
		 */
		Relation	relation;
		TupleDesc	tupdesc;
		int			i;

		/*
		 * Check for self-containment.  Eventually we might be able to allow
		 * this (just return without complaint, if so) but it's not clear how
		 * many other places would require anti-recursion defenses before it
		 * would be safe to allow tables to contain their own rowtype.
		 */
		if (list_member_oid(containing_rowtypes, atttypid))
			ereport(ERROR,
					(errcode(ERRCODE_INVALID_TABLE_DEFINITION),
					 errmsg("composite type %s cannot be made a member of itself",
							format_type_be(atttypid))));

		containing_rowtypes = lappend_oid(containing_rowtypes, atttypid);

		relation = relation_open(get_typ_typrelid(atttypid), AccessShareLock);

		tupdesc = RelationGetDescr(relation);

		for (i = 0; i < tupdesc->natts; i++)
		{
			Form_pg_attribute attr = TupleDescAttr(tupdesc, i);

			if (attr->attisdropped)
				continue;
			CheckAttributeType(NameStr(attr->attname),
							   attr->atttypid, attr->attcollation,
							   containing_rowtypes,
							   flags & ~CHKATYPE_IS_PARTKEY);
		}

		relation_close(relation, AccessShareLock);

		containing_rowtypes = list_delete_last(containing_rowtypes);
	}
	else if (att_typtype == TYPTYPE_RANGE)
	{
		/*
		 * If it's a range, recurse to check its subtype.
		 */
		CheckAttributeType(attname, get_range_subtype(atttypid),
						   get_range_collation(atttypid),
						   containing_rowtypes,
						   flags);
	}
	else if (OidIsValid((att_typelem = get_element_type(atttypid))))
	{
		/*
		 * Must recurse into array types, too, in case they are composite.
		 */
		CheckAttributeType(attname, att_typelem, attcollation,
						   containing_rowtypes,
						   flags);
	}

	/*
	 * This might not be strictly invalid per SQL standard, but it is pretty
	 * useless, and it cannot be dumped, so we must disallow it.
	 */
	if (!OidIsValid(attcollation) && type_is_collatable(atttypid))
	{
		if (flags & CHKATYPE_IS_PARTKEY)
			ereport(ERROR,
					(errcode(ERRCODE_INVALID_TABLE_DEFINITION),
			/* translator: first %s is an integer not a name */
					 errmsg("no collation was derived for partition key column %s with collatable type %s",
							attname, format_type_be(atttypid)),
					 errhint("Use the COLLATE clause to set the collation explicitly.")));
		else
			ereport(ERROR,
					(errcode(ERRCODE_INVALID_TABLE_DEFINITION),
					 errmsg("no collation was derived for column \"%s\" with collatable type %s",
							attname, format_type_be(atttypid)),
					 errhint("Use the COLLATE clause to set the collation explicitly.")));
	}
}

/* MPP-6929: metadata tracking */
/* --------------------------------
 *		MetaTrackAddObject
 *
 *		Track creation of object in pg_stat_last_operation. The
 *		arguments are:
 *
 *		classid		- the oid of the table containing the object, eg
 *					  "pg_class" for a relation
 *		objoid		- the oid of the object itself in the specified table
 *		relowner	- role ? user ?
 *		actionname	- generally CREATE for this case
 *		subtype		- some generic descriptive, eg TABLE for a "CREATE TABLE"
 *
 *
 * --------------------------------
 */

static void MetaTrackAddUpdInternal(Oid			classid,
									Oid			objoid,
									Oid			relowner,
									char*		actionname,
									char*		subtype,
									Relation	rel,
									HeapTuple	old_tuple)
{
	HeapTuple	new_tuple;
	Datum		values[Natts_pg_stat_last_operation];
	bool		isnull[Natts_pg_stat_last_operation];
	bool		new_record_repl[Natts_pg_stat_last_operation];
	NameData	uname;
	NameData	aname;
	HeapTuple	roletup;

	MemSet(isnull, 0, sizeof(bool) * Natts_pg_stat_last_operation);
	MemSet(new_record_repl, 0, sizeof(bool) * Natts_pg_stat_last_operation);

	values[Anum_pg_stat_last_operation_classid - 1] = ObjectIdGetDatum(classid);
	values[Anum_pg_stat_last_operation_objid - 1] = ObjectIdGetDatum(objoid);

	aname.data[0] = '\0';
	namestrcpy(&aname, actionname);
	values[Anum_pg_stat_last_operation_staactionname - 1] = NameGetDatum(&aname);

	values[Anum_pg_stat_last_operation_stasysid - 1] = ObjectIdGetDatum(relowner);
	/* set this column to update */
	new_record_repl[Anum_pg_stat_last_operation_stasysid - 1] = true;

	uname.data[0] = '\0';

	roletup = SearchSysCache(AUTHOID,
							 ObjectIdGetDatum(relowner),
							 0, 0, 0);
	if (HeapTupleIsValid(roletup))
	{
		Form_pg_authid authid_tup = (Form_pg_authid) GETSTRUCT(roletup);

		namecpy(&uname, &authid_tup->rolname);
		ReleaseSysCache(roletup);
	}
	else
	{
		/* Generate numeric OID if we don't find an entry */
		sprintf(NameStr(uname), "%u", relowner);
	}

	values[Anum_pg_stat_last_operation_stausename - 1] = NameGetDatum(&uname);
	/* set this column to update */
	new_record_repl[Anum_pg_stat_last_operation_stausename - 1] = true;

	values[Anum_pg_stat_last_operation_stasubtype - 1] = CStringGetTextDatum(subtype);
	/* set this column to update */
	new_record_repl[Anum_pg_stat_last_operation_stasubtype - 1] = true;

	values[Anum_pg_stat_last_operation_statime - 1] = GetCurrentTimestamp();
	/* set this column to update */
	new_record_repl[Anum_pg_stat_last_operation_statime - 1] = true;

	if (HeapTupleIsValid(old_tuple))
	{
		new_tuple = heap_modify_tuple(old_tuple, RelationGetDescr(rel),
									  values,
									  isnull, new_record_repl);
		CatalogTupleUpdate(rel, &old_tuple->t_self, new_tuple);
	}
	else
	{
		new_tuple = heap_form_tuple(RelationGetDescr(rel), values, isnull);

		CatalogTupleInsert(rel, new_tuple);
	}

	if (HeapTupleIsValid(old_tuple))
		heap_freetuple(new_tuple);

} /* end MetaTrackAddUpdInternal */


void MetaTrackAddObject(Oid		classid, 
						Oid		objoid, 
						Oid		relowner,
						char*	actionname,
						char*	subtype)
{
	Relation	rel;

	if (IsBootstrapProcessingMode())
		return;

	if (IsSharedRelation(classid))
	{
		rel = table_open(StatLastShOpRelationId, RowExclusiveLock);
	}
	else
	{
		rel = table_open(StatLastOpRelationId, RowExclusiveLock);
	}

	MetaTrackAddUpdInternal(classid, objoid, relowner,
							actionname, subtype,
							rel, NULL);

	table_close(rel, RowExclusiveLock);

/*	CommandCounterIncrement(); */

} /* end MetaTrackAddObject */

void MetaTrackUpdObject(Oid		classid, 
						Oid		objoid, 
						Oid		relowner,
						char*	actionname,
						char*	subtype)
{
	HeapTuple	tuple;
	ScanKeyData key[3];
	SysScanDesc desc;
	Relation	rel;
	int			ii = 0;

	if (IsBootstrapProcessingMode())
		return;

	if (IsSharedRelation(classid))
	{
		rel = table_open(StatLastShOpRelationId, RowExclusiveLock);

		ScanKeyInit(&key[0],
					Anum_pg_stat_last_shoperation_classid,
					BTEqualStrategyNumber, F_OIDEQ,
					ObjectIdGetDatum(classid));
		ScanKeyInit(&key[1],
					Anum_pg_stat_last_shoperation_objid,
					BTEqualStrategyNumber, F_OIDEQ,
					ObjectIdGetDatum(objoid));
		ScanKeyInit(&key[2],
					Anum_pg_stat_last_shoperation_staactionname,
					BTEqualStrategyNumber, F_NAMEEQ,
					CStringGetDatum(actionname));

		desc = systable_beginscan(rel,
								  StatLastShOpClassidObjidStaactionnameIndexId,
								  true,
								  NULL, 3, key);
	}
	else
	{
		rel = table_open(StatLastOpRelationId, RowExclusiveLock);

		ScanKeyInit(&key[0],
					Anum_pg_stat_last_operation_classid,
					BTEqualStrategyNumber, F_OIDEQ,
					ObjectIdGetDatum(classid));
		ScanKeyInit(&key[1],
					Anum_pg_stat_last_operation_objid,
					BTEqualStrategyNumber, F_OIDEQ,
					ObjectIdGetDatum(objoid));
		ScanKeyInit(&key[2],
					Anum_pg_stat_last_operation_staactionname,
					BTEqualStrategyNumber, F_NAMEEQ,
					CStringGetDatum(actionname));

		desc = systable_beginscan(rel,
								  StatLastOpClassidObjidStaactionnameIndexId,
								  true,
								  NULL, 3, key);
	}

	/* should be a unique index - only 1 answer... */
	while (HeapTupleIsValid(tuple = systable_getnext(desc)))
	{
		MetaTrackAddUpdInternal(classid, objoid, relowner,
								actionname, subtype,
								rel, tuple);
		ii++;
	}
	systable_endscan(desc);
	heap_close(rel, RowExclusiveLock);

	/* add it if it didn't already exist */
	if (!ii)
		MetaTrackAddObject(classid, 
						   objoid, 
						   relowner,
						   actionname,
						   subtype);

} /* end MetaTrackUpdObject */
void MetaTrackDropObject(Oid		classid, 
						 Oid		objoid)
{
	HeapTuple	tuple;
	ScanKeyData key[3];
	SysScanDesc desc;
	Relation	rel;

	if (IsSharedRelation(classid))
	{
		/* DELETE FROM pg_stat_last_shoperation WHERE classid = :1 AND objid = :2 */

		rel = table_open(StatLastShOpRelationId, RowExclusiveLock);

		ScanKeyInit(&key[0],
					Anum_pg_stat_last_shoperation_classid,
					BTEqualStrategyNumber, F_OIDEQ,
					ObjectIdGetDatum(classid));
		ScanKeyInit(&key[1],
					Anum_pg_stat_last_shoperation_objid,
					BTEqualStrategyNumber, F_OIDEQ,
					ObjectIdGetDatum(objoid));

		desc = systable_beginscan(rel,
								  StatLastShOpClassidObjidStaactionnameIndexId,
								  true,
								  NULL, 2, key);
	}
	else
	{
		/* DELETE FROM pg_stat_last_operation WHERE classid = :1 AND objid = :2 */
		rel = table_open(StatLastOpRelationId, RowExclusiveLock);

		ScanKeyInit(&key[0],
					Anum_pg_stat_last_operation_classid,
					BTEqualStrategyNumber, F_OIDEQ,
					ObjectIdGetDatum(classid));
		ScanKeyInit(&key[1],
					Anum_pg_stat_last_operation_objid,
					BTEqualStrategyNumber, F_OIDEQ,
					ObjectIdGetDatum(objoid));

		desc = systable_beginscan(rel,
								  StatLastOpClassidObjidStaactionnameIndexId,
								  true,
								  NULL, 2, key);
	}

	while (HeapTupleIsValid(tuple = systable_getnext(desc)))
		CatalogTupleDelete(rel, &tuple->t_self);

	systable_endscan(desc);
	table_close(rel, RowExclusiveLock);

} /* end MetaTrackDropObject */

/*
 * InsertPgAttributeTuples
 *		Construct and insert a set of tuples in pg_attribute.
 *
 * Caller has already opened and locked pg_attribute.  tupdesc contains the
 * attributes to insert.  attcacheoff is always initialized to -1, attacl,
 * attfdwoptions and attmissingval are always initialized to NULL.  attoptions
 * must contain the same number of elements as tupdesc, or be NULL.
 *
 * indstate is the index state for CatalogTupleInsertWithInfo.  It can be
 * passed as NULL, in which case we'll fetch the necessary info.  (Don't do
 * this when inserting multiple attributes, because it's a tad more
 * expensive.)
 *
 * new_rel_oid is the relation OID assigned to the attributes inserted.
 * If set to InvalidOid, the relation OID from tupdesc is used instead.
 */
void
InsertPgAttributeTuples(Relation pg_attribute_rel,
						TupleDesc tupdesc,
						Oid new_rel_oid,
						Datum *attoptions,
						CatalogIndexState indstate)
{
	TupleTableSlot **slot;
	TupleDesc	td;
	int			nslots;
	int			natts = 0;
	int			slotCount = 0;
	bool		close_index = false;

	td = RelationGetDescr(pg_attribute_rel);

	/* Initialize the number of slots to use */
	nslots = Min(tupdesc->natts,
				 (MAX_CATALOG_MULTI_INSERT_BYTES / sizeof(FormData_pg_attribute)));
	slot = palloc(sizeof(TupleTableSlot *) * nslots);
	for (int i = 0; i < nslots; i++)
		slot[i] = MakeSingleTupleTableSlot(td, &TTSOpsHeapTuple);

	while (natts < tupdesc->natts)
	{
		Form_pg_attribute attrs = TupleDescAttr(tupdesc, natts);

		ExecClearTuple(slot[slotCount]);

		memset(slot[slotCount]->tts_isnull, false,
			   slot[slotCount]->tts_tupleDescriptor->natts * sizeof(bool));

		if (new_rel_oid != InvalidOid)
			slot[slotCount]->tts_values[Anum_pg_attribute_attrelid - 1] = ObjectIdGetDatum(new_rel_oid);
		else
			slot[slotCount]->tts_values[Anum_pg_attribute_attrelid - 1] = ObjectIdGetDatum(attrs->attrelid);

		slot[slotCount]->tts_values[Anum_pg_attribute_attname - 1] = NameGetDatum(&attrs->attname);
		slot[slotCount]->tts_values[Anum_pg_attribute_atttypid - 1] = ObjectIdGetDatum(attrs->atttypid);
		slot[slotCount]->tts_values[Anum_pg_attribute_attstattarget - 1] = Int32GetDatum(attrs->attstattarget);
		slot[slotCount]->tts_values[Anum_pg_attribute_attlen - 1] = Int16GetDatum(attrs->attlen);
		slot[slotCount]->tts_values[Anum_pg_attribute_attnum - 1] = Int16GetDatum(attrs->attnum);
		slot[slotCount]->tts_values[Anum_pg_attribute_attndims - 1] = Int32GetDatum(attrs->attndims);
		slot[slotCount]->tts_values[Anum_pg_attribute_attcacheoff - 1] = Int32GetDatum(-1);
		slot[slotCount]->tts_values[Anum_pg_attribute_atttypmod - 1] = Int32GetDatum(attrs->atttypmod);
		slot[slotCount]->tts_values[Anum_pg_attribute_attbyval - 1] = BoolGetDatum(attrs->attbyval);
		slot[slotCount]->tts_values[Anum_pg_attribute_attalign - 1] = CharGetDatum(attrs->attalign);
		slot[slotCount]->tts_values[Anum_pg_attribute_attstorage - 1] = CharGetDatum(attrs->attstorage);
		slot[slotCount]->tts_values[Anum_pg_attribute_attcompression - 1] = CharGetDatum(attrs->attcompression);
		slot[slotCount]->tts_values[Anum_pg_attribute_attnotnull - 1] = BoolGetDatum(attrs->attnotnull);
		slot[slotCount]->tts_values[Anum_pg_attribute_atthasdef - 1] = BoolGetDatum(attrs->atthasdef);
		slot[slotCount]->tts_values[Anum_pg_attribute_atthasmissing - 1] = BoolGetDatum(attrs->atthasmissing);
		slot[slotCount]->tts_values[Anum_pg_attribute_attidentity - 1] = CharGetDatum(attrs->attidentity);
		slot[slotCount]->tts_values[Anum_pg_attribute_attgenerated - 1] = CharGetDatum(attrs->attgenerated);
		slot[slotCount]->tts_values[Anum_pg_attribute_attisdropped - 1] = BoolGetDatum(attrs->attisdropped);
		slot[slotCount]->tts_values[Anum_pg_attribute_attislocal - 1] = BoolGetDatum(attrs->attislocal);
		slot[slotCount]->tts_values[Anum_pg_attribute_attinhcount - 1] = Int32GetDatum(attrs->attinhcount);
		slot[slotCount]->tts_values[Anum_pg_attribute_attcollation - 1] = ObjectIdGetDatum(attrs->attcollation);
		if (attoptions && attoptions[natts] != (Datum) 0)
			slot[slotCount]->tts_values[Anum_pg_attribute_attoptions - 1] = attoptions[natts];
		else
			slot[slotCount]->tts_isnull[Anum_pg_attribute_attoptions - 1] = true;

		/* start out with empty permissions and empty options */
		slot[slotCount]->tts_isnull[Anum_pg_attribute_attacl - 1] = true;
		slot[slotCount]->tts_isnull[Anum_pg_attribute_attfdwoptions - 1] = true;
		slot[slotCount]->tts_isnull[Anum_pg_attribute_attmissingval - 1] = true;

		ExecStoreVirtualTuple(slot[slotCount]);
		slotCount++;

		/*
		 * If slots are full or the end of processing has been reached, insert
		 * a batch of tuples.
		 */
		if (slotCount == nslots || natts == tupdesc->natts - 1)
		{
			/* fetch index info only when we know we need it */
			if (!indstate)
			{
				indstate = CatalogOpenIndexes(pg_attribute_rel);
				close_index = true;
			}

			/* insert the new tuples and update the indexes */
			CatalogTuplesMultiInsertWithInfo(pg_attribute_rel, slot, slotCount,
											 indstate);
			slotCount = 0;
		}

		natts++;
	}

	if (close_index)
		CatalogCloseIndexes(indstate);
	for (int i = 0; i < nslots; i++)
		ExecDropSingleTupleTableSlot(slot[i]);
	pfree(slot);
}

/* --------------------------------
 *		AddNewAttributeTuples
 *
 *		this registers the new relation's schema by adding
 *		tuples to pg_attribute.
 * --------------------------------
 */
static void
AddNewAttributeTuples(Oid new_rel_oid,
					  TupleDesc tupdesc,
					  char relkind)
{
	Relation	rel;
	CatalogIndexState indstate;
	int			natts = tupdesc->natts;
	ObjectAddress myself,
				referenced;

	/*
	 * open pg_attribute and its indexes.
	 */
	rel = table_open(AttributeRelationId, RowExclusiveLock);

	indstate = CatalogOpenIndexes(rel);

	/* set stats detail level to a sane default */
	for (int i = 0; i < natts; i++)
		tupdesc->attrs[i].attstattarget = -1;
	InsertPgAttributeTuples(rel, tupdesc, new_rel_oid, NULL, indstate);

	/* add dependencies on their datatypes and collations */
	for (int i = 0; i < natts; i++)
	{
		/* Add dependency info */
		ObjectAddressSubSet(myself, RelationRelationId, new_rel_oid, i + 1);
		ObjectAddressSet(referenced, TypeRelationId,
						 tupdesc->attrs[i].atttypid);
		recordDependencyOn(&myself, &referenced, DEPENDENCY_NORMAL);

		/* The default collation is pinned, so don't bother recording it */
		if (OidIsValid(tupdesc->attrs[i].attcollation) &&
			tupdesc->attrs[i].attcollation != DEFAULT_COLLATION_OID)
		{
			ObjectAddressSet(referenced, CollationRelationId,
							 tupdesc->attrs[i].attcollation);
			recordDependencyOn(&myself, &referenced, DEPENDENCY_NORMAL);
		}
	}

	/*
	 * Next we add the system attributes.  Skip OID if rel has no OIDs. Skip
	 * all for a view or type relation.  We don't bother with making datatype
	 * dependencies here, since presumably all these types are pinned.
	 */
	if (relkind != RELKIND_VIEW && relkind != RELKIND_COMPOSITE_TYPE)
	{
		TupleDesc	td;

		td = CreateTupleDesc(lengthof(SysAtt), (FormData_pg_attribute **) &SysAtt);

		InsertPgAttributeTuples(rel, td, new_rel_oid, NULL, indstate);
		FreeTupleDesc(td);
	}

	/*
	 * clean up
	 */
	CatalogCloseIndexes(indstate);

	table_close(rel, RowExclusiveLock);
}

/* --------------------------------
 *		InsertPgClassTuple
 *
 *		Construct and insert a new tuple in pg_class.
 *
 * Caller has already opened and locked pg_class.
 * Tuple data is taken from new_rel_desc->rd_rel, except for the
 * variable-width fields which are not present in a cached reldesc.
 * relacl and reloptions are passed in Datum form (to avoid having
 * to reference the data types in heap.h).  Pass (Datum) 0 to set them
 * to NULL.
 * --------------------------------
 */
void
InsertPgClassTuple(Relation pg_class_desc,
				   Relation new_rel_desc,
				   Oid new_rel_oid,
				   Datum relacl,
				   Datum reloptions)
{
	Form_pg_class rd_rel = new_rel_desc->rd_rel;
	Datum		values[Natts_pg_class];
	bool		nulls[Natts_pg_class];
	HeapTuple	tup;

	/* This is a tad tedious, but way cleaner than what we used to do... */
	memset(values, 0, sizeof(values));
	memset(nulls, false, sizeof(nulls));

	values[Anum_pg_class_oid - 1] = ObjectIdGetDatum(new_rel_oid);
	values[Anum_pg_class_relname - 1] = NameGetDatum(&rd_rel->relname);
	values[Anum_pg_class_relnamespace - 1] = ObjectIdGetDatum(rd_rel->relnamespace);
	values[Anum_pg_class_reltype - 1] = ObjectIdGetDatum(rd_rel->reltype);
	values[Anum_pg_class_reloftype - 1] = ObjectIdGetDatum(rd_rel->reloftype);
	values[Anum_pg_class_relowner - 1] = ObjectIdGetDatum(rd_rel->relowner);
	values[Anum_pg_class_relam - 1] = ObjectIdGetDatum(rd_rel->relam);
	values[Anum_pg_class_relfilenode - 1] = ObjectIdGetDatum(rd_rel->relfilenode);
	values[Anum_pg_class_reltablespace - 1] = ObjectIdGetDatum(rd_rel->reltablespace);
	values[Anum_pg_class_relpages - 1] = Int32GetDatum(rd_rel->relpages);
	values[Anum_pg_class_reltuples - 1] = Float4GetDatum(rd_rel->reltuples);
	values[Anum_pg_class_relallvisible - 1] = Int32GetDatum(rd_rel->relallvisible);
	values[Anum_pg_class_reltoastrelid - 1] = ObjectIdGetDatum(rd_rel->reltoastrelid);
	values[Anum_pg_class_relhasindex - 1] = BoolGetDatum(rd_rel->relhasindex);
	values[Anum_pg_class_relisshared - 1] = BoolGetDatum(rd_rel->relisshared);
	values[Anum_pg_class_relpersistence - 1] = CharGetDatum(rd_rel->relpersistence);
	values[Anum_pg_class_relkind - 1] = CharGetDatum(rd_rel->relkind);
	values[Anum_pg_class_relnatts - 1] = Int16GetDatum(rd_rel->relnatts);
	values[Anum_pg_class_relchecks - 1] = Int16GetDatum(rd_rel->relchecks);
	values[Anum_pg_class_relhasrules - 1] = BoolGetDatum(rd_rel->relhasrules);
	values[Anum_pg_class_relhastriggers - 1] = BoolGetDatum(rd_rel->relhastriggers);
	values[Anum_pg_class_relrowsecurity - 1] = BoolGetDatum(rd_rel->relrowsecurity);
	values[Anum_pg_class_relforcerowsecurity - 1] = BoolGetDatum(rd_rel->relforcerowsecurity);
	values[Anum_pg_class_relhassubclass - 1] = BoolGetDatum(rd_rel->relhassubclass);
	values[Anum_pg_class_relispopulated - 1] = BoolGetDatum(rd_rel->relispopulated);
	values[Anum_pg_class_relreplident - 1] = CharGetDatum(rd_rel->relreplident);
	values[Anum_pg_class_relispartition - 1] = BoolGetDatum(rd_rel->relispartition);
	values[Anum_pg_class_relrewrite - 1] = ObjectIdGetDatum(rd_rel->relrewrite);
	values[Anum_pg_class_relfrozenxid - 1] = TransactionIdGetDatum(rd_rel->relfrozenxid);
	values[Anum_pg_class_relminmxid - 1] = MultiXactIdGetDatum(rd_rel->relminmxid);
	if (relacl != (Datum) 0)
		values[Anum_pg_class_relacl - 1] = relacl;
	else
		nulls[Anum_pg_class_relacl - 1] = true;
	if (reloptions != (Datum) 0)
		values[Anum_pg_class_reloptions - 1] = reloptions;
	else
		nulls[Anum_pg_class_reloptions - 1] = true;

	/* relpartbound is set by updating this tuple, if necessary */
	nulls[Anum_pg_class_relpartbound - 1] = true;

	tup = heap_form_tuple(RelationGetDescr(pg_class_desc), values, nulls);

	/* finally insert the new tuple, update the indexes, and clean up */
	CatalogTupleInsert(pg_class_desc, tup);

	heap_freetuple(tup);
}

/* --------------------------------
 *		AddNewRelationTuple
 *
 *		this registers the new relation in the catalogs by
 *		adding a tuple to pg_class.
 * --------------------------------
 */
static void
AddNewRelationTuple(Relation pg_class_desc,
					Relation new_rel_desc,
					Oid new_rel_oid,
					Oid new_type_oid,
					Oid reloftype,
					Oid relowner,
					char relkind,
					TransactionId relfrozenxid,
					TransactionId relminmxid,
					Datum relacl,
					Datum reloptions)
{
	Form_pg_class new_rel_reltup;

	/*
	 * first we update some of the information in our uncataloged relation's
	 * relation descriptor.
	 */
	new_rel_reltup = new_rel_desc->rd_rel;

	switch (relkind)
	{
		case RELKIND_RELATION:
		case RELKIND_MATVIEW:
		case RELKIND_INDEX:
		case RELKIND_TOASTVALUE:
		case RELKIND_AOSEGMENTS:
		case RELKIND_AOBLOCKDIR:
		case RELKIND_AOVISIMAP:
			/* The relation is real, but as yet empty */
			new_rel_reltup->relpages = 0;
			new_rel_reltup->reltuples = -1;
			new_rel_reltup->relallvisible = 0;
			break;
		case RELKIND_SEQUENCE:
			/* Sequences always have a known size */
			new_rel_reltup->relpages = 1;
			new_rel_reltup->reltuples = 1;
			new_rel_reltup->relallvisible = 0;
			break;
		default:
			/* Views, etc, have no disk storage */
			new_rel_reltup->relpages = 0;
			new_rel_reltup->reltuples = -1;
			new_rel_reltup->relallvisible = 0;
			break;
	}

	/* Initialize relfrozenxid and relminmxid */
	new_rel_reltup->relfrozenxid = relfrozenxid;
	new_rel_reltup->relminmxid = relminmxid;
	new_rel_reltup->relowner = relowner;
	new_rel_reltup->reltype = new_type_oid;
	new_rel_reltup->reloftype = reloftype;
	new_rel_reltup->relkind = relkind;

	/* relispartition is always set by updating this tuple later */
	new_rel_reltup->relispartition = false;

	/* fill rd_att's type ID with something sane even if reltype is zero */
	new_rel_desc->rd_att->tdtypeid = new_type_oid ? new_type_oid : RECORDOID;
	new_rel_desc->rd_att->tdtypmod = -1;

	/* Now build and insert the tuple */
	InsertPgClassTuple(pg_class_desc, new_rel_desc, new_rel_oid,
					   relacl, reloptions);
}


/* --------------------------------
 *		AddNewRelationType -
 *
 *		define a composite type corresponding to the new relation
 * --------------------------------
 */
static ObjectAddress
AddNewRelationType(const char *typeName,
				   Oid typeNamespace,
				   Oid new_rel_oid,
				   char new_rel_kind,
				   Oid ownerid,
				   Oid new_row_type,
				   Oid new_array_type)
{
	return
		TypeCreate(new_row_type,	/* optional predetermined OID */
				   typeName,	/* type name */
				   typeNamespace,	/* type namespace */
				   new_rel_oid, /* relation oid */
				   new_rel_kind,	/* relation kind */
				   ownerid,		/* owner's ID */
				   -1,			/* internal size (varlena) */
				   TYPTYPE_COMPOSITE,	/* type-type (composite) */
				   TYPCATEGORY_COMPOSITE,	/* type-category (ditto) */
				   false,		/* composite types are never preferred */
				   DEFAULT_TYPDELIM,	/* default array delimiter */
				   F_RECORD_IN, /* input procedure */
				   F_RECORD_OUT,	/* output procedure */
				   F_RECORD_RECV,	/* receive procedure */
				   F_RECORD_SEND,	/* send procedure */
				   InvalidOid,	/* typmodin procedure - none */
				   InvalidOid,	/* typmodout procedure - none */
				   InvalidOid,	/* analyze procedure - default */
				   InvalidOid,	/* subscript procedure - none */
				   InvalidOid,	/* array element type - irrelevant */
				   false,		/* this is not an array type */
				   new_array_type,	/* array type if any */
				   InvalidOid,	/* domain base type - irrelevant */
				   NULL,		/* default value - none */
				   NULL,		/* default binary representation */
				   false,		/* passed by reference */
				   TYPALIGN_DOUBLE, /* alignment - must be the largest! */
				   TYPSTORAGE_EXTENDED, /* fully TOASTable */
				   -1,			/* typmod */
				   0,			/* array dimensions for typBaseType */
				   false,		/* Type NOT NULL */
				   InvalidOid); /* rowtypes never have a collation */
}

/* --------------------------------
 *		heap_create_with_catalog
 *
 *		creates a new cataloged relation.  see comments above.
 *
 * Arguments:
 *	relname: name to give to new rel
 *	relnamespace: OID of namespace it goes in
 *	reltablespace: OID of tablespace it goes in
 *	relid: OID to assign to new rel, or InvalidOid to select a new OID
 *	reltypeid: OID to assign to rel's rowtype, or InvalidOid to select one
 *	reloftypeid: if a typed table, OID of underlying type; else InvalidOid
 *	ownerid: OID of new rel's owner
 *	accessmtd: OID of new rel's access method
 *	tupdesc: tuple descriptor (source of column definitions)
 *	cooked_constraints: list of precooked check constraints and defaults
 *	relkind: relkind for new rel
 *	relpersistence: rel's persistence status (permanent, temp, or unlogged)
 *	shared_relation: true if it's to be a shared relation
 *	mapped_relation: true if the relation will use the relfilenode map
 *	oncommit: ON COMMIT marking (only relevant if it's a temp table)
 *	reloptions: reloptions in Datum form, or (Datum) 0 if none
 *	use_user_acl: true if should look for user-defined default permissions;
 *		if false, relacl is always set NULL
 *	allow_system_table_mods: true to allow creation in system namespaces
 *	is_internal: is this a system-generated catalog?
 *  valid_opts: Validate the reloptions or not?
 *
 * Output parameters:
 *	typaddress: if not null, gets the object address of the new pg_type entry
 *	(this must be null if the relkind is one that doesn't get a pg_type entry)
 *
 * Returns the OID of the new relation
 * --------------------------------
 */
Oid
heap_create_with_catalog(const char *relname,
						 Oid relnamespace,
						 Oid reltablespace,
						 Oid relid,
						 Oid reltypeid,
						 Oid reloftypeid,
						 Oid ownerid,
						 Oid accessmtd,
						 TupleDesc tupdesc,
						 List *cooked_constraints,
						 char relkind,
						 char relpersistence,
						 bool shared_relation,
						 bool mapped_relation,
						 OnCommitAction oncommit,
                         const struct GpPolicy *policy,
						 Datum reloptions,
						 bool use_user_acl,
						 bool allow_system_table_mods,
						 bool is_internal,
						 Oid relrewrite,
						 ObjectAddress *typaddress,
						 bool valid_opts)
{
	Relation	pg_class_desc;
	Relation	new_rel_desc;
	Acl		   *relacl;
	Oid			existing_relid;
	Oid			old_type_oid;
	Oid			new_type_oid;
	TransactionId relfrozenxid;
	MultiXactId relminmxid;
	char	   *relarrayname = NULL;

	pg_class_desc = table_open(RelationRelationId, RowExclusiveLock);

	/*
	 * sanity checks
	 */
	Assert(IsNormalProcessingMode() || IsBootstrapProcessingMode());


	/*
	 * Validate proposed tupdesc for the desired relkind.  If
	 * allow_system_table_mods is on, allow ANYARRAY to be used; this is a
	 * hack to allow creating pg_statistic and cloning it during VACUUM FULL.
	 */
	CheckAttributeNamesTypes(tupdesc, relkind,
							 allow_system_table_mods ? CHKATYPE_ANYARRAY : 0);

	/*
	 * This would fail later on anyway, if the relation already exists.  But
	 * by catching it here we can emit a nicer error message.
	 */
	existing_relid = get_relname_relid(relname, relnamespace);
	if (existing_relid != InvalidOid)
		ereport(ERROR,
				(errcode(ERRCODE_DUPLICATE_TABLE),
				 errmsg("relation \"%s\" already exists", relname)));

	/*
	 * Since we are going to create a rowtype as well, also check for
	 * collision with an existing type name.  If there is one and it's an
	 * autogenerated array, we can rename it out of the way; otherwise we can
	 * at least give a good error message.
	 */
	old_type_oid = GetSysCacheOid2(TYPENAMENSP, Anum_pg_type_oid,
								   CStringGetDatum(relname),
								   ObjectIdGetDatum(relnamespace));
	if (OidIsValid(old_type_oid))
	{
		if (!moveArrayTypeName(old_type_oid, relname, relnamespace))
			ereport(ERROR,
					(errcode(ERRCODE_DUPLICATE_OBJECT),
					 errmsg("type \"%s\" already exists", relname),
					 errhint("A relation has an associated type of the same name, "
							 "so you must use a name that doesn't conflict "
							 "with any existing type.")));
	}

	/*
	 * Shared relations must be in pg_global (last-ditch check)
	 */
	if (shared_relation && reltablespace != GLOBALTABLESPACE_OID)
		elog(ERROR, "shared relations must be placed in pg_global tablespace");

	/*
	 * Allocate an OID for the relation, unless we were told what to use.
	 *
	 * In PostgreSQL, the OID will be the relfilenode as well, but in GPDB
	 * that is assigned separately.
	 */
	if (!OidIsValid(relid))
	{
		relid = GetNewOidForRelation(pg_class_desc, ClassOidIndexId, Anum_pg_class_oid,
									 pstrdup(relname), relnamespace);
	}

	/*
	 * Determine the relation's initial permissions.
	 */
	if (use_user_acl)
	{
		switch (relkind)
		{
			case RELKIND_RELATION:
			case RELKIND_VIEW:
			case RELKIND_MATVIEW:
			case RELKIND_FOREIGN_TABLE:
			case RELKIND_PARTITIONED_TABLE:
				relacl = get_user_default_acl(OBJECT_TABLE, ownerid,
											  relnamespace);
				break;
			case RELKIND_SEQUENCE:
				relacl = get_user_default_acl(OBJECT_SEQUENCE, ownerid,
											  relnamespace);
				break;
			default:
				relacl = NULL;
				break;
		}
	}
	else
		relacl = NULL;

	/*
	 * Create the relcache entry (mostly dummy at this point) and the physical
	 * disk file.  (If we fail further down, it's the smgr's responsibility to
	 * remove the disk file again.)
	 */
	new_rel_desc = heap_create(relname,
							   relnamespace,
							   reltablespace,
							   relid,
							   InvalidOid,
							   accessmtd,
							   tupdesc,
							   relkind,
							   relpersistence,
							   shared_relation,
							   mapped_relation,
							   allow_system_table_mods,
							   &relfrozenxid,
							   &relminmxid);

	Assert(relid == RelationGetRelid(new_rel_desc));

	new_rel_desc->rd_rel->relrewrite = relrewrite;

	/*
<<<<<<< HEAD
	 * Decide whether to create an array type over the relation's rowtype. We
	 * do not create any array types for system catalogs (ie, those made
	 * during initdb). We do not create them where the use of a relation as
	 * such is an implementation detail: toast tables, sequences and indexes.
	 *
	 * Also not for the auxiliary heaps created for bitmap indexes or append-
	 * only tables.
	 *
	 * GPDB:
	 * In Greenplum, if user using the GPDB's create partition table syntax,
	 * it may failed with typename collision since the child partition table
	 * name is generated from user input, which may cause relarrayname exceed
	 * NAMEDATALEN and gets truncated. Then the name may same with other child
	 * table's.
	 *
	 * The below code is different from upstream since we preassign type
	 * OID first on QD and use the name as key to retrieve the pre-assigned
	 * OID from QE.
	 */
	if (IsUnderPostmaster && ((relkind == RELKIND_RELATION  && !RelationIsAppendOptimized(new_rel_desc)) ||
							  relkind == RELKIND_VIEW ||
							  relkind == RELKIND_MATVIEW ||
							  relkind == RELKIND_FOREIGN_TABLE ||
							  relkind == RELKIND_COMPOSITE_TYPE ||
							  relkind == RELKIND_PARTITIONED_TABLE) &&
		relnamespace != PG_BITMAPINDEX_NAMESPACE)
	{
		/* OK, so pre-assign a type OID for the array type */
		relarrayname = makeArrayTypeName(relname, relnamespace);

		/*
		 * If we are expected to get a preassigned Oid but receive InvalidOid,
		 * get a new Oid. This can happen during upgrades from GPDB4 to 5 where
		 * array types over relation rowtypes were introduced so there are no
		 * pre-existing array types to dump from the old cluster
		 */
		new_array_oid = AssignTypeArrayOid(relarrayname, relnamespace);
	}

	/*
	 * Since defining a relation also defines a complex type, we add a new
	 * system type corresponding to the new relation.  The OID of the type can
	 * be preselected by the caller, but if reltypeid is InvalidOid, we'll
	 * generate a new OID for it.
	 *
	 * NOTE: we could get a unique-index failure here, in case someone else is
	 * creating the same type name in parallel but hadn't committed yet when
	 * we checked for a duplicate name above.
	 */
	new_type_addr = AddNewRelationType(relname,
									   relnamespace,
									   relid,
									   relkind,
									   ownerid,
									   reltypeid,
									   new_array_oid);
	new_type_oid = new_type_addr.objectId;
	if (typaddress)
		*typaddress = new_type_addr;

	/*
	 * Now make the array type if wanted.
=======
	 * Decide whether to create a pg_type entry for the relation's rowtype.
	 * These types are made except where the use of a relation as such is an
	 * implementation detail: toast tables, sequences and indexes.
>>>>>>> d457cb4e
	 */
	if (!(relkind == RELKIND_SEQUENCE ||
		  relkind == RELKIND_TOASTVALUE ||
		  relkind == RELKIND_INDEX ||
		  relkind == RELKIND_PARTITIONED_INDEX))
	{
<<<<<<< HEAD
		if (!relarrayname)
			relarrayname = makeArrayTypeName(relname, relnamespace);
=======
		Oid			new_array_oid;
		ObjectAddress new_type_addr;
		char	   *relarrayname;

		/*
		 * We'll make an array over the composite type, too.  For largely
		 * historical reasons, the array type's OID is assigned first.
		 */
		new_array_oid = AssignTypeArrayOid();

		/*
		 * Make the pg_type entry for the composite type.  The OID of the
		 * composite type can be preselected by the caller, but if reltypeid
		 * is InvalidOid, we'll generate a new OID for it.
		 *
		 * NOTE: we could get a unique-index failure here, in case someone
		 * else is creating the same type name in parallel but hadn't
		 * committed yet when we checked for a duplicate name above.
		 */
		new_type_addr = AddNewRelationType(relname,
										   relnamespace,
										   relid,
										   relkind,
										   ownerid,
										   reltypeid,
										   new_array_oid);
		new_type_oid = new_type_addr.objectId;
		if (typaddress)
			*typaddress = new_type_addr;

		/* Now create the array type. */
		relarrayname = makeArrayTypeName(relname, relnamespace);
>>>>>>> d457cb4e

		TypeCreate(new_array_oid,	/* force the type's OID to this */
				   relarrayname,	/* Array type name */
				   relnamespace,	/* Same namespace as parent */
				   InvalidOid,	/* Not composite, no relationOid */
				   0,			/* relkind, also N/A here */
				   ownerid,		/* owner's ID */
				   -1,			/* Internal size (varlena) */
				   TYPTYPE_BASE,	/* Not composite - typelem is */
				   TYPCATEGORY_ARRAY,	/* type-category (array) */
				   false,		/* array types are never preferred */
				   DEFAULT_TYPDELIM,	/* default array delimiter */
				   F_ARRAY_IN,	/* array input proc */
				   F_ARRAY_OUT, /* array output proc */
				   F_ARRAY_RECV,	/* array recv (bin) proc */
				   F_ARRAY_SEND,	/* array send (bin) proc */
				   InvalidOid,	/* typmodin procedure - none */
				   InvalidOid,	/* typmodout procedure - none */
				   F_ARRAY_TYPANALYZE,	/* array analyze procedure */
				   F_ARRAY_SUBSCRIPT_HANDLER,	/* array subscript procedure */
				   new_type_oid,	/* array element type - the rowtype */
				   true,		/* yes, this is an array type */
				   InvalidOid,	/* this has no array type */
				   InvalidOid,	/* domain base type - irrelevant */
				   NULL,		/* default value - none */
				   NULL,		/* default binary representation */
				   false,		/* passed by reference */
				   TYPALIGN_DOUBLE, /* alignment - must be the largest! */
				   TYPSTORAGE_EXTENDED, /* fully TOASTable */
				   -1,			/* typmod */
				   0,			/* array dimensions for typBaseType */
				   false,		/* Type NOT NULL */
				   InvalidOid); /* rowtypes never have a collation */

		pfree(relarrayname);
	}
	else
	{
		/* Caller should not be expecting a type to be created. */
		Assert(reltypeid == InvalidOid);
		Assert(typaddress == NULL);

		new_type_oid = InvalidOid;
	}

	/*
	 * If this is an append-only relation, add an entry in pg_appendonly.
	 */
	if (RelationIsAppendOptimized(new_rel_desc))
	{
		StdRdOptions *stdRdOptions = (StdRdOptions *)default_reloptions(reloptions,
																	 !valid_opts,
																	 RELOPT_KIND_APPENDOPTIMIZED);
		InsertAppendOnlyEntry(relid,
							  stdRdOptions->blocksize,
							  gp_safefswritesize,
							  stdRdOptions->compresslevel,
							  stdRdOptions->checksum,
							  RelationIsAoCols(new_rel_desc),
							  stdRdOptions->compresstype,
							  InvalidOid,
							  InvalidOid,
							  InvalidOid,
							  InvalidOid,
							  InvalidOid);
	}

	/*
	 * now create an entry in pg_class for the relation.
	 *
	 * NOTE: we could get a unique-index failure here, in case someone else is
	 * creating the same relation name in parallel but hadn't committed yet
	 * when we checked for a duplicate name above.
	 */
	AddNewRelationTuple(pg_class_desc,
						new_rel_desc,
						relid,
						new_type_oid,
						reloftypeid,
						ownerid,
						relkind,
						relfrozenxid,
						relminmxid,
						PointerGetDatum(relacl),
						reloptions);
	/*
	 * now add tuples to pg_attribute for the attributes in our new relation.
	 */
	AddNewAttributeTuples(relid, new_rel_desc->rd_att, relkind);

	/*
	 * Make a dependency link to force the relation to be deleted if its
	 * namespace is.  Also make a dependency link to its owner, as well as
	 * dependencies for any roles mentioned in the default ACL.
	 *
	 * For composite types, these dependencies are tracked for the pg_type
	 * entry, so we needn't record them here.  Likewise, TOAST tables don't
	 * need a namespace dependency (they live in a pinned namespace) nor an
	 * owner dependency (they depend indirectly through the parent table), nor
	 * should they have any ACL entries.  The same applies for extension
	 * dependencies.
	 *
	 * Also, skip this in bootstrap mode, since we don't make dependencies
	 * while bootstrapping.
	 */
	if (relkind != RELKIND_COMPOSITE_TYPE &&
		relkind != RELKIND_TOASTVALUE &&
		!IsBootstrapProcessingMode())
	{
		ObjectAddress myself,
					referenced;
		ObjectAddresses *addrs;

		ObjectAddressSet(myself, RelationRelationId, relid);

		recordDependencyOnOwner(RelationRelationId, relid, ownerid);

		recordDependencyOnNewAcl(RelationRelationId, relid, 0, ownerid, relacl);

		recordDependencyOnCurrentExtension(&myself, false);

		addrs = new_object_addresses();

		ObjectAddressSet(referenced, NamespaceRelationId, relnamespace);
		add_exact_object_address(&referenced, addrs);

		if (reloftypeid)
		{
			ObjectAddressSet(referenced, TypeRelationId, reloftypeid);
			add_exact_object_address(&referenced, addrs);
		}

		/*
		 * Make a dependency link to force the relation to be deleted if its
		 * access method is. Do this only for relation and materialized views.
		 *
		 * No need to add an explicit dependency for the toast table, as the
		 * main table depends on it.
		 */
		if (relkind == RELKIND_RELATION ||
			relkind == RELKIND_MATVIEW)
		{
			ObjectAddressSet(referenced, AccessMethodRelationId, accessmtd);
			add_exact_object_address(&referenced, addrs);
		}

		record_object_address_dependencies(&myself, addrs, DEPENDENCY_NORMAL);
		free_object_addresses(addrs);
	}

	/* Post creation hook for new relation */
	InvokeObjectPostCreateHookArg(RelationRelationId, relid, 0, is_internal);

	/*
	 * Store any supplied constraints and defaults.
	 *
	 * NB: this may do a CommandCounterIncrement and rebuild the relcache
	 * entry, so the relation must be valid and self-consistent at this point.
	 * In particular, there are not yet constraints and defaults anywhere.
	 */
	StoreConstraints(new_rel_desc, cooked_constraints, is_internal);

	/*
	 * If there's a special on-commit action, remember it
	 */
	if (oncommit != ONCOMMIT_NOOP)
		register_on_commit_action(relid, oncommit);

	/*
	 * CDB: If caller gave us a distribution policy, store the distribution
	 * key column list in the gp_distribution_policy catalog and attach a
	 * copy to the relcache entry.
	 */
	if (policy &&
			(Gp_role == GP_ROLE_DISPATCH ||
			 Gp_role == GP_ROLE_EXECUTE ||
			 IsBinaryUpgrade))
	{
		MemoryContext oldcontext;

		Assert(relkind == RELKIND_RELATION ||
			   relkind == RELKIND_PARTITIONED_TABLE ||
			   relkind == RELKIND_MATVIEW ||
			   relkind == RELKIND_FOREIGN_TABLE);

		oldcontext = MemoryContextSwitchTo(GetMemoryChunkContext(new_rel_desc));
		new_rel_desc->rd_cdbpolicy = GpPolicyCopy(policy);
		MemoryContextSwitchTo(oldcontext);
		GpPolicyStore(relid, policy);
	}

	if (Gp_role == GP_ROLE_DISPATCH) /* MPP-11313: */
	{
		bool doIt = true;
		char *subtyp = "TABLE";

		switch (relkind)
		{
			case RELKIND_PARTITIONED_TABLE:
			case RELKIND_RELATION:
				break;
			case RELKIND_INDEX:
				subtyp = "INDEX";
				break;
			case RELKIND_SEQUENCE:
				subtyp = "SEQUENCE";
				break;
			case RELKIND_VIEW:
				subtyp = "VIEW";
				break;
			case RELKIND_MATVIEW:
				subtyp = "MATVIEW";
				break;
			default:
				doIt = false;
		}

		/* MPP-7576: don't track internal namespace tables */
		switch (relnamespace) 
		{
			case PG_CATALOG_NAMESPACE:
				/* MPP-7773: don't track objects in system namespace
				 * if modifying system tables (eg during upgrade)  
				 */
				if (allowSystemTableMods)
					doIt = false;
				break;

			case PG_TOAST_NAMESPACE:
			case PG_BITMAPINDEX_NAMESPACE:
			case PG_AOSEGMENT_NAMESPACE:
				doIt = false;
				break;
			default:
				break;
		}

		/* MPP-7572: not valid if in any temporary namespace */
		if (doIt)
			doIt = (!(isAnyTempNamespace(relnamespace)));

		/* MPP-6929: metadata tracking */
		if (doIt)
			MetaTrackAddObject(RelationRelationId,
							   relid, GetUserId(), /* not ownerid */
							   "CREATE", subtyp
					);
	}

	/*
	 * ok, the relation has been cataloged, so close our relations and return
	 * the OID of the newly created relation.
	 */
	table_close(new_rel_desc, NoLock);	/* do not unlock till end of xact */
	table_close(pg_class_desc, RowExclusiveLock);

	return relid;
}

/*
 *		RelationRemoveInheritance
 *
 * Formerly, this routine checked for child relations and aborted the
 * deletion if any were found.  Now we rely on the dependency mechanism
 * to check for or delete child relations.  By the time we get here,
 * there are no children and we need only remove any pg_inherits rows
 * linking this relation to its parent(s).
 */
static void
RelationRemoveInheritance(Oid relid)
{
	Relation	catalogRelation;
	SysScanDesc scan;
	ScanKeyData key;
	HeapTuple	tuple;

	catalogRelation = table_open(InheritsRelationId, RowExclusiveLock);

	ScanKeyInit(&key,
				Anum_pg_inherits_inhrelid,
				BTEqualStrategyNumber, F_OIDEQ,
				ObjectIdGetDatum(relid));

	scan = systable_beginscan(catalogRelation, InheritsRelidSeqnoIndexId, true,
							  NULL, 1, &key);

	while (HeapTupleIsValid(tuple = systable_getnext(scan)))
		CatalogTupleDelete(catalogRelation, &tuple->t_self);

	systable_endscan(scan);
	table_close(catalogRelation, RowExclusiveLock);
}

/*
 *		DeleteRelationTuple
 *
 * Remove pg_class row for the given relid.
 *
 * Note: this is shared by relation deletion and index deletion.  It's
 * not intended for use anyplace else.
 */
void
DeleteRelationTuple(Oid relid)
{
	Relation	pg_class_desc;
	HeapTuple	tup;

	/* Grab an appropriate lock on the pg_class relation */
	pg_class_desc = table_open(RelationRelationId, RowExclusiveLock);

	tup = SearchSysCache1(RELOID, ObjectIdGetDatum(relid));
	if (!HeapTupleIsValid(tup))
		elog(ERROR, "cache lookup failed for relation %u", relid);

	/* delete the relation tuple from pg_class, and finish up */
	CatalogTupleDelete(pg_class_desc, &tup->t_self);

	ReleaseSysCache(tup);

	table_close(pg_class_desc, RowExclusiveLock);
}

/*
 *		DeleteAttributeTuples
 *
 * Remove pg_attribute rows for the given relid.
 *
 * Note: this is shared by relation deletion and index deletion.  It's
 * not intended for use anyplace else.
 */
void
DeleteAttributeTuples(Oid relid)
{
	Relation	attrel;
	SysScanDesc scan;
	ScanKeyData key[1];
	HeapTuple	atttup;

	/* Grab an appropriate lock on the pg_attribute relation */
	attrel = table_open(AttributeRelationId, RowExclusiveLock);

	/* Use the index to scan only attributes of the target relation */
	ScanKeyInit(&key[0],
				Anum_pg_attribute_attrelid,
				BTEqualStrategyNumber, F_OIDEQ,
				ObjectIdGetDatum(relid));

	scan = systable_beginscan(attrel, AttributeRelidNumIndexId, true,
							  NULL, 1, key);

	/* Delete all the matching tuples */
	while ((atttup = systable_getnext(scan)) != NULL)
		CatalogTupleDelete(attrel, &atttup->t_self);

	/* Clean up after the scan */
	systable_endscan(scan);
	table_close(attrel, RowExclusiveLock);
}

/*
 *		DeleteSystemAttributeTuples
 *
 * Remove pg_attribute rows for system columns of the given relid.
 *
 * Note: this is only used when converting a table to a view.  Views don't
 * have system columns, so we should remove them from pg_attribute.
 */
void
DeleteSystemAttributeTuples(Oid relid)
{
	Relation	attrel;
	SysScanDesc scan;
	ScanKeyData key[2];
	HeapTuple	atttup;

	/* Grab an appropriate lock on the pg_attribute relation */
	attrel = table_open(AttributeRelationId, RowExclusiveLock);

	/* Use the index to scan only system attributes of the target relation */
	ScanKeyInit(&key[0],
				Anum_pg_attribute_attrelid,
				BTEqualStrategyNumber, F_OIDEQ,
				ObjectIdGetDatum(relid));
	ScanKeyInit(&key[1],
				Anum_pg_attribute_attnum,
				BTLessEqualStrategyNumber, F_INT2LE,
				Int16GetDatum(0));

	scan = systable_beginscan(attrel, AttributeRelidNumIndexId, true,
							  NULL, 2, key);

	/* Delete all the matching tuples */
	while ((atttup = systable_getnext(scan)) != NULL)
		CatalogTupleDelete(attrel, &atttup->t_self);

	/* Clean up after the scan */
	systable_endscan(scan);
	table_close(attrel, RowExclusiveLock);
}

/*
 *		RemoveAttributeById
 *
 * This is the guts of ALTER TABLE DROP COLUMN: actually mark the attribute
 * deleted in pg_attribute.  We also remove pg_statistic entries for it.
 * (Everything else needed, such as getting rid of any pg_attrdef entry,
 * is handled by dependency.c.)
 */
void
RemoveAttributeById(Oid relid, AttrNumber attnum)
{
	Relation	rel;
	Relation	attr_rel;
	HeapTuple	tuple;
	Form_pg_attribute attStruct;
	char		newattname[NAMEDATALEN];

	/*
	 * Grab an exclusive lock on the target table, which we will NOT release
	 * until end of transaction.  (In the simple case where we are directly
	 * dropping this column, ATExecDropColumn already did this ... but when
	 * cascading from a drop of some other object, we may not have any lock.)
	 */
	rel = relation_open(relid, AccessExclusiveLock);

	attr_rel = table_open(AttributeRelationId, RowExclusiveLock);

	tuple = SearchSysCacheCopy2(ATTNUM,
								ObjectIdGetDatum(relid),
								Int16GetDatum(attnum));
	if (!HeapTupleIsValid(tuple))	/* shouldn't happen */
		elog(ERROR, "cache lookup failed for attribute %d of relation %u",
			 attnum, relid);
	attStruct = (Form_pg_attribute) GETSTRUCT(tuple);

	if (attnum < 0)
	{
		/* System attribute (probably OID) ... just delete the row */

		CatalogTupleDelete(attr_rel, &tuple->t_self);
	}
	else
	{
		/* Dropping user attributes is lots harder */

		/* Mark the attribute as dropped */
		attStruct->attisdropped = true;

		/*
		 * Set the type OID to invalid.  A dropped attribute's type link
		 * cannot be relied on (once the attribute is dropped, the type might
		 * be too). Fortunately we do not need the type row --- the only
		 * really essential information is the type's typlen and typalign,
		 * which are preserved in the attribute's attlen and attalign.  We set
		 * atttypid to zero here as a means of catching code that incorrectly
		 * expects it to be valid.
		 */
		attStruct->atttypid = InvalidOid;

		/* Remove any NOT NULL constraint the column may have */
		attStruct->attnotnull = false;

		/* We don't want to keep stats for it anymore */
		attStruct->attstattarget = 0;

		/* Unset this so no one tries to look up the generation expression */
		attStruct->attgenerated = '\0';

		/*
		 * Change the column name to something that isn't likely to conflict
		 */
		snprintf(newattname, sizeof(newattname),
				 "........pg.dropped.%d........", attnum);
		namestrcpy(&(attStruct->attname), newattname);

		/* clear the missing value if any */
		if (attStruct->atthasmissing)
		{
			Datum		valuesAtt[Natts_pg_attribute];
			bool		nullsAtt[Natts_pg_attribute];
			bool		replacesAtt[Natts_pg_attribute];

			/* update the tuple - set atthasmissing and attmissingval */
			MemSet(valuesAtt, 0, sizeof(valuesAtt));
			MemSet(nullsAtt, false, sizeof(nullsAtt));
			MemSet(replacesAtt, false, sizeof(replacesAtt));

			valuesAtt[Anum_pg_attribute_atthasmissing - 1] =
				BoolGetDatum(false);
			replacesAtt[Anum_pg_attribute_atthasmissing - 1] = true;
			valuesAtt[Anum_pg_attribute_attmissingval - 1] = (Datum) 0;
			nullsAtt[Anum_pg_attribute_attmissingval - 1] = true;
			replacesAtt[Anum_pg_attribute_attmissingval - 1] = true;

			tuple = heap_modify_tuple(tuple, RelationGetDescr(attr_rel),
									  valuesAtt, nullsAtt, replacesAtt);
		}

		CatalogTupleUpdate(attr_rel, &tuple->t_self, tuple);
	}

	/*
	 * Because updating the pg_attribute row will trigger a relcache flush for
	 * the target relation, we need not do anything else to notify other
	 * backends of the change.
	 */

	table_close(attr_rel, RowExclusiveLock);

	if (attnum > 0)
		RemoveStatistics(relid, attnum);

	relation_close(rel, NoLock);
}

/*
 *		RemoveAttrDefault
 *
 * If the specified relation/attribute has a default, remove it.
 * (If no default, raise error if complain is true, else return quietly.)
 */
void
RemoveAttrDefault(Oid relid, AttrNumber attnum,
				  DropBehavior behavior, bool complain, bool internal)
{
	Relation	attrdef_rel;
	ScanKeyData scankeys[2];
	SysScanDesc scan;
	HeapTuple	tuple;
	bool		found = false;

	attrdef_rel = table_open(AttrDefaultRelationId, RowExclusiveLock);

	ScanKeyInit(&scankeys[0],
				Anum_pg_attrdef_adrelid,
				BTEqualStrategyNumber, F_OIDEQ,
				ObjectIdGetDatum(relid));
	ScanKeyInit(&scankeys[1],
				Anum_pg_attrdef_adnum,
				BTEqualStrategyNumber, F_INT2EQ,
				Int16GetDatum(attnum));

	scan = systable_beginscan(attrdef_rel, AttrDefaultIndexId, true,
							  NULL, 2, scankeys);

	/* There should be at most one matching tuple, but we loop anyway */
	while (HeapTupleIsValid(tuple = systable_getnext(scan)))
	{
		ObjectAddress object;
		Form_pg_attrdef attrtuple = (Form_pg_attrdef) GETSTRUCT(tuple);

		object.classId = AttrDefaultRelationId;
		object.objectId = attrtuple->oid;
		object.objectSubId = 0;

		performDeletion(&object, behavior,
						internal ? PERFORM_DELETION_INTERNAL : 0);

		found = true;
	}

	systable_endscan(scan);
	table_close(attrdef_rel, RowExclusiveLock);

	if (complain && !found)
		elog(ERROR, "could not find attrdef tuple for relation %u attnum %d",
			 relid, attnum);
}

/*
 *		RemoveAttrDefaultById
 *
 * Remove a pg_attrdef entry specified by OID.  This is the guts of
 * attribute-default removal.  Note it should be called via performDeletion,
 * not directly.
 */
void
RemoveAttrDefaultById(Oid attrdefId)
{
	Relation	attrdef_rel;
	Relation	attr_rel;
	Relation	myrel;
	ScanKeyData scankeys[1];
	SysScanDesc scan;
	HeapTuple	tuple;
	Oid			myrelid;
	AttrNumber	myattnum;

	/* Grab an appropriate lock on the pg_attrdef relation */
	attrdef_rel = table_open(AttrDefaultRelationId, RowExclusiveLock);

	/* Find the pg_attrdef tuple */
	ScanKeyInit(&scankeys[0],
				Anum_pg_attrdef_oid,
				BTEqualStrategyNumber, F_OIDEQ,
				ObjectIdGetDatum(attrdefId));

	scan = systable_beginscan(attrdef_rel, AttrDefaultOidIndexId, true,
							  NULL, 1, scankeys);

	tuple = systable_getnext(scan);
	if (!HeapTupleIsValid(tuple))
		elog(ERROR, "could not find tuple for attrdef %u", attrdefId);

	myrelid = ((Form_pg_attrdef) GETSTRUCT(tuple))->adrelid;
	myattnum = ((Form_pg_attrdef) GETSTRUCT(tuple))->adnum;

	/* Get an exclusive lock on the relation owning the attribute */
	myrel = relation_open(myrelid, AccessExclusiveLock);

	/* Now we can delete the pg_attrdef row */
	CatalogTupleDelete(attrdef_rel, &tuple->t_self);

	systable_endscan(scan);
	table_close(attrdef_rel, RowExclusiveLock);

	/* Fix the pg_attribute row */
	attr_rel = table_open(AttributeRelationId, RowExclusiveLock);

	tuple = SearchSysCacheCopy2(ATTNUM,
								ObjectIdGetDatum(myrelid),
								Int16GetDatum(myattnum));
	if (!HeapTupleIsValid(tuple))	/* shouldn't happen */
		elog(ERROR, "cache lookup failed for attribute %d of relation %u",
			 myattnum, myrelid);

	((Form_pg_attribute) GETSTRUCT(tuple))->atthasdef = false;

	CatalogTupleUpdate(attr_rel, &tuple->t_self, tuple);

	/*
	 * Our update of the pg_attribute row will force a relcache rebuild, so
	 * there's nothing else to do here.
	 */
	table_close(attr_rel, RowExclusiveLock);

	/* Keep lock on attribute's rel until end of xact */
	relation_close(myrel, NoLock);
}

/*
 * heap_drop_with_catalog	- removes specified relation from catalogs
 *
 * Note that this routine is not responsible for dropping objects that are
 * linked to the pg_class entry via dependencies (for example, indexes and
 * constraints).  Those are deleted by the dependency-tracing logic in
 * dependency.c before control gets here.  In general, therefore, this routine
 * should never be called directly; go through performDeletion() instead.
 */
void
heap_drop_with_catalog(Oid relid)
{
	Relation	rel;
	bool		is_appendonly_rel;
	HeapTuple	tuple;
	Oid			parentOid = InvalidOid,
				defaultPartOid = InvalidOid;

	/*
	 * To drop a partition safely, we must grab exclusive lock on its parent,
	 * because another backend might be about to execute a query on the parent
	 * table.  If it relies on previously cached partition descriptor, then it
	 * could attempt to access the just-dropped relation as its partition. We
	 * must therefore take a table lock strong enough to prevent all queries
	 * on the table from proceeding until we commit and send out a
	 * shared-cache-inval notice that will make them update their partition
	 * descriptors.
	 */
	tuple = SearchSysCache1(RELOID, ObjectIdGetDatum(relid));
	if (!HeapTupleIsValid(tuple))
		elog(ERROR, "cache lookup failed for relation %u", relid);
	if (((Form_pg_class) GETSTRUCT(tuple))->relispartition)
	{
		/*
		 * We have to lock the parent if the partition is being detached,
		 * because it's possible that some query still has a partition
		 * descriptor that includes this partition.
		 */
		parentOid = get_partition_parent(relid, true);
		LockRelationOid(parentOid, AccessExclusiveLock);

		/*
		 * If this is not the default partition, dropping it will change the
		 * default partition's partition constraint, so we must lock it.
		 */
		defaultPartOid = get_default_partition_oid(parentOid);
		if (OidIsValid(defaultPartOid) && relid != defaultPartOid)
			LockRelationOid(defaultPartOid, AccessExclusiveLock);
	}

	ReleaseSysCache(tuple);

	/*
	 * Open and lock the relation.
	 */
	rel = relation_open(relid, AccessExclusiveLock);

	is_appendonly_rel = RelationIsAppendOptimized(rel);

	/*
	 * There can no longer be anyone *else* touching the relation, but we
	 * might still have open queries or cursors, or pending trigger events, in
	 * our own session.
	 */
	CheckTableNotInUse(rel, "DROP TABLE");

	/*
	 * This effectively deletes all rows in the table, and may be done in a
	 * serializable transaction.  In that case we must record a rw-conflict in
	 * to this transaction from each transaction holding a predicate lock on
	 * the table.
	 */
	CheckTableForSerializableConflictIn(rel);

	/*
	 * Delete pg_foreign_table tuple first.
	 */
	if (rel->rd_rel->relkind == RELKIND_FOREIGN_TABLE)
	{
		Relation	rel;
		HeapTuple	tuple;

		rel = table_open(ForeignTableRelationId, RowExclusiveLock);

		tuple = SearchSysCache1(FOREIGNTABLEREL, ObjectIdGetDatum(relid));
		if (!HeapTupleIsValid(tuple))
			elog(ERROR, "cache lookup failed for foreign table %u", relid);

		CatalogTupleDelete(rel, &tuple->t_self);

		ReleaseSysCache(tuple);
		table_close(rel, RowExclusiveLock);
	}

	/*
	 * If a partitioned table, delete the pg_partitioned_table tuple.
	 */
	if (rel->rd_rel->relkind == RELKIND_PARTITIONED_TABLE)
		RemovePartitionKeyByRelId(relid);

	/*
	 * If a partitioned table, delete the gp_partition_template tuples.
	 */
	if (rel->rd_rel->relkind == RELKIND_PARTITIONED_TABLE)
		RemoveGpPartitionTemplateByRelId(relid);

	/*
	 * If the relation being dropped is the default partition itself,
	 * invalidate its entry in pg_partitioned_table.
	 */
	if (relid == defaultPartOid)
		update_default_partition_oid(parentOid, InvalidOid);

	/*
	 * Schedule unlinking of the relation's physical files at commit.
	 */
	if (RELKIND_HAS_STORAGE(rel->rd_rel->relkind))
		RelationDropStorage(rel);

	/*
	 * Remove distribution policy, if any.
 	 */
	if (rel->rd_rel->relkind == RELKIND_RELATION ||
		rel->rd_rel->relkind == RELKIND_MATVIEW ||
		rel->rd_rel->relkind == RELKIND_FOREIGN_TABLE ||
		rel->rd_rel->relkind == RELKIND_PARTITIONED_TABLE)
	{
		GpPolicyRemove(relid);
	}

	/*
	 * Attribute encoding
	 */
	if (rel->rd_rel->relkind == RELKIND_RELATION ||
		rel->rd_rel->relkind == RELKIND_MATVIEW ||
		rel->rd_rel->relkind == RELKIND_PARTITIONED_TABLE)
	{
		RemoveAttributeEncodingsByRelid(relid);
	}

	/*
	 * Close relcache entry, but *keep* AccessExclusiveLock (unless this is
	 * a child partition) on the relation until transaction commit.  This
	 * ensures no one else will try to do something with the doomed relation.
	 */
	relation_close(rel, NoLock);

	/*
	 * Remove any associated relation synchronization states.
	 */
	RemoveSubscriptionRel(InvalidOid, relid);

	/*
	 * Forget any ON COMMIT action for the rel
	 */
	remove_on_commit_action(relid);

	/*
	 * Flush the relation from the relcache.  We want to do this before
	 * starting to remove catalog entries, just to be certain that no relcache
	 * entry rebuild will happen partway through.  (That should not really
	 * matter, since we don't do CommandCounterIncrement here, but let's be
	 * safe.)
	 */
	RelationForgetRelation(relid);

	/*
	 * remove inheritance information
	 */
	RelationRemoveInheritance(relid);

	/*
	 * delete statistics
	 */
	RemoveStatistics(relid, 0);

	/*
	 * delete attribute tuples
	 */
	DeleteAttributeTuples(relid);

	/*
	 * delete relation tuple
	 */
	DeleteRelationTuple(relid);

	if (OidIsValid(parentOid))
	{
		/*
		 * If this is not the default partition, the partition constraint of
		 * the default partition has changed to include the portion of the key
		 * space previously covered by the dropped partition.
		 */
		if (OidIsValid(defaultPartOid) && relid != defaultPartOid)
			CacheInvalidateRelcacheByRelid(defaultPartOid);

		/*
		 * Invalidate the parent's relcache so that the partition is no longer
		 * included in its partition descriptor.
		 */
		CacheInvalidateRelcacheByRelid(parentOid);
		/* keep the lock */
	}

	/*
	 * delete error log file
	 */
	ErrorLogDelete(MyDatabaseId, relid);

	/*
	 * append-only table? delete the corresponding pg_appendonly tuple
	 */
	if (is_appendonly_rel)
		RemoveAppendonlyEntry(relid);

	/* MPP-6929: metadata tracking */
	MetaTrackDropObject(RelationRelationId,
						relid);
}


/*
 * RelationClearMissing
 *
 * Set atthasmissing and attmissingval to false/null for all attributes
 * where they are currently set. This can be safely and usefully done if
 * the table is rewritten (e.g. by VACUUM FULL or CLUSTER) where we know there
 * are no rows left with less than a full complement of attributes.
 *
 * The caller must have an AccessExclusive lock on the relation.
 */
void
RelationClearMissing(Relation rel)
{
	Relation	attr_rel;
	Oid			relid = RelationGetRelid(rel);
	int			natts = RelationGetNumberOfAttributes(rel);
	int			attnum;
	Datum		repl_val[Natts_pg_attribute];
	bool		repl_null[Natts_pg_attribute];
	bool		repl_repl[Natts_pg_attribute];
	Form_pg_attribute attrtuple;
	HeapTuple	tuple,
				newtuple;

	memset(repl_val, 0, sizeof(repl_val));
	memset(repl_null, false, sizeof(repl_null));
	memset(repl_repl, false, sizeof(repl_repl));

	repl_val[Anum_pg_attribute_atthasmissing - 1] = BoolGetDatum(false);
	repl_null[Anum_pg_attribute_attmissingval - 1] = true;

	repl_repl[Anum_pg_attribute_atthasmissing - 1] = true;
	repl_repl[Anum_pg_attribute_attmissingval - 1] = true;


	/* Get a lock on pg_attribute */
	attr_rel = table_open(AttributeRelationId, RowExclusiveLock);

	/* process each non-system attribute, including any dropped columns */
	for (attnum = 1; attnum <= natts; attnum++)
	{
		tuple = SearchSysCache2(ATTNUM,
								ObjectIdGetDatum(relid),
								Int16GetDatum(attnum));
		if (!HeapTupleIsValid(tuple))	/* shouldn't happen */
			elog(ERROR, "cache lookup failed for attribute %d of relation %u",
				 attnum, relid);

		attrtuple = (Form_pg_attribute) GETSTRUCT(tuple);

		/* ignore any where atthasmissing is not true */
		if (attrtuple->atthasmissing)
		{
			newtuple = heap_modify_tuple(tuple, RelationGetDescr(attr_rel),
										 repl_val, repl_null, repl_repl);

			CatalogTupleUpdate(attr_rel, &newtuple->t_self, newtuple);

			heap_freetuple(newtuple);
		}

		ReleaseSysCache(tuple);
	}

	/*
	 * Our update of the pg_attribute rows will force a relcache rebuild, so
	 * there's nothing else to do here.
	 */
	table_close(attr_rel, RowExclusiveLock);
}

/*
 * SetAttrMissing
 *
 * Set the missing value of a single attribute. This should only be used by
 * binary upgrade. Takes an AccessExclusive lock on the relation owning the
 * attribute.
 */
void
SetAttrMissing(Oid relid, char *attname, char *value)
{
	Datum		valuesAtt[Natts_pg_attribute];
	bool		nullsAtt[Natts_pg_attribute];
	bool		replacesAtt[Natts_pg_attribute];
	Datum		missingval;
	Form_pg_attribute attStruct;
	Relation	attrrel,
				tablerel;
	HeapTuple	atttup,
				newtup;

	/* lock the table the attribute belongs to */
	tablerel = table_open(relid, AccessExclusiveLock);

	/* Don't do anything unless it's a plain table */
	if (tablerel->rd_rel->relkind != RELKIND_RELATION)
	{
		table_close(tablerel, AccessExclusiveLock);
		return;
	}

	/* Lock the attribute row and get the data */
	attrrel = table_open(AttributeRelationId, RowExclusiveLock);
	atttup = SearchSysCacheAttName(relid, attname);
	if (!HeapTupleIsValid(atttup))
		elog(ERROR, "cache lookup failed for attribute %s of relation %u",
			 attname, relid);
	attStruct = (Form_pg_attribute) GETSTRUCT(atttup);

	/* get an array value from the value string */
	missingval = OidFunctionCall3(F_ARRAY_IN,
								  CStringGetDatum(value),
								  ObjectIdGetDatum(attStruct->atttypid),
								  Int32GetDatum(attStruct->atttypmod));

	/* update the tuple - set atthasmissing and attmissingval */
	MemSet(valuesAtt, 0, sizeof(valuesAtt));
	MemSet(nullsAtt, false, sizeof(nullsAtt));
	MemSet(replacesAtt, false, sizeof(replacesAtt));

	valuesAtt[Anum_pg_attribute_atthasmissing - 1] = BoolGetDatum(true);
	replacesAtt[Anum_pg_attribute_atthasmissing - 1] = true;
	valuesAtt[Anum_pg_attribute_attmissingval - 1] = missingval;
	replacesAtt[Anum_pg_attribute_attmissingval - 1] = true;

	newtup = heap_modify_tuple(atttup, RelationGetDescr(attrrel),
							   valuesAtt, nullsAtt, replacesAtt);
	CatalogTupleUpdate(attrrel, &newtup->t_self, newtup);

	/* clean up */
	ReleaseSysCache(atttup);
	table_close(attrrel, RowExclusiveLock);
	table_close(tablerel, AccessExclusiveLock);
}

/*
 * Store a default expression for column attnum of relation rel.
 *
 * Returns the OID of the new pg_attrdef tuple.
 *
 * add_column_mode must be true if we are storing the default for a new
 * attribute, and false if it's for an already existing attribute. The reason
 * for this is that the missing value must never be updated after it is set,
 * which can only be when a column is added to the table. Otherwise we would
 * in effect be changing existing tuples.
 *
 * In GPDB in add_column_mode, the QD evaluates the default expression, and
 * the QEs must use the pre-computed value. In QD, this function evaluates
 * the value - like in upstream - and returns it in
 * *missingval_p/missingIsNull_p. In the QE, the caller is expected to pass
 * the pre-computed values in missingval/missingIsNull.
 */
Oid
StoreAttrDefault(Relation rel, AttrNumber attnum,
				 Node *expr,
				 bool *cookedMissingVal,
				 Datum *missingval_p,
				 bool *missingIsNull_p,
				 bool is_internal, bool add_column_mode)
{
	char	   *adbin;
	Relation	adrel;
	HeapTuple	tuple;
	Datum		values[4];
	static bool nulls[4] = {false, false, false, false};
	Relation	attrrel;
	HeapTuple	atttup;
	Form_pg_attribute attStruct;
	char		attgenerated;
	Oid			attrdefOid;
	ObjectAddress colobject,
				defobject;

	adrel = table_open(AttrDefaultRelationId, RowExclusiveLock);

	/*
	 * Flatten expression to string form for storage.
	 */
	adbin = nodeToString(expr);

	/*
	 * Make the pg_attrdef entry.
	 */
	attrdefOid = GetNewOidForAttrDefault(adrel, AttrDefaultOidIndexId,
										 Anum_pg_attrdef_oid,
										 RelationGetRelid(rel),
										 attnum);
	values[Anum_pg_attrdef_oid - 1] = ObjectIdGetDatum(attrdefOid);
	values[Anum_pg_attrdef_adrelid - 1] = RelationGetRelid(rel);
	values[Anum_pg_attrdef_adnum - 1] = attnum;
	values[Anum_pg_attrdef_adbin - 1] = CStringGetTextDatum(adbin);

	tuple = heap_form_tuple(adrel->rd_att, values, nulls);
	CatalogTupleInsert(adrel, tuple);

	defobject.classId = AttrDefaultRelationId;
	defobject.objectId = attrdefOid;
	defobject.objectSubId = 0;

	table_close(adrel, RowExclusiveLock);

	/* now can free some of the stuff allocated above */
	pfree(DatumGetPointer(values[Anum_pg_attrdef_adbin - 1]));
	heap_freetuple(tuple);
	pfree(adbin);

	/*
	 * Update the pg_attribute entry for the column to show that a default
	 * exists.
	 */
	attrrel = table_open(AttributeRelationId, RowExclusiveLock);
	atttup = SearchSysCacheCopy2(ATTNUM,
								 ObjectIdGetDatum(RelationGetRelid(rel)),
								 Int16GetDatum(attnum));
	if (!HeapTupleIsValid(atttup))
		elog(ERROR, "cache lookup failed for attribute %d of relation %u",
			 attnum, RelationGetRelid(rel));
	attStruct = (Form_pg_attribute) GETSTRUCT(atttup);
	attgenerated = attStruct->attgenerated;
	if (!attStruct->atthasdef)
	{
		Form_pg_attribute defAttStruct;

		ExprState  *exprState;
		Expr	   *expr2 = (Expr *) expr;
		EState	   *estate = NULL;
		ExprContext *econtext;
		Datum		valuesAtt[Natts_pg_attribute];
		bool		nullsAtt[Natts_pg_attribute];
		bool		replacesAtt[Natts_pg_attribute];
		Datum		missingval = (Datum) 0;
		bool		missingIsNull = true;

		MemSet(valuesAtt, 0, sizeof(valuesAtt));
		MemSet(nullsAtt, false, sizeof(nullsAtt));
		MemSet(replacesAtt, false, sizeof(replacesAtt));
		valuesAtt[Anum_pg_attribute_atthasdef - 1] = true;
		replacesAtt[Anum_pg_attribute_atthasdef - 1] = true;

<<<<<<< HEAD
		if (add_column_mode && !attgenerated && cookedMissingVal && *cookedMissingVal)
		{
			missingval = *missingval_p;
			missingIsNull = *missingIsNull_p;
		}
		else if (add_column_mode && !attgenerated)
=======
		if (rel->rd_rel->relkind == RELKIND_RELATION && add_column_mode &&
			!attgenerated)
>>>>>>> d457cb4e
		{
			expr2 = expression_planner(expr2);
			estate = CreateExecutorState();
			exprState = ExecPrepareExpr(expr2, estate);
			econtext = GetPerTupleExprContext(estate);

			missingval = ExecEvalExpr(exprState, econtext,
									  &missingIsNull);

			FreeExecutorState(estate);

			defAttStruct = TupleDescAttr(rel->rd_att, attnum - 1);

			if (missingIsNull)
			{
				/* if the default evaluates to NULL, just store a NULL array */
				missingval = (Datum) 0;
			}
			else
			{
				/* otherwise make a one-element array of the value */
				missingval = PointerGetDatum(construct_array(&missingval,
															 1,
															 defAttStruct->atttypid,
															 defAttStruct->attlen,
															 defAttStruct->attbyval,
															 defAttStruct->attalign));
			}
		}
		if (add_column_mode && !attgenerated)
		{
			valuesAtt[Anum_pg_attribute_atthasmissing - 1] = !missingIsNull;
			replacesAtt[Anum_pg_attribute_atthasmissing - 1] = true;
			valuesAtt[Anum_pg_attribute_attmissingval - 1] = missingval;
			replacesAtt[Anum_pg_attribute_attmissingval - 1] = true;
			nullsAtt[Anum_pg_attribute_attmissingval - 1] = missingIsNull;

			*cookedMissingVal = true;
			*missingval_p = missingval;
			*missingIsNull_p = missingIsNull;
		}
		atttup = heap_modify_tuple(atttup, RelationGetDescr(attrrel),
								   valuesAtt, nullsAtt, replacesAtt);

		CatalogTupleUpdate(attrrel, &atttup->t_self, atttup);

		/* GPDB: don't free it, it's returned to the caller */
		//if (!missingIsNull)
		//	pfree(DatumGetPointer(missingval));

	}
	table_close(attrrel, RowExclusiveLock);
	heap_freetuple(atttup);

	/*
	 * Make a dependency so that the pg_attrdef entry goes away if the column
	 * (or whole table) is deleted.
	 */
	colobject.classId = RelationRelationId;
	colobject.objectId = RelationGetRelid(rel);
	colobject.objectSubId = attnum;

	recordDependencyOn(&defobject, &colobject, DEPENDENCY_AUTO);

	/*
	 * Record dependencies on objects used in the expression, too.
	 */
	if (attgenerated)
	{
		/*
		 * Generated column: Dropping anything that the generation expression
		 * refers to automatically drops the generated column.
		 */
		recordDependencyOnSingleRelExpr(&colobject, expr, RelationGetRelid(rel),
										DEPENDENCY_AUTO,
										DEPENDENCY_AUTO, false);
	}
	else
	{
		/*
		 * Normal default: Dropping anything that the default refers to
		 * requires CASCADE and drops the default only.
		 */
		recordDependencyOnSingleRelExpr(&defobject, expr, RelationGetRelid(rel),
										DEPENDENCY_NORMAL,
										DEPENDENCY_NORMAL, false);
	}

	/*
	 * Post creation hook for attribute defaults.
	 *
	 * XXX. ALTER TABLE ALTER COLUMN SET/DROP DEFAULT is implemented with a
	 * couple of deletion/creation of the attribute's default entry, so the
	 * callee should check existence of an older version of this entry if it
	 * needs to distinguish.
	 */
	InvokeObjectPostCreateHookArg(AttrDefaultRelationId,
								  RelationGetRelid(rel), attnum, is_internal);

	return attrdefOid;
}

/*
 * Store a check-constraint expression for the given relation.
 *
 * Caller is responsible for updating the count of constraints
 * in the pg_class entry for the relation.
 *
 * The OID of the new constraint is returned.
 */
static Oid
StoreRelCheck(Relation rel, const char *ccname, Node *expr,
			  bool is_validated, bool is_local, int inhcount,
			  bool is_no_inherit, bool is_internal)
{
	char	   *ccbin;
	List	   *varList;
	int			keycount;
	int16	   *attNos;
	Oid			constrOid;

	/*
	 * Flatten expression to string form for storage.
	 */
	ccbin = nodeToString(expr);

	/*
	 * Find columns of rel that are used in expr
	 *
	 * NB: pull_var_clause is okay here only because we don't allow subselects
	 * in check constraints; it would fail to examine the contents of
	 * subselects.
	 */
	varList = pull_var_clause(expr, 0);
	keycount = list_length(varList);

	if (keycount > 0)
	{
		ListCell   *vl;
		int			i = 0;

		attNos = (int16 *) palloc(keycount * sizeof(int16));
		foreach(vl, varList)
		{
			Var		   *var = (Var *) lfirst(vl);
			int			j;

			for (j = 0; j < i; j++)
				if (attNos[j] == var->varattno)
					break;
			if (j == i)
				attNos[i++] = var->varattno;
		}
		keycount = i;
	}
	else
		attNos = NULL;

	/*
	 * Partitioned tables do not contain any rows themselves, so a NO INHERIT
	 * constraint makes no sense.
	 */
	if (is_no_inherit &&
		rel->rd_rel->relkind == RELKIND_PARTITIONED_TABLE)
		ereport(ERROR,
				(errcode(ERRCODE_INVALID_TABLE_DEFINITION),
				 errmsg("cannot add NO INHERIT constraint to partitioned table \"%s\"",
						RelationGetRelationName(rel))));

	/*
	 * Create the Check Constraint
	 */
	constrOid =
		CreateConstraintEntry(ccname,	/* Constraint Name */
							  RelationGetNamespace(rel),	/* namespace */
							  CONSTRAINT_CHECK, /* Constraint Type */
							  false,	/* Is Deferrable */
							  false,	/* Is Deferred */
							  is_validated,
							  InvalidOid,	/* no parent constraint */
							  RelationGetRelid(rel),	/* relation */
							  attNos,	/* attrs in the constraint */
							  keycount, /* # key attrs in the constraint */
							  keycount, /* # total attrs in the constraint */
							  InvalidOid,	/* not a domain constraint */
							  InvalidOid,	/* no associated index */
							  InvalidOid,	/* Foreign key fields */
							  NULL,
							  NULL,
							  NULL,
							  NULL,
							  0,
							  ' ',
							  ' ',
							  ' ',
							  NULL, /* not an exclusion constraint */
							  expr, /* Tree form of check constraint */
							  ccbin,	/* Binary form of check constraint */
							  is_local, /* conislocal */
							  inhcount, /* coninhcount */
							  is_no_inherit,	/* connoinherit */
							  is_internal); /* internally constructed? */

	pfree(ccbin);

	return constrOid;
}

/*
 * Store defaults and constraints (passed as a list of CookedConstraint).
 *
 * Each CookedConstraint struct is modified to store the new catalog tuple OID.
 *
 * NOTE: only pre-cooked expressions will be passed this way, which is to
 * say expressions inherited from an existing relation.  Newly parsed
 * expressions can be added later, by direct calls to StoreAttrDefault
 * and StoreRelCheck (see AddRelationNewConstraints()).
 */
static void
StoreConstraints(Relation rel, List *cooked_constraints, bool is_internal)
{
	int			numchecks = 0;
	ListCell   *lc;

	if (cooked_constraints == NIL)
		return;					/* nothing to do */

	/*
	 * Deparsing of constraint expressions will fail unless the just-created
	 * pg_attribute tuples for this relation are made visible.  So, bump the
	 * command counter.  CAUTION: this will cause a relcache entry rebuild.
	 */
	CommandCounterIncrement();

	foreach(lc, cooked_constraints)
	{
		CookedConstraint *con = (CookedConstraint *) lfirst(lc);

		switch (con->contype)
		{
			case CONSTR_DEFAULT:
				con->conoid = StoreAttrDefault(rel, con->attnum, con->expr,
											   false, NULL, NULL,
											   is_internal, false);
				break;
			case CONSTR_CHECK:
				con->conoid =
					StoreRelCheck(rel, con->name, con->expr,
								  !con->skip_validation, con->is_local,
								  con->inhcount, con->is_no_inherit,
								  is_internal);
				numchecks++;
				break;
			default:
				elog(ERROR, "unrecognized constraint type: %d",
					 (int) con->contype);
		}
	}

	if (numchecks > 0)
		SetRelationNumChecks(rel, numchecks);
}

/*
 * AddRelationNewConstraints
 *
 * Add new column default expressions and/or constraint check expressions
 * to an existing relation.  This is defined to do both for efficiency in
 * DefineRelation, but of course you can do just one or the other by passing
 * empty lists.
 *
 * rel: relation to be modified
 * newColDefaults: list of RawColumnDefault structures
 * newConstraints: list of Constraint nodes
 * allow_merge: true if check constraints may be merged with existing ones
 * is_local: true if definition is local, false if it's inherited
 * is_internal: true if result of some internal process, not a user request
 *
 * All entries in newColDefaults will be processed.  Entries in newConstraints
 * will be processed only if they are CONSTR_CHECK type.
 *
 * Returns a list of CookedConstraint nodes that shows the cooked form of
 * the default and constraint expressions added to the relation.
 *
 * NB: caller should have opened rel with some self-conflicting lock mode,
 * and should hold that lock till end of transaction; for normal cases that'll
 * be AccessExclusiveLock, but if caller knows that the constraint is already
 * enforced by some other means, it can be ShareUpdateExclusiveLock.  Also, we
 * assume the caller has done a CommandCounterIncrement if necessary to make
 * the relation's catalog tuples visible.
 */
List *
AddRelationNewConstraints(Relation rel,
						  List *newColDefaults,
						  List *newConstraints,
						  bool allow_merge,
						  bool is_local,
						  bool is_internal,
						  const char *queryString)
{
	List	   *cookedConstraints = NIL;
	TupleDesc	tupleDesc;
	TupleConstr *oldconstr;
	int			numoldchecks;
	ParseState *pstate;
	ParseNamespaceItem *nsitem;
	int			numchecks;
	List	   *checknames;
	ListCell   *cell;
	Node	   *expr;
	CookedConstraint *cooked;

	/*
	 * Get info about existing constraints.
	 */
	tupleDesc = RelationGetDescr(rel);
	oldconstr = tupleDesc->constr;
	if (oldconstr)
		numoldchecks = oldconstr->num_check;
	else
		numoldchecks = 0;

	/*
	 * Create a dummy ParseState and insert the target relation as its sole
	 * rangetable entry.  We need a ParseState for transformExpr.
	 */
	pstate = make_parsestate(NULL);
	pstate->p_sourcetext = queryString;
	nsitem = addRangeTableEntryForRelation(pstate,
										   rel,
										   AccessShareLock,
										   NULL,
										   false,
										   true);
	addNSItemToQuery(pstate, nsitem, true, true, true);

	/*
	 * Process column default expressions.
	 */
	foreach(cell, newColDefaults)
	{
		RawColumnDefault *colDef = (RawColumnDefault *) lfirst(cell);
		Form_pg_attribute atp = TupleDescAttr(rel->rd_att, colDef->attnum - 1);
		Oid			defOid;

		expr = cookDefault(pstate, colDef->raw_default,
						   atp->atttypid, atp->atttypmod,
						   NameStr(atp->attname),
						   atp->attgenerated);

		/*
		 * If the expression is just a NULL constant, we do not bother to make
		 * an explicit pg_attrdef entry, since the default behavior is
		 * equivalent.  This applies to column defaults, but not for
		 * generation expressions.
		 *
		 * Note a nonobvious property of this test: if the column is of a
		 * domain type, what we'll get is not a bare null Const but a
		 * CoerceToDomain expr, so we will not discard the default.  This is
		 * critical because the column default needs to be retained to
		 * override any default that the domain might have.
		 */
		if (expr == NULL ||
			(!colDef->generated &&
			 IsA(expr, Const) &&
			 castNode(Const, expr)->constisnull))
			continue;

		/* If the DEFAULT is volatile we cannot use a missing value */
		if (colDef->missingMode && contain_volatile_functions((Node *) expr))
			colDef->missingMode = false;

		defOid = StoreAttrDefault(rel, colDef->attnum, expr,
								  &colDef->hasCookedMissingVal,
								  &colDef->missingVal,
								  &colDef->missingIsNull,
								  is_internal,
								  colDef->missingMode);

		cooked = (CookedConstraint *) palloc(sizeof(CookedConstraint));
		cooked->contype = CONSTR_DEFAULT;
		cooked->conoid = defOid;
		cooked->name = NULL;
		cooked->attnum = colDef->attnum;
		cooked->expr = expr;
		cooked->skip_validation = false;
		cooked->is_local = is_local;
		cooked->inhcount = is_local ? 0 : 1;
		cooked->is_no_inherit = false;
		cookedConstraints = lappend(cookedConstraints, cooked);
	}

	/*
	 * Process constraint expressions.
	 */
	numchecks = numoldchecks;
	checknames = NIL;
	foreach(cell, newConstraints)
	{
		Constraint *cdef = (Constraint *) lfirst(cell);
		char	   *ccname;
		Oid			constrOid;

		if (cdef->contype != CONSTR_CHECK)
			continue;

		if (cdef->raw_expr != NULL)
		{
			Assert(cdef->cooked_expr == NULL);

			/*
			 * Transform raw parsetree to executable expression, and verify
			 * it's valid as a CHECK constraint.
			 */
			expr = cookConstraint(pstate, cdef->raw_expr,
								  RelationGetRelationName(rel));
		}
		else
		{
			Assert(cdef->cooked_expr != NULL);

			/*
			 * Here, we assume the parser will only pass us valid CHECK
			 * expressions, so we do no particular checking.
			 */
			expr = stringToNode(cdef->cooked_expr);
		}

		/*
		 * Check name uniqueness, or generate a name if none was given.
		 */
		if (cdef->conname != NULL)
		{
			ListCell   *cell2;

			ccname = cdef->conname;
			/* Check against other new constraints */
			/* Needed because we don't do CommandCounterIncrement in loop */
			foreach(cell2, checknames)
			{
				if (strcmp((char *) lfirst(cell2), ccname) == 0)
					ereport(ERROR,
							(errcode(ERRCODE_DUPLICATE_OBJECT),
							 errmsg("check constraint \"%s\" already exists",
									ccname)));
			}

			/* save name for future checks */
			checknames = lappend(checknames, ccname);

			/*
			 * Check against pre-existing constraints.  If we are allowed to
			 * merge with an existing constraint, there's no more to do here.
			 * (We omit the duplicate constraint from the result, which is
			 * what ATAddCheckConstraint wants.)
			 */
			if (MergeWithExistingConstraint(rel, ccname, expr,
											allow_merge, is_local,
											cdef->initially_valid,
											cdef->is_no_inherit))
				continue;
		}
		else
		{
			/*
			 * When generating a name, we want to create "tab_col_check" for a
			 * column constraint and "tab_check" for a table constraint.  We
			 * no longer have any info about the syntactic positioning of the
			 * constraint phrase, so we approximate this by seeing whether the
			 * expression references more than one column.  (If the user
			 * played by the rules, the result is the same...)
			 *
			 * Note: pull_var_clause() doesn't descend into sublinks, but we
			 * eliminated those above; and anyway this only needs to be an
			 * approximate answer.
			 */
			List	   *vars;
			char	   *colname;

			vars = pull_var_clause(expr, 0);

			/* eliminate duplicates */
			vars = list_union(NIL, vars);

			if (list_length(vars) == 1)
				colname = get_attname(RelationGetRelid(rel),
									  ((Var *) linitial(vars))->varattno,
									  true);
			else
				colname = NULL;

			ccname = ChooseConstraintName(RelationGetRelationName(rel),
										  colname,
										  "check",
										  RelationGetNamespace(rel),
										  checknames);

			/* save name for future checks */
			checknames = lappend(checknames, ccname);
		}

		/*
		 * OK, store it.
		 */
		constrOid =
			StoreRelCheck(rel, ccname, expr, cdef->initially_valid, is_local,
						  is_local ? 0 : 1, cdef->is_no_inherit, is_internal);

		numchecks++;

		cooked = (CookedConstraint *) palloc(sizeof(CookedConstraint));
		cooked->contype = CONSTR_CHECK;
		cooked->conoid = constrOid;
		cooked->name = ccname;
		cooked->attnum = 0;
		cooked->expr = expr;
		cooked->skip_validation = cdef->skip_validation;
		cooked->is_local = is_local;
		cooked->inhcount = is_local ? 0 : 1;
		cooked->is_no_inherit = cdef->is_no_inherit;
		cookedConstraints = lappend(cookedConstraints, cooked);
	}

	/* Cleanup the parse state */
	free_parsestate(pstate);

	/*
	 * Update the count of constraints in the relation's pg_class tuple. We do
	 * this even if there was no change, in order to ensure that an SI update
	 * message is sent out for the pg_class tuple, which will force other
	 * backends to rebuild their relcache entries for the rel. (This is
	 * critical if we added defaults but not constraints.)
	 */
	SetRelationNumChecks(rel, numchecks);

	return cookedConstraints;
}

/*
 * Check for a pre-existing check constraint that conflicts with a proposed
 * new one, and either adjust its conislocal/coninhcount settings or throw
 * error as needed.
 *
 * Returns true if merged (constraint is a duplicate), or false if it's
 * got a so-far-unique name, or throws error if conflict.
 *
 * XXX See MergeConstraintsIntoExisting too if you change this code.
 */
static bool
MergeWithExistingConstraint(Relation rel, const char *ccname, Node *expr,
							bool allow_merge, bool is_local,
							bool is_initially_valid,
							bool is_no_inherit)
{
	bool		found;
	Relation	conDesc;
	SysScanDesc conscan;
	ScanKeyData skey[3];
	HeapTuple	tup;

	/* Search for a pg_constraint entry with same name and relation */
	conDesc = table_open(ConstraintRelationId, RowExclusiveLock);

	found = false;

	ScanKeyInit(&skey[0],
				Anum_pg_constraint_conrelid,
				BTEqualStrategyNumber, F_OIDEQ,
				ObjectIdGetDatum(RelationGetRelid(rel)));
	ScanKeyInit(&skey[1],
				Anum_pg_constraint_contypid,
				BTEqualStrategyNumber, F_OIDEQ,
				ObjectIdGetDatum(InvalidOid));
	ScanKeyInit(&skey[2],
				Anum_pg_constraint_conname,
				BTEqualStrategyNumber, F_NAMEEQ,
				CStringGetDatum(ccname));

	conscan = systable_beginscan(conDesc, ConstraintRelidTypidNameIndexId, true,
								 NULL, 3, skey);

	/* There can be at most one matching row */
	if (HeapTupleIsValid(tup = systable_getnext(conscan)))
	{
		Form_pg_constraint con = (Form_pg_constraint) GETSTRUCT(tup);

		/* Found it.  Conflicts if not identical check constraint */
		if (con->contype == CONSTRAINT_CHECK)
		{
			Datum		val;
			bool		isnull;

			val = fastgetattr(tup,
							  Anum_pg_constraint_conbin,
							  conDesc->rd_att, &isnull);
			if (isnull)
				elog(ERROR, "null conbin for rel %s",
					 RelationGetRelationName(rel));
			if (equal(expr, stringToNode(TextDatumGetCString(val))))
				found = true;
		}

		/*
		 * If the existing constraint is purely inherited (no local
		 * definition) then interpret addition of a local constraint as a
		 * legal merge.  This allows ALTER ADD CONSTRAINT on parent and child
		 * tables to be given in either order with same end state.  However if
		 * the relation is a partition, all inherited constraints are always
		 * non-local, including those that were merged.
		 */
		if (is_local && !con->conislocal && !rel->rd_rel->relispartition)
			allow_merge = true;

		if (!found || !allow_merge)
			ereport(ERROR,
					(errcode(ERRCODE_DUPLICATE_OBJECT),
					 errmsg("constraint \"%s\" for relation \"%s\" already exists",
							ccname, RelationGetRelationName(rel))));

		/* If the child constraint is "no inherit" then cannot merge */
		if (con->connoinherit)
			ereport(ERROR,
					(errcode(ERRCODE_INVALID_OBJECT_DEFINITION),
					 errmsg("constraint \"%s\" conflicts with non-inherited constraint on relation \"%s\"",
							ccname, RelationGetRelationName(rel))));

		/*
		 * Must not change an existing inherited constraint to "no inherit"
		 * status.  That's because inherited constraints should be able to
		 * propagate to lower-level children.
		 */
		if (con->coninhcount > 0 && is_no_inherit)
			ereport(ERROR,
					(errcode(ERRCODE_INVALID_OBJECT_DEFINITION),
					 errmsg("constraint \"%s\" conflicts with inherited constraint on relation \"%s\"",
							ccname, RelationGetRelationName(rel))));

		/*
		 * If the child constraint is "not valid" then cannot merge with a
		 * valid parent constraint.
		 */
		if (is_initially_valid && !con->convalidated)
			ereport(ERROR,
					(errcode(ERRCODE_INVALID_OBJECT_DEFINITION),
					 errmsg("constraint \"%s\" conflicts with NOT VALID constraint on relation \"%s\"",
							ccname, RelationGetRelationName(rel))));

		/* OK to update the tuple */
		ereport((Gp_role == GP_ROLE_EXECUTE) ? DEBUG1 : NOTICE,
				(errmsg("merging constraint \"%s\" with inherited definition",
						ccname)));

		tup = heap_copytuple(tup);
		con = (Form_pg_constraint) GETSTRUCT(tup);

		/*
		 * In case of partitions, an inherited constraint must be inherited
		 * only once since it cannot have multiple parents and it is never
		 * considered local.
		 */
		if (rel->rd_rel->relispartition)
		{
			con->coninhcount = 1;
			con->conislocal = false;
		}
		else
		{
			if (is_local)
				con->conislocal = true;
			else
				con->coninhcount++;
		}

		if (is_no_inherit)
		{
			Assert(is_local);
			con->connoinherit = true;
		}

		CatalogTupleUpdate(conDesc, &tup->t_self, tup);
	}

	systable_endscan(conscan);
	table_close(conDesc, RowExclusiveLock);

	return found;
}

/*
 * Update the count of constraints in the relation's pg_class tuple.
 *
 * Caller had better hold exclusive lock on the relation.
 *
 * An important side effect is that a SI update message will be sent out for
 * the pg_class tuple, which will force other backends to rebuild their
 * relcache entries for the rel.  Also, this backend will rebuild its
 * own relcache entry at the next CommandCounterIncrement.
 */
static void
SetRelationNumChecks(Relation rel, int numchecks)
{
	Relation	relrel;
	HeapTuple	reltup;
	Form_pg_class relStruct;

	relrel = table_open(RelationRelationId, RowExclusiveLock);
	reltup = SearchSysCacheCopy1(RELOID,
								 ObjectIdGetDatum(RelationGetRelid(rel)));
	if (!HeapTupleIsValid(reltup))
		elog(ERROR, "cache lookup failed for relation %u",
			 RelationGetRelid(rel));
	relStruct = (Form_pg_class) GETSTRUCT(reltup);

	if (relStruct->relchecks != numchecks)
	{
		relStruct->relchecks = numchecks;

		CatalogTupleUpdate(relrel, &reltup->t_self, reltup);
	}
	else
	{
		/* Skip the disk update, but force relcache inval anyway */
		CacheInvalidateRelcache(rel);
	}

	heap_freetuple(reltup);
	table_close(relrel, RowExclusiveLock);
}

/*
 * Check for references to generated columns
 */
static bool
check_nested_generated_walker(Node *node, void *context)
{
	ParseState *pstate = context;

	if (node == NULL)
		return false;
	else if (IsA(node, Var))
	{
		Var		   *var = (Var *) node;
		Oid			relid;
		AttrNumber	attnum;

		relid = rt_fetch(var->varno, pstate->p_rtable)->relid;
		if (!OidIsValid(relid))
			return false;		/* XXX shouldn't we raise an error? */

		attnum = var->varattno;

		if (attnum > 0 && get_attgenerated(relid, attnum))
			ereport(ERROR,
					(errcode(ERRCODE_INVALID_OBJECT_DEFINITION),
					 errmsg("cannot use generated column \"%s\" in column generation expression",
							get_attname(relid, attnum, false)),
					 errdetail("A generated column cannot reference another generated column."),
					 parser_errposition(pstate, var->location)));
		/* A whole-row Var is necessarily self-referential, so forbid it */
		if (attnum == 0)
			ereport(ERROR,
					(errcode(ERRCODE_INVALID_OBJECT_DEFINITION),
					 errmsg("cannot use whole-row variable in column generation expression"),
					 errdetail("This would cause the generated column to depend on its own value."),
					 parser_errposition(pstate, var->location)));
		/* System columns were already checked in the parser */

		return false;
	}
	else
		return expression_tree_walker(node, check_nested_generated_walker,
									  (void *) context);
}

static void
check_nested_generated(ParseState *pstate, Node *node)
{
	check_nested_generated_walker(node, pstate);
}

/*
 * Take a raw default and convert it to a cooked format ready for
 * storage.
 *
 * Parse state should be set up to recognize any vars that might appear
 * in the expression.  (Even though we plan to reject vars, it's more
 * user-friendly to give the correct error message than "unknown var".)
 *
 * If atttypid is not InvalidOid, coerce the expression to the specified
 * type (and typmod atttypmod).   attname is only needed in this case:
 * it is used in the error message, if any.
 */
Node *
cookDefault(ParseState *pstate,
			Node *raw_default,
			Oid atttypid,
			int32 atttypmod,
			const char *attname,
			char attgenerated)
{
	Node	   *expr;

	Assert(raw_default != NULL);

	/*
	 * Transform raw parsetree to executable expression.
	 */
	expr = transformExpr(pstate, raw_default, attgenerated ? EXPR_KIND_GENERATED_COLUMN : EXPR_KIND_COLUMN_DEFAULT);

	if (attgenerated)
	{
		check_nested_generated(pstate, expr);

		if (contain_mutable_functions(expr))
			ereport(ERROR,
					(errcode(ERRCODE_INVALID_OBJECT_DEFINITION),
					 errmsg("generation expression is not immutable")));
	}
	else
	{
		/*
		 * For a default expression, transformExpr() should have rejected
		 * column references.
		 */
		Assert(!contain_var_clause(expr));
	}

	/*
	 * Coerce the expression to the correct type and typmod, if given. This
	 * should match the parser's processing of non-defaulted expressions ---
	 * see transformAssignedExpr().
	 */
	if (OidIsValid(atttypid))
	{
		Oid			type_id = exprType(expr);

		expr = coerce_to_target_type(pstate, expr, type_id,
									 atttypid, atttypmod,
									 COERCION_ASSIGNMENT,
									 COERCE_IMPLICIT_CAST,
									 -1);
		if (expr == NULL)
			ereport(ERROR,
					(errcode(ERRCODE_DATATYPE_MISMATCH),
					 errmsg("column \"%s\" is of type %s"
							" but default expression is of type %s",
							attname,
							format_type_be(atttypid),
							format_type_be(type_id)),
					 errhint("You will need to rewrite or cast the expression.")));
	}

	/*
	 * Finally, take care of collations in the finished expression.
	 */
	assign_expr_collations(pstate, expr);

	return expr;
}

/*
 * Take a raw CHECK constraint expression and convert it to a cooked format
 * ready for storage.
 *
 * Parse state must be set up to recognize any vars that might appear
 * in the expression.
 */
static Node *
cookConstraint(ParseState *pstate,
			   Node *raw_constraint,
			   char *relname)
{
	Node	   *expr;

	/*
	 * Transform raw parsetree to executable expression.
	 */
	expr = transformExpr(pstate, raw_constraint, EXPR_KIND_CHECK_CONSTRAINT);

	/*
	 * Make sure it yields a boolean result.
	 */
	expr = coerce_to_boolean(pstate, expr, "CHECK");

	/*
	 * Take care of collations.
	 */
	assign_expr_collations(pstate, expr);

	/*
	 * Make sure no outside relations are referred to (this is probably dead
	 * code now that add_missing_from is history).
	 */
	if (list_length(pstate->p_rtable) != 1)
		ereport(ERROR,
				(errcode(ERRCODE_INVALID_COLUMN_REFERENCE),
				 errmsg("only table \"%s\" can be referenced in check constraint",
						relname)));

	return expr;
}

/*
 * CopyStatistics --- copy entries in pg_statistic from one rel to another
 */
void
CopyStatistics(Oid fromrelid, Oid torelid)
{
	HeapTuple	tup;
	SysScanDesc scan;
	ScanKeyData key[1];
	Relation	statrel;

	statrel = table_open(StatisticRelationId, RowExclusiveLock);

	/* Now search for stat records */
	ScanKeyInit(&key[0],
				Anum_pg_statistic_starelid,
				BTEqualStrategyNumber, F_OIDEQ,
				ObjectIdGetDatum(fromrelid));

	scan = systable_beginscan(statrel, StatisticRelidAttnumInhIndexId,
							  true, NULL, 1, key);

	while (HeapTupleIsValid((tup = systable_getnext(scan))))
	{
		Form_pg_statistic statform;

		/* make a modifiable copy */
		tup = heap_copytuple(tup);
		statform = (Form_pg_statistic) GETSTRUCT(tup);

		/* update the copy of the tuple and insert it */
		statform->starelid = torelid;
		CatalogTupleInsert(statrel, tup);

		heap_freetuple(tup);
	}

	systable_endscan(scan);

	table_close(statrel, RowExclusiveLock);
}

/*
 * RemoveStatistics --- remove entries in pg_statistic for a rel or column
 *
 * If attnum is zero, remove all entries for rel; else remove only the one(s)
 * for that column.
 */
void
RemoveStatistics(Oid relid, AttrNumber attnum)
{
	Relation	pgstatistic;
	SysScanDesc scan;
	ScanKeyData key[2];
	int			nkeys;
	HeapTuple	tuple;

	pgstatistic = table_open(StatisticRelationId, RowExclusiveLock);

	ScanKeyInit(&key[0],
				Anum_pg_statistic_starelid,
				BTEqualStrategyNumber, F_OIDEQ,
				ObjectIdGetDatum(relid));

	if (attnum == 0)
		nkeys = 1;
	else
	{
		ScanKeyInit(&key[1],
					Anum_pg_statistic_staattnum,
					BTEqualStrategyNumber, F_INT2EQ,
					Int16GetDatum(attnum));
		nkeys = 2;
	}

	scan = systable_beginscan(pgstatistic, StatisticRelidAttnumInhIndexId, true,
							  NULL, nkeys, key);

	/* we must loop even when attnum != 0, in case of inherited stats */
	while (HeapTupleIsValid(tuple = systable_getnext(scan)))
		CatalogTupleDelete(pgstatistic, &tuple->t_self);

	systable_endscan(scan);

	table_close(pgstatistic, RowExclusiveLock);
}


/*
 * RelationTruncateIndexes - truncate all indexes associated
 * with the heap relation to zero tuples.
 *
 * The routine will truncate and then reconstruct the indexes on
 * the specified relation.  Caller must hold exclusive lock on rel.
 */
static void
RelationTruncateIndexes(Relation heapRelation)
{
	ListCell   *indlist;

	/* Ask the relcache to produce a list of the indexes of the rel */
	foreach(indlist, RelationGetIndexList(heapRelation))
	{
		Oid			indexId = lfirst_oid(indlist);
		Relation	currentIndex;
		IndexInfo  *indexInfo;

		/* Open the index relation; use exclusive lock, just to be sure */
		currentIndex = index_open(indexId, AccessExclusiveLock);

		/*
		 * Fetch info needed for index_build.  Since we know there are no
		 * tuples that actually need indexing, we can use a dummy IndexInfo.
		 * This is slightly cheaper to build, but the real point is to avoid
		 * possibly running user-defined code in index expressions or
		 * predicates.  We might be getting invoked during ON COMMIT
		 * processing, and we don't want to run any such code then.
		 */
		indexInfo = BuildDummyIndexInfo(currentIndex);

		/* Now truncate the actual file (and discard buffers) */
		RelationTruncate(currentIndex, 0);

		/* Initialize the index and rebuild */
		/* Note: we do not need to re-establish pkey setting */
		index_build(heapRelation, currentIndex, indexInfo, true, false);

		/* We're done with this index */
		index_close(currentIndex, NoLock);
	}
}

/*
 *	 heap_truncate
 *
 *	 This routine deletes all data within all the specified relations.
 *
 * This is not transaction-safe!  There is another, transaction-safe
 * implementation in commands/tablecmds.c.  We now use this only for
 * ON COMMIT truncation of temporary tables, where it doesn't matter.
 */
void
heap_truncate(List *relids)
{
	List	   *relations = NIL;
	ListCell   *cell;

	/* Open relations for processing, and grab exclusive access on each */
	foreach(cell, relids)
	{
		Oid			rid = lfirst_oid(cell);
		Relation	rel;

		rel = table_open(rid, AccessExclusiveLock);
		relations = lappend(relations, rel);
	}

	/* GPDB does not support all FK feature but keeps FK grammar recognition,
	 * which reduces migration manual workload from other databases.
	 * We do not want to reject relation truncate if the relation contains FK
	 * satisfied tuple, so skip heap_truncate_check_FKs function call.
	 */
#if 0
	/* Don't allow truncate on tables that are referenced by foreign keys */
	heap_truncate_check_FKs(relations, true);
#endif

	/* OK to do it */
	foreach(cell, relations)
	{
		Relation	rel = lfirst(cell);

		/* Truncate the relation */
		heap_truncate_one_rel(rel);

		/* Close the relation, but keep exclusive lock on it until commit */
		table_close(rel, NoLock);
	}
}

/*
 *	 heap_truncate_one_rel
 *
 *	 This routine deletes all data within the specified relation.
 *
 * This is not transaction-safe, because the truncation is done immediately
 * and cannot be rolled back later.  Caller is responsible for having
 * checked permissions etc, and must have obtained AccessExclusiveLock.
 */
void
heap_truncate_one_rel(Relation rel)
{
	Oid			toastrelid;

	/*
	 * Truncate the relation.  Partitioned tables have no storage, so there is
	 * nothing to do for them here.
	 */
	if (rel->rd_rel->relkind == RELKIND_PARTITIONED_TABLE)
		return;

	/* Truncate the underlying relation */
	table_relation_nontransactional_truncate(rel);

	/* If the relation has indexes, truncate the indexes too */
	RelationTruncateIndexes(rel);

	/* If there is a toast table, truncate that too */
	toastrelid = rel->rd_rel->reltoastrelid;
	if (OidIsValid(toastrelid))
	{
		Relation	toastrel = table_open(toastrelid, AccessExclusiveLock);

		table_relation_nontransactional_truncate(toastrel);
		RelationTruncateIndexes(toastrel);
		/* keep the lock... */
		table_close(toastrel, NoLock);
	}
}

/*
 * heap_truncate_check_FKs
 *		Check for foreign keys referencing a list of relations that
 *		are to be truncated, and raise error if there are any
 *
 * We disallow such FKs (except self-referential ones) since the whole point
 * of TRUNCATE is to not scan the individual rows to be thrown away.
 *
 * This is split out so it can be shared by both implementations of truncate.
 * Caller should already hold a suitable lock on the relations.
 *
 * tempTables is only used to select an appropriate error message.
 */
void
heap_truncate_check_FKs(List *relations, bool tempTables)
{
	List	   *oids = NIL;
	List	   *dependents;
	ListCell   *cell;

	/*
	 * Build a list of OIDs of the interesting relations.
	 *
	 * If a relation has no triggers, then it can neither have FKs nor be
	 * referenced by a FK from another table, so we can ignore it.  For
	 * partitioned tables, FKs have no triggers, so we must include them
	 * anyway.
	 */
	foreach(cell, relations)
	{
		Relation	rel = lfirst(cell);

		if (rel->rd_rel->relhastriggers ||
			rel->rd_rel->relkind == RELKIND_PARTITIONED_TABLE)
			oids = lappend_oid(oids, RelationGetRelid(rel));
	}

	/*
	 * Fast path: if no relation has triggers, none has FKs either.
	 */
	if (oids == NIL)
		return;

	/*
	 * Otherwise, must scan pg_constraint.  We make one pass with all the
	 * relations considered; if this finds nothing, then all is well.
	 */
	dependents = heap_truncate_find_FKs(oids);
	if (dependents == NIL)
		return;

	/*
	 * Otherwise we repeat the scan once per relation to identify a particular
	 * pair of relations to complain about.  This is pretty slow, but
	 * performance shouldn't matter much in a failure path.  The reason for
	 * doing things this way is to ensure that the message produced is not
	 * dependent on chance row locations within pg_constraint.
	 */
	foreach(cell, oids)
	{
		Oid			relid = lfirst_oid(cell);
		ListCell   *cell2;

		dependents = heap_truncate_find_FKs(list_make1_oid(relid));

		foreach(cell2, dependents)
		{
			Oid			relid2 = lfirst_oid(cell2);

			if (!list_member_oid(oids, relid2))
			{
				char	   *relname = get_rel_name(relid);
				char	   *relname2 = get_rel_name(relid2);

				if (tempTables)
					ereport(ERROR,
							(errcode(ERRCODE_FEATURE_NOT_SUPPORTED),
							 errmsg("unsupported ON COMMIT and foreign key combination"),
							 errdetail("Table \"%s\" references \"%s\", but they do not have the same ON COMMIT setting.",
									   relname2, relname)));
				else
					ereport(ERROR,
							(errcode(ERRCODE_FEATURE_NOT_SUPPORTED),
							 errmsg("cannot truncate a table referenced in a foreign key constraint"),
							 errdetail("Table \"%s\" references \"%s\".",
									   relname2, relname),
							 errhint("Truncate table \"%s\" at the same time, "
									 "or use TRUNCATE ... CASCADE.",
									 relname2)));
			}
		}
	}
}

/*
 * heap_truncate_find_FKs
 *		Find relations having foreign keys referencing any of the given rels
 *
 * Input and result are both lists of relation OIDs.  The result contains
 * no duplicates, does *not* include any rels that were already in the input
 * list, and is sorted in OID order.  (The last property is enforced mainly
 * to guarantee consistent behavior in the regression tests; we don't want
 * behavior to change depending on chance locations of rows in pg_constraint.)
 *
 * Note: caller should already have appropriate lock on all rels mentioned
 * in relationIds.  Since adding or dropping an FK requires exclusive lock
 * on both rels, this ensures that the answer will be stable.
 */
List *
heap_truncate_find_FKs(List *relationIds)
{
	List	   *result = NIL;
	List	   *oids;
	List	   *parent_cons;
	ListCell   *cell;
	ScanKeyData key;
	Relation	fkeyRel;
	SysScanDesc fkeyScan;
	HeapTuple	tuple;
	bool		restart;

	oids = list_copy(relationIds);

	/*
	 * Must scan pg_constraint.  Right now, it is a seqscan because there is
	 * no available index on confrelid.
	 */
	fkeyRel = table_open(ConstraintRelationId, AccessShareLock);

restart:
	restart = false;
	parent_cons = NIL;

	fkeyScan = systable_beginscan(fkeyRel, InvalidOid, false,
								  NULL, 0, NULL);

	while (HeapTupleIsValid(tuple = systable_getnext(fkeyScan)))
	{
		Form_pg_constraint con = (Form_pg_constraint) GETSTRUCT(tuple);

		/* Not a foreign key */
		if (con->contype != CONSTRAINT_FOREIGN)
			continue;

		/* Not referencing one of our list of tables */
		if (!list_member_oid(oids, con->confrelid))
			continue;

		/*
		 * If this constraint has a parent constraint which we have not seen
		 * yet, keep track of it for the second loop, below.  Tracking parent
		 * constraints allows us to climb up to the top-level level constraint
		 * and look for all possible relations referencing the partitioned
		 * table.
		 */
		if (OidIsValid(con->conparentid) &&
			!list_member_oid(parent_cons, con->conparentid))
			parent_cons = lappend_oid(parent_cons, con->conparentid);

		/*
		 * Add referencer to result, unless present in input list.  (Don't
		 * worry about dupes: we'll fix that below).
		 */
		if (!list_member_oid(relationIds, con->conrelid))
			result = lappend_oid(result, con->conrelid);
	}

	systable_endscan(fkeyScan);

	/*
	 * Process each parent constraint we found to add the list of referenced
	 * relations by them to the oids list.  If we do add any new such
	 * relations, redo the first loop above.  Also, if we see that the parent
	 * constraint in turn has a parent, add that so that we process all
	 * relations in a single additional pass.
	 */
	foreach(cell, parent_cons)
	{
		Oid			parent = lfirst_oid(cell);

		ScanKeyInit(&key,
					Anum_pg_constraint_oid,
					BTEqualStrategyNumber, F_OIDEQ,
					ObjectIdGetDatum(parent));

		fkeyScan = systable_beginscan(fkeyRel, ConstraintOidIndexId,
									  true, NULL, 1, &key);

		tuple = systable_getnext(fkeyScan);
		if (HeapTupleIsValid(tuple))
		{
			Form_pg_constraint con = (Form_pg_constraint) GETSTRUCT(tuple);

			/*
			 * pg_constraint rows always appear for partitioned hierarchies
			 * this way: on the each side of the constraint, one row appears
			 * for each partition that points to the top-most table on the
			 * other side.
			 *
			 * Because of this arrangement, we can correctly catch all
			 * relevant relations by adding to 'parent_cons' all rows with
			 * valid conparentid, and to the 'oids' list all rows with a zero
			 * conparentid.  If any oids are added to 'oids', redo the first
			 * loop above by setting 'restart'.
			 */
			if (OidIsValid(con->conparentid))
				parent_cons = list_append_unique_oid(parent_cons,
													 con->conparentid);
			else if (!list_member_oid(oids, con->confrelid))
			{
				oids = lappend_oid(oids, con->confrelid);
				restart = true;
			}
		}

		systable_endscan(fkeyScan);
	}

	list_free(parent_cons);
	if (restart)
		goto restart;

	table_close(fkeyRel, AccessShareLock);
	list_free(oids);

	/* Now sort and de-duplicate the result list */
	list_sort(result, list_oid_cmp);
	list_deduplicate_oid(result);

	return result;
}

/*
 * StorePartitionKey
 *		Store information about the partition key rel into the catalog
 */
void
StorePartitionKey(Relation rel,
				  char strategy,
				  int16 partnatts,
				  AttrNumber *partattrs,
				  List *partexprs,
				  Oid *partopclass,
				  Oid *partcollation)
{
	int			i;
	int2vector *partattrs_vec;
	oidvector  *partopclass_vec;
	oidvector  *partcollation_vec;
	Datum		partexprDatum;
	Relation	pg_partitioned_table;
	HeapTuple	tuple;
	Datum		values[Natts_pg_partitioned_table];
	bool		nulls[Natts_pg_partitioned_table];
	ObjectAddress myself;
	ObjectAddress referenced;
	ObjectAddresses *addrs;

	Assert(rel->rd_rel->relkind == RELKIND_PARTITIONED_TABLE);

	/* Copy the partition attribute numbers, opclass OIDs into arrays */
	partattrs_vec = buildint2vector(partattrs, partnatts);
	partopclass_vec = buildoidvector(partopclass, partnatts);
	partcollation_vec = buildoidvector(partcollation, partnatts);

	/* Convert the expressions (if any) to a text datum */
	if (partexprs)
	{
		char	   *exprString;

		exprString = nodeToString(partexprs);
		partexprDatum = CStringGetTextDatum(exprString);
		pfree(exprString);
	}
	else
		partexprDatum = (Datum) 0;

	pg_partitioned_table = table_open(PartitionedRelationId, RowExclusiveLock);

	MemSet(nulls, false, sizeof(nulls));

	/* Only this can ever be NULL */
	if (!partexprDatum)
		nulls[Anum_pg_partitioned_table_partexprs - 1] = true;

	values[Anum_pg_partitioned_table_partrelid - 1] = ObjectIdGetDatum(RelationGetRelid(rel));
	values[Anum_pg_partitioned_table_partstrat - 1] = CharGetDatum(strategy);
	values[Anum_pg_partitioned_table_partnatts - 1] = Int16GetDatum(partnatts);
	values[Anum_pg_partitioned_table_partdefid - 1] = ObjectIdGetDatum(InvalidOid);
	values[Anum_pg_partitioned_table_partattrs - 1] = PointerGetDatum(partattrs_vec);
	values[Anum_pg_partitioned_table_partclass - 1] = PointerGetDatum(partopclass_vec);
	values[Anum_pg_partitioned_table_partcollation - 1] = PointerGetDatum(partcollation_vec);
	values[Anum_pg_partitioned_table_partexprs - 1] = partexprDatum;

	tuple = heap_form_tuple(RelationGetDescr(pg_partitioned_table), values, nulls);

	CatalogTupleInsert(pg_partitioned_table, tuple);
	table_close(pg_partitioned_table, RowExclusiveLock);

	/* Mark this relation as dependent on a few things as follows */
	addrs = new_object_addresses();
	ObjectAddressSet(myself, RelationRelationId, RelationGetRelid(rel));

	/* Operator class and collation per key column */
	for (i = 0; i < partnatts; i++)
	{
		ObjectAddressSet(referenced, OperatorClassRelationId, partopclass[i]);
		add_exact_object_address(&referenced, addrs);

		/* The default collation is pinned, so don't bother recording it */
		if (OidIsValid(partcollation[i]) &&
			partcollation[i] != DEFAULT_COLLATION_OID)
		{
			ObjectAddressSet(referenced, CollationRelationId, partcollation[i]);
			add_exact_object_address(&referenced, addrs);
		}
	}

	record_object_address_dependencies(&myself, addrs, DEPENDENCY_NORMAL);
	free_object_addresses(addrs);

	/*
	 * The partitioning columns are made internally dependent on the table,
	 * because we cannot drop any of them without dropping the whole table.
	 * (ATExecDropColumn independently enforces that, but it's not bulletproof
	 * so we need the dependencies too.)
	 */
	for (i = 0; i < partnatts; i++)
	{
		if (partattrs[i] == 0)
			continue;			/* ignore expressions here */

		ObjectAddressSubSet(referenced, RelationRelationId,
							RelationGetRelid(rel), partattrs[i]);
		recordDependencyOn(&referenced, &myself, DEPENDENCY_INTERNAL);
	}

	/*
	 * Also consider anything mentioned in partition expressions.  External
	 * references (e.g. functions) get NORMAL dependencies.  Table columns
	 * mentioned in the expressions are handled the same as plain partitioning
	 * columns, i.e. they become internally dependent on the whole table.
	 */
	if (partexprs)
		recordDependencyOnSingleRelExpr(&myself,
										(Node *) partexprs,
										RelationGetRelid(rel),
										DEPENDENCY_NORMAL,
										DEPENDENCY_INTERNAL,
										true /* reverse the self-deps */ );

	/*
	 * We must invalidate the relcache so that the next
	 * CommandCounterIncrement() will cause the same to be rebuilt using the
	 * information in just created catalog entry.
	 */
	CacheInvalidateRelcache(rel);
}

/*
 *	RemovePartitionKeyByRelId
 *		Remove pg_partitioned_table entry for a relation
 */
void
RemovePartitionKeyByRelId(Oid relid)
{
	Relation	rel;
	HeapTuple	tuple;

	rel = table_open(PartitionedRelationId, RowExclusiveLock);

	tuple = SearchSysCache1(PARTRELID, ObjectIdGetDatum(relid));
	if (!HeapTupleIsValid(tuple))
		elog(ERROR, "cache lookup failed for partition key of relation %u",
			 relid);

	CatalogTupleDelete(rel, &tuple->t_self);

	ReleaseSysCache(tuple);
	table_close(rel, RowExclusiveLock);
}

/*
 * StorePartitionBound
 *		Update pg_class tuple of rel to store the partition bound and set
 *		relispartition to true
 *
 * If this is the default partition, also update the default partition OID in
 * pg_partitioned_table.
 *
 * Also, invalidate the parent's relcache, so that the next rebuild will load
 * the new partition's info into its partition descriptor.  If there is a
 * default partition, we must invalidate its relcache entry as well.
 */
void
StorePartitionBound(Relation rel, Relation parent, PartitionBoundSpec *bound)
{
	Relation	classRel;
	HeapTuple	tuple,
				newtuple;
	Datum		new_val[Natts_pg_class];
	bool		new_null[Natts_pg_class],
				new_repl[Natts_pg_class];
	Oid			defaultPartOid;

	/* Update pg_class tuple */
	classRel = table_open(RelationRelationId, RowExclusiveLock);
	tuple = SearchSysCacheCopy1(RELOID,
								ObjectIdGetDatum(RelationGetRelid(rel)));
	if (!HeapTupleIsValid(tuple))
		elog(ERROR, "cache lookup failed for relation %u",
			 RelationGetRelid(rel));

#ifdef USE_ASSERT_CHECKING
	{
		Form_pg_class classForm;
		bool		isnull;

		classForm = (Form_pg_class) GETSTRUCT(tuple);
		Assert(!classForm->relispartition);
		(void) SysCacheGetAttr(RELOID, tuple, Anum_pg_class_relpartbound,
							   &isnull);
		Assert(isnull);
	}
#endif

	/* Fill in relpartbound value */
	memset(new_val, 0, sizeof(new_val));
	memset(new_null, false, sizeof(new_null));
	memset(new_repl, false, sizeof(new_repl));
	new_val[Anum_pg_class_relpartbound - 1] = CStringGetTextDatum(nodeToString(bound));
	new_null[Anum_pg_class_relpartbound - 1] = false;
	new_repl[Anum_pg_class_relpartbound - 1] = true;
	newtuple = heap_modify_tuple(tuple, RelationGetDescr(classRel),
								 new_val, new_null, new_repl);
	/* Also set the flag */
	((Form_pg_class) GETSTRUCT(newtuple))->relispartition = true;
	CatalogTupleUpdate(classRel, &newtuple->t_self, newtuple);
	heap_freetuple(newtuple);
	table_close(classRel, RowExclusiveLock);

	/*
	 * If we're storing bounds for the default partition, update
	 * pg_partitioned_table too.
	 */
	if (bound->is_default)
		update_default_partition_oid(RelationGetRelid(parent),
									 RelationGetRelid(rel));

	/* Make these updates visible */
	CommandCounterIncrement();

	/*
	 * The partition constraint for the default partition depends on the
	 * partition bounds of every other partition, so we must invalidate the
	 * relcache entry for that partition every time a partition is added or
	 * removed.
	 */
	defaultPartOid =
		get_default_oid_from_partdesc(RelationGetPartitionDesc(parent, true));
	if (OidIsValid(defaultPartOid))
		CacheInvalidateRelcacheByRelid(defaultPartOid);

	CacheInvalidateRelcache(parent);
}<|MERGE_RESOLUTION|>--- conflicted
+++ resolved
@@ -3,13 +3,9 @@
  * heap.c
  *	  code to create and destroy POSTGRES heap relations
  *
-<<<<<<< HEAD
- * Portions Copyright (c) 2005-2010, Greenplum inc
+ * Portions Copyright (c) 2005-2010, Cloudberry inc
  * Portions Copyright (c) 2012-Present VMware, Inc. or its affiliates.
- * Portions Copyright (c) 1996-2019, PostgreSQL Global Development Group
-=======
  * Portions Copyright (c) 1996-2021, PostgreSQL Global Development Group
->>>>>>> d457cb4e
  * Portions Copyright (c) 1994, Regents of the University of California
  *
  *
@@ -114,6 +110,7 @@
 #include "utils/relcache.h"
 #include "utils/timestamp.h"
 
+#include "catalog/gp_indexing.h"
 
 static void MetaTrackAddUpdInternal(Oid			classid,
 									Oid			objoid,
@@ -342,7 +339,7 @@
 			Oid relnamespace,
 			Oid reltablespace,
 			Oid relid,
-			Oid relfilenode,
+			RelFileNodeId relfilenode,
 			Oid accessmtd,
 			TupleDesc tupDesc,
 			char relkind,
@@ -854,7 +851,7 @@
 	{
 		Form_pg_authid authid_tup = (Form_pg_authid) GETSTRUCT(roletup);
 
-		namecpy(&uname, &authid_tup->rolname);
+		namestrcpy(&uname, NameStr(authid_tup->rolname));
 		ReleaseSysCache(roletup);
 	}
 	else
@@ -1286,7 +1283,7 @@
 	values[Anum_pg_class_reloftype - 1] = ObjectIdGetDatum(rd_rel->reloftype);
 	values[Anum_pg_class_relowner - 1] = ObjectIdGetDatum(rd_rel->relowner);
 	values[Anum_pg_class_relam - 1] = ObjectIdGetDatum(rd_rel->relam);
-	values[Anum_pg_class_relfilenode - 1] = ObjectIdGetDatum(rd_rel->relfilenode);
+	values[Anum_pg_class_relfilenode - 1] = Int64GetDatum(rd_rel->relfilenode);
 	values[Anum_pg_class_reltablespace - 1] = ObjectIdGetDatum(rd_rel->reltablespace);
 	values[Anum_pg_class_relpages - 1] = Int32GetDatum(rd_rel->relpages);
 	values[Anum_pg_class_reltuples - 1] = Float4GetDatum(rd_rel->reltuples);
@@ -1524,7 +1521,6 @@
 	Oid			new_type_oid;
 	TransactionId relfrozenxid;
 	MultiXactId relminmxid;
-	char	   *relarrayname = NULL;
 
 	pg_class_desc = table_open(RelationRelationId, RowExclusiveLock);
 
@@ -1532,7 +1528,6 @@
 	 * sanity checks
 	 */
 	Assert(IsNormalProcessingMode() || IsBootstrapProcessingMode());
-
 
 	/*
 	 * Validate proposed tupdesc for the desired relkind.  If
@@ -1642,17 +1637,15 @@
 	new_rel_desc->rd_rel->relrewrite = relrewrite;
 
 	/*
-<<<<<<< HEAD
-	 * Decide whether to create an array type over the relation's rowtype. We
-	 * do not create any array types for system catalogs (ie, those made
-	 * during initdb). We do not create them where the use of a relation as
-	 * such is an implementation detail: toast tables, sequences and indexes.
+	 * Decide whether to create a pg_type entry for the relation's rowtype.
+	 * These types are made except where the use of a relation as such is an
+	 * implementation detail: toast tables, sequences and indexes.
 	 *
 	 * Also not for the auxiliary heaps created for bitmap indexes or append-
 	 * only tables.
 	 *
 	 * GPDB:
-	 * In Greenplum, if user using the GPDB's create partition table syntax,
+	 * In Cloudberry, if user using the GPDB's create partition table syntax,
 	 * it may failed with typename collision since the child partition table
 	 * name is generated from user input, which may cause relarrayname exceed
 	 * NAMEDATALEN and gets truncated. Then the name may same with other child
@@ -1662,15 +1655,19 @@
 	 * OID first on QD and use the name as key to retrieve the pre-assigned
 	 * OID from QE.
 	 */
-	if (IsUnderPostmaster && ((relkind == RELKIND_RELATION  && !RelationIsAppendOptimized(new_rel_desc)) ||
-							  relkind == RELKIND_VIEW ||
-							  relkind == RELKIND_MATVIEW ||
-							  relkind == RELKIND_FOREIGN_TABLE ||
-							  relkind == RELKIND_COMPOSITE_TYPE ||
-							  relkind == RELKIND_PARTITIONED_TABLE) &&
+	if (!(relkind == RELKIND_SEQUENCE ||
+		  relkind == RELKIND_TOASTVALUE ||
+		  relkind == RELKIND_INDEX ||
+		  relkind == RELKIND_PARTITIONED_INDEX ||
+		  relkind == RELKIND_AOSEGMENTS ||
+		  relkind == RELKIND_AOBLOCKDIR ||
+		  relkind == RELKIND_AOVISIMAP) &&
 		relnamespace != PG_BITMAPINDEX_NAMESPACE)
 	{
 		/* OK, so pre-assign a type OID for the array type */
+		Oid			new_array_oid;
+		ObjectAddress new_type_addr;
+		char	   *relarrayname;
 		relarrayname = makeArrayTypeName(relname, relnamespace);
 
 		/*
@@ -1680,55 +1677,6 @@
 		 * pre-existing array types to dump from the old cluster
 		 */
 		new_array_oid = AssignTypeArrayOid(relarrayname, relnamespace);
-	}
-
-	/*
-	 * Since defining a relation also defines a complex type, we add a new
-	 * system type corresponding to the new relation.  The OID of the type can
-	 * be preselected by the caller, but if reltypeid is InvalidOid, we'll
-	 * generate a new OID for it.
-	 *
-	 * NOTE: we could get a unique-index failure here, in case someone else is
-	 * creating the same type name in parallel but hadn't committed yet when
-	 * we checked for a duplicate name above.
-	 */
-	new_type_addr = AddNewRelationType(relname,
-									   relnamespace,
-									   relid,
-									   relkind,
-									   ownerid,
-									   reltypeid,
-									   new_array_oid);
-	new_type_oid = new_type_addr.objectId;
-	if (typaddress)
-		*typaddress = new_type_addr;
-
-	/*
-	 * Now make the array type if wanted.
-=======
-	 * Decide whether to create a pg_type entry for the relation's rowtype.
-	 * These types are made except where the use of a relation as such is an
-	 * implementation detail: toast tables, sequences and indexes.
->>>>>>> d457cb4e
-	 */
-	if (!(relkind == RELKIND_SEQUENCE ||
-		  relkind == RELKIND_TOASTVALUE ||
-		  relkind == RELKIND_INDEX ||
-		  relkind == RELKIND_PARTITIONED_INDEX))
-	{
-<<<<<<< HEAD
-		if (!relarrayname)
-			relarrayname = makeArrayTypeName(relname, relnamespace);
-=======
-		Oid			new_array_oid;
-		ObjectAddress new_type_addr;
-		char	   *relarrayname;
-
-		/*
-		 * We'll make an array over the composite type, too.  For largely
-		 * historical reasons, the array type's OID is assigned first.
-		 */
-		new_array_oid = AssignTypeArrayOid();
 
 		/*
 		 * Make the pg_type entry for the composite type.  The OID of the
@@ -1750,9 +1698,7 @@
 		if (typaddress)
 			*typaddress = new_type_addr;
 
-		/* Now create the array type. */
-		relarrayname = makeArrayTypeName(relname, relnamespace);
->>>>>>> d457cb4e
+		/* We have created the array type name above */
 
 		TypeCreate(new_array_oid,	/* force the type's OID to this */
 				   relarrayname,	/* Array type name */
@@ -1838,6 +1784,7 @@
 						relminmxid,
 						PointerGetDatum(relacl),
 						reloptions);
+
 	/*
 	 * now add tuples to pg_attribute for the attributes in our new relation.
 	 */
@@ -2178,6 +2125,8 @@
 	 */
 	rel = relation_open(relid, AccessExclusiveLock);
 
+	set_random_distribution_if_drop_distkey(rel, attnum);
+
 	attr_rel = table_open(AttributeRelationId, RowExclusiveLock);
 
 	tuple = SearchSysCacheCopy2(ATTNUM,
@@ -2853,17 +2802,14 @@
 		valuesAtt[Anum_pg_attribute_atthasdef - 1] = true;
 		replacesAtt[Anum_pg_attribute_atthasdef - 1] = true;
 
-<<<<<<< HEAD
-		if (add_column_mode && !attgenerated && cookedMissingVal && *cookedMissingVal)
+		if ((rel->rd_rel->relkind == RELKIND_RELATION || rel->rd_rel->relkind == RELKIND_PARTITIONED_TABLE) &&
+			add_column_mode && !attgenerated && cookedMissingVal && *cookedMissingVal)
 		{
 			missingval = *missingval_p;
 			missingIsNull = *missingIsNull_p;
 		}
-		else if (add_column_mode && !attgenerated)
-=======
-		if (rel->rd_rel->relkind == RELKIND_RELATION && add_column_mode &&
-			!attgenerated)
->>>>>>> d457cb4e
+		else if ((rel->rd_rel->relkind == RELKIND_RELATION || rel->rd_rel->relkind == RELKIND_PARTITIONED_TABLE) &&
+			add_column_mode && !attgenerated)
 		{
 			expr2 = expression_planner(expr2);
 			estate = CreateExecutorState();
