/*-------------------------------------------------------------------------
 *
 * pg_proc.c
 *	  routines to support manipulation of the pg_proc relation
 *
 * Portions Copyright (c) 1996-2009, PostgreSQL Global Development Group
 * Portions Copyright (c) 1994, Regents of the University of California
 *
 *
 * IDENTIFICATION
 *	  $PostgreSQL: pgsql/src/backend/catalog/pg_proc.c,v 1.157 2008/12/19 18:25:19 tgl Exp $
 *
 *-------------------------------------------------------------------------
 */
#include "postgres.h"

#include "access/genam.h"
#include "access/heapam.h"
#include "access/xact.h"
#include "catalog/dependency.h"
#include "catalog/indexing.h"
#include "catalog/oid_dispatch.h"
#include "catalog/pg_depend.h"
#include "catalog/pg_language.h"
#include "catalog/pg_namespace.h"
#include "catalog/pg_proc.h"
#include "catalog/pg_proc_callback.h"
#include "catalog/pg_proc_fn.h"
#include "catalog/pg_type.h"
#include "catalog/pg_rewrite.h"
#include "executor/functions.h"
#include "funcapi.h"
#include "mb/pg_wchar.h"
#include "miscadmin.h"
#include "nodes/nodeFuncs.h"
<<<<<<< HEAD
#include "parser/parse_expr.h"
=======
>>>>>>> 38e93482
#include "parser/parse_type.h"
#include "tcop/pquery.h"
#include "tcop/tcopprot.h"
#include "utils/acl.h"
#include "utils/builtins.h"
#include "utils/fmgroids.h"
#include "utils/lsyscache.h"
#include "utils/syscache.h"
#include "cdb/cdbvars.h"


Datum		fmgr_internal_validator(PG_FUNCTION_ARGS);
Datum		fmgr_c_validator(PG_FUNCTION_ARGS);
Datum		fmgr_sql_validator(PG_FUNCTION_ARGS);

static void sql_function_parse_error_callback(void *arg);
static int match_prosrc_to_query(const char *prosrc, const char *queryText,
					  int cursorpos);
static bool match_prosrc_to_literal(const char *prosrc, const char *literal,
						int cursorpos, int *newcursorpos);


/* ----------------------------------------------------------------
 *		ProcedureCreate
 *
 * Note: allParameterTypes, parameterModes, parameterNames, and proconfig
 * are either arrays of the proper types or NULL.  We declare them Datum,
 * not "ArrayType *", to avoid importing array.h into pg_proc.h.
 * ----------------------------------------------------------------
 */
Oid
ProcedureCreate(const char *procedureName,
				Oid procNamespace,
				bool replace,
				bool returnsSet,
				Oid returnType,
				Oid languageObjectId,
				Oid languageValidator,
				Oid describeFuncOid,
				const char *prosrc,
				const char *probin,
				bool isAgg,
				bool isWin,
				bool security_definer,
				bool isStrict,
				char volatility,
				const oidvector *parameterTypes,
				Datum allParameterTypes,
				Datum parameterModes,
				Datum parameterNames,
				List *parameterDefaults,
				Datum proconfig,
				float4 procost,
				float4 prorows,
				char prodataaccess,
				char proexeclocation)
{
	Oid			retval;
	int			parameterCount;
	int			allParamCount;
	const Oid  *allParams;
	bool		genericInParam = false;
	bool		genericOutParam = false;
	bool		internalInParam = false;
	bool		internalOutParam = false;
	Oid			variadicType = InvalidOid;
	Oid			proowner = GetUserId();
	Relation	rel;
	HeapTuple	tup;
	HeapTuple	oldtup;
	bool		nulls[Natts_pg_proc];
	Datum		values[Natts_pg_proc];
	bool		replaces[Natts_pg_proc];
	Oid			relid;
	NameData	procname;
	TupleDesc	tupDesc;
	bool		is_update;
	ObjectAddress myself,
				referenced;
	int			i;
	bool		isnull;
	Datum		ndefDatum;
	int			ndefCount;

	/*
	 * sanity checks
	 */
	Assert(PointerIsValid(prosrc));

	parameterCount = parameterTypes->dim1;
	if (parameterCount < 0 || parameterCount > FUNC_MAX_ARGS)
		ereport(ERROR,
				(errcode(ERRCODE_TOO_MANY_ARGUMENTS),
				 errmsg("functions cannot have more than %d arguments",
						FUNC_MAX_ARGS)));
	/* note: the above is correct, we do NOT count output arguments */

	if (allParameterTypes != PointerGetDatum(NULL))
	{
		/*
		 * We expect the array to be a 1-D OID array; verify that. We don't
		 * need to use deconstruct_array() since the array data is just going
		 * to look like a C array of OID values.
		 */
		ArrayType  *allParamArray = (ArrayType *) DatumGetPointer(allParameterTypes);

		allParamCount = ARR_DIMS(allParamArray)[0];
		if (ARR_NDIM(allParamArray) != 1 ||
			allParamCount <= 0 ||
			ARR_HASNULL(allParamArray) ||
			ARR_ELEMTYPE(allParamArray) != OIDOID)
			elog(ERROR, "allParameterTypes is not a 1-D Oid array");
		allParams = (Oid *) ARR_DATA_PTR(allParamArray);
		Assert(allParamCount >= parameterCount);
		/* we assume caller got the contents right */
	}
	else
	{
		allParamCount = parameterCount;
		allParams = parameterTypes->values;
	}

	/*
	 * Do not allow polymorphic return type unless at least one input argument
	 * is polymorphic.	Also, do not allow return type INTERNAL unless at
	 * least one input argument is INTERNAL.
	 */
	for (i = 0; i < parameterCount; i++)
	{
		switch (parameterTypes->values[i])
		{
			case ANYARRAYOID:
			case ANYELEMENTOID:
			case ANYNONARRAYOID:
			case ANYENUMOID:
				genericInParam = true;
				break;
			case INTERNALOID:
				internalInParam = true;
				break;
		}
	}

	if (allParameterTypes != PointerGetDatum(NULL))
	{
		for (i = 0; i < allParamCount; i++)
		{
			/*
			 * We don't bother to distinguish input and output params here, so
			 * if there is, say, just an input INTERNAL param then we will
			 * still set internalOutParam.	This is OK since we don't really
			 * care.
			 */
			switch (allParams[i])
			{
				case ANYARRAYOID:
				case ANYELEMENTOID:
				case ANYNONARRAYOID:
				case ANYENUMOID:
					genericOutParam = true;
					break;
				case INTERNALOID:
					internalOutParam = true;
					break;
			}
		}
	}

	if ((IsPolymorphicType(returnType) || genericOutParam)
		&& !genericInParam)
		ereport(ERROR,
				(errcode(ERRCODE_INVALID_FUNCTION_DEFINITION),
				 errmsg("cannot determine result data type"),
				 errdetail("A function returning a polymorphic type must have at least one polymorphic argument.")));

	if ((returnType == INTERNALOID || internalOutParam) && !internalInParam)
		ereport(ERROR,
				(errcode(ERRCODE_INVALID_FUNCTION_DEFINITION),
				 errmsg("unsafe use of pseudo-type \"internal\""),
				 errdetail("A function returning \"internal\" must have at least one \"internal\" argument.")));

	/*
	 * don't allow functions of complex types that have the same name as
	 * existing attributes of the type
	 */
	if (parameterCount == 1 &&
		OidIsValid(parameterTypes->values[0]) &&
		(relid = typeidTypeRelid(parameterTypes->values[0])) != InvalidOid &&
		get_attnum(relid, procedureName) != InvalidAttrNumber)
		ereport(ERROR,
				(errcode(ERRCODE_DUPLICATE_COLUMN),
				 errmsg("\"%s\" is already an attribute of type %s",
						procedureName,
						format_type_be(parameterTypes->values[0]))));

	if (parameterModes != PointerGetDatum(NULL))
	{
		/*
		 * We expect the array to be a 1-D CHAR array; verify that. We don't
		 * need to use deconstruct_array() since the array data is just going
		 * to look like a C array of char values.
		 */
		ArrayType  *modesArray = (ArrayType *) DatumGetPointer(parameterModes);
		char	   *modes;

		if (ARR_NDIM(modesArray) != 1 ||
			ARR_DIMS(modesArray)[0] != allParamCount ||
			ARR_HASNULL(modesArray) ||
			ARR_ELEMTYPE(modesArray) != CHAROID)
			elog(ERROR, "parameterModes is not a 1-D char array");
		modes = (char *) ARR_DATA_PTR(modesArray);
		/*
		 * Only the last input parameter can be variadic; if it is, save
		 * its element type.  Errors here are just elog since caller should
		 * have checked this already.
		 */
		for (i = 0; i < allParamCount; i++)
		{
			switch (modes[i])
			{
				case PROARGMODE_IN:
				case PROARGMODE_INOUT:
					if (OidIsValid(variadicType))
						elog(ERROR, "variadic parameter must be last");
					break;
				case PROARGMODE_OUT:
				case PROARGMODE_TABLE:
					/* okay */
					break;
				case PROARGMODE_VARIADIC:
					if (OidIsValid(variadicType))
						elog(ERROR, "variadic parameter must be last");
					switch (allParams[i])
					{
						case ANYOID:
							variadicType = ANYOID;
							break;
						case ANYARRAYOID:
							variadicType = ANYELEMENTOID;
							break;
						default:
							variadicType = get_element_type(allParams[i]);
							if (!OidIsValid(variadicType))
								elog(ERROR, "variadic parameter is not an array");
							break;
					}
					break;
				default:
					elog(ERROR, "invalid parameter mode '%c'", modes[i]);
					break;
			}
		}
	}

	/*
	 * All seems OK; prepare the data to be inserted into pg_proc.
	 */

	for (i = 0; i < Natts_pg_proc; ++i)
	{
		nulls[i] = false;
		values[i] = (Datum) 0;
		replaces[i] = true;
	}

	namestrcpy(&procname, procedureName);
	values[Anum_pg_proc_proname - 1] = NameGetDatum(&procname);
	values[Anum_pg_proc_pronamespace - 1] = ObjectIdGetDatum(procNamespace);
	values[Anum_pg_proc_proowner - 1] = ObjectIdGetDatum(proowner);
	values[Anum_pg_proc_prolang - 1] = ObjectIdGetDatum(languageObjectId);
	values[Anum_pg_proc_procost - 1] = Float4GetDatum(procost);
	values[Anum_pg_proc_prorows - 1] = Float4GetDatum(prorows);
	values[Anum_pg_proc_provariadic - 1] = ObjectIdGetDatum(variadicType);
	values[Anum_pg_proc_proisagg - 1] = BoolGetDatum(isAgg);
<<<<<<< HEAD
	values[Anum_pg_proc_proiswindow - 1] = BoolGetDatum(isWin);
=======
	/* XXX we don't currently have a way to make new window functions */
	values[Anum_pg_proc_proiswindow - 1] = BoolGetDatum(false);
>>>>>>> 38e93482
	values[Anum_pg_proc_prosecdef - 1] = BoolGetDatum(security_definer);
	values[Anum_pg_proc_proisstrict - 1] = BoolGetDatum(isStrict);
	values[Anum_pg_proc_proretset - 1] = BoolGetDatum(returnsSet);
	values[Anum_pg_proc_provolatile - 1] = CharGetDatum(volatility);
	values[Anum_pg_proc_pronargs - 1] = UInt16GetDatum(parameterCount);
	values[Anum_pg_proc_pronargdefaults - 1] = UInt16GetDatum(list_length(parameterDefaults));
	values[Anum_pg_proc_prorettype - 1] = ObjectIdGetDatum(returnType);
	values[Anum_pg_proc_proargtypes - 1] = PointerGetDatum(parameterTypes);
	if (allParameterTypes != PointerGetDatum(NULL))
		values[Anum_pg_proc_proallargtypes - 1] = allParameterTypes;
	else
		nulls[Anum_pg_proc_proallargtypes - 1] = true;
	if (parameterModes != PointerGetDatum(NULL))
		values[Anum_pg_proc_proargmodes - 1] = parameterModes;
	else
		nulls[Anum_pg_proc_proargmodes - 1] = true;
	if (parameterNames != PointerGetDatum(NULL))
		values[Anum_pg_proc_proargnames - 1] = parameterNames;
	else
		nulls[Anum_pg_proc_proargnames - 1] = true;
<<<<<<< HEAD
=======
	if (parameterDefaults != NIL)
		values[Anum_pg_proc_proargdefaults - 1] = CStringGetTextDatum(nodeToString(parameterDefaults));
	else
		nulls[Anum_pg_proc_proargdefaults - 1] = true;
>>>>>>> 38e93482
	values[Anum_pg_proc_prosrc - 1] = CStringGetTextDatum(prosrc);
	if (probin)
		values[Anum_pg_proc_probin - 1] = CStringGetTextDatum(probin);
	else
		nulls[Anum_pg_proc_probin - 1] = true;
	if (proconfig != PointerGetDatum(NULL))
		values[Anum_pg_proc_proconfig - 1] = proconfig;
	else
		nulls[Anum_pg_proc_proconfig - 1] = true;
	/* start out with empty permissions */
	nulls[Anum_pg_proc_proacl - 1] = true;
<<<<<<< HEAD
	values[Anum_pg_proc_prodataaccess - 1] = CharGetDatum(prodataaccess);
	values[Anum_pg_proc_proexeclocation - 1] = CharGetDatum(proexeclocation);
	values[Anum_pg_proc_provariadic - 1] = ObjectIdGetDatum(variadicType);
	values[Anum_pg_proc_pronargdefaults - 1] = UInt16GetDatum(list_length(parameterDefaults));
	if (parameterDefaults != NIL)
		values[Anum_pg_proc_proargdefaults - 1] = CStringGetTextDatum(nodeToString(parameterDefaults));
	else
		nulls[Anum_pg_proc_proargdefaults - 1] = true;
=======
>>>>>>> 38e93482

	rel = heap_open(ProcedureRelationId, RowExclusiveLock);
	tupDesc = RelationGetDescr(rel);

	/* Check for pre-existing definition */
	oldtup = SearchSysCache(PROCNAMEARGSNSP,
							PointerGetDatum(procedureName),
							PointerGetDatum(parameterTypes),
							ObjectIdGetDatum(procNamespace),
							0);

	if (HeapTupleIsValid(oldtup))
	{
		/* There is one; okay to replace it? */
		Form_pg_proc oldproc = (Form_pg_proc) GETSTRUCT(oldtup);
		Oid oldOid = HeapTupleGetOid(oldtup);

		if (!replace)
			ereport(ERROR,
					(errcode(ERRCODE_DUPLICATE_FUNCTION),
			errmsg("function \"%s\" already exists with same argument types",
				   procedureName)));
		if (!pg_proc_ownercheck(oldOid, proowner))
			aclcheck_error(ACLCHECK_NOT_OWNER, ACL_KIND_PROC,
						   procedureName);

		/*
		 * Not okay to change the return type of the existing proc, since
		 * existing rules, views, etc may depend on the return type.
		 */
		if (returnType != oldproc->prorettype ||
			returnsSet != oldproc->proretset)
			ereport(ERROR,
					(errcode(ERRCODE_INVALID_FUNCTION_DEFINITION),
					 errmsg("cannot change return type of existing function"),
					 errhint("Use DROP FUNCTION first.")));

		/*
		 * If it returns RECORD, check for possible change of record type
		 * implied by OUT parameters
		 */
		if (returnType == RECORDOID)
		{
			TupleDesc	olddesc;
			TupleDesc	newdesc;

			olddesc = build_function_result_tupdesc_t(oldtup);
			newdesc = build_function_result_tupdesc_d(allParameterTypes,
													  parameterModes,
													  parameterNames);
			if (olddesc == NULL && newdesc == NULL)
				 /* ok, both are runtime-defined RECORDs */ ;
			else if (olddesc == NULL || newdesc == NULL ||
					 !equalTupleDescs(olddesc, newdesc, true))
				ereport(ERROR,
						(errcode(ERRCODE_INVALID_FUNCTION_DEFINITION),
					errmsg("cannot change return type of existing function"),
				errdetail("Row type defined by OUT parameters is different."),
						 errhint("Use DROP FUNCTION first.")));
		}

		/*
		 * If there are existing defaults, check compatibility: redefinition
		 * must not remove any defaults nor change their types.  (Removing
		 * a default might cause a function to fail to satisfy an existing
		 * call.  Changing type would only be possible if the associated
		 * parameter is polymorphic, and in such cases a change of default
		 * type might alter the resolved output type of existing calls.)
		 */
<<<<<<< HEAD
		ndefDatum = SysCacheGetAttr(PROCNAMEARGSNSP, oldtup,
									Anum_pg_proc_pronargdefaults, &isnull);
		ndefCount = DatumGetObjectId(ndefDatum);
		if (ndefCount != 0)
		{
			Datum       proargdefaults;
			List       *oldDefaults;
			ListCell   *oldlc;
			ListCell   *newlc;

			if (list_length(parameterDefaults) < ndefCount)
=======
		if (oldproc->pronargdefaults != 0)
		{
			Datum		proargdefaults;
			bool		isnull;
			List	   *oldDefaults;
			ListCell   *oldlc;
			ListCell   *newlc;

			if (list_length(parameterDefaults) < oldproc->pronargdefaults)
>>>>>>> 38e93482
				ereport(ERROR,
						(errcode(ERRCODE_INVALID_FUNCTION_DEFINITION),
						 errmsg("cannot remove parameter defaults from existing function"),
						 errhint("Use DROP FUNCTION first.")));

			proargdefaults = SysCacheGetAttr(PROCNAMEARGSNSP, oldtup,
											 Anum_pg_proc_proargdefaults,
											 &isnull);
			Assert(!isnull);
			oldDefaults = (List *) stringToNode(TextDatumGetCString(proargdefaults));
			Assert(IsA(oldDefaults, List));
<<<<<<< HEAD
			Assert(list_length(oldDefaults) == ndefCount);

			/* new list can have more defaults than old, advance over 'em */
			newlc = list_head(parameterDefaults);
			for (i = list_length(parameterDefaults) - ndefCount; i > 0; i--)
=======
			Assert(list_length(oldDefaults) == oldproc->pronargdefaults);

			/* new list can have more defaults than old, advance over 'em */
			newlc = list_head(parameterDefaults);
			for (i = list_length(parameterDefaults) - oldproc->pronargdefaults;
				 i > 0;
				 i--)
>>>>>>> 38e93482
				newlc = lnext(newlc);

			foreach(oldlc, oldDefaults)
			{
				Node   *oldDef = (Node *) lfirst(oldlc);
				Node   *newDef = (Node *) lfirst(newlc);

				if (exprType(oldDef) != exprType(newDef))
					ereport(ERROR,
							(errcode(ERRCODE_INVALID_FUNCTION_DEFINITION),
							 errmsg("cannot change data type of existing parameter default value"),
							 errhint("Use DROP FUNCTION first.")));
				newlc = lnext(newlc);
			}
		}

<<<<<<< HEAD
		/*
		 * Cannot add a describe callback to a function that has views defined
		 * on it.  This restriction is for the same set of reasons that we 
		 * cannot change the return type of existing functions.
		 */
		if (OidIsValid(describeFuncOid))
		{
			Relation	depRel;
			ScanKeyData key[3];
			SysScanDesc scan;
			HeapTuple   depTup;

			depRel = heap_open(DependRelationId, AccessShareLock);

			/*
			 * This is equivalent to:
			 *
			 * SELECT * FROM pg_depend
			 * WHERE refclassid = :1 AND refobjid = :2 AND classid = :3
			 */
			ScanKeyInit(&key[0],
						Anum_pg_depend_refclassid,
						BTEqualStrategyNumber, F_OIDEQ,
						ObjectIdGetDatum(ProcedureRelationId));
			ScanKeyInit(&key[1],
						Anum_pg_depend_refobjid,
						BTEqualStrategyNumber, F_OIDEQ,
						ObjectIdGetDatum(oldOid));

			scan = systable_beginscan(depRel, DependReferenceIndexId, true,
									  SnapshotNow, 2, key);

			while (HeapTupleIsValid(depTup = systable_getnext(scan)))
			{
				Form_pg_depend depData = (Form_pg_depend) GETSTRUCT(depTup);
				if (depData->classid == RewriteRelationId)
				{
					ereport(ERROR,
							(errcode(ERRCODE_INVALID_FUNCTION_DEFINITION),
							 errmsg("cannot add DESCRIBE callback to function used in view(s)")));
				}
			}
			systable_endscan(scan);

			heap_close(depRel, AccessShareLock);
		}

		/* Can't change aggregate or window status, either */
=======
		/* Can't change aggregate status, either */
>>>>>>> 38e93482
		if (oldproc->proisagg != isAgg)
		{
			if (oldproc->proisagg)
				ereport(ERROR,
						(errcode(ERRCODE_WRONG_OBJECT_TYPE),
						 errmsg("function \"%s\" is an aggregate",
								procedureName)));
			else
				ereport(ERROR,
						(errcode(ERRCODE_WRONG_OBJECT_TYPE),
						 errmsg("function \"%s\" is not an aggregate",
								procedureName)));
		}
		if (oldproc->proiswindow != isWin)
		{
			if (oldproc->proiswindow)
				ereport(ERROR,
						(errcode(ERRCODE_WRONG_OBJECT_TYPE),
						 errmsg("function \"%s\" is a window function",
								procedureName)));
			else
				ereport(ERROR,
						(errcode(ERRCODE_WRONG_OBJECT_TYPE),
						 errmsg("function \"%s\" is not a window function",
								procedureName)));
		}

<<<<<<< HEAD
		/*
		 * Do not change existing ownership or permissions, either.  Note
		 * dependency-update code below has to agree with this decision.
		 */
=======
		/* do not change existing ownership or permissions, either */
>>>>>>> 38e93482
		replaces[Anum_pg_proc_proowner - 1] = false;
		replaces[Anum_pg_proc_proacl - 1] = false;

		/* Okay, do it... */
		tup = heap_modify_tuple(oldtup, tupDesc, values, nulls, replaces);
		simple_heap_update(rel, &tup->t_self, tup);

		ReleaseSysCache(oldtup);
		is_update = true;
	}
	else
	{
		/* Creating a new procedure */
<<<<<<< HEAD
		Oid			funcOid;

		tup = heap_form_tuple(tupDesc, values, nulls);

		/* Insert tuple into the relation */
		funcOid = simple_heap_insert(rel, tup);
=======
		tup = heap_form_tuple(tupDesc, values, nulls);
		simple_heap_insert(rel, tup);
>>>>>>> 38e93482
		is_update = false;
	}

	/* Need to update indexes for either the insert or update case */
	CatalogUpdateIndexes(rel, tup);

	retval = HeapTupleGetOid(tup);

	/*
	 * Create dependencies for the new function.  If we are updating an
	 * existing function, first delete any existing pg_depend entries.
	 * (However, since we are not changing ownership or permissions, the
	 * shared dependencies do *not* need to change, and we leave them alone.)
	 */
	if (is_update)
	{
		deleteDependencyRecordsFor(ProcedureRelationId, retval, true);
		deleteProcCallbacks(retval);
	}

	myself.classId = ProcedureRelationId;
	myself.objectId = retval;
	myself.objectSubId = 0;

	/* dependency on namespace */
	referenced.classId = NamespaceRelationId;
	referenced.objectId = procNamespace;
	referenced.objectSubId = 0;
	recordDependencyOn(&myself, &referenced, DEPENDENCY_NORMAL);

	/* dependency on implementation language */
	referenced.classId = LanguageRelationId;
	referenced.objectId = languageObjectId;
	referenced.objectSubId = 0;
	recordDependencyOn(&myself, &referenced, DEPENDENCY_NORMAL);

	/* dependency on return type */
	referenced.classId = TypeRelationId;
	referenced.objectId = returnType;
	referenced.objectSubId = 0;
	recordDependencyOn(&myself, &referenced, DEPENDENCY_NORMAL);

	/* dependency on describe function */
	if (OidIsValid(describeFuncOid))
	{
		referenced.classId = ProcedureRelationId;
		referenced.objectId = describeFuncOid;
		referenced.objectSubId = 0;
		recordDependencyOn(&myself, &referenced, DEPENDENCY_NORMAL);
		addProcCallback(retval, describeFuncOid, PROMETHOD_DESCRIBE);
	}

	/* dependency on parameter types */
	for (i = 0; i < allParamCount; i++)
	{
		referenced.classId = TypeRelationId;
		referenced.objectId = allParams[i];
		referenced.objectSubId = 0;
		recordDependencyOn(&myself, &referenced, DEPENDENCY_NORMAL);
	}

	/* dependency on parameter default expressions */
	if (parameterDefaults)
		recordDependencyOnExpr(&myself, (Node *) parameterDefaults,
							   NIL, DEPENDENCY_NORMAL);

	/* dependency on owner */
	if (!is_update)
		recordDependencyOnOwner(ProcedureRelationId, retval, proowner);

	/* dependency on extension */
	recordDependencyOnCurrentExtension(&myself, is_update);

	heap_freetuple(tup);

	heap_close(rel, RowExclusiveLock);

	/* Verify function body */
	if (OidIsValid(languageValidator))
	{
		ArrayType  *set_items;
		int			save_nestlevel;

		/* Advance command counter so new tuple can be seen by validator */
		CommandCounterIncrement();

		/* Set per-function configuration parameters */
		set_items = (ArrayType *) DatumGetPointer(proconfig);
		if (set_items)		/* Need a new GUC nesting level */
		{
			save_nestlevel = NewGUCNestLevel();
			ProcessGUCArray(set_items,
							(superuser() ? PGC_SUSET : PGC_USERSET),
							PGC_S_SESSION,
							GUC_ACTION_SAVE);
		}
		else
			save_nestlevel = 0;		/* keep compiler quiet */

		OidFunctionCall1(languageValidator, ObjectIdGetDatum(retval));

		if (set_items)
			AtEOXact_GUC(true, save_nestlevel);
	}

	return retval;
}



/*
 * Validator for internal functions
 *
 * Check that the given internal function name (the "prosrc" value) is
 * a known builtin function.
 */
Datum
fmgr_internal_validator(PG_FUNCTION_ARGS)
{
	Oid			funcoid = PG_GETARG_OID(0);
	HeapTuple	tuple;
	Form_pg_proc proc;
	bool		isnull;
	Datum		tmp;
	char	   *prosrc;

	if (!CheckFunctionValidatorAccess(fcinfo->flinfo->fn_oid, funcoid))
		PG_RETURN_VOID();

	/*
	 * We do not honor check_function_bodies since it's unlikely the function
	 * name will be found later if it isn't there now.
	 */

	tuple = SearchSysCache(PROCOID,
						   ObjectIdGetDatum(funcoid),
						   0, 0, 0);
	if (!HeapTupleIsValid(tuple))
		elog(ERROR, "cache lookup failed for function %u", funcoid);
	proc = (Form_pg_proc) GETSTRUCT(tuple);

	tmp = SysCacheGetAttr(PROCOID, tuple, Anum_pg_proc_prosrc, &isnull);
	if (isnull)
		elog(ERROR, "null prosrc");
	prosrc = TextDatumGetCString(tmp);

	if (fmgr_internal_function(prosrc) == InvalidOid)
		ereport(ERROR,
				(errcode(ERRCODE_UNDEFINED_FUNCTION),
				 errmsg("there is no built-in function named \"%s\"",
						prosrc)));

	ReleaseSysCache(tuple);

	PG_RETURN_VOID();
}



/*
 * Validator for C language functions
 *
 * Make sure that the library file exists, is loadable, and contains
 * the specified link symbol. Also check for a valid function
 * information record.
 */
Datum
fmgr_c_validator(PG_FUNCTION_ARGS)
{
	Oid			funcoid = PG_GETARG_OID(0);
	void	   *libraryhandle;
	HeapTuple	tuple;
	Form_pg_proc proc;
	bool		isnull;
	Datum		tmp;
	char	   *prosrc;
	char	   *probin;

	if (!CheckFunctionValidatorAccess(fcinfo->flinfo->fn_oid, funcoid))
		PG_RETURN_VOID();

	/*
	 * It'd be most consistent to skip the check if !check_function_bodies,
	 * but the purpose of that switch is to be helpful for pg_dump loading,
	 * and for pg_dump loading it's much better if we *do* check.
	 */

	tuple = SearchSysCache(PROCOID,
						   ObjectIdGetDatum(funcoid),
						   0, 0, 0);
	if (!HeapTupleIsValid(tuple))
		elog(ERROR, "cache lookup failed for function %u", funcoid);
	proc = (Form_pg_proc) GETSTRUCT(tuple);

	tmp = SysCacheGetAttr(PROCOID, tuple, Anum_pg_proc_prosrc, &isnull);
	if (isnull)
		elog(ERROR, "null prosrc for C function %u", funcoid);
	prosrc = TextDatumGetCString(tmp);

	tmp = SysCacheGetAttr(PROCOID, tuple, Anum_pg_proc_probin, &isnull);
	if (isnull)
		elog(ERROR, "null probin for C function %u", funcoid);
	probin = TextDatumGetCString(tmp);

	(void) load_external_function(probin, prosrc, true, &libraryhandle);
	(void) fetch_finfo_record(libraryhandle, prosrc);

	ReleaseSysCache(tuple);

	PG_RETURN_VOID();
}


/*
 * Validator for SQL language functions
 *
 * Parse it here in order to be sure that it contains no syntax errors.
 */
Datum
fmgr_sql_validator(PG_FUNCTION_ARGS)
{
	Oid			funcoid = PG_GETARG_OID(0);
	HeapTuple	tuple;
	Form_pg_proc proc;
	List	   *querytree_list;
	bool		isnull;
	Datum		tmp;
	char	   *prosrc;
	ErrorContextCallback sqlerrcontext;
	bool		haspolyarg;
	int			i;

	if (!CheckFunctionValidatorAccess(fcinfo->flinfo->fn_oid, funcoid))
		PG_RETURN_VOID();

	tuple = SearchSysCache(PROCOID,
						   ObjectIdGetDatum(funcoid),
						   0, 0, 0);
	if (!HeapTupleIsValid(tuple))
		elog(ERROR, "cache lookup failed for function %u", funcoid);
	proc = (Form_pg_proc) GETSTRUCT(tuple);

	/* Disallow pseudotype result */
	/* except for RECORD, VOID, or polymorphic */
	if (get_typtype(proc->prorettype) == TYPTYPE_PSEUDO &&
		proc->prorettype != RECORDOID &&
		proc->prorettype != VOIDOID &&
		!IsPolymorphicType(proc->prorettype))
		ereport(ERROR,
				(errcode(ERRCODE_INVALID_FUNCTION_DEFINITION),
				 errmsg("SQL functions cannot return type %s",
						format_type_be(proc->prorettype))));

	/* Disallow pseudotypes in arguments */
	/* except for polymorphic */
	haspolyarg = false;
	for (i = 0; i < proc->pronargs; i++)
	{
		if (get_typtype(proc->proargtypes.values[i]) == TYPTYPE_PSEUDO)
		{
			if (IsPolymorphicType(proc->proargtypes.values[i]))
				haspolyarg = true;
			else
				ereport(ERROR,
						(errcode(ERRCODE_INVALID_FUNCTION_DEFINITION),
					 errmsg("SQL functions cannot have arguments of type %s",
							format_type_be(proc->proargtypes.values[i]))));
		}
	}

	/* Postpone body checks if !check_function_bodies */
	if (check_function_bodies)
	{
		tmp = SysCacheGetAttr(PROCOID, tuple, Anum_pg_proc_prosrc, &isnull);
		if (isnull)
			elog(ERROR, "null prosrc");

		prosrc = TextDatumGetCString(tmp);

		/*
		 * Setup error traceback support for ereport().
		 */
		sqlerrcontext.callback = sql_function_parse_error_callback;
		sqlerrcontext.arg = tuple;
		sqlerrcontext.previous = error_context_stack;
		error_context_stack = &sqlerrcontext;

		/*
		 * We can't do full prechecking of the function definition if there
		 * are any polymorphic input types, because actual datatypes of
		 * expression results will be unresolvable.  The check will be done at
		 * runtime instead.
		 *
		 * We can run the text through the raw parser though; this will at
		 * least catch silly syntactic errors.
		 */
		if (!haspolyarg)
		{
			querytree_list = pg_parse_and_rewrite(prosrc,
												  proc->proargtypes.values,
												  proc->pronargs);
			(void) check_sql_fn_retval(funcoid, proc->prorettype,
									   querytree_list,
									   false, NULL);
		}
		else
			querytree_list = pg_parse_query(prosrc);

		error_context_stack = sqlerrcontext.previous;
	}

	ReleaseSysCache(tuple);

	PG_RETURN_VOID();
}

/*
 * Error context callback for handling errors in SQL function definitions
 */
static void
sql_function_parse_error_callback(void *arg)
{
	HeapTuple	tuple = (HeapTuple) arg;
	Form_pg_proc proc = (Form_pg_proc) GETSTRUCT(tuple);
	bool		isnull;
	Datum		tmp;
	char	   *prosrc;

	/* See if it's a syntax error; if so, transpose to CREATE FUNCTION */
	tmp = SysCacheGetAttr(PROCOID, tuple, Anum_pg_proc_prosrc, &isnull);
	if (isnull)
		elog(ERROR, "null prosrc");
	prosrc = TextDatumGetCString(tmp);

	if (!function_parse_error_transpose(prosrc))
	{
		/* If it's not a syntax error, push info onto context stack */
		errcontext("SQL function \"%s\"", NameStr(proc->proname));
	}

	pfree(prosrc);
}

/*
 * Adjust a syntax error occurring inside the function body of a CREATE
 * FUNCTION or DO command.  This can be used by any function validator or
 * anonymous-block handler, not only for SQL-language functions.
 * It is assumed that the syntax error position is initially relative to the
 * function body string (as passed in).  If possible, we adjust the position
 * to reference the original command text; if we can't manage that, we set
 * up an "internal query" syntax error instead.
 *
 * Returns true if a syntax error was processed, false if not.
 */
bool
function_parse_error_transpose(const char *prosrc)
{
	int			origerrposition;
	int			newerrposition;
	const char *queryText;

	/*
	 * Nothing to do unless we are dealing with a syntax error that has a
	 * cursor position.
	 *
	 * Some PLs may prefer to report the error position as an internal error
	 * to begin with, so check that too.
	 */
	origerrposition = geterrposition();
	if (origerrposition <= 0)
	{
		origerrposition = getinternalerrposition();
		if (origerrposition <= 0)
			return false;
	}

	/* We can get the original query text from the active portal (hack...) */
	/* Assert(ActivePortal && PortalGetStatus(ActivePortal) == PORTAL_ACTIVE); */
	queryText = ActivePortal->sourceText;

	/* Try to locate the prosrc in the original text */
	newerrposition = match_prosrc_to_query(prosrc, queryText, origerrposition);

	if (newerrposition > 0)
	{
		/* Successful, so fix error position to reference original query */
		errposition(newerrposition);
		/* Get rid of any report of the error as an "internal query" */
		internalerrposition(0);
		internalerrquery(NULL);
	}
	else
	{
		/*
		 * If unsuccessful, convert the position to an internal position
		 * marker and give the function text as the internal query.
		 */
		errposition(0);
		internalerrposition(origerrposition);
		internalerrquery(prosrc);
	}

	return true;
}

/*
 * Try to locate the string literal containing the function body in the
 * given text of the CREATE FUNCTION or DO command.  If successful, return
 * the character (not byte) index within the command corresponding to the
 * given character index within the literal.  If not successful, return 0.
 */
static int
match_prosrc_to_query(const char *prosrc, const char *queryText,
					  int cursorpos)
{
	/*
	 * Rather than fully parsing the original command, we just scan the
	 * command looking for $prosrc$ or 'prosrc'.  This could be fooled (though
	 * not in any very probable scenarios), so fail if we find more than one
	 * match.
	 */
	int			prosrclen = strlen(prosrc);
	int			querylen = strlen(queryText);
	int			matchpos = 0;
	int			curpos;
	int			newcursorpos;

	for (curpos = 0; curpos < querylen - prosrclen; curpos++)
	{
		if (queryText[curpos] == '$' &&
			strncmp(prosrc, &queryText[curpos + 1], prosrclen) == 0 &&
			queryText[curpos + 1 + prosrclen] == '$')
		{
			/*
			 * Found a $foo$ match.  Since there are no embedded quoting
			 * characters in a dollar-quoted literal, we don't have to do any
			 * fancy arithmetic; just offset by the starting position.
			 */
			if (matchpos)
				return 0;		/* multiple matches, fail */
			matchpos = pg_mbstrlen_with_len(queryText, curpos + 1)
				+ cursorpos;
		}
		else if (queryText[curpos] == '\'' &&
				 match_prosrc_to_literal(prosrc, &queryText[curpos + 1],
										 cursorpos, &newcursorpos))
		{
			/*
			 * Found a 'foo' match.  match_prosrc_to_literal() has adjusted
			 * for any quotes or backslashes embedded in the literal.
			 */
			if (matchpos)
				return 0;		/* multiple matches, fail */
			matchpos = pg_mbstrlen_with_len(queryText, curpos + 1)
				+ newcursorpos;
		}
	}

	return matchpos;
}

/*
 * Try to match the given source text to a single-quoted literal.
 * If successful, adjust newcursorpos to correspond to the character
 * (not byte) index corresponding to cursorpos in the source text.
 *
 * At entry, literal points just past a ' character.  We must check for the
 * trailing quote.
 */
static bool
match_prosrc_to_literal(const char *prosrc, const char *literal,
						int cursorpos, int *newcursorpos)
{
	int			newcp = cursorpos;
	int			chlen;

	/*
	 * This implementation handles backslashes and doubled quotes in the
	 * string literal.	It does not handle the SQL syntax for literals
	 * continued across line boundaries.
	 *
	 * We do the comparison a character at a time, not a byte at a time, so
	 * that we can do the correct cursorpos math.
	 */
	while (*prosrc)
	{
		cursorpos--;			/* characters left before cursor */

		/*
		 * Check for backslashes and doubled quotes in the literal; adjust
		 * newcp when one is found before the cursor.
		 */
		if (*literal == '\\')
		{
			literal++;
			if (cursorpos > 0)
				newcp++;
		}
		else if (*literal == '\'')
		{
			if (literal[1] != '\'')
				goto fail;
			literal++;
			if (cursorpos > 0)
				newcp++;
		}
		chlen = pg_mblen(prosrc);
		if (strncmp(prosrc, literal, chlen) != 0)
			goto fail;
		prosrc += chlen;
		literal += chlen;
	}

	if (*literal == '\'' && literal[1] != '\'')
	{
		/* success */
		*newcursorpos = newcp;
		return true;
	}

fail:
	/* Must set *newcursorpos to suppress compiler warning */
	*newcursorpos = newcp;
	return false;
}<|MERGE_RESOLUTION|>--- conflicted
+++ resolved
@@ -33,10 +33,7 @@
 #include "mb/pg_wchar.h"
 #include "miscadmin.h"
 #include "nodes/nodeFuncs.h"
-<<<<<<< HEAD
 #include "parser/parse_expr.h"
-=======
->>>>>>> 38e93482
 #include "parser/parse_type.h"
 #include "tcop/pquery.h"
 #include "tcop/tcopprot.h"
@@ -117,9 +114,6 @@
 	ObjectAddress myself,
 				referenced;
 	int			i;
-	bool		isnull;
-	Datum		ndefDatum;
-	int			ndefCount;
 
 	/*
 	 * sanity checks
@@ -311,12 +305,7 @@
 	values[Anum_pg_proc_prorows - 1] = Float4GetDatum(prorows);
 	values[Anum_pg_proc_provariadic - 1] = ObjectIdGetDatum(variadicType);
 	values[Anum_pg_proc_proisagg - 1] = BoolGetDatum(isAgg);
-<<<<<<< HEAD
 	values[Anum_pg_proc_proiswindow - 1] = BoolGetDatum(isWin);
-=======
-	/* XXX we don't currently have a way to make new window functions */
-	values[Anum_pg_proc_proiswindow - 1] = BoolGetDatum(false);
->>>>>>> 38e93482
 	values[Anum_pg_proc_prosecdef - 1] = BoolGetDatum(security_definer);
 	values[Anum_pg_proc_proisstrict - 1] = BoolGetDatum(isStrict);
 	values[Anum_pg_proc_proretset - 1] = BoolGetDatum(returnsSet);
@@ -337,13 +326,10 @@
 		values[Anum_pg_proc_proargnames - 1] = parameterNames;
 	else
 		nulls[Anum_pg_proc_proargnames - 1] = true;
-<<<<<<< HEAD
-=======
 	if (parameterDefaults != NIL)
 		values[Anum_pg_proc_proargdefaults - 1] = CStringGetTextDatum(nodeToString(parameterDefaults));
 	else
 		nulls[Anum_pg_proc_proargdefaults - 1] = true;
->>>>>>> 38e93482
 	values[Anum_pg_proc_prosrc - 1] = CStringGetTextDatum(prosrc);
 	if (probin)
 		values[Anum_pg_proc_probin - 1] = CStringGetTextDatum(probin);
@@ -355,17 +341,8 @@
 		nulls[Anum_pg_proc_proconfig - 1] = true;
 	/* start out with empty permissions */
 	nulls[Anum_pg_proc_proacl - 1] = true;
-<<<<<<< HEAD
 	values[Anum_pg_proc_prodataaccess - 1] = CharGetDatum(prodataaccess);
 	values[Anum_pg_proc_proexeclocation - 1] = CharGetDatum(proexeclocation);
-	values[Anum_pg_proc_provariadic - 1] = ObjectIdGetDatum(variadicType);
-	values[Anum_pg_proc_pronargdefaults - 1] = UInt16GetDatum(list_length(parameterDefaults));
-	if (parameterDefaults != NIL)
-		values[Anum_pg_proc_proargdefaults - 1] = CStringGetTextDatum(nodeToString(parameterDefaults));
-	else
-		nulls[Anum_pg_proc_proargdefaults - 1] = true;
-=======
->>>>>>> 38e93482
 
 	rel = heap_open(ProcedureRelationId, RowExclusiveLock);
 	tupDesc = RelationGetDescr(rel);
@@ -435,19 +412,8 @@
 		 * parameter is polymorphic, and in such cases a change of default
 		 * type might alter the resolved output type of existing calls.)
 		 */
-<<<<<<< HEAD
-		ndefDatum = SysCacheGetAttr(PROCNAMEARGSNSP, oldtup,
-									Anum_pg_proc_pronargdefaults, &isnull);
-		ndefCount = DatumGetObjectId(ndefDatum);
-		if (ndefCount != 0)
-		{
-			Datum       proargdefaults;
-			List       *oldDefaults;
-			ListCell   *oldlc;
-			ListCell   *newlc;
-
-			if (list_length(parameterDefaults) < ndefCount)
-=======
+		/* GPDB_84_MERGE_FIXME: was it correct to get rid of the
+		 * SysCacheGetAttr() calls to retrieve pronargdefaults? */
 		if (oldproc->pronargdefaults != 0)
 		{
 			Datum		proargdefaults;
@@ -457,7 +423,6 @@
 			ListCell   *newlc;
 
 			if (list_length(parameterDefaults) < oldproc->pronargdefaults)
->>>>>>> 38e93482
 				ereport(ERROR,
 						(errcode(ERRCODE_INVALID_FUNCTION_DEFINITION),
 						 errmsg("cannot remove parameter defaults from existing function"),
@@ -469,13 +434,6 @@
 			Assert(!isnull);
 			oldDefaults = (List *) stringToNode(TextDatumGetCString(proargdefaults));
 			Assert(IsA(oldDefaults, List));
-<<<<<<< HEAD
-			Assert(list_length(oldDefaults) == ndefCount);
-
-			/* new list can have more defaults than old, advance over 'em */
-			newlc = list_head(parameterDefaults);
-			for (i = list_length(parameterDefaults) - ndefCount; i > 0; i--)
-=======
 			Assert(list_length(oldDefaults) == oldproc->pronargdefaults);
 
 			/* new list can have more defaults than old, advance over 'em */
@@ -483,7 +441,6 @@
 			for (i = list_length(parameterDefaults) - oldproc->pronargdefaults;
 				 i > 0;
 				 i--)
->>>>>>> 38e93482
 				newlc = lnext(newlc);
 
 			foreach(oldlc, oldDefaults)
@@ -500,7 +457,6 @@
 			}
 		}
 
-<<<<<<< HEAD
 		/*
 		 * Cannot add a describe callback to a function that has views defined
 		 * on it.  This restriction is for the same set of reasons that we 
@@ -549,9 +505,6 @@
 		}
 
 		/* Can't change aggregate or window status, either */
-=======
-		/* Can't change aggregate status, either */
->>>>>>> 38e93482
 		if (oldproc->proisagg != isAgg)
 		{
 			if (oldproc->proisagg)
@@ -579,14 +532,10 @@
 								procedureName)));
 		}
 
-<<<<<<< HEAD
 		/*
 		 * Do not change existing ownership or permissions, either.  Note
 		 * dependency-update code below has to agree with this decision.
 		 */
-=======
-		/* do not change existing ownership or permissions, either */
->>>>>>> 38e93482
 		replaces[Anum_pg_proc_proowner - 1] = false;
 		replaces[Anum_pg_proc_proacl - 1] = false;
 
@@ -600,17 +549,8 @@
 	else
 	{
 		/* Creating a new procedure */
-<<<<<<< HEAD
-		Oid			funcOid;
-
-		tup = heap_form_tuple(tupDesc, values, nulls);
-
-		/* Insert tuple into the relation */
-		funcOid = simple_heap_insert(rel, tup);
-=======
 		tup = heap_form_tuple(tupDesc, values, nulls);
 		simple_heap_insert(rel, tup);
->>>>>>> 38e93482
 		is_update = false;
 	}
 
