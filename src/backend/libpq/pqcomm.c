/*-------------------------------------------------------------------------
 *
 * pqcomm.c
 *	  Communication functions between the Frontend and the Backend
 *
 * These routines handle the low-level details of communication between
 * frontend and backend.  They just shove data across the communication
 * channel, and are ignorant of the semantics of the data --- or would be,
 * except for major brain damage in the design of the old COPY OUT protocol.
 * Unfortunately, COPY OUT was designed to commandeer the communication
 * channel (it just transfers data without wrapping it into messages).
 * No other messages can be sent while COPY OUT is in progress; and if the
 * copy is aborted by an ereport(ERROR), we need to close out the copy so that
 * the frontend gets back into sync.  Therefore, these routines have to be
 * aware of COPY OUT state.  (New COPY-OUT is message-based and does *not*
 * set the DoingCopyOut flag.)
 *
 * NOTE: generally, it's a bad idea to emit outgoing messages directly with
 * pq_putbytes(), especially if the message would require multiple calls
 * to send.  Instead, use the routines in pqformat.c to construct the message
 * in a buffer and then emit it in one call to pq_putmessage.  This ensures
 * that the channel will not be clogged by an incomplete message if execution
 * is aborted by ereport(ERROR) partway through the message.  The only
 * non-libpq code that should call pq_putbytes directly is old-style COPY OUT.
 *
 * At one time, libpq was shared between frontend and backend, but now
 * the backend's "backend/libpq" is quite separate from "interfaces/libpq".
 * All that remains is similarities of names to trap the unwary...
 *
 * Portions Copyright (c) 1996-2010, PostgreSQL Global Development Group
 * Portions Copyright (c) 1994, Regents of the University of California
 *
 *	$PostgreSQL: pgsql/src/backend/libpq/pqcomm.c,v 1.212 2010/07/08 16:19:50 mha Exp $
 *
 *-------------------------------------------------------------------------
 */

/*------------------------
 * INTERFACE ROUTINES
 *
 * setup/teardown:
 *		StreamServerPort	- Open postmaster's server port
 *		StreamConnection	- Create new connection with client
 *		StreamClose			- Close a client/backend connection
 *		TouchSocketFile		- Protect socket file against /tmp cleaners
 *		pq_init			- initialize libpq at backend startup
 *		pq_comm_reset	- reset libpq during error recovery
 *		pq_close		- shutdown libpq at backend exit
 *
 * low-level I/O:
 *		pq_getbytes		- get a known number of bytes from connection
 *		pq_getstring	- get a null terminated string from connection
 *		pq_getmessage	- get a message with length word from connection
 *		pq_getbyte		- get next byte from connection
 *		pq_peekbyte		- peek at next byte from connection
 *		pq_putbytes		- send bytes to connection (not flushed until pq_flush)
 *		pq_flush		- flush pending output
 *		pq_getbyte_if_available - get a byte if available without blocking
 *
 * message-level I/O (and old-style-COPY-OUT cruft):
 *		pq_putmessage	- send a normal message (suppressed in COPY OUT mode)
 *		pq_startcopyout - inform libpq that a COPY OUT transfer is beginning
 *		pq_endcopyout	- end a COPY OUT transfer
 *
 *------------------------
 */
#include "postgres.h"
#include <pthread.h>

#include <signal.h>
#include <fcntl.h>
#include <grp.h>
#include <unistd.h>
#include <sys/file.h>
#include <sys/socket.h>
#include <sys/stat.h>
#include <sys/time.h>
#include <netdb.h>
#include <netinet/in.h>
#ifdef HAVE_NETINET_TCP_H
#include <netinet/tcp.h>
#endif
#include <arpa/inet.h>
#ifdef HAVE_UTIME_H
#include <utime.h>
#endif
#ifdef WIN32_ONLY_COMPILER /* mstcpip.h is missing on mingw */
#include <mstcpip.h>
#endif

#include "libpq/ip.h"
#include "libpq/libpq.h"
#include "miscadmin.h"
#include "storage/ipc.h"
#include "utils/guc.h"
#include "utils/memutils.h"
#include "cdb/cdbvars.h"
#include "tcop/tcopprot.h"

/*
 * Configuration options
 */
int			Unix_socket_permissions;
char	   *Unix_socket_group;


/* Where the Unix socket file is */
static char sock_path[MAXPGPATH];


/*
 * Buffers for low-level I/O.
 *
 * The receive buffer is fixed size. Send buffer is usually 8k, but can be
 * enlarged by pq_putmessage_noblock() if the message doesn't fit otherwise.
 */

#define PQ_SEND_BUFFER_SIZE 8192
#define PQ_RECV_BUFFER_SIZE 8192

static char *PqSendBuffer;
static int	PqSendBufferSize;	/* Size send buffer */
static int	PqSendPointer;		/* Next index to store a byte in PqSendBuffer */
static int	PqSendStart;		/* Next index to send a byte in PqSendBuffer */

static char PqRecvBuffer[PQ_RECV_BUFFER_SIZE];
static int	PqRecvPointer;		/* Next index to read a byte from PqRecvBuffer */
static int	PqRecvLength;		/* End of data available in PqRecvBuffer */

static pthread_mutex_t send_mutex = PTHREAD_MUTEX_INITIALIZER;

/* XXX This flag is used by frontend protocal 1 and 2 only.  That is 
 * VERY OLD (We should be on Protocol 3).
 */
static bool DoingCopyOut;

/* Internal functions */
static void pq_close(int code, Datum arg);
static int	internal_putbytes(const char *s, size_t len);
static int	internal_flush(void);
static void pq_set_nonblocking(bool nonblocking);
static bool pq_send_mutex_lock();

#ifdef HAVE_UNIX_SOCKETS
static int	Lock_AF_UNIX(unsigned short portNumber, char *unixSocketName);
static int	Setup_AF_UNIX(void);
#endif   /* HAVE_UNIX_SOCKETS */


/* --------------------------------
 *		pq_init - initialize libpq at backend startup
 * --------------------------------
 */
void
pq_init(void)
{
	PqSendBufferSize = PQ_SEND_BUFFER_SIZE;
	PqSendBuffer = MemoryContextAlloc(TopMemoryContext, PqSendBufferSize);
	PqSendPointer = PqSendStart = PqRecvPointer = PqRecvLength = 0;
	DoingCopyOut = false;
	on_proc_exit(pq_close, 0);
}

/* --------------------------------
 *		pq_comm_reset - reset libpq during error recovery
 *
 * This is called from error recovery at the outer idle loop.  It's
 * just to get us out of trouble if we somehow manage to elog() from
 * inside a pqcomm.c routine (which ideally will never happen, but...)
 * --------------------------------
 */
void
pq_comm_reset(void)
{
	/* We can abort any old-style COPY OUT, too */
	pq_endcopyout(true);
}

/* --------------------------------
 *		pq_close - shutdown libpq at backend exit
 *
 * This is the one pg_on_exit_callback in place during BackendInitialize().
 * That function's unusual signal handling constrains that this callback be
 * safe to run at any instant.
 * --------------------------------
 */
static void
pq_close(int code, Datum arg)
{
	/* Nothing to do in a standalone backend, where MyProcPort is NULL. */
	if (MyProcPort != NULL)
	{
#if defined(ENABLE_GSS) || defined(ENABLE_SSPI)
#ifdef ENABLE_GSS
		OM_uint32	min_s;

		/*
		 * Shutdown GSSAPI layer.  This section does nothing when interrupting
		 * BackendInitialize(), because pg_GSS_recvauth() makes first use of
		 * "ctx" and "cred".
		 */
		if (MyProcPort->gss && (MyProcPort->gss->ctx != GSS_C_NO_CONTEXT))
			gss_delete_sec_context(&min_s, &MyProcPort->gss->ctx, NULL);

		if (MyProcPort->gss && (MyProcPort->gss->cred != GSS_C_NO_CREDENTIAL))
			gss_release_cred(&min_s, &MyProcPort->gss->cred);
#endif   /* ENABLE_GSS */

		/*
		 * GSS and SSPI share the port->gss struct.  Since nowhere else does a
		 * postmaster child free this, doing so is safe when interrupting
		 * BackendInitialize().
		 */
		free(MyProcPort->gss);
#endif   /* ENABLE_GSS || ENABLE_SSPI */

		/*
		 * Cleanly shut down SSL layer.  Nowhere else does a postmaster child
		 * call this, so this is safe when interrupting BackendInitialize().
		 */
		secure_close(MyProcPort);

		/*
		 * Formerly we did an explicit close() here, but it seems better to
		 * leave the socket open until the process dies.  This allows clients
		 * to perform a "synchronous close" if they care --- wait till the
		 * transport layer reports connection closure, and you can be sure the
		 * backend has exited.
		 *
		 * We do set sock to PGINVALID_SOCKET to prevent any further I/O,
		 * though.
		 */
		MyProcPort->sock = PGINVALID_SOCKET;
	}
}

/* --------------------------------
 *		pq_comm_close_fatal - shutdown libpq at backend fatal error exit
 * --------------------------------
 */
void
pq_comm_close_fatal(void)
{
	if (MyProcPort != NULL)
	{
		/* Cleanly shut down SSL layer */
		secure_close(MyProcPort);

		if (MyProcPort->sock >= 0)
            closesocket(MyProcPort->sock);
        
		MyProcPort->sock = -1;
	}
}                               /* pq_comm_close_fatal */


/*
 * Streams -- wrapper around Unix socket system calls
 *
 *
 *		Stream functions are used for vanilla TCP connection protocol.
 */


/* StreamDoUnlink()
 * Shutdown routine for backend connection
 * If a Unix socket is used for communication, explicitly close it.
 */
#ifdef HAVE_UNIX_SOCKETS
static void
StreamDoUnlink(int code, Datum arg)
{
	Assert(sock_path[0]);
	unlink(sock_path);
}
#endif   /* HAVE_UNIX_SOCKETS */

/*
 * StreamServerPort -- open a "listening" port to accept connections.
 *
 * Successfully opened sockets are added to the ListenSocket[] array,
 * at the first position that isn't PGINVALID_SOCKET.
 *
 * RETURNS: STATUS_OK or STATUS_ERROR
 */

int
StreamServerPort(int family, char *hostName, unsigned short portNumber,
				 char *unixSocketName,
				 pgsocket ListenSocket[], int MaxListen)
{
	pgsocket	fd;
	int			err;
	int			maxconn;
	int			ret;
	char		portNumberStr[32];
	const char *familyDesc;
	char		familyDescBuf[64];
	char	   *service;
	struct addrinfo *addrs = NULL,
			   *addr;
	struct addrinfo hint;
	int			listen_index = 0;
	int			added = 0;

#if !defined(WIN32) || defined(IPV6_V6ONLY)
	int			one = 1;
#endif

	/* Initialize hint structure */
	MemSet(&hint, 0, sizeof(hint));
	hint.ai_family = family;
	hint.ai_flags = AI_PASSIVE;
	hint.ai_socktype = SOCK_STREAM;

#ifdef HAVE_UNIX_SOCKETS
	if (family == AF_UNIX)
	{
		/* Lock_AF_UNIX will also fill in sock_path. */
		if (Lock_AF_UNIX(portNumber, unixSocketName) != STATUS_OK)
			return STATUS_ERROR;
		service = sock_path;
	}
	else
#endif   /* HAVE_UNIX_SOCKETS */
	{
		snprintf(portNumberStr, sizeof(portNumberStr), "%d", portNumber);
		service = portNumberStr;
	}

	ret = pg_getaddrinfo_all(hostName, service, &hint, &addrs);
	if (ret || !addrs)
	{
		if (hostName)
			ereport(LOG,
					(errmsg("could not translate host name \"%s\", service \"%s\" to address: %s",
							hostName, service, gai_strerror(ret))));
		else
			ereport(LOG,
				 (errmsg("could not translate service \"%s\" to address: %s",
						 service, gai_strerror(ret))));
		if (addrs)
			pg_freeaddrinfo_all(hint.ai_family, addrs);
		return STATUS_ERROR;
	}

	for (addr = addrs; addr; addr = addr->ai_next)
	{
		if (!IS_AF_UNIX(family) && IS_AF_UNIX(addr->ai_family))
		{
			/*
			 * Only set up a unix domain socket when they really asked for it.
			 * The service/port is different in that case.
			 */
			continue;
		}

		/* See if there is still room to add 1 more socket. */
		for (; listen_index < MaxListen; listen_index++)
		{
			if (ListenSocket[listen_index] == PGINVALID_SOCKET)
				break;
		}
		if (listen_index >= MaxListen)
		{
			ereport(LOG,
					(errmsg("could not bind to all requested addresses: MAXLISTEN (%d) exceeded",
							MaxListen)));
			break;
		}

		/* set up family name for possible error messages */
		switch (addr->ai_family)
		{
			case AF_INET:
				familyDesc = _("IPv4");
				break;
#ifdef HAVE_IPV6
			case AF_INET6:
				familyDesc = _("IPv6");
				break;
#endif
#ifdef HAVE_UNIX_SOCKETS
			case AF_UNIX:
				familyDesc = _("Unix");
				break;
#endif
			default:
				snprintf(familyDescBuf, sizeof(familyDescBuf),
						 _("unrecognized address family %d"),
						 addr->ai_family);
				familyDesc = familyDescBuf;
				break;
		}

		if ((fd = socket(addr->ai_family, SOCK_STREAM, 0)) < 0)
		{
			ereport(LOG,
					(errcode_for_socket_access(),
			/* translator: %s is IPv4, IPv6, or Unix */
					 errmsg("could not create %s socket: %m",
							familyDesc)));
			continue;
		}

#ifndef WIN32

		/*
		 * Without the SO_REUSEADDR flag, a new postmaster can't be started
		 * right away after a stop or crash, giving "address already in use"
		 * error on TCP ports.
		 *
		 * On win32, however, this behavior only happens if the
		 * SO_EXLUSIVEADDRUSE is set. With SO_REUSEADDR, win32 allows multiple
		 * servers to listen on the same address, resulting in unpredictable
		 * behavior. With no flags at all, win32 behaves as Unix with
		 * SO_REUSEADDR.
		 */
		if (!IS_AF_UNIX(addr->ai_family))
		{
			if ((setsockopt(fd, SOL_SOCKET, SO_REUSEADDR,
							(char *) &one, sizeof(one))) == -1)
			{
				ereport(LOG,
						(errcode_for_socket_access(),
						 errmsg("setsockopt(SO_REUSEADDR) failed: %m")));
				closesocket(fd);
				continue;
			}
		}
#endif

#if defined(IPV6_V6ONLY) && defined(IPPROTO_IPV6)
		if (addr->ai_family == AF_INET6)
		{
			if (setsockopt(fd, IPPROTO_IPV6, IPV6_V6ONLY,
						   (char *) &one, sizeof(one)) == -1)
			{
				ereport(LOG,
						(errcode_for_socket_access(),
						 errmsg("setsockopt(IPV6_V6ONLY) failed: %m")));
				closesocket(fd);
				continue;
			}
		}
#endif

		/*
		 * Note: This might fail on some OS's, like Linux older than
		 * 2.4.21-pre3, that don't have the IPV6_V6ONLY socket option, and map
		 * ipv4 addresses to ipv6.	It will show ::ffff:ipv4 for all ipv4
		 * connections.
		 */
		err = bind(fd, addr->ai_addr, addr->ai_addrlen);
		if (err < 0)
		{
			ereport(LOG,
					(errcode_for_socket_access(),
			/* translator: %s is IPv4, IPv6, or Unix */
					 errmsg("could not bind %s socket: %m",
							familyDesc),
					 (IS_AF_UNIX(addr->ai_family)) ?
				  errhint("Is another postmaster already running on port %d?"
						  " If not, remove socket file \"%s\" and retry.",
						  (int) portNumber, sock_path) :
				  errhint("Is another postmaster already running on port %d?"
						  " If not, wait a few seconds and retry.",
						  (int) portNumber)));
			closesocket(fd);
			continue;
		}

#ifdef HAVE_UNIX_SOCKETS
		if (addr->ai_family == AF_UNIX)
		{
			if (Setup_AF_UNIX() != STATUS_OK)
			{
				closesocket(fd);
				break;
			}
		}
#endif

		/*
		 * Select appropriate accept-queue length limit.  PG_SOMAXCONN is only
		 * intended to provide a clamp on the request on platforms where an
		 * overly large request provokes a kernel error (are there any?).
		 */
		maxconn = MaxBackends * 2;
		if (maxconn > PG_SOMAXCONN)
			maxconn = PG_SOMAXCONN;

		err = listen(fd, maxconn);
		if (err < 0)
		{
			ereport(LOG,
					(errcode_for_socket_access(),
			/* translator: %s is IPv4, IPv6, or Unix */
					 errmsg("could not listen on %s socket: %m",
							familyDesc)));
			closesocket(fd);
			continue;
		}
		ListenSocket[listen_index] = fd;
		added++;
	}

	pg_freeaddrinfo_all(hint.ai_family, addrs);

	if (!added)
		return STATUS_ERROR;

	return STATUS_OK;
}


#ifdef HAVE_UNIX_SOCKETS

/*
 * Lock_AF_UNIX -- configure unix socket file path
 */
static int
Lock_AF_UNIX(unsigned short portNumber, char *unixSocketName)
{
	UNIXSOCK_PATH(sock_path, portNumber, unixSocketName);
	if (strlen(sock_path) >= UNIXSOCK_PATH_BUFLEN)
	{
		ereport(LOG,
				(errmsg("Unix-domain socket path \"%s\" is too long (maximum %d bytes)",
						sock_path,
						(int) (UNIXSOCK_PATH_BUFLEN - 1))));
		return STATUS_ERROR;
	}

	/*
	 * Grab an interlock file associated with the socket file.
	 *
	 * Note: there are two reasons for using a socket lock file, rather than
	 * trying to interlock directly on the socket itself.  First, it's a lot
	 * more portable, and second, it lets us remove any pre-existing socket
	 * file without race conditions.
	 */
	CreateSocketLockFile(sock_path, true);

	/*
	 * Once we have the interlock, we can safely delete any pre-existing
	 * socket file to avoid failure at bind() time.
	 */
	unlink(sock_path);

	return STATUS_OK;
}


/*
 * Setup_AF_UNIX -- configure unix socket permissions
 */
static int
Setup_AF_UNIX(void)
{
	/* Arrange to unlink the socket file at exit */
	on_proc_exit(StreamDoUnlink, 0);

	/*
	 * Fix socket ownership/permission if requested.  Note we must do this
	 * before we listen() to avoid a window where unwanted connections could
	 * get accepted.
	 */
	Assert(Unix_socket_group);
	if (Unix_socket_group[0] != '\0')
	{
#ifdef WIN32
		elog(WARNING, "configuration item unix_socket_group is not supported on this platform");
#else
		char	   *endptr;
		unsigned long val;
		gid_t		gid;

		val = strtoul(Unix_socket_group, &endptr, 10);
		if (*endptr == '\0')
		{						/* numeric group id */
			gid = val;
		}
		else
		{						/* convert group name to id */
			struct group *gr;

			gr = getgrnam(Unix_socket_group);
			if (!gr)
			{
				ereport(LOG,
						(errmsg("group \"%s\" does not exist",
								Unix_socket_group)));
				return STATUS_ERROR;
			}
			gid = gr->gr_gid;
		}
		if (chown(sock_path, -1, gid) == -1)
		{
			ereport(LOG,
					(errcode_for_file_access(),
					 errmsg("could not set group of file \"%s\": %m",
							sock_path)));
			return STATUS_ERROR;
		}
#endif
	}

	if (chmod(sock_path, Unix_socket_permissions) == -1)
	{
		ereport(LOG,
				(errcode_for_file_access(),
				 errmsg("could not set permissions of file \"%s\": %m",
						sock_path)));
		return STATUS_ERROR;
	}
	return STATUS_OK;
}
#endif   /* HAVE_UNIX_SOCKETS */


/*
 * StreamConnection -- create a new connection with client using
 *		server port.  Set port->sock to the FD of the new connection.
 *
 * ASSUME: that this doesn't need to be non-blocking because
 *		the Postmaster uses select() to tell when the server master
 *		socket is ready for accept().
 *
 * RETURNS: STATUS_OK or STATUS_ERROR
 */
int
StreamConnection(pgsocket server_fd, Port *port)
{
	/* accept connection and fill in the client (remote) address */
	port->raddr.salen = sizeof(port->raddr.addr);
	if ((port->sock = accept(server_fd,
							 (struct sockaddr *) & port->raddr.addr,
							 &port->raddr.salen)) < 0)
	{
		ereport(LOG,
				(errcode_for_socket_access(),
				 errmsg("could not accept new connection: %m")));

		/*
		 * If accept() fails then postmaster.c will still see the server
		 * socket as read-ready, and will immediately try again.  To avoid
		 * uselessly sucking lots of CPU, delay a bit before trying again.
		 * (The most likely reason for failure is being out of kernel file
		 * table slots; we can do little except hope some will get freed up.)
		 */
		pg_usleep(100000L);		/* wait 0.1 sec */
		return STATUS_ERROR;
	}

#ifdef SCO_ACCEPT_BUG

	/*
	 * UnixWare 7+ and OpenServer 5.0.4 are known to have this bug, but it
	 * shouldn't hurt to catch it for all versions of those platforms.
	 */
	if (port->raddr.addr.ss_family == 0)
		port->raddr.addr.ss_family = AF_UNIX;
#endif

	/* fill in the server (local) address */
	port->laddr.salen = sizeof(port->laddr.addr);
	if (getsockname(port->sock,
					(struct sockaddr *) & port->laddr.addr,
					&port->laddr.salen) < 0)
	{
		elog(LOG, "getsockname() failed: %m");
		return STATUS_ERROR;
	}

	/* 
	 * Set a send timeout on the socket if specified, on the master only
	 * Solaris doesn't support setting SO_SNDTIMEO, so setting this won't work on Solaris (MPP-22526) 
	 */ 
	if (GpIdentity.segindex == MASTER_CONTENT_ID && gp_connection_send_timeout > 0)
	{
	  struct timeval timeout;
	  timeout.tv_sec = gp_connection_send_timeout;
	  timeout.tv_usec = 0;

	  if (setsockopt (port->sock, SOL_SOCKET, SO_SNDTIMEO, (char *)&timeout,
			  sizeof(timeout)) < 0)
	    {
	      elog(LOG, "setsockopt(SO_SNDTIMEO) failed: %m");
	    }
	}

	/* select NODELAY and KEEPALIVE options if it's a TCP connection */
	if (!IS_AF_UNIX(port->laddr.addr.ss_family))
	{
		int			on;

#ifdef	TCP_NODELAY
		on = 1;
		if (setsockopt(port->sock, IPPROTO_TCP, TCP_NODELAY,
					   (char *) &on, sizeof(on)) < 0)
		{
			elog(LOG, "setsockopt(TCP_NODELAY) failed: %m");
			return STATUS_ERROR;
		}
#endif
		on = 1;
		if (setsockopt(port->sock, SOL_SOCKET, SO_KEEPALIVE,
					   (char *) &on, sizeof(on)) < 0)
		{
			elog(LOG, "setsockopt(SO_KEEPALIVE) failed: %m");
			return STATUS_ERROR;
		}

#ifdef WIN32

		/*
		 * This is a Win32 socket optimization.  The ideal size is 32k.
		 * http://support.microsoft.com/kb/823764/EN-US/
		 */
		on = PQ_SEND_BUFFER_SIZE * 4;
		if (setsockopt(port->sock, SOL_SOCKET, SO_SNDBUF, (char *) &on,
					   sizeof(on)) < 0)
		{
			elog(LOG, "setsockopt(SO_SNDBUF) failed: %m");
			return STATUS_ERROR;
		}
#endif

		/*
		 * Also apply the current keepalive parameters.  If we fail to set a
		 * parameter, don't error out, because these aren't universally
		 * supported.  (Note: you might think we need to reset the GUC
		 * variables to 0 in such a case, but it's not necessary because the
		 * show hooks for these variables report the truth anyway.)
		 */
		(void) pq_setkeepalivesidle(tcp_keepalives_idle, port);
		(void) pq_setkeepalivesinterval(tcp_keepalives_interval, port);
		(void) pq_setkeepalivescount(tcp_keepalives_count, port);
	}

	return STATUS_OK;
}

/*
 * StreamClose -- close a client/backend connection
 *
 * NOTE: this is NOT used to terminate a session; it is just used to release
 * the file descriptor in a process that should no longer have the socket
 * open.  (For example, the postmaster calls this after passing ownership
 * of the connection to a child process.)  It is expected that someone else
 * still has the socket open.  So, we only want to close the descriptor,
 * we do NOT want to send anything to the far end.
 */
void
StreamClose(pgsocket sock)
{
	closesocket(sock);
}

/*
 * TouchSocketFile -- mark socket file as recently accessed
 *
 * This routine should be called every so often to ensure that the socket
 * file has a recent mod date (ordinary operations on sockets usually won't
 * change the mod date).  That saves it from being removed by
 * overenthusiastic /tmp-directory-cleaner daemons.  (Another reason we should
 * never have put the socket file in /tmp...)
 */
void
TouchSocketFile(void)
{
	/* Do nothing if we did not create a socket... */
	if (sock_path[0] != '\0')
	{
		/*
		 * utime() is POSIX standard, utimes() is a common alternative. If we
		 * have neither, there's no way to affect the mod or access time of
		 * the socket :-(
		 *
		 * In either path, we ignore errors; there's no point in complaining.
		 */
#ifdef HAVE_UTIME
		utime(sock_path, NULL);
#else							/* !HAVE_UTIME */
#ifdef HAVE_UTIMES
		utimes(sock_path, NULL);
#endif   /* HAVE_UTIMES */
#endif   /* HAVE_UTIME */
	}
}


/* --------------------------------
 * Low-level I/O routines begin here.
 *
 * These routines communicate with a frontend client across a connection
 * already established by the preceding routines.
 * --------------------------------
 */

/* --------------------------------
 *			  pq_set_nonblocking - set socket blocking/non-blocking
 *
 * Sets the socket non-blocking if nonblocking is TRUE, or sets it
 * blocking otherwise.
 * --------------------------------
 */
static void
pq_set_nonblocking(bool nonblocking)
{
	if (MyProcPort->noblock == nonblocking)
		return;

#ifdef WIN32
	pgwin32_noblock = nonblocking ? 1 : 0;
#else

	/*
	 * Use COMMERROR on failure, because ERROR would try to send the error to
	 * the client, which might require changing the mode again, leading to
	 * infinite recursion.
	 */
	if (nonblocking)
	{
		if (!pg_set_noblock(MyProcPort->sock))
			ereport(COMMERROR,
				  (errmsg("could not set socket to non-blocking mode: %m")));
	}
	else
	{
		if (!pg_set_block(MyProcPort->sock))
			ereport(COMMERROR,
					(errmsg("could not set socket to blocking mode: %m")));
	}
#endif
	MyProcPort->noblock = nonblocking;
}

/* --------------------------------
 *		pq_recvbuf - load some bytes into the input buffer
 *
 *		returns 0 if OK, EOF if trouble
 * --------------------------------
 */
static int
pq_recvbuf(void)
{
	if (PqRecvPointer > 0)
	{
		if (PqRecvLength > PqRecvPointer)
		{
			/* still some unread data, left-justify it in the buffer */
			memmove(PqRecvBuffer, PqRecvBuffer + PqRecvPointer,
					PqRecvLength - PqRecvPointer);
			PqRecvLength -= PqRecvPointer;
			PqRecvPointer = 0;
		}
		else
			PqRecvLength = PqRecvPointer = 0;
	}

	/* Ensure that we're in blocking mode */
	pq_set_nonblocking(false);

	/* Can fill buffer from PqRecvLength and upwards */
	for (;;)
	{
		int			r;

		r = secure_read(MyProcPort, PqRecvBuffer + PqRecvLength,
						PQ_RECV_BUFFER_SIZE - PqRecvLength);

		if (r < 0)
		{
			if (errno == EINTR || errno == EAGAIN)
				continue;		/* Ok if interrupted or timeout expired */

			/*
			 * Careful: an ereport() that tries to write to the client would
			 * cause recursion to here, leading to stack overflow and core
			 * dump!  This message must go *only* to the postmaster log.
			 */
			ereport(COMMERROR,
					(errcode_for_socket_access(),
					 errmsg("could not receive data from client: %m")));
			return EOF;
		}
		if (r == 0)
		{
			/*
			 * EOF detected.  We used to write a log message here, but it's
			 * better to expect the ultimate caller to do that.
			 */
			return EOF;
		}
		/* r contains number of bytes read, so just incr length */
		PqRecvLength += r;
		return 0;
	}
}

/**
 *
 * Can only be called for non-SSL connections (such as file replication connections).
 *
 * Wait for at least one byte of data to be available, or for the
 *   socket to be in error.
 *
 * return true if we have data or a socket error, false if the function
 *   call was interrupted
 */
bool
pq_waitForDataUsingSelect(void)
{
	if ( PqRecvPointer < PqRecvLength)
	{
		/* we already have data in the buffer ... so done */
		return true;
	}

#ifdef USE_SSL
	if ( MyProcPort->ssl )
	{
		elog(ERROR, "SSL connection cannot be used with pq_waitForDataUsingSelect");
		return true; /* unreachable */
	}
	else
#endif
	{
		int sock = MyProcPort->sock;
		for ( ;; )
		{
			fd_set toRead;
			fd_set haveError;
			int numSockets;

			FD_ZERO(&toRead);
			FD_ZERO(&haveError);

			FD_SET(sock, &toRead);
			FD_SET(sock, &haveError);

			errno = 0;
			numSockets = select(sock+1, &toRead, NULL /* toWrite */, &haveError, NULL );

			if ( errno == EINTR)
			{
				return false;
			}
			else if (errno != 0 )
			{
				elog(FATAL, "select failed: %m");
			}
			else if ( numSockets > 0 )
			{
				/* the socket has data to read or is in error so break out */
				return true;
			}
		}
	}
}

/* --------------------------------
 *		pq_getbyte	- get a single byte from connection, or return EOF
 * --------------------------------
 */
int
pq_getbyte(void)
{
	while (PqRecvPointer >= PqRecvLength)
	{
		if (pq_recvbuf())		/* If nothing in buffer, then recv some */
			return EOF;			/* Failed to recv data */
	}
	return (unsigned char) PqRecvBuffer[PqRecvPointer++];
}

/* --------------------------------
 *		pq_peekbyte		- peek at next byte from connection
 *
 *	 Same as pq_getbyte() except we don't advance the pointer.
 * --------------------------------
 */
int
pq_peekbyte(void)
{
	while (PqRecvPointer >= PqRecvLength)
	{
		if (pq_recvbuf())		/* If nothing in buffer, then recv some */
			return EOF;			/* Failed to recv data */
	}
	return (unsigned char) PqRecvBuffer[PqRecvPointer];
}


/* --------------------------------
 *		pq_getbyte_if_available - get a single byte from connection,
 *			if available
 *
 * The received byte is stored in *c. Returns 1 if a byte was read,
 * 0 if no data was available, or EOF if trouble.
 * --------------------------------
 */
int
pq_getbyte_if_available(unsigned char *c)
{
	int			r;

	if (PqRecvPointer < PqRecvLength)
	{
		*c = PqRecvBuffer[PqRecvPointer++];
		return 1;
	}

	/* Temporarily put the socket into non-blocking mode */
#ifdef WIN32
	pgwin32_noblock = 1;
#else
	if (!pg_set_noblock(MyProcPort->sock))
		ereport(ERROR,
				(errmsg("could not set socket to non-blocking mode: %m")));
#endif
	MyProcPort->noblock = true;
	PG_TRY();
	{
		r = secure_read(MyProcPort, c, 1);
		if (r < 0)
		{
			/*
			 * Ok if no data available without blocking or interrupted (though
			 * EINTR really shouldn't happen with a non-blocking socket).
			 * Report other errors.
			 */
			if (errno == EAGAIN || errno == EWOULDBLOCK || errno == EINTR)
				r = 0;
			else
			{
				/*
				 * Careful: an ereport() that tries to write to the client
				 * would cause recursion to here, leading to stack overflow
				 * and core dump!  This message must go *only* to the
				 * postmaster log.
				 */
				ereport(COMMERROR,
						(errcode_for_socket_access(),
						 errmsg("could not receive data from client: %m")));
				r = EOF;
			}
		}
		else if (r == 0)
		{
			/* EOF detected */
			r = EOF;
		}
	}
	PG_CATCH();
	{
		/*
		 * The rest of the backend code assumes the socket is in blocking
		 * mode, so treat failure as FATAL.
		 */
#ifdef WIN32
		pgwin32_noblock = 0;
#else
		if (!pg_set_block(MyProcPort->sock))
			ereport(FATAL,
					(errmsg("could not set socket to blocking mode: %m")));
#endif
		MyProcPort->noblock = false;
		PG_RE_THROW();
	}
	PG_END_TRY();
#ifdef WIN32
	pgwin32_noblock = 0;
#else
	if (!pg_set_block(MyProcPort->sock))
		ereport(FATAL,
				(errmsg("could not set socket to blocking mode: %m")));
#endif
	MyProcPort->noblock = false;

	return r;
}

/* --------------------------------
 *		pq_getbyte_if_available - get a single byte from connection,
 *			if available
 *
 * The received byte is stored in *c. Returns 1 if a byte was read,
 * 0 if no data was available, or EOF if trouble.
 * --------------------------------
 */
int
pq_getbyte_if_available(unsigned char *c)
{
	int			r;

	if (PqRecvPointer < PqRecvLength)
	{
		*c = PqRecvBuffer[PqRecvPointer++];
		return 1;
	}

	/* Put the socket into non-blocking mode */
	pq_set_nonblocking(true);

	r = secure_read(MyProcPort, c, 1);
	if (r < 0)
	{
		/*
		 * Ok if no data available without blocking or interrupted (though
		 * EINTR really shouldn't happen with a non-blocking socket). Report
		 * other errors.
		 */
		if (errno == EAGAIN || errno == EWOULDBLOCK || errno == EINTR)
			r = 0;
		else
		{
			/*
			 * Careful: an ereport() that tries to write to the client would
			 * cause recursion to here, leading to stack overflow and core
			 * dump!  This message must go *only* to the postmaster log.
			 */
			ereport(COMMERROR,
					(errcode_for_socket_access(),
					 errmsg("could not receive data from client: %m")));
			r = EOF;
		}
	}
	else if (r == 0)
	{
		/* EOF detected */
		r = EOF;
	}

	return r;
}

/* --------------------------------
 *		pq_getbytes		- get a known number of bytes from connection
 *
 *		returns 0 if OK, EOF if trouble
 * --------------------------------
 */
int
pq_getbytes(char *s, size_t len)
{
	size_t		amount;

	while (len > 0)
	{
		while (PqRecvPointer >= PqRecvLength)
		{
			if (pq_recvbuf())	/* If nothing in buffer, then recv some */
				return EOF;		/* Failed to recv data */
		}
		amount = PqRecvLength - PqRecvPointer;
		if (amount > len)
			amount = len;
		memcpy(s, PqRecvBuffer + PqRecvPointer, amount);
		PqRecvPointer += amount;
		s += amount;
		len -= amount;
	}
	return 0;
}

/* --------------------------------
 *		pq_discardbytes		- throw away a known number of bytes
 *
 *		same as pq_getbytes except we do not copy the data to anyplace.
 *		this is used for resynchronizing after read errors.
 *
 *		returns 0 if OK, EOF if trouble
 * --------------------------------
 */
static int
pq_discardbytes(size_t len)
{
	size_t		amount;

	while (len > 0)
	{
		while (PqRecvPointer >= PqRecvLength)
		{
			if (pq_recvbuf())	/* If nothing in buffer, then recv some */
				return EOF;		/* Failed to recv data */
		}
		amount = PqRecvLength - PqRecvPointer;
		if (amount > len)
			amount = len;
		PqRecvPointer += amount;
		len -= amount;
	}
	return 0;
}

/* --------------------------------
 *		pq_getstring	- get a null terminated string from connection
 *
 *		The return value is placed in an expansible StringInfo, which has
 *		already been initialized by the caller.
 *
 *		This is used only for dealing with old-protocol clients.  The idea
 *		is to produce a StringInfo that looks the same as we would get from
 *		pq_getmessage() with a newer client; we will then process it with
 *		pq_getmsgstring.  Therefore, no character set conversion is done here,
 *		even though this is presumably useful only for text.
 *
 *		returns 0 if OK, EOF if trouble
 * --------------------------------
 */
int
pq_getstring(StringInfo s)
{
	int			i;

	resetStringInfo(s);

	/* Read until we get the terminating '\0' */
	for (;;)
	{
		while (PqRecvPointer >= PqRecvLength)
		{
			if (pq_recvbuf())	/* If nothing in buffer, then recv some */
				return EOF;		/* Failed to recv data */
		}

		for (i = PqRecvPointer; i < PqRecvLength; i++)
		{
			if (PqRecvBuffer[i] == '\0')
			{
				/* include the '\0' in the copy */
				appendBinaryStringInfo(s, PqRecvBuffer + PqRecvPointer,
									   i - PqRecvPointer + 1);
				PqRecvPointer = i + 1;	/* advance past \0 */
				return 0;
			}
		}

		/* If we're here we haven't got the \0 in the buffer yet. */
		appendBinaryStringInfo(s, PqRecvBuffer + PqRecvPointer,
							   PqRecvLength - PqRecvPointer);
		PqRecvPointer = PqRecvLength;
	}
}


/* --------------------------------
 *		pq_getmessage	- get a message with length word from connection
 *
 *		The return value is placed in an expansible StringInfo, which has
 *		already been initialized by the caller.
 *		Only the message body is placed in the StringInfo; the length word
 *		is removed.  Also, s->cursor is initialized to zero for convenience
 *		in scanning the message contents.
 *
 *		If maxlen is not zero, it is an upper limit on the length of the
 *		message we are willing to accept.  We abort the connection (by
 *		returning EOF) if client tries to send more than that.
 *
 *		returns 0 if OK, EOF if trouble
 * --------------------------------
 */
int
pq_getmessage(StringInfo s, int maxlen)
{
	int32		len;

	resetStringInfo(s);

	/* Read message length word */
	if (pq_getbytes((char *) &len, 4) == EOF)
	{
		ereport(COMMERROR,
				(errcode(ERRCODE_PROTOCOL_VIOLATION),
				 errmsg("unexpected EOF within message length word")));
		return EOF;
	}

	len = ntohl(len);

	if (len < 4 ||
		(maxlen > 0 && len > maxlen))
	{
		ereport(COMMERROR,
				(errcode(ERRCODE_PROTOCOL_VIOLATION),
				 errmsg("invalid message length")));
		return EOF;
	}

	len -= 4;					/* discount length itself */

	if (len > 0)
	{
		/*
		 * Allocate space for message.	If we run out of room (ridiculously
		 * large message), we will elog(ERROR), but we want to discard the
		 * message body so as not to lose communication sync.
		 */
		PG_TRY();
		{
			enlargeStringInfo(s, len);
		}
		PG_CATCH();
		{
			if (pq_discardbytes(len) == EOF)
				ereport(COMMERROR,
						(errcode(ERRCODE_PROTOCOL_VIOLATION),
						 errmsg("incomplete message from client")));
			PG_RE_THROW();
		}
		PG_END_TRY();

		/* And grab the message */
		if (pq_getbytes(s->data, len) == EOF)
		{
			ereport(COMMERROR,
					(errcode(ERRCODE_PROTOCOL_VIOLATION),
					 errmsg("incomplete message from client")));
			return EOF;
		}
		s->len = len;
		/* Place a trailing null per StringInfo convention */
		s->data[len] = '\0';
	}

	return 0;
}

/*
 * Wrapper of simple pthread locking functionality, using pthread_mutex_trylock
 * and loop to make it interruptible when waiting the lock;
 *
 * return true if successfully acquires the lock, false if unable to get the lock
 * and interrupted by SIGTERM, otherwise, infinitely loop to acquire the mutex.
 *
 * If we are going to return false, we close the socket to client; this is crucial
 * for exiting dispatch thread if it is stuck on sending NOTICE to client, and hence
 * avoid mutex deadlock;
 *
 * NOTE: should not call CHECK_FOR_INTERRUPTS and ereport in this routine, since
 * it is in multi-thread context;
 */
static bool
pq_send_mutex_lock()
{
	int count = PQ_BUSY_TEST_COUNT_IN_EXITING;
	int mutex_res;

	do
	{
		mutex_res = pthread_mutex_trylock(&send_mutex);

		if (mutex_res == 0)
		{
			return true;
		}

		if (mutex_res == EBUSY)
		{
			/* No need to acquire lock for TermSignalReceived, since we are in
 			 * a loop here */
			if (TermSignalReceived)
			{
				/*
 				 * try PQ_BUSY_TEST_COUNT_IN_EXITING times before going to
 				 * close the socket, in case real concurrent writing is in
 				 * progress(compared to stuck send call in secure_write);
 				 *
 				 * It cannot help completely eliminate the false negative
 				 * cases, but giving the process is exiting, it is acceptable
 				 * to discard some messages, contrasted with the chance of
 				 * infinite stuck;
 				 */
				if (count-- < 0)
				{
					/* On Redhat and Suse, simple closing the socket would not get
					 * send() out of hanging state, shutdown() can do this(though not
					 * explicitly mentioned in manual page); however, if send over a
					 * socket which has been shutdown, process would be terminated by
					 * SIGPIPE; to avoid this race condition, we set the socket to be
					 * invalid before calling shutdown()
					 *
					 * On OSX, close() can get send() out of hanging state, while
					 * shutdown() would lead to SIGPIPE */
					int saved_fd = MyProcPort->sock;
					MyProcPort->sock = -1;
					whereToSendOutput = DestNone;
#ifndef __darwin__
					shutdown(saved_fd, SHUT_WR);
#endif
					closesocket(saved_fd);
					return false;
				}
			}
		}
		pg_usleep(1000L);
	} while (true);
}


/* --------------------------------
 *		pq_putbytes		- send bytes to connection (not flushed until pq_flush)
 *
 *		returns 0 if OK, EOF if trouble
 * --------------------------------
 */
int
pq_putbytes(const char *s, size_t len)
{
	int			res;

	/* Should only be called by old-style COPY OUT */
	Assert(DoingCopyOut);
	if (!pq_send_mutex_lock())
	{
		return EOF;
	}

	res = internal_putbytes(s, len);

	pthread_mutex_unlock(&send_mutex);
	return res;
}

static int
internal_putbytes(const char *s, size_t len)
{
	size_t		amount;

	while (len > 0)
	{
		/* If buffer is full, then flush it out */
		if (PqSendPointer >= PqSendBufferSize)
		{
			pq_set_nonblocking(false);
			if (internal_flush())
				return EOF;
		}
		amount = PqSendBufferSize - PqSendPointer;
		if (amount > len)
			amount = len;
		memcpy(PqSendBuffer + PqSendPointer, s, amount);
		PqSendPointer += amount;
		s += amount;
		len -= amount;
	}
	return 0;
}

/* --------------------------------
 *		pq_flush		- flush pending output
 *
 *		returns 0 if OK, EOF if trouble
 * --------------------------------
 */
int
pq_flush(void)
{
	int			res;

	if (Gp_role == GP_ROLE_DISPATCH && IsUnderPostmaster)
	{
		if (!pq_send_mutex_lock())
		{
			return EOF;
		}
	}
	pq_set_nonblocking(false);
	res = internal_flush();

	if (Gp_role == GP_ROLE_DISPATCH && IsUnderPostmaster)
		pthread_mutex_unlock(&send_mutex);
	return res;
}

/* --------------------------------
 *		internal_flush - flush pending output
 *
 * Returns 0 if OK (meaning everything was sent, or operation would block
 * and the socket is in non-blocking mode), or EOF if trouble.
 * --------------------------------
 */
static int
internal_flush(void)
{
	static int	last_reported_send_errno = 0;

	char	   *bufptr = PqSendBuffer + PqSendStart;
	char	   *bufend = PqSendBuffer + PqSendPointer;

	while (bufptr < bufend)
	{
		int			r;

		r = secure_write(MyProcPort, bufptr, bufend - bufptr);

		if (r <= 0)
		{
			if (errno == EINTR)
				continue;		/* Ok if we were interrupted */

			/*
			 * Ok if no data writable without blocking, and the socket is in
			 * non-blocking mode.
			 */
			if (errno == EAGAIN ||
				errno == EWOULDBLOCK)
			{
				return 0;
			}

			/*
			 * Careful: an ereport() that tries to write to the client would
			 * cause recursion to here, leading to stack overflow and core
			 * dump!  This message must go *only* to the postmaster log.
			 *
			 * If a client disconnects while we're in the midst of output, we
			 * might write quite a bit of data before we get to a safe query
			 * abort point.  So, suppress duplicate log messages.
			 */
			if (errno != last_reported_send_errno)
			{
				last_reported_send_errno = errno;
				/* TDOO: what's this? */
				HOLD_INTERRUPTS();

				/* we can use ereport here, for the protection of send mutex */
				ereport(COMMERROR,
						(errcode_for_socket_access(),
						 errmsg("could not send data to client: %m")));
				RESUME_INTERRUPTS();
			}

			/*
			 * We drop the buffered data anyway so that processing can
			 * continue, even though we'll probably quit soon. We also set a
			 * flag that'll cause the next CHECK_FOR_INTERRUPTS to terminate
			 * the connection.
			 */
			PqSendStart = PqSendPointer = 0;
			ClientConnectionLost = 1;
			InterruptPending = 1;
			return EOF;
		}

		last_reported_send_errno = 0;	/* reset after any successful send */
		bufptr += r;
		PqSendStart += r;
	}

	PqSendStart = PqSendPointer = 0;
	return 0;
}

/* --------------------------------
 *		pq_flush_if_writable - flush pending output if writable without blocking
 *
 * Returns 0 if OK, or EOF if trouble.
 * --------------------------------
 */
int
pq_flush_if_writable(void)
{
	int			res;

	/* Quick exit if nothing to do */
	if (PqSendPointer == PqSendStart)
		return 0;
	if (Gp_role == GP_ROLE_DISPATCH && IsUnderPostmaster)
	{
		if (!pq_send_mutex_lock())
		{
			return EOF;
		}
	}
	/* Temporarily put the socket into non-blocking mode */
	pq_set_nonblocking(true);

	res = internal_flush();
	if (Gp_role == GP_ROLE_DISPATCH && IsUnderPostmaster)
		pthread_mutex_unlock(&send_mutex);
	return res;
}

/* --------------------------------
 *		pq_is_send_pending	- is there any pending data in the output buffer?
 * --------------------------------
 */
bool
pq_is_send_pending(void)
{
	return (PqSendStart < PqSendPointer);
}

/* --------------------------------
 * Message-level I/O routines begin here.
 *
 * These routines understand about the old-style COPY OUT protocol.
 * --------------------------------
 */


/* --------------------------------
 *		pq_putmessage	- send a normal message (suppressed in COPY OUT mode)
 *
 *		If msgtype is not '\0', it is a message type code to place before
 *		the message body.  If msgtype is '\0', then the message has no type
 *		code (this is only valid in pre-3.0 protocols).
 *
 *		len is the length of the message body data at *s.  In protocol 3.0
 *		and later, a message length word (equal to len+4 because it counts
 *		itself too) is inserted by this routine.
 *
 *		All normal messages are suppressed while old-style COPY OUT is in
 *		progress.  (In practice only a few notice messages might get emitted
 *		then; dropping them is annoying, but at least they will still appear
 *		in the postmaster log.)
 *
 *		We also suppress messages generated while pqcomm.c is busy.  This
 *		avoids any possibility of messages being inserted within other
 *		messages.
 *
 *		returns 0 if OK, EOF if trouble
 * --------------------------------
 */
int
pq_putmessage(char msgtype, const char *s, size_t len)
{
	if (DoingCopyOut)
	{
		return EOF;
	}

	if (Gp_role == GP_ROLE_DISPATCH && IsUnderPostmaster)
	{
		if (!pq_send_mutex_lock())
		{
			return EOF;
		}
	}

	if (msgtype)
	{
		if (internal_putbytes(&msgtype, 1))
			goto fail;
	}

	if (PG_PROTOCOL_MAJOR(FrontendProtocol) >= 3)
	{
		uint32		n32;

		n32 = htonl((uint32) (len + 4));
		if (internal_putbytes((char *) &n32, 4))
			goto fail;
	}

	if (internal_putbytes(s, len))
		goto fail;

	if (Gp_role == GP_ROLE_DISPATCH && IsUnderPostmaster)
		pthread_mutex_unlock(&send_mutex);

	return 0;

fail:
	if (Gp_role == GP_ROLE_DISPATCH && IsUnderPostmaster)
		pthread_mutex_unlock(&send_mutex);

	return EOF;
}

/* --------------------------------
 *		pq_putmessage_noblock	- like pq_putmessage, but never blocks
 *
 *		If the output buffer is too small to hold the message, the buffer
 *		is enlarged.
 */
void
pq_putmessage_noblock(char msgtype, const char *s, size_t len)
{
	int res		PG_USED_FOR_ASSERTS_ONLY;
	int			required;

	/*
	 * Ensure we have enough space in the output buffer for the message header
	 * as well as the message itself.
	 */
	required = PqSendPointer + 1 + 4 + len;
	if (required > PqSendBufferSize)
	{
		PqSendBuffer = repalloc(PqSendBuffer, required);
		PqSendBufferSize = required;
	}
	res = pq_putmessage(msgtype, s, len);
	Assert(res == 0);			/* should not fail when the message fits in
								 * buffer */
}


/* --------------------------------
 *		pq_startcopyout - inform libpq that an old-style COPY OUT transfer
 *			is beginning
 * --------------------------------
 */
void
pq_startcopyout(void)
{
	if (!pq_send_mutex_lock())
	{
		/* no need to return a status, since socket has been closed in failed cases */
		return;
	}
	DoingCopyOut = true;
	pthread_mutex_unlock(&send_mutex);
}

/* --------------------------------
 *		pq_endcopyout	- end an old-style COPY OUT transfer
 *
 *		If errorAbort is indicated, we are aborting a COPY OUT due to an error,
 *		and must send a terminator line.  Since a partial data line might have
 *		been emitted, send a couple of newlines first (the first one could
 *		get absorbed by a backslash...)  Note that old-style COPY OUT does
 *		not allow binary transfers, so a textual terminator is always correct.
 * --------------------------------
 */
void
pq_endcopyout(bool errorAbort)
{
	if (!DoingCopyOut)
		return;
	if (errorAbort)
		pq_putbytes("\n\n\\.\n", 5);
	/* in non-error case, copy.c will have emitted the terminator line */
	if (!pq_send_mutex_lock())
	{
		return;
	}
	DoingCopyOut = false;
	pthread_mutex_unlock(&send_mutex);
}


/*
 * Support for TCP Keepalive parameters
 */

/*
 * On Windows, we need to set both idle and interval at the same time.
 * We also cannot reset them to the default (setting to zero will
 * actually set them to zero, not default), therefor we fallback to
 * the out-of-the-box default instead.
 */
#if defined(WIN32) && defined(SIO_KEEPALIVE_VALS)
static int
pq_setkeepaliveswin32(Port *port, int idle, int interval)
{
	struct tcp_keepalive	ka;
	DWORD					retsize;

	if (idle <= 0)
		idle = 2 * 60 * 60; /* default = 2 hours */
	if (interval <= 0)
		interval = 1;       /* default = 1 second */

	ka.onoff = 1;
	ka.keepalivetime = idle * 1000;
	ka.keepaliveinterval = interval * 1000;

	if (WSAIoctl(port->sock,
				 SIO_KEEPALIVE_VALS,
				 (LPVOID) &ka,
				 sizeof(ka),
				 NULL,
				 0,
				 &retsize,
				 NULL,
				 NULL)
		!= 0)
	{
		elog(LOG, "WSAIoctl(SIO_KEEPALIVE_VALS) failed: %ui",
			 WSAGetLastError());
		return STATUS_ERROR;
	}
	if (port->keepalives_idle != idle)
		port->keepalives_idle = idle;
	if (port->keepalives_interval != interval)
		port->keepalives_interval = interval;
	return STATUS_OK;
}
#endif

int
pq_getkeepalivesidle(Port *port)
{
#if defined(TCP_KEEPIDLE) || defined(TCP_KEEPALIVE) || defined(WIN32)
	if (port == NULL || IS_AF_UNIX(port->laddr.addr.ss_family))
		return 0;

	if (port->keepalives_idle != 0)
		return port->keepalives_idle;

	if (port->default_keepalives_idle == 0)
	{
#ifndef WIN32
<<<<<<< HEAD
		socklen_t size = sizeof(port->default_keepalives_idle);
=======
		ACCEPT_TYPE_ARG3 size = sizeof(port->default_keepalives_idle);
>>>>>>> 1084f317

#ifdef TCP_KEEPIDLE
		if (getsockopt(port->sock, IPPROTO_TCP, TCP_KEEPIDLE,
					   (char *) &port->default_keepalives_idle,
					   &size) < 0)
		{
			elog(LOG, "getsockopt(TCP_KEEPIDLE) failed: %m");
			port->default_keepalives_idle = -1; /* don't know */
		}
#else
		if (getsockopt(port->sock, IPPROTO_TCP, TCP_KEEPALIVE,
					   (char *) &port->default_keepalives_idle,
					   &size) < 0)
		{
			elog(LOG, "getsockopt(TCP_KEEPALIVE) failed: %m");
			port->default_keepalives_idle = -1; /* don't know */
		}
#endif /* TCP_KEEPIDLE */
#else /* WIN32 */
		/* We can't get the defaults on Windows, so return "don't know" */
		port->default_keepalives_idle = -1;
#endif /* WIN32 */
	}

	return port->default_keepalives_idle;
#else
	return 0;
#endif
}

int
pq_setkeepalivesidle(int idle, Port *port)
{
	if (port == NULL || IS_AF_UNIX(port->laddr.addr.ss_family))
		return STATUS_OK;

#if defined(TCP_KEEPIDLE) || defined(TCP_KEEPALIVE) || defined(SIO_KEEPALIVE_VALS)
	if (idle == port->keepalives_idle)
		return STATUS_OK;

#ifndef WIN32
	if (port->default_keepalives_idle <= 0)
	{
		if (pq_getkeepalivesidle(port) < 0)
		{
			if (idle == 0)
				return STATUS_OK;		/* default is set but unknown */
			else
				return STATUS_ERROR;
		}
	}

	if (idle == 0)
		idle = port->default_keepalives_idle;

#ifdef TCP_KEEPIDLE
	if (setsockopt(port->sock, IPPROTO_TCP, TCP_KEEPIDLE,
				   (char *) &idle, sizeof(idle)) < 0)
	{
		elog(LOG, "setsockopt(TCP_KEEPIDLE) failed: %m");
		return STATUS_ERROR;
	}
#else
	if (setsockopt(port->sock, IPPROTO_TCP, TCP_KEEPALIVE,
				   (char *) &idle, sizeof(idle)) < 0)
	{
		elog(LOG, "setsockopt(TCP_KEEPALIVE) failed: %m");
		return STATUS_ERROR;
	}
#endif

	port->keepalives_idle = idle;
#else /* WIN32 */
	return pq_setkeepaliveswin32(port, idle, port->keepalives_interval);
#endif
#else /* TCP_KEEPIDLE || SIO_KEEPALIVE_VALS */
	if (idle != 0)
	{
		elog(LOG, "setting the keepalive idle time is not supported");
		return STATUS_ERROR;
	}
#endif
	return STATUS_OK;
}

int
pq_getkeepalivesinterval(Port *port)
{
#if defined(TCP_KEEPINTVL) || defined(SIO_KEEPALIVE_VALS)
	if (port == NULL || IS_AF_UNIX(port->laddr.addr.ss_family))
		return 0;

	if (port->keepalives_interval != 0)
		return port->keepalives_interval;

	if (port->default_keepalives_interval == 0)
	{
#ifndef WIN32
<<<<<<< HEAD
		socklen_t size = sizeof(port->default_keepalives_interval);
=======
		ACCEPT_TYPE_ARG3 size = sizeof(port->default_keepalives_interval);
>>>>>>> 1084f317

		if (getsockopt(port->sock, IPPROTO_TCP, TCP_KEEPINTVL,
					   (char *) &port->default_keepalives_interval,
					   &size) < 0)
		{
			elog(LOG, "getsockopt(TCP_KEEPINTVL) failed: %m");
			port->default_keepalives_interval = -1;		/* don't know */
		}
#else
		/* We can't get the defaults on Windows, so return "don't know" */
		port->default_keepalives_interval = -1;
#endif /* WIN32 */
	}

	return port->default_keepalives_interval;
#else
	return 0;
#endif
}

int
pq_setkeepalivesinterval(int interval, Port *port)
{
	if (port == NULL || IS_AF_UNIX(port->laddr.addr.ss_family))
		return STATUS_OK;

#if defined(TCP_KEEPINTVL) || defined (SIO_KEEPALIVE_VALS)
	if (interval == port->keepalives_interval)
		return STATUS_OK;

#ifndef WIN32
	if (port->default_keepalives_interval <= 0)
	{
		if (pq_getkeepalivesinterval(port) < 0)
		{
			if (interval == 0)
				return STATUS_OK;		/* default is set but unknown */
			else
				return STATUS_ERROR;
		}
	}

	if (interval == 0)
		interval = port->default_keepalives_interval;

	if (setsockopt(port->sock, IPPROTO_TCP, TCP_KEEPINTVL,
				   (char *) &interval, sizeof(interval)) < 0)
	{
		elog(LOG, "setsockopt(TCP_KEEPINTVL) failed: %m");
		return STATUS_ERROR;
	}

	port->keepalives_interval = interval;
#else /* WIN32 */
	return pq_setkeepaliveswin32(port, port->keepalives_idle, interval);
#endif
#else
	if (interval != 0)
	{
		elog(LOG, "setsockopt(TCP_KEEPINTVL) not supported");
		return STATUS_ERROR;
	}
#endif

	return STATUS_OK;
}

int
pq_getkeepalivescount(Port *port)
{
#ifdef TCP_KEEPCNT
	if (port == NULL || IS_AF_UNIX(port->laddr.addr.ss_family))
		return 0;

	if (port->keepalives_count != 0)
		return port->keepalives_count;

	if (port->default_keepalives_count == 0)
	{
		socklen_t size = sizeof(port->default_keepalives_count);

		if (getsockopt(port->sock, IPPROTO_TCP, TCP_KEEPCNT,
					   (char *) &port->default_keepalives_count,
					   &size) < 0)
		{
			elog(LOG, "getsockopt(TCP_KEEPCNT) failed: %m");
			port->default_keepalives_count = -1;		/* don't know */
		}
	}

	return port->default_keepalives_count;
#else
	return 0;
#endif
}

int
pq_setkeepalivescount(int count, Port *port)
{
	if (port == NULL || IS_AF_UNIX(port->laddr.addr.ss_family))
		return STATUS_OK;

#ifdef TCP_KEEPCNT
	if (count == port->keepalives_count)
		return STATUS_OK;

	if (port->default_keepalives_count <= 0)
	{
		if (pq_getkeepalivescount(port) < 0)
		{
			if (count == 0)
				return STATUS_OK;		/* default is set but unknown */
			else
				return STATUS_ERROR;
		}
	}

	if (count == 0)
		count = port->default_keepalives_count;

	if (setsockopt(port->sock, IPPROTO_TCP, TCP_KEEPCNT,
				   (char *) &count, sizeof(count)) < 0)
	{
		elog(LOG, "setsockopt(TCP_KEEPCNT) failed: %m");
		return STATUS_ERROR;
	}

	port->keepalives_count = count;
#else
	if (count != 0)
	{
		elog(LOG, "setsockopt(TCP_KEEPCNT) not supported");
		return STATUS_ERROR;
	}
#endif

	return STATUS_OK;
}<|MERGE_RESOLUTION|>--- conflicted
+++ resolved
@@ -991,96 +991,6 @@
 			return EOF;			/* Failed to recv data */
 	}
 	return (unsigned char) PqRecvBuffer[PqRecvPointer];
-}
-
-
-/* --------------------------------
- *		pq_getbyte_if_available - get a single byte from connection,
- *			if available
- *
- * The received byte is stored in *c. Returns 1 if a byte was read,
- * 0 if no data was available, or EOF if trouble.
- * --------------------------------
- */
-int
-pq_getbyte_if_available(unsigned char *c)
-{
-	int			r;
-
-	if (PqRecvPointer < PqRecvLength)
-	{
-		*c = PqRecvBuffer[PqRecvPointer++];
-		return 1;
-	}
-
-	/* Temporarily put the socket into non-blocking mode */
-#ifdef WIN32
-	pgwin32_noblock = 1;
-#else
-	if (!pg_set_noblock(MyProcPort->sock))
-		ereport(ERROR,
-				(errmsg("could not set socket to non-blocking mode: %m")));
-#endif
-	MyProcPort->noblock = true;
-	PG_TRY();
-	{
-		r = secure_read(MyProcPort, c, 1);
-		if (r < 0)
-		{
-			/*
-			 * Ok if no data available without blocking or interrupted (though
-			 * EINTR really shouldn't happen with a non-blocking socket).
-			 * Report other errors.
-			 */
-			if (errno == EAGAIN || errno == EWOULDBLOCK || errno == EINTR)
-				r = 0;
-			else
-			{
-				/*
-				 * Careful: an ereport() that tries to write to the client
-				 * would cause recursion to here, leading to stack overflow
-				 * and core dump!  This message must go *only* to the
-				 * postmaster log.
-				 */
-				ereport(COMMERROR,
-						(errcode_for_socket_access(),
-						 errmsg("could not receive data from client: %m")));
-				r = EOF;
-			}
-		}
-		else if (r == 0)
-		{
-			/* EOF detected */
-			r = EOF;
-		}
-	}
-	PG_CATCH();
-	{
-		/*
-		 * The rest of the backend code assumes the socket is in blocking
-		 * mode, so treat failure as FATAL.
-		 */
-#ifdef WIN32
-		pgwin32_noblock = 0;
-#else
-		if (!pg_set_block(MyProcPort->sock))
-			ereport(FATAL,
-					(errmsg("could not set socket to blocking mode: %m")));
-#endif
-		MyProcPort->noblock = false;
-		PG_RE_THROW();
-	}
-	PG_END_TRY();
-#ifdef WIN32
-	pgwin32_noblock = 0;
-#else
-	if (!pg_set_block(MyProcPort->sock))
-		ereport(FATAL,
-				(errmsg("could not set socket to blocking mode: %m")));
-#endif
-	MyProcPort->noblock = false;
-
-	return r;
 }
 
 /* --------------------------------
@@ -1806,11 +1716,7 @@
 	if (port->default_keepalives_idle == 0)
 	{
 #ifndef WIN32
-<<<<<<< HEAD
-		socklen_t size = sizeof(port->default_keepalives_idle);
-=======
 		ACCEPT_TYPE_ARG3 size = sizeof(port->default_keepalives_idle);
->>>>>>> 1084f317
 
 #ifdef TCP_KEEPIDLE
 		if (getsockopt(port->sock, IPPROTO_TCP, TCP_KEEPIDLE,
@@ -1909,11 +1815,7 @@
 	if (port->default_keepalives_interval == 0)
 	{
 #ifndef WIN32
-<<<<<<< HEAD
-		socklen_t size = sizeof(port->default_keepalives_interval);
-=======
 		ACCEPT_TYPE_ARG3 size = sizeof(port->default_keepalives_interval);
->>>>>>> 1084f317
 
 		if (getsockopt(port->sock, IPPROTO_TCP, TCP_KEEPINTVL,
 					   (char *) &port->default_keepalives_interval,
