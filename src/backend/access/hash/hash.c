--- conflicted
+++ resolved
@@ -41,11 +41,7 @@
 } HashBuildState;
 
 static void hashbuildCallback(Relation index,
-<<<<<<< HEAD
-							  ItemPointer tupleId,
-=======
 							  ItemPointer tid,
->>>>>>> d457cb4e
 							  Datum *values,
 							  bool *isnull,
 							  bool tupleIsAlive,
@@ -208,11 +204,7 @@
  */
 static void
 hashbuildCallback(Relation index,
-<<<<<<< HEAD
-				  ItemPointer tupleId,
-=======
 				  ItemPointer tid,
->>>>>>> d457cb4e
 				  Datum *values,
 				  bool *isnull,
 				  bool tupleIsAlive,
@@ -231,22 +223,13 @@
 
 	/* Either spool the tuple for sorting, or just put it into the index */
 	if (buildstate->spool)
-<<<<<<< HEAD
-		_h_spool(buildstate->spool, tupleId,
-				 index_values, index_isnull);
-=======
 		_h_spool(buildstate->spool, tid, index_values, index_isnull);
->>>>>>> d457cb4e
 	else
 	{
 		/* form an index tuple and point it at the heap tuple */
 		itup = index_form_tuple(RelationGetDescr(index),
 								index_values, index_isnull);
-<<<<<<< HEAD
-		itup->t_tid = *tupleId;
-=======
 		itup->t_tid = *tid;
->>>>>>> d457cb4e
 		_hash_doinsert(index, itup, buildstate->heapRel);
 		pfree(itup);
 	}
