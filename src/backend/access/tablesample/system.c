--- conflicted
+++ resolved
@@ -64,40 +64,6 @@
 					   BlockNumber blockno,
 					   OffsetNumber maxoffset);
 
-<<<<<<< HEAD
-	/*
-	 * GPDB_95_MERGE_FIXME: Add support for AO tables, external tables
-	 * should not be supported
-	 */
-	if (!RelationIsHeap(scan->rs_rd))
-		ereport(ERROR,
-				(errcode(ERRCODE_FEATURE_NOT_SUPPORTED),
-				 errmsg("invalid relation type"),
-				 errhint("Sampling is only supported in heap tables.")));
-
-	if (percent < 0 || percent > 100)
-		ereport(ERROR,
-				(errcode(ERRCODE_NUMERIC_VALUE_OUT_OF_RANGE),
-				 errmsg("invalid sample size"),
-				 errhint("Sample size must be numeric value between 0 and 100 (inclusive).")));
-
-	sampler = palloc0(sizeof(SystemSamplerData));
-
-	/* Remember initial values for reinit */
-	sampler->seed = seed;
-	sampler->nblocks = scan->rs_nblocks;
-	sampler->samplesize = 1 + (int) (sampler->nblocks * (percent / 100.0));
-	sampler->lt = InvalidOffsetNumber;
-
-	BlockSampler_Init(&sampler->bs, sampler->nblocks, sampler->samplesize,
-					  sampler->seed);
-
-	tsdesc->tsmdata = (void *) sampler;
-
-	PG_RETURN_VOID();
-}
-=======
->>>>>>> b5bce6c1
 
 /*
  * Create a TsmRoutine descriptor for the SYSTEM method.
@@ -217,7 +183,7 @@
 system_nextsampleblock(SampleScanState *node)
 {
 	SystemSamplerData *sampler = (SystemSamplerData *) node->tsm_state;
-	HeapScanDesc scan = node->ss.ss_currentScanDesc;
+	HeapScanDesc scan = node->ss_currentScanDesc_heap;
 	BlockNumber nextblock = sampler->nextblock;
 	uint32		hashinput[2];
 
@@ -248,12 +214,7 @@
 			break;
 	}
 
-<<<<<<< HEAD
-	/* GPDB_95_MERGE_FIXME: is it needed to have a better estimage for explain? */
-	if (IsA(pctnode, Const))
-=======
 	if (nextblock < scan->rs_nblocks)
->>>>>>> b5bce6c1
 	{
 		/* Found a suitable block; remember where we should start next time */
 		sampler->nextblock = nextblock + 1;
