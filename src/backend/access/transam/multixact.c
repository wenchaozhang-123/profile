/*-------------------------------------------------------------------------
 *
 * multixact.c
 *		PostgreSQL multi-transaction-log manager
 *
 * The pg_multixact manager is a pg_xact-like manager that stores an array of
 * MultiXactMember for each MultiXactId.  It is a fundamental part of the
 * shared-row-lock implementation.  Each MultiXactMember is comprised of a
 * TransactionId and a set of flag bits.  The name is a bit historical:
 * originally, a MultiXactId consisted of more than one TransactionId (except
 * in rare corner cases), hence "multi".  Nowadays, however, it's perfectly
 * legitimate to have MultiXactIds that only include a single Xid.
 *
 * The meaning of the flag bits is opaque to this module, but they are mostly
 * used in heapam.c to identify lock modes that each of the member transactions
 * is holding on any given tuple.  This module just contains support to store
 * and retrieve the arrays.
 *
 * We use two SLRU areas, one for storing the offsets at which the data
 * starts for each MultiXactId in the other one.  This trick allows us to
 * store variable length arrays of TransactionIds.  (We could alternatively
 * use one area containing counts and TransactionIds, with valid MultiXactId
 * values pointing at slots containing counts; but that way seems less robust
 * since it would get completely confused if someone inquired about a bogus
 * MultiXactId that pointed to an intermediate slot containing an XID.)
 *
 * XLOG interactions: this module generates a record whenever a new OFFSETs or
 * MEMBERs page is initialized to zeroes, as well as an
 * XLOG_MULTIXACT_CREATE_ID record whenever a new MultiXactId is defined.
 * This module ignores the WAL rule "write xlog before data," because it
 * suffices that actions recording a MultiXactId in a heap xmax do follow that
 * rule.  The only way for the MXID to be referenced from any data page is for
 * heap_lock_tuple() or heap_update() to have put it there, and each generates
 * an XLOG record that must follow ours.  The normal LSN interlock between the
 * data page and that XLOG record will ensure that our XLOG record reaches
 * disk first.  If the SLRU members/offsets data reaches disk sooner than the
 * XLOG records, we do not care; after recovery, no xmax will refer to it.  On
 * the flip side, to ensure that all referenced entries _do_ reach disk, this
 * module's XLOG records completely rebuild the data entered since the last
 * checkpoint.  We flush and sync all dirty OFFSETs and MEMBERs pages to disk
 * before each checkpoint is considered complete.
 *
 * Like clog.c, and unlike subtrans.c, we have to preserve state across
 * crashes and ensure that MXID and offset numbering increases monotonically
 * across a crash.  We do this in the same way as it's done for transaction
 * IDs: the WAL record is guaranteed to contain evidence of every MXID we
 * could need to worry about, and we just make sure that at the end of
 * replay, the next-MXID and next-offset counters are at least as large as
 * anything we saw during replay.
 *
 * We are able to remove segments no longer necessary by carefully tracking
 * each table's used values: during vacuum, any multixact older than a certain
 * value is removed; the cutoff value is stored in pg_class.  The minimum value
 * across all tables in each database is stored in pg_database, and the global
 * minimum across all databases is part of pg_control and is kept in shared
 * memory.  Whenever that minimum is advanced, the SLRUs are truncated.
 *
 * When new multixactid values are to be created, care is taken that the
 * counter does not fall within the wraparound horizon considering the global
 * minimum value.
 *
 * Portions Copyright (c) 1996-2021, PostgreSQL Global Development Group
 * Portions Copyright (c) 1994, Regents of the University of California
 *
 * src/backend/access/transam/multixact.c
 *
 *-------------------------------------------------------------------------
 */
#include "postgres.h"

#include "access/multixact.h"
#include "access/slru.h"
#include "access/transam.h"
#include "access/twophase.h"
#include "access/twophase_rmgr.h"
#include "access/xact.h"
#include "access/xlog.h"
#include "access/xloginsert.h"
#include "catalog/pg_type.h"
#include "commands/dbcommands.h"
#include "funcapi.h"
#include "lib/ilist.h"
#include "miscadmin.h"
#include "pg_trace.h"
#include "postmaster/autovacuum.h"
#include "storage/lmgr.h"
#include "storage/pmsignal.h"
#include "storage/proc.h"
#include "storage/procarray.h"
#include "utils/builtins.h"
#include "utils/memutils.h"
#include "utils/snapmgr.h"

/*
 * Defines for MultiXactOffset page sizes.  A page is the same BLCKSZ as is
 * used everywhere else in Postgres.
 *
 * Note: because MultiXactOffsets are 32 bits and wrap around at 0xFFFFFFFF,
 * MultiXact page numbering also wraps around at
 * 0xFFFFFFFF/MULTIXACT_OFFSETS_PER_PAGE, and segment numbering at
 * 0xFFFFFFFF/MULTIXACT_OFFSETS_PER_PAGE/SLRU_PAGES_PER_SEGMENT.  We need
 * take no explicit notice of that fact in this module, except when comparing
 * segment and page numbers in TruncateMultiXact (see
 * MultiXactOffsetPagePrecedes).
 */

/* We need four bytes per offset */
#define MULTIXACT_OFFSETS_PER_PAGE (BLCKSZ / sizeof(MultiXactOffset))

#define MultiXactIdToOffsetPage(xid) \
	((xid) / (MultiXactOffset) MULTIXACT_OFFSETS_PER_PAGE)
#define MultiXactIdToOffsetEntry(xid) \
	((xid) % (MultiXactOffset) MULTIXACT_OFFSETS_PER_PAGE)
#define MultiXactIdToOffsetSegment(xid) (MultiXactIdToOffsetPage(xid) / SLRU_PAGES_PER_SEGMENT)

/*
 * The situation for members is a bit more complex: we store one byte of
 * additional flag bits for each TransactionId.  To do this without getting
 * into alignment issues, we store four bytes of flags, and then the
 * corresponding 4 Xids.  Each such 5-word (20-byte) set we call a "group", and
 * are stored as a whole in pages.  Thus, with 8kB BLCKSZ, we keep 409 groups
 * per page.  This wastes 12 bytes per page, but that's OK -- simplicity (and
 * performance) trumps space efficiency here.
 *
 * Note that the "offset" macros work with byte offset, not array indexes, so
 * arithmetic must be done using "char *" pointers.
 */
/* We need eight bits per xact, so one xact fits in a byte */
#define MXACT_MEMBER_BITS_PER_XACT			8
#define MXACT_MEMBER_FLAGS_PER_BYTE			1
#define MXACT_MEMBER_XACT_BITMASK	((1 << MXACT_MEMBER_BITS_PER_XACT) - 1)

/* how many full bytes of flags are there in a group? */
#define MULTIXACT_FLAGBYTES_PER_GROUP		4
#define MULTIXACT_MEMBERS_PER_MEMBERGROUP	\
	(MULTIXACT_FLAGBYTES_PER_GROUP * MXACT_MEMBER_FLAGS_PER_BYTE)
/* size in bytes of a complete group */
#define MULTIXACT_MEMBERGROUP_SIZE \
	(sizeof(TransactionId) * MULTIXACT_MEMBERS_PER_MEMBERGROUP + MULTIXACT_FLAGBYTES_PER_GROUP)
#define MULTIXACT_MEMBERGROUPS_PER_PAGE (BLCKSZ / MULTIXACT_MEMBERGROUP_SIZE)
#define MULTIXACT_MEMBERS_PER_PAGE	\
	(MULTIXACT_MEMBERGROUPS_PER_PAGE * MULTIXACT_MEMBERS_PER_MEMBERGROUP)

/*
 * Because the number of items per page is not a divisor of the last item
 * number (member 0xFFFFFFFF), the last segment does not use the maximum number
 * of pages, and moreover the last used page therein does not use the same
 * number of items as previous pages.  (Another way to say it is that the
 * 0xFFFFFFFF member is somewhere in the middle of the last page, so the page
 * has some empty space after that item.)
 *
 * This constant is the number of members in the last page of the last segment.
 */
#define MAX_MEMBERS_IN_LAST_MEMBERS_PAGE \
		((uint32) ((0xFFFFFFFF % MULTIXACT_MEMBERS_PER_PAGE) + 1))

/* page in which a member is to be found */
#define MXOffsetToMemberPage(xid) ((xid) / (TransactionId) MULTIXACT_MEMBERS_PER_PAGE)
#define MXOffsetToMemberSegment(xid) (MXOffsetToMemberPage(xid) / SLRU_PAGES_PER_SEGMENT)

/* Location (byte offset within page) of flag word for a given member */
#define MXOffsetToFlagsOffset(xid) \
	((((xid) / (TransactionId) MULTIXACT_MEMBERS_PER_MEMBERGROUP) % \
	  (TransactionId) MULTIXACT_MEMBERGROUPS_PER_PAGE) * \
	 (TransactionId) MULTIXACT_MEMBERGROUP_SIZE)
#define MXOffsetToFlagsBitShift(xid) \
	(((xid) % (TransactionId) MULTIXACT_MEMBERS_PER_MEMBERGROUP) * \
	 MXACT_MEMBER_BITS_PER_XACT)

/* Location (byte offset within page) of TransactionId of given member */
#define MXOffsetToMemberOffset(xid) \
	(MXOffsetToFlagsOffset(xid) + MULTIXACT_FLAGBYTES_PER_GROUP + \
	 ((xid) % MULTIXACT_MEMBERS_PER_MEMBERGROUP) * sizeof(TransactionId))

/* Multixact members wraparound thresholds. */
#define MULTIXACT_MEMBER_SAFE_THRESHOLD		(MaxMultiXactOffset / 2)
#define MULTIXACT_MEMBER_DANGER_THRESHOLD	\
	(MaxMultiXactOffset - MaxMultiXactOffset / 4)

#define PreviousMultiXactId(xid) \
	((xid) == FirstMultiXactId ? MaxMultiXactId : (xid) - 1)

/*
 * Links to shared-memory data structures for MultiXact control
 */
static SlruCtlData MultiXactOffsetCtlData;
static SlruCtlData MultiXactMemberCtlData;

#define MultiXactOffsetCtl	(&MultiXactOffsetCtlData)
#define MultiXactMemberCtl	(&MultiXactMemberCtlData)

/*
 * MultiXact state shared across all backends.  All this state is protected
 * by MultiXactGenLock.  (We also use MultiXactOffsetSLRULock and
 * MultiXactMemberSLRULock to guard accesses to the two sets of SLRU
 * buffers.  For concurrency's sake, we avoid holding more than one of these
 * locks at a time.)
 */
typedef struct MultiXactStateData
{
	/* next-to-be-assigned MultiXactId */
	MultiXactId nextMXact;

	/* next-to-be-assigned offset */
	MultiXactOffset nextOffset;

	/* Have we completed multixact startup? */
	bool		finishedStartup;

	/*
	 * Oldest multixact that is still potentially referenced by a relation.
	 * Anything older than this should not be consulted.  These values are
	 * updated by vacuum.
	 */
	MultiXactId oldestMultiXactId;
	Oid			oldestMultiXactDB;

	/*
	 * Oldest multixact offset that is potentially referenced by a multixact
	 * referenced by a relation.  We don't always know this value, so there's
	 * a flag here to indicate whether or not we currently do.
	 */
	MultiXactOffset oldestOffset;
	bool		oldestOffsetKnown;

	/* support for anti-wraparound measures */
	MultiXactId multiVacLimit;
	MultiXactId multiWarnLimit;
	MultiXactId multiStopLimit;
	MultiXactId multiWrapLimit;

	/* support for members anti-wraparound measures */
	MultiXactOffset offsetStopLimit;	/* known if oldestOffsetKnown */

	/*
	 * Per-backend data starts here.  We have two arrays stored in the area
	 * immediately following the MultiXactStateData struct. Each is indexed by
	 * BackendId.
	 *
	 * In both arrays, there's a slot for all normal backends (1..MaxBackends)
	 * followed by a slot for max_prepared_xacts prepared transactions. Valid
	 * BackendIds start from 1; element zero of each array is never used.
	 *
	 * OldestMemberMXactId[k] is the oldest MultiXactId each backend's current
	 * transaction(s) could possibly be a member of, or InvalidMultiXactId
	 * when the backend has no live transaction that could possibly be a
	 * member of a MultiXact.  Each backend sets its entry to the current
	 * nextMXact counter just before first acquiring a shared lock in a given
	 * transaction, and clears it at transaction end. (This works because only
	 * during or after acquiring a shared lock could an XID possibly become a
	 * member of a MultiXact, and that MultiXact would have to be created
	 * during or after the lock acquisition.)
	 *
	 * OldestVisibleMXactId[k] is the oldest MultiXactId each backend's
	 * current transaction(s) think is potentially live, or InvalidMultiXactId
	 * when not in a transaction or not in a transaction that's paid any
	 * attention to MultiXacts yet.  This is computed when first needed in a
	 * given transaction, and cleared at transaction end.  We can compute it
	 * as the minimum of the valid OldestMemberMXactId[] entries at the time
	 * we compute it (using nextMXact if none are valid).  Each backend is
	 * required not to attempt to access any SLRU data for MultiXactIds older
	 * than its own OldestVisibleMXactId[] setting; this is necessary because
	 * the checkpointer could truncate away such data at any instant.
	 *
	 * The oldest valid value among all of the OldestMemberMXactId[] and
	 * OldestVisibleMXactId[] entries is considered by vacuum as the earliest
	 * possible value still having any live member transaction.  Subtracting
	 * vacuum_multixact_freeze_min_age from that value we obtain the freezing
	 * point for multixacts for that table.  Any value older than that is
	 * removed from tuple headers (or "frozen"; see FreezeMultiXactId.  Note
	 * that multis that have member xids that are older than the cutoff point
	 * for xids must also be frozen, even if the multis themselves are newer
	 * than the multixid cutoff point).  Whenever a full table vacuum happens,
	 * the freezing point so computed is used as the new pg_class.relminmxid
	 * value.  The minimum of all those values in a database is stored as
	 * pg_database.datminmxid.  In turn, the minimum of all of those values is
	 * stored in pg_control and used as truncation point for pg_multixact.  At
	 * checkpoint or restartpoint, unneeded segments are removed.
	 */
	MultiXactId perBackendXactIds[FLEXIBLE_ARRAY_MEMBER];
} MultiXactStateData;

/*
 * Last element of OldestMemberMXactId and OldestVisibleMXactId arrays.
 * Valid elements are (1..MaxOldestSlot); element 0 is never used.
 */
#define MaxOldestSlot	(MaxBackends + max_prepared_xacts)

/* Pointers to the state data in shared memory */
static MultiXactStateData *MultiXactState;
static MultiXactId *OldestMemberMXactId;
static MultiXactId *OldestVisibleMXactId;


/*
 * Definitions for the backend-local MultiXactId cache.
 *
 * We use this cache to store known MultiXacts, so we don't need to go to
 * SLRU areas every time.
 *
 * The cache lasts for the duration of a single transaction, the rationale
 * for this being that most entries will contain our own TransactionId and
 * so they will be uninteresting by the time our next transaction starts.
 * (XXX not clear that this is correct --- other members of the MultiXact
 * could hang around longer than we did.  However, it's not clear what a
 * better policy for flushing old cache entries would be.)	FIXME actually
 * this is plain wrong now that multixact's may contain update Xids.
 *
 * We allocate the cache entries in a memory context that is deleted at
 * transaction end, so we don't need to do retail freeing of entries.
 */
typedef struct mXactCacheEnt
{
	MultiXactId multi;
	int			nmembers;
	dlist_node	node;
	MultiXactMember members[FLEXIBLE_ARRAY_MEMBER];
} mXactCacheEnt;

#define MAX_CACHE_ENTRIES	256
static dlist_head MXactCache = DLIST_STATIC_INIT(MXactCache);
static int	MXactCacheMembers = 0;
static MemoryContext MXactContext = NULL;

#ifdef MULTIXACT_DEBUG
#define debug_elog2(a,b) elog(a,b)
#define debug_elog3(a,b,c) elog(a,b,c)
#define debug_elog4(a,b,c,d) elog(a,b,c,d)
#define debug_elog5(a,b,c,d,e) elog(a,b,c,d,e)
#define debug_elog6(a,b,c,d,e,f) elog(a,b,c,d,e,f)
#else
#define debug_elog2(a,b)
#define debug_elog3(a,b,c)
#define debug_elog4(a,b,c,d)
#define debug_elog5(a,b,c,d,e)
#define debug_elog6(a,b,c,d,e,f)
#endif

/* internal MultiXactId management */
static void MultiXactIdSetOldestVisible(void);
static void RecordNewMultiXact(MultiXactId multi, MultiXactOffset offset,
							   int nmembers, MultiXactMember *members);
static MultiXactId GetNewMultiXactId(int nmembers, MultiXactOffset *offset);

/* MultiXact cache management */
static int	mxactMemberComparator(const void *arg1, const void *arg2);
static MultiXactId mXactCacheGetBySet(int nmembers, MultiXactMember *members);
static int	mXactCacheGetById(MultiXactId multi, MultiXactMember **members);
static void mXactCachePut(MultiXactId multi, int nmembers,
						  MultiXactMember *members);

static char *mxstatus_to_string(MultiXactStatus status);

/* management of SLRU infrastructure */
static int	ZeroMultiXactOffsetPage(int pageno, bool writeXlog);
static int	ZeroMultiXactMemberPage(int pageno, bool writeXlog);
static bool MultiXactOffsetPagePrecedes(int page1, int page2);
static bool MultiXactMemberPagePrecedes(int page1, int page2);
static bool MultiXactOffsetPrecedes(MultiXactOffset offset1,
									MultiXactOffset offset2);
static void ExtendMultiXactOffset(MultiXactId multi);
static void ExtendMultiXactMember(MultiXactOffset offset, int nmembers);
static bool MultiXactOffsetWouldWrap(MultiXactOffset boundary,
									 MultiXactOffset start, uint32 distance);
static bool SetOffsetVacuumLimit(bool is_startup);
static bool find_multixact_start(MultiXactId multi, MultiXactOffset *result);
static void WriteMZeroPageXlogRec(int pageno, uint8 info);
static void WriteMTruncateXlogRec(Oid oldestMultiDB,
								  MultiXactId startTruncOff,
								  MultiXactId endTruncOff,
								  MultiXactOffset startTruncMemb,
								  MultiXactOffset endTruncMemb);


/*
 * MultiXactIdCreate
 *		Construct a MultiXactId representing two TransactionIds.
 *
 * The two XIDs must be different, or be requesting different statuses.
 *
 * NB - we don't worry about our local MultiXactId cache here, because that
 * is handled by the lower-level routines.
 */
MultiXactId
MultiXactIdCreate(TransactionId xid1, MultiXactStatus status1,
				  TransactionId xid2, MultiXactStatus status2)
{
	MultiXactId newMulti;
	MultiXactMember members[2];

	AssertArg(TransactionIdIsValid(xid1));
	AssertArg(TransactionIdIsValid(xid2));

	Assert(!TransactionIdEquals(xid1, xid2) || (status1 != status2));

	/* MultiXactIdSetOldestMember() must have been called already. */
	Assert(MultiXactIdIsValid(OldestMemberMXactId[MyBackendId]));

	/*
	 * Note: unlike MultiXactIdExpand, we don't bother to check that both XIDs
	 * are still running.  In typical usage, xid2 will be our own XID and the
	 * caller just did a check on xid1, so it'd be wasted effort.
	 */

	members[0].xid = xid1;
	members[0].status = status1;
	members[1].xid = xid2;
	members[1].status = status2;

	newMulti = MultiXactIdCreateFromMembers(2, members);

	debug_elog3(DEBUG2, "Create: %s",
				mxid_to_string(newMulti, 2, members));

	return newMulti;
}

/*
 * MultiXactIdExpand
 *		Add a TransactionId to a pre-existing MultiXactId.
 *
 * If the TransactionId is already a member of the passed MultiXactId with the
 * same status, just return it as-is.
 *
 * Note that we do NOT actually modify the membership of a pre-existing
 * MultiXactId; instead we create a new one.  This is necessary to avoid
 * a race condition against code trying to wait for one MultiXactId to finish;
 * see notes in heapam.c.
 *
 * NB - we don't worry about our local MultiXactId cache here, because that
 * is handled by the lower-level routines.
 *
 * Note: It is critical that MultiXactIds that come from an old cluster (i.e.
 * one upgraded by pg_upgrade from a cluster older than this feature) are not
 * passed in.
 */
MultiXactId
MultiXactIdExpand(MultiXactId multi, TransactionId xid, MultiXactStatus status)
{
	MultiXactId newMulti;
	MultiXactMember *members;
	MultiXactMember *newMembers;
	int			nmembers;
	int			i;
	int			j;

	AssertArg(MultiXactIdIsValid(multi));
	AssertArg(TransactionIdIsValid(xid));

	/* MultiXactIdSetOldestMember() must have been called already. */
	Assert(MultiXactIdIsValid(OldestMemberMXactId[MyBackendId]));

	debug_elog5(DEBUG2, "Expand: received multi %u, xid %u status %s",
				multi, xid, mxstatus_to_string(status));

	/*
	 * Note: we don't allow for old multis here.  The reason is that the only
	 * caller of this function does a check that the multixact is no longer
	 * running.
	 */
	nmembers = GetMultiXactIdMembers(multi, &members, false, false);

	if (nmembers < 0)
	{
		MultiXactMember member;

		/*
		 * The MultiXactId is obsolete.  This can only happen if all the
		 * MultiXactId members stop running between the caller checking and
		 * passing it to us.  It would be better to return that fact to the
		 * caller, but it would complicate the API and it's unlikely to happen
		 * too often, so just deal with it by creating a singleton MultiXact.
		 */
		member.xid = xid;
		member.status = status;
		newMulti = MultiXactIdCreateFromMembers(1, &member);

		debug_elog4(DEBUG2, "Expand: %u has no members, create singleton %u",
					multi, newMulti);
		return newMulti;
	}

	/*
	 * If the TransactionId is already a member of the MultiXactId with the
	 * same status, just return the existing MultiXactId.
	 */
	for (i = 0; i < nmembers; i++)
	{
		if (TransactionIdEquals(members[i].xid, xid) &&
			(members[i].status == status))
		{
			debug_elog4(DEBUG2, "Expand: %u is already a member of %u",
						xid, multi);
			pfree(members);
			return multi;
		}
	}

	/*
	 * Determine which of the members of the MultiXactId are still of
	 * interest. This is any running transaction, and also any transaction
	 * that grabbed something stronger than just a lock and was committed. (An
	 * update that aborted is of no interest here; and having more than one
	 * update Xid in a multixact would cause errors elsewhere.)
	 *
	 * Removing dead members is not just an optimization: freezing of tuples
	 * whose Xmax are multis depends on this behavior.
	 *
	 * Note we have the same race condition here as above: j could be 0 at the
	 * end of the loop.
	 */
	newMembers = (MultiXactMember *)
		palloc(sizeof(MultiXactMember) * (nmembers + 1));

	for (i = 0, j = 0; i < nmembers; i++)
	{
		if (TransactionIdIsInProgress(members[i].xid) ||
			(ISUPDATE_from_mxstatus(members[i].status) &&
			 TransactionIdDidCommit(members[i].xid)))
		{
			newMembers[j].xid = members[i].xid;
			newMembers[j++].status = members[i].status;
		}
	}

	newMembers[j].xid = xid;
	newMembers[j++].status = status;
	newMulti = MultiXactIdCreateFromMembers(j, newMembers);

	pfree(members);
	pfree(newMembers);

	debug_elog3(DEBUG2, "Expand: returning new multi %u", newMulti);

	return newMulti;
}

/*
 * MultiXactIdIsRunning
 *		Returns whether a MultiXactId is "running".
 *
 * We return true if at least one member of the given MultiXactId is still
 * running.  Note that a "false" result is certain not to change,
 * because it is not legal to add members to an existing MultiXactId.
 *
 * Caller is expected to have verified that the multixact does not come from
 * a pg_upgraded share-locked tuple.
 */
bool
MultiXactIdIsRunning(MultiXactId multi, bool isLockOnly)
{
	MultiXactMember *members;
	int			nmembers;
	int			i;

	debug_elog3(DEBUG2, "IsRunning %u?", multi);

	/*
	 * "false" here means we assume our callers have checked that the given
	 * multi cannot possibly come from a pg_upgraded database.
	 */
	nmembers = GetMultiXactIdMembers(multi, &members, false, isLockOnly);

	if (nmembers <= 0)
	{
		debug_elog2(DEBUG2, "IsRunning: no members");
		return false;
	}

	/*
	 * Checking for myself is cheap compared to looking in shared memory;
	 * return true if any live subtransaction of the current top-level
	 * transaction is a member.
	 *
	 * This is not needed for correctness, it's just a fast path.
	 */
	for (i = 0; i < nmembers; i++)
	{
		if (TransactionIdIsCurrentTransactionId(members[i].xid))
		{
			debug_elog3(DEBUG2, "IsRunning: I (%d) am running!", i);
			pfree(members);
			return true;
		}
	}

	/*
	 * This could be made faster by having another entry point in procarray.c,
	 * walking the PGPROC array only once for all the members.  But in most
	 * cases nmembers should be small enough that it doesn't much matter.
	 */
	for (i = 0; i < nmembers; i++)
	{
		if (TransactionIdIsInProgress(members[i].xid))
		{
			debug_elog4(DEBUG2, "IsRunning: member %d (%u) is running",
						i, members[i].xid);
			pfree(members);
			return true;
		}
	}

	pfree(members);

	debug_elog3(DEBUG2, "IsRunning: %u is not running", multi);

	return false;
}

/*
 * MultiXactIdSetOldestMember
 *		Save the oldest MultiXactId this transaction could be a member of.
 *
 * We set the OldestMemberMXactId for a given transaction the first time it's
 * going to do some operation that might require a MultiXactId (tuple lock,
 * update or delete).  We need to do this even if we end up using a
 * TransactionId instead of a MultiXactId, because there is a chance that
 * another transaction would add our XID to a MultiXactId.
 *
 * The value to set is the next-to-be-assigned MultiXactId, so this is meant to
 * be called just before doing any such possibly-MultiXactId-able operation.
 */
void
MultiXactIdSetOldestMember(void)
{
	if (!MultiXactIdIsValid(OldestMemberMXactId[MyBackendId]))
	{
		MultiXactId nextMXact;

		/*
		 * You might think we don't need to acquire a lock here, since
		 * fetching and storing of TransactionIds is probably atomic, but in
		 * fact we do: suppose we pick up nextMXact and then lose the CPU for
		 * a long time.  Someone else could advance nextMXact, and then
		 * another someone else could compute an OldestVisibleMXactId that
		 * would be after the value we are going to store when we get control
		 * back.  Which would be wrong.
		 *
		 * Note that a shared lock is sufficient, because it's enough to stop
		 * someone from advancing nextMXact; and nobody else could be trying
		 * to write to our OldestMember entry, only reading (and we assume
		 * storing it is atomic.)
		 */
		LWLockAcquire(MultiXactGenLock, LW_SHARED);

		/*
		 * We have to beware of the possibility that nextMXact is in the
		 * wrapped-around state.  We don't fix the counter itself here, but we
		 * must be sure to store a valid value in our array entry.
		 */
		nextMXact = MultiXactState->nextMXact;
		if (nextMXact < FirstMultiXactId)
			nextMXact = FirstMultiXactId;

		OldestMemberMXactId[MyBackendId] = nextMXact;

		LWLockRelease(MultiXactGenLock);

		debug_elog4(DEBUG2, "MultiXact: setting OldestMember[%d] = %u",
					MyBackendId, nextMXact);
	}
}

/*
 * MultiXactIdSetOldestVisible
 *		Save the oldest MultiXactId this transaction considers possibly live.
 *
 * We set the OldestVisibleMXactId for a given transaction the first time
 * it's going to inspect any MultiXactId.  Once we have set this, we are
 * guaranteed that the checkpointer won't truncate off SLRU data for
 * MultiXactIds at or after our OldestVisibleMXactId.
 *
 * The value to set is the oldest of nextMXact and all the valid per-backend
 * OldestMemberMXactId[] entries.  Because of the locking we do, we can be
 * certain that no subsequent call to MultiXactIdSetOldestMember can set
 * an OldestMemberMXactId[] entry older than what we compute here.  Therefore
 * there is no live transaction, now or later, that can be a member of any
 * MultiXactId older than the OldestVisibleMXactId we compute here.
 */
static void
MultiXactIdSetOldestVisible(void)
{
	if (!MultiXactIdIsValid(OldestVisibleMXactId[MyBackendId]))
	{
		MultiXactId oldestMXact;
		int			i;

		LWLockAcquire(MultiXactGenLock, LW_EXCLUSIVE);

		/*
		 * We have to beware of the possibility that nextMXact is in the
		 * wrapped-around state.  We don't fix the counter itself here, but we
		 * must be sure to store a valid value in our array entry.
		 */
		oldestMXact = MultiXactState->nextMXact;
		if (oldestMXact < FirstMultiXactId)
			oldestMXact = FirstMultiXactId;

		for (i = 1; i <= MaxOldestSlot; i++)
		{
			MultiXactId thisoldest = OldestMemberMXactId[i];

			if (MultiXactIdIsValid(thisoldest) &&
				MultiXactIdPrecedes(thisoldest, oldestMXact))
				oldestMXact = thisoldest;
		}

		OldestVisibleMXactId[MyBackendId] = oldestMXact;

		LWLockRelease(MultiXactGenLock);

		debug_elog4(DEBUG2, "MultiXact: setting OldestVisible[%d] = %u",
					MyBackendId, oldestMXact);
	}
}

/*
 * ReadNextMultiXactId
 *		Return the next MultiXactId to be assigned, but don't allocate it
 */
MultiXactId
ReadNextMultiXactId(void)
{
	MultiXactId mxid;

	/* XXX we could presumably do this without a lock. */
	LWLockAcquire(MultiXactGenLock, LW_SHARED);
	mxid = MultiXactState->nextMXact;
	LWLockRelease(MultiXactGenLock);

	if (mxid < FirstMultiXactId)
		mxid = FirstMultiXactId;

	return mxid;
}

/*
 * ReadMultiXactIdRange
 *		Get the range of IDs that may still be referenced by a relation.
 */
void
ReadMultiXactIdRange(MultiXactId *oldest, MultiXactId *next)
{
	LWLockAcquire(MultiXactGenLock, LW_SHARED);
	*oldest = MultiXactState->oldestMultiXactId;
	*next = MultiXactState->nextMXact;
	LWLockRelease(MultiXactGenLock);

	if (*oldest < FirstMultiXactId)
		*oldest = FirstMultiXactId;
	if (*next < FirstMultiXactId)
		*next = FirstMultiXactId;
}


/*
 * MultiXactIdCreateFromMembers
 *		Make a new MultiXactId from the specified set of members
 *
 * Make XLOG, SLRU and cache entries for a new MultiXactId, recording the
 * given TransactionIds as members.  Returns the newly created MultiXactId.
 *
 * NB: the passed members[] array will be sorted in-place.
 */
MultiXactId
MultiXactIdCreateFromMembers(int nmembers, MultiXactMember *members)
{
	MultiXactId multi;
	MultiXactOffset offset;
	xl_multixact_create xlrec;

	debug_elog3(DEBUG2, "Create: %s",
				mxid_to_string(InvalidMultiXactId, nmembers, members));

	/*
	 * See if the same set of members already exists in our cache; if so, just
	 * re-use that MultiXactId.  (Note: it might seem that looking in our
	 * cache is insufficient, and we ought to search disk to see if a
	 * duplicate definition already exists.  But since we only ever create
	 * MultiXacts containing our own XID, in most cases any such MultiXacts
	 * were in fact created by us, and so will be in our cache.  There are
	 * corner cases where someone else added us to a MultiXact without our
	 * knowledge, but it's not worth checking for.)
	 */
	multi = mXactCacheGetBySet(nmembers, members);
	if (MultiXactIdIsValid(multi))
	{
		debug_elog2(DEBUG2, "Create: in cache!");
		return multi;
	}

	/* Verify that there is a single update Xid among the given members. */
	{
		int			i;
		bool		has_update = false;

		for (i = 0; i < nmembers; i++)
		{
			if (ISUPDATE_from_mxstatus(members[i].status))
			{
				if (has_update)
					elog(ERROR, "new multixact has more than one updating member");
				has_update = true;
			}
		}
	}

	/*
	 * Assign the MXID and offsets range to use, and make sure there is space
	 * in the OFFSETs and MEMBERs files.  NB: this routine does
	 * START_CRIT_SECTION().
	 *
	 * Note: unlike MultiXactIdCreate and MultiXactIdExpand, we do not check
	 * that we've called MultiXactIdSetOldestMember here.  This is because
	 * this routine is used in some places to create new MultiXactIds of which
	 * the current backend is not a member, notably during freezing of multis
	 * in vacuum.  During vacuum, in particular, it would be unacceptable to
	 * keep OldestMulti set, in case it runs for long.
	 */
	multi = GetNewMultiXactId(nmembers, &offset);

	/* Make an XLOG entry describing the new MXID. */
	xlrec.mid = multi;
	xlrec.moff = offset;
	xlrec.nmembers = nmembers;

	/*
	 * XXX Note: there's a lot of padding space in MultiXactMember.  We could
	 * find a more compact representation of this Xlog record -- perhaps all
	 * the status flags in one XLogRecData, then all the xids in another one?
	 * Not clear that it's worth the trouble though.
	 */
	XLogBeginInsert();
	XLogRegisterData((char *) (&xlrec), SizeOfMultiXactCreate);
	XLogRegisterData((char *) members, nmembers * sizeof(MultiXactMember));

	(void) XLogInsert(RM_MULTIXACT_ID, XLOG_MULTIXACT_CREATE_ID);

	/* Now enter the information into the OFFSETs and MEMBERs logs */
	RecordNewMultiXact(multi, offset, nmembers, members);

	/* Done with critical section */
	END_CRIT_SECTION();

	/* Store the new MultiXactId in the local cache, too */
	mXactCachePut(multi, nmembers, members);

	debug_elog2(DEBUG2, "Create: all done");

	return multi;
}

/*
 * RecordNewMultiXact
 *		Write info about a new multixact into the offsets and members files
 *
 * This is broken out of MultiXactIdCreateFromMembers so that xlog replay can
 * use it.
 */
static void
RecordNewMultiXact(MultiXactId multi, MultiXactOffset offset,
				   int nmembers, MultiXactMember *members)
{
	int			pageno;
	int			prev_pageno;
	int			entryno;
	int			slotno;
	MultiXactOffset *offptr;
	int			i;

	LWLockAcquire(MultiXactOffsetSLRULock, LW_EXCLUSIVE);

	pageno = MultiXactIdToOffsetPage(multi);
	entryno = MultiXactIdToOffsetEntry(multi);

	/*
	 * Note: we pass the MultiXactId to SimpleLruReadPage as the "transaction"
	 * to complain about if there's any I/O error.  This is kinda bogus, but
	 * since the errors will always give the full pathname, it should be clear
	 * enough that a MultiXactId is really involved.  Perhaps someday we'll
	 * take the trouble to generalize the slru.c error reporting code.
	 */
	slotno = SimpleLruReadPage(MultiXactOffsetCtl, pageno, true, multi);
	offptr = (MultiXactOffset *) MultiXactOffsetCtl->shared->page_buffer[slotno];
	offptr += entryno;

	*offptr = offset;

	MultiXactOffsetCtl->shared->page_dirty[slotno] = true;

	/* Exchange our lock */
	LWLockRelease(MultiXactOffsetSLRULock);

	LWLockAcquire(MultiXactMemberSLRULock, LW_EXCLUSIVE);

	prev_pageno = -1;

	for (i = 0; i < nmembers; i++, offset++)
	{
		TransactionId *memberptr;
		uint32	   *flagsptr;
		uint32		flagsval;
		int			bshift;
		int			flagsoff;
		int			memberoff;

		Assert(members[i].status <= MultiXactStatusUpdate);

		pageno = MXOffsetToMemberPage(offset);
		memberoff = MXOffsetToMemberOffset(offset);
		flagsoff = MXOffsetToFlagsOffset(offset);
		bshift = MXOffsetToFlagsBitShift(offset);

		if (pageno != prev_pageno)
		{
			slotno = SimpleLruReadPage(MultiXactMemberCtl, pageno, true, multi);
			prev_pageno = pageno;
		}

		memberptr = (TransactionId *)
			(MultiXactMemberCtl->shared->page_buffer[slotno] + memberoff);

		*memberptr = members[i].xid;

		flagsptr = (uint32 *)
			(MultiXactMemberCtl->shared->page_buffer[slotno] + flagsoff);

		flagsval = *flagsptr;
		flagsval &= ~(((1 << MXACT_MEMBER_BITS_PER_XACT) - 1) << bshift);
		flagsval |= (members[i].status << bshift);
		*flagsptr = flagsval;

		MultiXactMemberCtl->shared->page_dirty[slotno] = true;
	}

	LWLockRelease(MultiXactMemberSLRULock);
}

/*
 * GetNewMultiXactId
 *		Get the next MultiXactId.
 *
 * Also, reserve the needed amount of space in the "members" area.  The
 * starting offset of the reserved space is returned in *offset.
 *
 * This may generate XLOG records for expansion of the offsets and/or members
 * files.  Unfortunately, we have to do that while holding MultiXactGenLock
 * to avoid race conditions --- the XLOG record for zeroing a page must appear
 * before any backend can possibly try to store data in that page!
 *
 * We start a critical section before advancing the shared counters.  The
 * caller must end the critical section after writing SLRU data.
 */
static MultiXactId
GetNewMultiXactId(int nmembers, MultiXactOffset *offset)
{
	MultiXactId result;
	MultiXactOffset nextOffset;

	debug_elog3(DEBUG2, "GetNew: for %d xids", nmembers);

	/* safety check, we should never get this far in a HS standby */
	if (RecoveryInProgress())
		elog(ERROR, "cannot assign MultiXactIds during recovery");

	LWLockAcquire(MultiXactGenLock, LW_EXCLUSIVE);

	/* Handle wraparound of the nextMXact counter */
	if (MultiXactState->nextMXact < FirstMultiXactId)
		MultiXactState->nextMXact = FirstMultiXactId;

	/* Assign the MXID */
	result = MultiXactState->nextMXact;

	/*----------
	 * Check to see if it's safe to assign another MultiXactId.  This protects
	 * against catastrophic data loss due to multixact wraparound.  The basic
	 * rules are:
	 *
	 * If we're past multiVacLimit or the safe threshold for member storage
	 * space, or we don't know what the safe threshold for member storage is,
	 * start trying to force autovacuum cycles.
	 * If we're past multiWarnLimit, start issuing warnings.
	 * If we're past multiStopLimit, refuse to create new MultiXactIds.
	 *
	 * Note these are pretty much the same protections in GetNewTransactionId.
	 *----------
	 */
	if (!MultiXactIdPrecedes(result, MultiXactState->multiVacLimit))
	{
		/*
		 * For safety's sake, we release MultiXactGenLock while sending
		 * signals, warnings, etc.  This is not so much because we care about
		 * preserving concurrency in this situation, as to avoid any
		 * possibility of deadlock while doing get_database_name(). First,
		 * copy all the shared values we'll need in this path.
		 */
		MultiXactId multiWarnLimit = MultiXactState->multiWarnLimit;
		MultiXactId multiStopLimit = MultiXactState->multiStopLimit;
		MultiXactId multiWrapLimit = MultiXactState->multiWrapLimit;
		Oid			oldest_datoid = MultiXactState->oldestMultiXactDB;

		LWLockRelease(MultiXactGenLock);

		if (IsUnderPostmaster &&
			!MultiXactIdPrecedes(result, multiStopLimit))
		{
			char	   *oldest_datname = get_database_name(oldest_datoid);

			/*
			 * Immediately kick autovacuum into action as we're already in
			 * ERROR territory.
			 */
			SendPostmasterSignal(PMSIGNAL_START_AUTOVAC_LAUNCHER);

			/* complain even if that DB has disappeared */
			if (oldest_datname)
				ereport(ERROR,
						(errcode(ERRCODE_PROGRAM_LIMIT_EXCEEDED),
						 errmsg("database is not accepting commands that generate new MultiXactIds to avoid wraparound data loss in database \"%s\"",
								oldest_datname),
						 errhint("Execute a database-wide VACUUM in that database.\n"
								 "You might also need to commit or roll back old prepared transactions, or drop stale replication slots.")));
			else
				ereport(ERROR,
						(errcode(ERRCODE_PROGRAM_LIMIT_EXCEEDED),
						 errmsg("database is not accepting commands that generate new MultiXactIds to avoid wraparound data loss in database with OID %u",
								oldest_datoid),
						 errhint("Execute a database-wide VACUUM in that database.\n"
								 "You might also need to commit or roll back old prepared transactions, or drop stale replication slots.")));
		}

		/*
		 * To avoid swamping the postmaster with signals, we issue the autovac
		 * request only once per 64K multis generated.  This still gives
		 * plenty of chances before we get into real trouble.
		 */
		if (IsUnderPostmaster && (result % 65536) == 0)
			SendPostmasterSignal(PMSIGNAL_START_AUTOVAC_LAUNCHER);

		if (!MultiXactIdPrecedes(result, multiWarnLimit))
		{
			char	   *oldest_datname = get_database_name(oldest_datoid);

			/* complain even if that DB has disappeared */
			if (oldest_datname)
				ereport(WARNING,
						(errmsg_plural("database \"%s\" must be vacuumed before %u more MultiXactId is used",
									   "database \"%s\" must be vacuumed before %u more MultiXactIds are used",
									   multiWrapLimit - result,
									   oldest_datname,
									   multiWrapLimit - result),
						 errhint("Execute a database-wide VACUUM in that database.\n"
								 "You might also need to commit or roll back old prepared transactions, or drop stale replication slots.")));
			else
				ereport(WARNING,
						(errmsg_plural("database with OID %u must be vacuumed before %u more MultiXactId is used",
									   "database with OID %u must be vacuumed before %u more MultiXactIds are used",
									   multiWrapLimit - result,
									   oldest_datoid,
									   multiWrapLimit - result),
						 errhint("Execute a database-wide VACUUM in that database.\n"
								 "You might also need to commit or roll back old prepared transactions, or drop stale replication slots.")));
		}

		/* Re-acquire lock and start over */
		LWLockAcquire(MultiXactGenLock, LW_EXCLUSIVE);
		result = MultiXactState->nextMXact;
		if (result < FirstMultiXactId)
			result = FirstMultiXactId;
	}

	/* Make sure there is room for the MXID in the file.  */
	ExtendMultiXactOffset(result);

	/*
	 * Reserve the members space, similarly to above.  Also, be careful not to
	 * return zero as the starting offset for any multixact. See
	 * GetMultiXactIdMembers() for motivation.
	 */
	nextOffset = MultiXactState->nextOffset;
	if (nextOffset == 0)
	{
		*offset = 1;
		nmembers++;				/* allocate member slot 0 too */
	}
	else
		*offset = nextOffset;

	/*----------
	 * Protect against overrun of the members space as well, with the
	 * following rules:
	 *
	 * If we're past offsetStopLimit, refuse to generate more multis.
	 * If we're close to offsetStopLimit, emit a warning.
	 *
	 * Arbitrarily, we start emitting warnings when we're 20 segments or less
	 * from offsetStopLimit.
	 *
	 * Note we haven't updated the shared state yet, so if we fail at this
	 * point, the multixact ID we grabbed can still be used by the next guy.
	 *
	 * Note that there is no point in forcing autovacuum runs here: the
	 * multixact freeze settings would have to be reduced for that to have any
	 * effect.
	 *----------
	 */
#define OFFSET_WARN_SEGMENTS	20
	if (MultiXactState->oldestOffsetKnown &&
		MultiXactOffsetWouldWrap(MultiXactState->offsetStopLimit, nextOffset,
								 nmembers))
	{
		/* see comment in the corresponding offsets wraparound case */
		SendPostmasterSignal(PMSIGNAL_START_AUTOVAC_LAUNCHER);

		ereport(ERROR,
				(errcode(ERRCODE_PROGRAM_LIMIT_EXCEEDED),
				 errmsg("multixact \"members\" limit exceeded"),
				 errdetail_plural("This command would create a multixact with %u members, but the remaining space is only enough for %u member.",
								  "This command would create a multixact with %u members, but the remaining space is only enough for %u members.",
								  MultiXactState->offsetStopLimit - nextOffset - 1,
								  nmembers,
								  MultiXactState->offsetStopLimit - nextOffset - 1),
				 errhint("Execute a database-wide VACUUM in database with OID %u with reduced vacuum_multixact_freeze_min_age and vacuum_multixact_freeze_table_age settings.",
						 MultiXactState->oldestMultiXactDB)));
	}

	/*
	 * Check whether we should kick autovacuum into action, to prevent members
	 * wraparound. NB we use a much larger window to trigger autovacuum than
	 * just the warning limit. The warning is just a measure of last resort -
	 * this is in line with GetNewTransactionId's behaviour.
	 */
	if (!MultiXactState->oldestOffsetKnown ||
		(MultiXactState->nextOffset - MultiXactState->oldestOffset
		 > MULTIXACT_MEMBER_SAFE_THRESHOLD))
	{
		/*
		 * To avoid swamping the postmaster with signals, we issue the autovac
		 * request only when crossing a segment boundary. With default
		 * compilation settings that's roughly after 50k members.  This still
		 * gives plenty of chances before we get into real trouble.
		 */
		if ((MXOffsetToMemberPage(nextOffset) / SLRU_PAGES_PER_SEGMENT) !=
			(MXOffsetToMemberPage(nextOffset + nmembers) / SLRU_PAGES_PER_SEGMENT))
			SendPostmasterSignal(PMSIGNAL_START_AUTOVAC_LAUNCHER);
	}

	if (MultiXactState->oldestOffsetKnown &&
		MultiXactOffsetWouldWrap(MultiXactState->offsetStopLimit,
								 nextOffset,
								 nmembers + MULTIXACT_MEMBERS_PER_PAGE * SLRU_PAGES_PER_SEGMENT * OFFSET_WARN_SEGMENTS))
		ereport(WARNING,
				(errcode(ERRCODE_PROGRAM_LIMIT_EXCEEDED),
				 errmsg_plural("database with OID %u must be vacuumed before %d more multixact member is used",
							   "database with OID %u must be vacuumed before %d more multixact members are used",
							   MultiXactState->offsetStopLimit - nextOffset + nmembers,
							   MultiXactState->oldestMultiXactDB,
							   MultiXactState->offsetStopLimit - nextOffset + nmembers),
				 errhint("Execute a database-wide VACUUM in that database with reduced vacuum_multixact_freeze_min_age and vacuum_multixact_freeze_table_age settings.")));

	ExtendMultiXactMember(nextOffset, nmembers);

	/*
	 * Critical section from here until caller has written the data into the
	 * just-reserved SLRU space; we don't want to error out with a partly
	 * written MultiXact structure.  (In particular, failing to write our
	 * start offset after advancing nextMXact would effectively corrupt the
	 * previous MultiXact.)
	 */
	START_CRIT_SECTION();

	/*
	 * Advance counters.  As in GetNewTransactionId(), this must not happen
	 * until after file extension has succeeded!
	 *
	 * We don't care about MultiXactId wraparound here; it will be handled by
	 * the next iteration.  But note that nextMXact may be InvalidMultiXactId
	 * or the first value on a segment-beginning page after this routine
	 * exits, so anyone else looking at the variable must be prepared to deal
	 * with either case.  Similarly, nextOffset may be zero, but we won't use
	 * that as the actual start offset of the next multixact.
	 */
	(MultiXactState->nextMXact)++;

	MultiXactState->nextOffset += nmembers;

	LWLockRelease(MultiXactGenLock);

	debug_elog4(DEBUG2, "GetNew: returning %u offset %u", result, *offset);
	return result;
}

/*
 * GetMultiXactIdMembers
 *		Return the set of MultiXactMembers that make up a MultiXactId
 *
 * Return value is the number of members found, or -1 if there are none,
 * and *members is set to a newly palloc'ed array of members.  It's the
 * caller's responsibility to free it when done with it.
 *
 * from_pgupgrade must be passed as true if and only if only the multixact
 * corresponds to a value from a tuple that was locked in a 9.2-or-older
 * installation and later pg_upgrade'd (that is, the infomask is
 * HEAP_LOCKED_UPGRADED).  In this case, we know for certain that no members
 * can still be running, so we return -1 just like for an empty multixact
 * without any further checking.  It would be wrong to try to resolve such a
 * multixact: either the multixact is within the current valid multixact
 * range, in which case the returned result would be bogus, or outside that
 * range, in which case an error would be raised.
 *
 * In all other cases, the passed multixact must be within the known valid
 * range, that is, greater to or equal than oldestMultiXactId, and less than
 * nextMXact.  Otherwise, an error is raised.
 *
 * onlyLock must be set to true if caller is certain that the given multi
 * is used only to lock tuples; can be false without loss of correctness,
 * but passing a true means we can return quickly without checking for
 * old updates.
 */
int
GetMultiXactIdMembers(MultiXactId multi, MultiXactMember **members,
					  bool from_pgupgrade, bool onlyLock)
{
	int			pageno;
	int			prev_pageno;
	int			entryno;
	int			slotno;
	MultiXactOffset *offptr;
	MultiXactOffset offset;
	int			length;
	int			truelength;
	int			i;
	MultiXactId oldestMXact;
	MultiXactId nextMXact;
	MultiXactId tmpMXact;
	MultiXactOffset nextOffset;
	MultiXactMember *ptr;

	debug_elog3(DEBUG2, "GetMembers: asked for %u", multi);

	if (!MultiXactIdIsValid(multi) || from_pgupgrade)
	{
		*members = NULL;
		return -1;
	}

	/* See if the MultiXactId is in the local cache */
	length = mXactCacheGetById(multi, members);
	if (length >= 0)
	{
		debug_elog3(DEBUG2, "GetMembers: found %s in the cache",
					mxid_to_string(multi, length, *members));
		return length;
	}

	/* Set our OldestVisibleMXactId[] entry if we didn't already */
	MultiXactIdSetOldestVisible();

	/*
	 * If we know the multi is used only for locking and not for updates, then
	 * we can skip checking if the value is older than our oldest visible
	 * multi.  It cannot possibly still be running.
	 */
	if (onlyLock &&
		MultiXactIdPrecedes(multi, OldestVisibleMXactId[MyBackendId]))
	{
		debug_elog2(DEBUG2, "GetMembers: a locker-only multi is too old");
		*members = NULL;
		return -1;
	}

	/*
	 * We check known limits on MultiXact before resorting to the SLRU area.
	 *
	 * An ID older than MultiXactState->oldestMultiXactId cannot possibly be
	 * useful; it has already been removed, or will be removed shortly, by
	 * truncation.  If one is passed, an error is raised.
	 *
	 * Also, an ID >= nextMXact shouldn't ever be seen here; if it is seen, it
	 * implies undetected ID wraparound has occurred.  This raises a hard
	 * error.
	 *
	 * Shared lock is enough here since we aren't modifying any global state.
	 * Acquire it just long enough to grab the current counter values.  We may
	 * need both nextMXact and nextOffset; see below.
	 */
	LWLockAcquire(MultiXactGenLock, LW_SHARED);

	oldestMXact = MultiXactState->oldestMultiXactId;
	nextMXact = MultiXactState->nextMXact;
	nextOffset = MultiXactState->nextOffset;

	LWLockRelease(MultiXactGenLock);

	if (MultiXactIdPrecedes(multi, oldestMXact))
		ereport(ERROR,
				(errcode(ERRCODE_INTERNAL_ERROR),
				 errmsg("MultiXactId %u does no longer exist -- apparent wraparound",
						multi)));

	if (!MultiXactIdPrecedes(multi, nextMXact))
		ereport(ERROR,
				(errcode(ERRCODE_INTERNAL_ERROR),
				 errmsg("MultiXactId %u has not been created yet -- apparent wraparound",
						multi)));

	/*
	 * Find out the offset at which we need to start reading MultiXactMembers
	 * and the number of members in the multixact.  We determine the latter as
	 * the difference between this multixact's starting offset and the next
	 * one's.  However, there are some corner cases to worry about:
	 *
	 * 1. This multixact may be the latest one created, in which case there is
	 * no next one to look at.  In this case the nextOffset value we just
	 * saved is the correct endpoint.
	 *
	 * 2. The next multixact may still be in process of being filled in: that
	 * is, another process may have done GetNewMultiXactId but not yet written
	 * the offset entry for that ID.  In that scenario, it is guaranteed that
	 * the offset entry for that multixact exists (because GetNewMultiXactId
	 * won't release MultiXactGenLock until it does) but contains zero
	 * (because we are careful to pre-zero offset pages). Because
	 * GetNewMultiXactId will never return zero as the starting offset for a
	 * multixact, when we read zero as the next multixact's offset, we know we
	 * have this case.  We sleep for a bit and try again.
	 *
	 * 3. Because GetNewMultiXactId increments offset zero to offset one to
	 * handle case #2, there is an ambiguity near the point of offset
	 * wraparound.  If we see next multixact's offset is one, is that our
	 * multixact's actual endpoint, or did it end at zero with a subsequent
	 * increment?  We handle this using the knowledge that if the zero'th
	 * member slot wasn't filled, it'll contain zero, and zero isn't a valid
	 * transaction ID so it can't be a multixact member.  Therefore, if we
	 * read a zero from the members array, just ignore it.
	 *
	 * This is all pretty messy, but the mess occurs only in infrequent corner
	 * cases, so it seems better than holding the MultiXactGenLock for a long
	 * time on every multixact creation.
	 */
retry:
	LWLockAcquire(MultiXactOffsetSLRULock, LW_EXCLUSIVE);

	pageno = MultiXactIdToOffsetPage(multi);
	entryno = MultiXactIdToOffsetEntry(multi);

	slotno = SimpleLruReadPage(MultiXactOffsetCtl, pageno, true, multi);
	offptr = (MultiXactOffset *) MultiXactOffsetCtl->shared->page_buffer[slotno];
	offptr += entryno;
	offset = *offptr;

	Assert(offset != 0);

	/*
	 * Use the same increment rule as GetNewMultiXactId(), that is, don't
	 * handle wraparound explicitly until needed.
	 */
	tmpMXact = multi + 1;

	if (nextMXact == tmpMXact)
	{
		/* Corner case 1: there is no next multixact */
		length = nextOffset - offset;
	}
	else
	{
		MultiXactOffset nextMXOffset;

		/* handle wraparound if needed */
		if (tmpMXact < FirstMultiXactId)
			tmpMXact = FirstMultiXactId;

		prev_pageno = pageno;

		pageno = MultiXactIdToOffsetPage(tmpMXact);
		entryno = MultiXactIdToOffsetEntry(tmpMXact);

		if (pageno != prev_pageno)
			slotno = SimpleLruReadPage(MultiXactOffsetCtl, pageno, true, tmpMXact);

		offptr = (MultiXactOffset *) MultiXactOffsetCtl->shared->page_buffer[slotno];
		offptr += entryno;
		nextMXOffset = *offptr;

		if (nextMXOffset == 0)
		{
			/* Corner case 2: next multixact is still being filled in */
			LWLockRelease(MultiXactOffsetSLRULock);
			CHECK_FOR_INTERRUPTS();
			pg_usleep(1000L);
			goto retry;
		}

		length = nextMXOffset - offset;
	}

	LWLockRelease(MultiXactOffsetSLRULock);

	ptr = (MultiXactMember *) palloc(length * sizeof(MultiXactMember));

	/* Now get the members themselves. */
	LWLockAcquire(MultiXactMemberSLRULock, LW_EXCLUSIVE);

	truelength = 0;
	prev_pageno = -1;
	for (i = 0; i < length; i++, offset++)
	{
		TransactionId *xactptr;
		uint32	   *flagsptr;
		int			flagsoff;
		int			bshift;
		int			memberoff;

		pageno = MXOffsetToMemberPage(offset);
		memberoff = MXOffsetToMemberOffset(offset);

		if (pageno != prev_pageno)
		{
			slotno = SimpleLruReadPage(MultiXactMemberCtl, pageno, true, multi);
			prev_pageno = pageno;
		}

		xactptr = (TransactionId *)
			(MultiXactMemberCtl->shared->page_buffer[slotno] + memberoff);

		if (!TransactionIdIsValid(*xactptr))
		{
			/* Corner case 3: we must be looking at unused slot zero */
			Assert(offset == 0);
			continue;
		}

		flagsoff = MXOffsetToFlagsOffset(offset);
		bshift = MXOffsetToFlagsBitShift(offset);
		flagsptr = (uint32 *) (MultiXactMemberCtl->shared->page_buffer[slotno] + flagsoff);

		ptr[truelength].xid = *xactptr;
		ptr[truelength].status = (*flagsptr >> bshift) & MXACT_MEMBER_XACT_BITMASK;
		truelength++;
	}

	LWLockRelease(MultiXactMemberSLRULock);

	/* A multixid with zero members should not happen */
	Assert(truelength > 0);

	/*
	 * Copy the result into the local cache.
	 */
	mXactCachePut(multi, truelength, ptr);

	debug_elog3(DEBUG2, "GetMembers: no cache for %s",
				mxid_to_string(multi, truelength, ptr));
	*members = ptr;
	return truelength;
}

/*
 * mxactMemberComparator
 *		qsort comparison function for MultiXactMember
 *
 * We can't use wraparound comparison for XIDs because that does not respect
 * the triangle inequality!  Any old sort order will do.
 */
static int
mxactMemberComparator(const void *arg1, const void *arg2)
{
	MultiXactMember member1 = *(const MultiXactMember *) arg1;
	MultiXactMember member2 = *(const MultiXactMember *) arg2;

	if (member1.xid > member2.xid)
		return 1;
	if (member1.xid < member2.xid)
		return -1;
	if (member1.status > member2.status)
		return 1;
	if (member1.status < member2.status)
		return -1;
	return 0;
}

/*
 * mXactCacheGetBySet
 *		returns a MultiXactId from the cache based on the set of
 *		TransactionIds that compose it, or InvalidMultiXactId if
 *		none matches.
 *
 * This is helpful, for example, if two transactions want to lock a huge
 * table.  By using the cache, the second will use the same MultiXactId
 * for the majority of tuples, thus keeping MultiXactId usage low (saving
 * both I/O and wraparound issues).
 *
 * NB: the passed members array will be sorted in-place.
 */
static MultiXactId
mXactCacheGetBySet(int nmembers, MultiXactMember *members)
{
	dlist_iter	iter;

	debug_elog3(DEBUG2, "CacheGet: looking for %s",
				mxid_to_string(InvalidMultiXactId, nmembers, members));

	/* sort the array so comparison is easy */
	qsort(members, nmembers, sizeof(MultiXactMember), mxactMemberComparator);

	dlist_foreach(iter, &MXactCache)
	{
		mXactCacheEnt *entry = dlist_container(mXactCacheEnt, node, iter.cur);

		if (entry->nmembers != nmembers)
			continue;

		/*
		 * We assume the cache entries are sorted, and that the unused bits in
		 * "status" are zeroed.
		 */
		if (memcmp(members, entry->members, nmembers * sizeof(MultiXactMember)) == 0)
		{
			debug_elog3(DEBUG2, "CacheGet: found %u", entry->multi);
			dlist_move_head(&MXactCache, iter.cur);
			return entry->multi;
		}
	}

	debug_elog2(DEBUG2, "CacheGet: not found :-(");
	return InvalidMultiXactId;
}

/*
 * mXactCacheGetById
 *		returns the composing MultiXactMember set from the cache for a
 *		given MultiXactId, if present.
 *
 * If successful, *xids is set to the address of a palloc'd copy of the
 * MultiXactMember set.  Return value is number of members, or -1 on failure.
 */
static int
mXactCacheGetById(MultiXactId multi, MultiXactMember **members)
{
	dlist_iter	iter;

	debug_elog3(DEBUG2, "CacheGet: looking for %u", multi);

	dlist_foreach(iter, &MXactCache)
	{
		mXactCacheEnt *entry = dlist_container(mXactCacheEnt, node, iter.cur);

		if (entry->multi == multi)
		{
			MultiXactMember *ptr;
			Size		size;

			size = sizeof(MultiXactMember) * entry->nmembers;
			ptr = (MultiXactMember *) palloc(size);

			memcpy(ptr, entry->members, size);

			debug_elog3(DEBUG2, "CacheGet: found %s",
						mxid_to_string(multi,
									   entry->nmembers,
									   entry->members));

			/*
			 * Note we modify the list while not using a modifiable iterator.
			 * This is acceptable only because we exit the iteration
			 * immediately afterwards.
			 */
			dlist_move_head(&MXactCache, iter.cur);

			*members = ptr;
			return entry->nmembers;
		}
	}

	debug_elog2(DEBUG2, "CacheGet: not found");
	return -1;
}

/*
 * mXactCachePut
 *		Add a new MultiXactId and its composing set into the local cache.
 */
static void
mXactCachePut(MultiXactId multi, int nmembers, MultiXactMember *members)
{
	mXactCacheEnt *entry;

	debug_elog3(DEBUG2, "CachePut: storing %s",
				mxid_to_string(multi, nmembers, members));

	if (MXactContext == NULL)
	{
		/* The cache only lives as long as the current transaction */
		debug_elog2(DEBUG2, "CachePut: initializing memory context");
		MXactContext = AllocSetContextCreate(TopTransactionContext,
											 "MultiXact cache context",
											 ALLOCSET_SMALL_SIZES);
	}

	entry = (mXactCacheEnt *)
		MemoryContextAlloc(MXactContext,
						   offsetof(mXactCacheEnt, members) +
						   nmembers * sizeof(MultiXactMember));

	entry->multi = multi;
	entry->nmembers = nmembers;
	memcpy(entry->members, members, nmembers * sizeof(MultiXactMember));

	/* mXactCacheGetBySet assumes the entries are sorted, so sort them */
	qsort(entry->members, nmembers, sizeof(MultiXactMember), mxactMemberComparator);

	dlist_push_head(&MXactCache, &entry->node);
	if (MXactCacheMembers++ >= MAX_CACHE_ENTRIES)
	{
		dlist_node *node;
		mXactCacheEnt *entry;

		node = dlist_tail_node(&MXactCache);
		dlist_delete(node);
		MXactCacheMembers--;

		entry = dlist_container(mXactCacheEnt, node, node);
		debug_elog3(DEBUG2, "CachePut: pruning cached multi %u",
					entry->multi);

		pfree(entry);
	}
}

static char *
mxstatus_to_string(MultiXactStatus status)
{
	switch (status)
	{
		case MultiXactStatusForKeyShare:
			return "keysh";
		case MultiXactStatusForShare:
			return "sh";
		case MultiXactStatusForNoKeyUpdate:
			return "fornokeyupd";
		case MultiXactStatusForUpdate:
			return "forupd";
		case MultiXactStatusNoKeyUpdate:
			return "nokeyupd";
		case MultiXactStatusUpdate:
			return "upd";
		default:
			elog(ERROR, "unrecognized multixact status %d", status);
			return "";
	}
}

char *
mxid_to_string(MultiXactId multi, int nmembers, MultiXactMember *members)
{
	static char *str = NULL;
	StringInfoData buf;
	int			i;

	if (str != NULL)
		pfree(str);

	initStringInfo(&buf);

	appendStringInfo(&buf, "%u %d[%u (%s)", multi, nmembers, members[0].xid,
					 mxstatus_to_string(members[0].status));

	for (i = 1; i < nmembers; i++)
		appendStringInfo(&buf, ", %u (%s)", members[i].xid,
						 mxstatus_to_string(members[i].status));

	appendStringInfoChar(&buf, ']');
	str = MemoryContextStrdup(TopMemoryContext, buf.data);
	pfree(buf.data);
	return str;
}

/*
 * AtEOXact_MultiXact
 *		Handle transaction end for MultiXact
 *
 * This is called at top transaction commit or abort (we don't care which).
 */
void
AtEOXact_MultiXact(void)
{
	/*
	 * Reset our OldestMemberMXactId and OldestVisibleMXactId values, both of
	 * which should only be valid while within a transaction.
	 *
	 * We assume that storing a MultiXactId is atomic and so we need not take
	 * MultiXactGenLock to do this.
	 */
	OldestMemberMXactId[MyBackendId] = InvalidMultiXactId;
	OldestVisibleMXactId[MyBackendId] = InvalidMultiXactId;

	/*
	 * Discard the local MultiXactId cache.  Since MXactContext was created as
	 * a child of TopTransactionContext, we needn't delete it explicitly.
	 */
	MXactContext = NULL;
	dlist_init(&MXactCache);
	MXactCacheMembers = 0;
}

/*
 * AtPrepare_MultiXact
 *		Save multixact state at 2PC transaction prepare
 *
 * In this phase, we only store our OldestMemberMXactId value in the two-phase
 * state file.
 */
void
AtPrepare_MultiXact(void)
{
	MultiXactId myOldestMember = OldestMemberMXactId[MyBackendId];

	if (MultiXactIdIsValid(myOldestMember))
		RegisterTwoPhaseRecord(TWOPHASE_RM_MULTIXACT_ID, 0,
							   &myOldestMember, sizeof(MultiXactId));
}

/*
 * PostPrepare_MultiXact
 *		Clean up after successful PREPARE TRANSACTION
 */
void
PostPrepare_MultiXact(TransactionId xid)
{
	MultiXactId myOldestMember;

	/*
	 * Transfer our OldestMemberMXactId value to the slot reserved for the
	 * prepared transaction.
	 */
	myOldestMember = OldestMemberMXactId[MyBackendId];
	if (MultiXactIdIsValid(myOldestMember))
	{
		BackendId	dummyBackendId = TwoPhaseGetDummyBackendId(xid, false);

		/*
		 * Even though storing MultiXactId is atomic, acquire lock to make
		 * sure others see both changes, not just the reset of the slot of the
		 * current backend. Using a volatile pointer might suffice, but this
		 * isn't a hot spot.
		 */
		LWLockAcquire(MultiXactGenLock, LW_EXCLUSIVE);

		OldestMemberMXactId[dummyBackendId] = myOldestMember;
		OldestMemberMXactId[MyBackendId] = InvalidMultiXactId;

		LWLockRelease(MultiXactGenLock);
	}

	/*
	 * We don't need to transfer OldestVisibleMXactId value, because the
	 * transaction is not going to be looking at any more multixacts once it's
	 * prepared.
	 *
	 * We assume that storing a MultiXactId is atomic and so we need not take
	 * MultiXactGenLock to do this.
	 */
	OldestVisibleMXactId[MyBackendId] = InvalidMultiXactId;

	/*
	 * Discard the local MultiXactId cache like in AtEOXact_MultiXact.
	 */
	MXactContext = NULL;
	dlist_init(&MXactCache);
	MXactCacheMembers = 0;
}

/*
 * multixact_twophase_recover
 *		Recover the state of a prepared transaction at startup
 */
void
multixact_twophase_recover(TransactionId xid, uint16 info,
						   void *recdata, uint32 len)
{
	BackendId	dummyBackendId = TwoPhaseGetDummyBackendId(xid, false);
	MultiXactId oldestMember;

	/*
	 * Get the oldest member XID from the state file record, and set it in the
	 * OldestMemberMXactId slot reserved for this prepared transaction.
	 */
	Assert(len == sizeof(MultiXactId));
	oldestMember = *((MultiXactId *) recdata);

	OldestMemberMXactId[dummyBackendId] = oldestMember;
}

/*
 * multixact_twophase_postcommit
 *		Similar to AtEOXact_MultiXact but for COMMIT PREPARED
 */
void
multixact_twophase_postcommit(TransactionId xid, uint16 info,
							  void *recdata, uint32 len)
{
	BackendId	dummyBackendId = TwoPhaseGetDummyBackendId(xid, true);

	Assert(len == sizeof(MultiXactId));

	OldestMemberMXactId[dummyBackendId] = InvalidMultiXactId;
}

/*
 * multixact_twophase_postabort
 *		This is actually just the same as the COMMIT case.
 */
void
multixact_twophase_postabort(TransactionId xid, uint16 info,
							 void *recdata, uint32 len)
{
	multixact_twophase_postcommit(xid, info, recdata, len);
}

/*
 * Initialization of shared memory for MultiXact.  We use two SLRU areas,
 * thus double memory.  Also, reserve space for the shared MultiXactState
 * struct and the per-backend MultiXactId arrays (two of those, too).
 */
Size
MultiXactShmemSize(void)
{
	Size		size;

	/* We need 2*MaxOldestSlot + 1 perBackendXactIds[] entries */
#define SHARED_MULTIXACT_STATE_SIZE \
	add_size(offsetof(MultiXactStateData, perBackendXactIds) + sizeof(MultiXactId), \
			 mul_size(sizeof(MultiXactId) * 2, MaxOldestSlot))

	size = SHARED_MULTIXACT_STATE_SIZE;
	size = add_size(size, SimpleLruShmemSize(NUM_MULTIXACTOFFSET_BUFFERS, 0));
	size = add_size(size, SimpleLruShmemSize(NUM_MULTIXACTMEMBER_BUFFERS, 0));

	return size;
}

void
MultiXactShmemInit(void)
{
	bool		found;

	debug_elog2(DEBUG2, "Shared Memory Init for MultiXact");

	MultiXactOffsetCtl->PagePrecedes = MultiXactOffsetPagePrecedes;
	MultiXactMemberCtl->PagePrecedes = MultiXactMemberPagePrecedes;

	SimpleLruInit(MultiXactOffsetCtl,
				  "MultiXactOffset", NUM_MULTIXACTOFFSET_BUFFERS, 0,
				  MultiXactOffsetSLRULock, "pg_multixact/offsets",
				  LWTRANCHE_MULTIXACTOFFSET_BUFFER,
				  SYNC_HANDLER_MULTIXACT_OFFSET);
	SlruPagePrecedesUnitTests(MultiXactOffsetCtl, MULTIXACT_OFFSETS_PER_PAGE);
	SimpleLruInit(MultiXactMemberCtl,
				  "MultiXactMember", NUM_MULTIXACTMEMBER_BUFFERS, 0,
				  MultiXactMemberSLRULock, "pg_multixact/members",
				  LWTRANCHE_MULTIXACTMEMBER_BUFFER,
				  SYNC_HANDLER_MULTIXACT_MEMBER);
	/* doesn't call SimpleLruTruncate() or meet criteria for unit tests */

	/* Initialize our shared state struct */
	MultiXactState = ShmemInitStruct("Shared MultiXact State",
									 SHARED_MULTIXACT_STATE_SIZE,
									 &found);
	if (!IsUnderPostmaster)
	{
		Assert(!found);

		/* Make sure we zero out the per-backend state */
		MemSet(MultiXactState, 0, SHARED_MULTIXACT_STATE_SIZE);
	}
	else
		Assert(found);

	/*
	 * Set up array pointers.  Note that perBackendXactIds[0] is wasted space
	 * since we only use indexes 1..MaxOldestSlot in each array.
	 */
	OldestMemberMXactId = MultiXactState->perBackendXactIds;
	OldestVisibleMXactId = OldestMemberMXactId + MaxOldestSlot;
}

/*
 * This func must be called ONCE on system install.  It creates the initial
 * MultiXact segments.  (The MultiXacts directories are assumed to have been
 * created by initdb, and MultiXactShmemInit must have been called already.)
 */
void
BootStrapMultiXact(void)
{
	int			slotno;

	LWLockAcquire(MultiXactOffsetSLRULock, LW_EXCLUSIVE);

	/* Create and zero the first page of the offsets log */
	slotno = ZeroMultiXactOffsetPage(0, false);

	/* Make sure it's written out */
	SimpleLruWritePage(MultiXactOffsetCtl, slotno);
	Assert(!MultiXactOffsetCtl->shared->page_dirty[slotno]);

	LWLockRelease(MultiXactOffsetSLRULock);

	LWLockAcquire(MultiXactMemberSLRULock, LW_EXCLUSIVE);

	/* Create and zero the first page of the members log */
	slotno = ZeroMultiXactMemberPage(0, false);

	/* Make sure it's written out */
	SimpleLruWritePage(MultiXactMemberCtl, slotno);
	Assert(!MultiXactMemberCtl->shared->page_dirty[slotno]);

	LWLockRelease(MultiXactMemberSLRULock);
}

/*
 * Initialize (or reinitialize) a page of MultiXactOffset to zeroes.
 * If writeXlog is true, also emit an XLOG record saying we did this.
 *
 * The page is not actually written, just set up in shared memory.
 * The slot number of the new page is returned.
 *
 * Control lock must be held at entry, and will be held at exit.
 */
static int
ZeroMultiXactOffsetPage(int pageno, bool writeXlog)
{
	int			slotno;

	slotno = SimpleLruZeroPage(MultiXactOffsetCtl, pageno);

	if (writeXlog)
		WriteMZeroPageXlogRec(pageno, XLOG_MULTIXACT_ZERO_OFF_PAGE);

	return slotno;
}

/*
 * Ditto, for MultiXactMember
 */
static int
ZeroMultiXactMemberPage(int pageno, bool writeXlog)
{
	int			slotno;

	slotno = SimpleLruZeroPage(MultiXactMemberCtl, pageno);

	if (writeXlog)
		WriteMZeroPageXlogRec(pageno, XLOG_MULTIXACT_ZERO_MEM_PAGE);

	return slotno;
}

/*
 * MaybeExtendOffsetSlru
 *		Extend the offsets SLRU area, if necessary
 *
 * After a binary upgrade from <= 9.2, the pg_multixact/offsets SLRU area might
 * contain files that are shorter than necessary; this would occur if the old
 * installation had used multixacts beyond the first page (files cannot be
 * copied, because the on-disk representation is different).  pg_upgrade would
 * update pg_control to set the next offset value to be at that position, so
 * that tuples marked as locked by such MultiXacts would be seen as visible
 * without having to consult multixact.  However, trying to create and use a
 * new MultiXactId would result in an error because the page on which the new
 * value would reside does not exist.  This routine is in charge of creating
 * such pages.
 */
static void
MaybeExtendOffsetSlru(void)
{
	int			pageno;

	pageno = MultiXactIdToOffsetPage(MultiXactState->nextMXact);

	LWLockAcquire(MultiXactOffsetSLRULock, LW_EXCLUSIVE);

	if (!SimpleLruDoesPhysicalPageExist(MultiXactOffsetCtl, pageno))
	{
		int			slotno;

		/*
		 * Fortunately for us, SimpleLruWritePage is already prepared to deal
		 * with creating a new segment file even if the page we're writing is
		 * not the first in it, so this is enough.
		 */
		slotno = ZeroMultiXactOffsetPage(pageno, false);
		SimpleLruWritePage(MultiXactOffsetCtl, slotno);
	}

	LWLockRelease(MultiXactOffsetSLRULock);
}

/*
 * This must be called ONCE during postmaster or standalone-backend startup.
 *
 * StartupXLOG has already established nextMXact/nextOffset by calling
 * MultiXactSetNextMXact and/or MultiXactAdvanceNextMXact, and the oldestMulti
 * info from pg_control and/or MultiXactAdvanceOldest, but we haven't yet
 * replayed WAL.
 */
void
StartupMultiXact(void)
{
	MultiXactId multi = MultiXactState->nextMXact;
	MultiXactOffset offset = MultiXactState->nextOffset;
	int			pageno;

	/*
	 * Initialize offset's idea of the latest page number.
	 */
	pageno = MultiXactIdToOffsetPage(multi);
	MultiXactOffsetCtl->shared->latest_page_number = pageno;

	/*
	 * Initialize member's idea of the latest page number.
	 */
	pageno = MXOffsetToMemberPage(offset);
	MultiXactMemberCtl->shared->latest_page_number = pageno;
}

/*
 * This must be called ONCE at the end of startup/recovery.
 */
void
TrimMultiXact(void)
{
	MultiXactId nextMXact;
	MultiXactOffset offset;
	MultiXactId oldestMXact;
	Oid			oldestMXactDB;
	int			pageno;
	int			entryno;
	int			flagsoff;

	LWLockAcquire(MultiXactGenLock, LW_SHARED);
	nextMXact = MultiXactState->nextMXact;
	offset = MultiXactState->nextOffset;
	oldestMXact = MultiXactState->oldestMultiXactId;
	oldestMXactDB = MultiXactState->oldestMultiXactDB;
	LWLockRelease(MultiXactGenLock);

	/* Clean up offsets state */
	LWLockAcquire(MultiXactOffsetSLRULock, LW_EXCLUSIVE);

	/*
	 * (Re-)Initialize our idea of the latest page number for offsets.
	 */
	pageno = MultiXactIdToOffsetPage(nextMXact);
	MultiXactOffsetCtl->shared->latest_page_number = pageno;

	/*
	 * Zero out the remainder of the current offsets page.  See notes in
	 * TrimCLOG() for background.  Unlike CLOG, some WAL record covers every
	 * pg_multixact SLRU mutation.  Since, also unlike CLOG, we ignore the WAL
	 * rule "write xlog before data," nextMXact successors may carry obsolete,
	 * nonzero offset values.  Zero those so case 2 of GetMultiXactIdMembers()
	 * operates normally.
	 */
	entryno = MultiXactIdToOffsetEntry(nextMXact);
	if (entryno != 0)
	{
		int			slotno;
		MultiXactOffset *offptr;

		slotno = SimpleLruReadPage(MultiXactOffsetCtl, pageno, true, nextMXact);
		offptr = (MultiXactOffset *) MultiXactOffsetCtl->shared->page_buffer[slotno];
		offptr += entryno;

		MemSet(offptr, 0, BLCKSZ - (entryno * sizeof(MultiXactOffset)));

		MultiXactOffsetCtl->shared->page_dirty[slotno] = true;
	}

	LWLockRelease(MultiXactOffsetSLRULock);

	/* And the same for members */
	LWLockAcquire(MultiXactMemberSLRULock, LW_EXCLUSIVE);

	/*
	 * (Re-)Initialize our idea of the latest page number for members.
	 */
	pageno = MXOffsetToMemberPage(offset);
	MultiXactMemberCtl->shared->latest_page_number = pageno;

	/*
	 * Zero out the remainder of the current members page.  See notes in
	 * TrimCLOG() for motivation.
	 */
	flagsoff = MXOffsetToFlagsOffset(offset);
	if (flagsoff != 0)
	{
		int			slotno;
		TransactionId *xidptr;
		int			memberoff;

		memberoff = MXOffsetToMemberOffset(offset);
		slotno = SimpleLruReadPage(MultiXactMemberCtl, pageno, true, offset);
		xidptr = (TransactionId *)
			(MultiXactMemberCtl->shared->page_buffer[slotno] + memberoff);

		MemSet(xidptr, 0, BLCKSZ - memberoff);

		/*
		 * Note: we don't need to zero out the flag bits in the remaining
		 * members of the current group, because they are always reset before
		 * writing.
		 */

		MultiXactMemberCtl->shared->page_dirty[slotno] = true;
	}

	LWLockRelease(MultiXactMemberSLRULock);

	/* signal that we're officially up */
	LWLockAcquire(MultiXactGenLock, LW_EXCLUSIVE);
	MultiXactState->finishedStartup = true;
	LWLockRelease(MultiXactGenLock);

	/* Now compute how far away the next members wraparound is. */
	SetMultiXactIdLimit(oldestMXact, oldestMXactDB, true);
}

/*
<<<<<<< HEAD
 * This must be called ONCE during postmaster or standalone-backend shutdown
 */
void
ShutdownMultiXact(void)
{
	/* Flush dirty MultiXact pages to disk */
	TRACE_POSTGRESQL_MULTIXACT_CHECKPOINT_START(false);
	SimpleLruFlush(MultiXactOffsetCtl, false);
	SimpleLruFlush(MultiXactMemberCtl, false);

	TRACE_POSTGRESQL_MULTIXACT_CHECKPOINT_DONE(false);
}

/*
=======
>>>>>>> d457cb4e
 * Get the MultiXact data to save in a checkpoint record
 */
void
MultiXactGetCheckptMulti(bool is_shutdown pg_attribute_unused() ,
						 MultiXactId *nextMulti,
						 MultiXactOffset *nextMultiOffset,
						 MultiXactId *oldestMulti,
						 Oid *oldestMultiDB)
{
	LWLockAcquire(MultiXactGenLock, LW_SHARED);
	*nextMulti = MultiXactState->nextMXact;
	*nextMultiOffset = MultiXactState->nextOffset;
	*oldestMulti = MultiXactState->oldestMultiXactId;
	*oldestMultiDB = MultiXactState->oldestMultiXactDB;
	LWLockRelease(MultiXactGenLock);

	debug_elog6(DEBUG2,
				"MultiXact: checkpoint is nextMulti %u, nextOffset %u, oldestMulti %u in DB %u",
				*nextMulti, *nextMultiOffset, *oldestMulti, *oldestMultiDB);
}

/*
 * Perform a checkpoint --- either during shutdown, or on-the-fly
 */
void
CheckPointMultiXact(void)
{
	TRACE_POSTGRESQL_MULTIXACT_CHECKPOINT_START(true);

	/*
	 * Write dirty MultiXact pages to disk.  This may result in sync requests
	 * queued for later handling by ProcessSyncRequests(), as part of the
	 * checkpoint.
	 */
	SimpleLruWriteAll(MultiXactOffsetCtl, true);
	SimpleLruWriteAll(MultiXactMemberCtl, true);

	TRACE_POSTGRESQL_MULTIXACT_CHECKPOINT_DONE(true);
}

/*
 * Set the next-to-be-assigned MultiXactId and offset
 *
 * This is used when we can determine the correct next ID/offset exactly
 * from a checkpoint record.  Although this is only called during bootstrap
 * and XLog replay, we take the lock in case any hot-standby backends are
 * examining the values.
 */
void
MultiXactSetNextMXact(MultiXactId nextMulti,
					  MultiXactOffset nextMultiOffset)
{
	debug_elog4(DEBUG2, "MultiXact: setting next multi to %u offset %u",
				nextMulti, nextMultiOffset);
	LWLockAcquire(MultiXactGenLock, LW_EXCLUSIVE);
	MultiXactState->nextMXact = nextMulti;
	MultiXactState->nextOffset = nextMultiOffset;
	LWLockRelease(MultiXactGenLock);

	/*
	 * During a binary upgrade, make sure that the offsets SLRU is large
	 * enough to contain the next value that would be created.
	 *
	 * We need to do this pretty early during the first startup in binary
	 * upgrade mode: before StartupMultiXact() in fact, because this routine
	 * is called even before that by StartupXLOG().  And we can't do it
	 * earlier than at this point, because during that first call of this
	 * routine we determine the MultiXactState->nextMXact value that
	 * MaybeExtendOffsetSlru needs.
	 */
	if (IsBinaryUpgrade)
		MaybeExtendOffsetSlru();
}

/*
 * Determine the last safe MultiXactId to allocate given the currently oldest
 * datminmxid (ie, the oldest MultiXactId that might exist in any database
 * of our cluster), and the OID of the (or a) database with that value.
 *
 * is_startup is true when we are just starting the cluster, false when we
 * are updating state in a running cluster.  This only affects log messages.
 */
void
SetMultiXactIdLimit(MultiXactId oldest_datminmxid, Oid oldest_datoid,
					bool is_startup)
{
	MultiXactId multiVacLimit;
	MultiXactId multiWarnLimit;
	MultiXactId multiStopLimit;
	MultiXactId multiWrapLimit;
	MultiXactId curMulti;
	bool		needs_offset_vacuum;

	Assert(MultiXactIdIsValid(oldest_datminmxid));

	/*
	 * We pretend that a wrap will happen halfway through the multixact ID
	 * space, but that's not really true, because multixacts wrap differently
	 * from transaction IDs.  Note that, separately from any concern about
	 * multixact IDs wrapping, we must ensure that multixact members do not
	 * wrap.  Limits for that are set in SetOffsetVacuumLimit, not here.
	 */
	multiWrapLimit = oldest_datminmxid + (MaxMultiXactId >> 1);
	if (multiWrapLimit < FirstMultiXactId)
		multiWrapLimit += FirstMultiXactId;

	/*
	 * We'll refuse to continue assigning MultiXactIds once we get within 3M
	 * multi of data loss.  See SetTransactionIdLimit.
	 */
	multiStopLimit = multiWrapLimit - 3000000;
	if (multiStopLimit < FirstMultiXactId)
		multiStopLimit -= FirstMultiXactId;

	/*
	 * We'll start complaining loudly when we get within 40M multis of data
	 * loss.  This is kind of arbitrary, but if you let your gas gauge get
	 * down to 2% of full, would you be looking for the next gas station?  We
	 * need to be fairly liberal about this number because there are lots of
	 * scenarios where most transactions are done by automatic clients that
	 * won't pay attention to warnings.  (No, we're not gonna make this
	 * configurable.  If you know enough to configure it, you know enough to
	 * not get in this kind of trouble in the first place.)
	 */
	multiWarnLimit = multiWrapLimit - 40000000;
	if (multiWarnLimit < FirstMultiXactId)
		multiWarnLimit -= FirstMultiXactId;

	/*
	 * We'll start trying to force autovacuums when oldest_datminmxid gets to
	 * be more than autovacuum_multixact_freeze_max_age mxids old.
	 *
	 * Note: autovacuum_multixact_freeze_max_age is a PGC_POSTMASTER parameter
	 * so that we don't have to worry about dealing with on-the-fly changes in
	 * its value.  See SetTransactionIdLimit.
	 */
	multiVacLimit = oldest_datminmxid + autovacuum_multixact_freeze_max_age;
	if (multiVacLimit < FirstMultiXactId)
		multiVacLimit += FirstMultiXactId;

	/* Grab lock for just long enough to set the new limit values */
	LWLockAcquire(MultiXactGenLock, LW_EXCLUSIVE);
	MultiXactState->oldestMultiXactId = oldest_datminmxid;
	MultiXactState->oldestMultiXactDB = oldest_datoid;
	MultiXactState->multiVacLimit = multiVacLimit;
	MultiXactState->multiWarnLimit = multiWarnLimit;
	MultiXactState->multiStopLimit = multiStopLimit;
	MultiXactState->multiWrapLimit = multiWrapLimit;
	curMulti = MultiXactState->nextMXact;
	LWLockRelease(MultiXactGenLock);

	/* Log the info */
	ereport(DEBUG1,
			(errmsg_internal("MultiXactId wrap limit is %u, limited by database with OID %u",
							 multiWrapLimit, oldest_datoid)));

	/*
	 * Computing the actual limits is only possible once the data directory is
	 * in a consistent state. There's no need to compute the limits while
	 * still replaying WAL - no decisions about new multis are made even
	 * though multixact creations might be replayed. So we'll only do further
	 * checks after TrimMultiXact() has been called.
	 */
	if (!MultiXactState->finishedStartup)
		return;

	Assert(!InRecovery);

	/* Set limits for offset vacuum. */
	needs_offset_vacuum = SetOffsetVacuumLimit(is_startup);

	/*
	 * If past the autovacuum force point, immediately signal an autovac
	 * request.  The reason for this is that autovac only processes one
	 * database per invocation.  Once it's finished cleaning up the oldest
	 * database, it'll call here, and we'll signal the postmaster to start
	 * another iteration immediately if there are still any old databases.
	 */
	if ((MultiXactIdPrecedes(multiVacLimit, curMulti) ||
		 needs_offset_vacuum) && IsUnderPostmaster)
		SendPostmasterSignal(PMSIGNAL_START_AUTOVAC_LAUNCHER);

	/* Give an immediate warning if past the wrap warn point */
	if (MultiXactIdPrecedes(multiWarnLimit, curMulti))
	{
		char	   *oldest_datname;

		/*
		 * We can be called when not inside a transaction, for example during
		 * StartupXLOG().  In such a case we cannot do database access, so we
		 * must just report the oldest DB's OID.
		 *
		 * Note: it's also possible that get_database_name fails and returns
		 * NULL, for example because the database just got dropped.  We'll
		 * still warn, even though the warning might now be unnecessary.
		 */
		if (IsTransactionState())
			oldest_datname = get_database_name(oldest_datoid);
		else
			oldest_datname = NULL;

		if (oldest_datname)
			ereport(WARNING,
					(errmsg_plural("database \"%s\" must be vacuumed before %u more MultiXactId is used",
								   "database \"%s\" must be vacuumed before %u more MultiXactIds are used",
								   multiWrapLimit - curMulti,
								   oldest_datname,
								   multiWrapLimit - curMulti),
					 errhint("To avoid a database shutdown, execute a database-wide VACUUM in that database.\n"
							 "You might also need to commit or roll back old prepared transactions, or drop stale replication slots.")));
		else
			ereport(WARNING,
					(errmsg_plural("database with OID %u must be vacuumed before %u more MultiXactId is used",
								   "database with OID %u must be vacuumed before %u more MultiXactIds are used",
								   multiWrapLimit - curMulti,
								   oldest_datoid,
								   multiWrapLimit - curMulti),
					 errhint("To avoid a database shutdown, execute a database-wide VACUUM in that database.\n"
							 "You might also need to commit or roll back old prepared transactions, or drop stale replication slots.")));
	}
}

/*
 * Ensure the next-to-be-assigned MultiXactId is at least minMulti,
 * and similarly nextOffset is at least minMultiOffset.
 *
 * This is used when we can determine minimum safe values from an XLog
 * record (either an on-line checkpoint or an mxact creation log entry).
 * Although this is only called during XLog replay, we take the lock in case
 * any hot-standby backends are examining the values.
 */
void
MultiXactAdvanceNextMXact(MultiXactId minMulti,
						  MultiXactOffset minMultiOffset)
{
	LWLockAcquire(MultiXactGenLock, LW_EXCLUSIVE);
	if (MultiXactIdPrecedes(MultiXactState->nextMXact, minMulti))
	{
		debug_elog3(DEBUG2, "MultiXact: setting next multi to %u", minMulti);
		MultiXactState->nextMXact = minMulti;
	}
	if (MultiXactOffsetPrecedes(MultiXactState->nextOffset, minMultiOffset))
	{
		debug_elog3(DEBUG2, "MultiXact: setting next offset to %u",
					minMultiOffset);
		MultiXactState->nextOffset = minMultiOffset;
	}
	LWLockRelease(MultiXactGenLock);
}

/*
 * Update our oldestMultiXactId value, but only if it's more recent than what
 * we had.
 *
 * This may only be called during WAL replay.
 */
void
MultiXactAdvanceOldest(MultiXactId oldestMulti, Oid oldestMultiDB)
{
	Assert(InRecovery);

	if (MultiXactIdPrecedes(MultiXactState->oldestMultiXactId, oldestMulti))
		SetMultiXactIdLimit(oldestMulti, oldestMultiDB, false);
}

/*
 * Make sure that MultiXactOffset has room for a newly-allocated MultiXactId.
 *
 * NB: this is called while holding MultiXactGenLock.  We want it to be very
 * fast most of the time; even when it's not so fast, no actual I/O need
 * happen unless we're forced to write out a dirty log or xlog page to make
 * room in shared memory.
 */
static void
ExtendMultiXactOffset(MultiXactId multi)
{
	int			pageno;

	/*
	 * No work except at first MultiXactId of a page.  But beware: just after
	 * wraparound, the first MultiXactId of page zero is FirstMultiXactId.
	 */
	if (MultiXactIdToOffsetEntry(multi) != 0 &&
		multi != FirstMultiXactId)
		return;

	pageno = MultiXactIdToOffsetPage(multi);

	LWLockAcquire(MultiXactOffsetSLRULock, LW_EXCLUSIVE);

	/* Zero the page and make an XLOG entry about it */
	ZeroMultiXactOffsetPage(pageno, true);

	LWLockRelease(MultiXactOffsetSLRULock);
}

/*
 * Make sure that MultiXactMember has room for the members of a newly-
 * allocated MultiXactId.
 *
 * Like the above routine, this is called while holding MultiXactGenLock;
 * same comments apply.
 */
static void
ExtendMultiXactMember(MultiXactOffset offset, int nmembers)
{
	/*
	 * It's possible that the members span more than one page of the members
	 * file, so we loop to ensure we consider each page.  The coding is not
	 * optimal if the members span several pages, but that seems unusual
	 * enough to not worry much about.
	 */
	while (nmembers > 0)
	{
		int			flagsoff;
		int			flagsbit;
		uint32		difference;

		/*
		 * Only zero when at first entry of a page.
		 */
		flagsoff = MXOffsetToFlagsOffset(offset);
		flagsbit = MXOffsetToFlagsBitShift(offset);
		if (flagsoff == 0 && flagsbit == 0)
		{
			int			pageno;

			pageno = MXOffsetToMemberPage(offset);

			LWLockAcquire(MultiXactMemberSLRULock, LW_EXCLUSIVE);

			/* Zero the page and make an XLOG entry about it */
			ZeroMultiXactMemberPage(pageno, true);

			LWLockRelease(MultiXactMemberSLRULock);
		}

		/*
		 * Compute the number of items till end of current page.  Careful: if
		 * addition of unsigned ints wraps around, we're at the last page of
		 * the last segment; since that page holds a different number of items
		 * than other pages, we need to do it differently.
		 */
		if (offset + MAX_MEMBERS_IN_LAST_MEMBERS_PAGE < offset)
		{
			/*
			 * This is the last page of the last segment; we can compute the
			 * number of items left to allocate in it without modulo
			 * arithmetic.
			 */
			difference = MaxMultiXactOffset - offset + 1;
		}
		else
			difference = MULTIXACT_MEMBERS_PER_PAGE - offset % MULTIXACT_MEMBERS_PER_PAGE;

		/*
		 * Advance to next page, taking care to properly handle the wraparound
		 * case.  OK if nmembers goes negative.
		 */
		nmembers -= difference;
		offset += difference;
	}
}

/*
 * GetOldestMultiXactId
 *
 * Return the oldest MultiXactId that's still possibly still seen as live by
 * any running transaction.  Older ones might still exist on disk, but they no
 * longer have any running member transaction.
 *
 * It's not safe to truncate MultiXact SLRU segments on the value returned by
 * this function; however, it can be used by a full-table vacuum to set the
 * point at which it will be possible to truncate SLRU for that table.
 */
MultiXactId
GetOldestMultiXactId(void)
{
	MultiXactId oldestMXact;
	MultiXactId nextMXact;
	int			i;

	/*
	 * This is the oldest valid value among all the OldestMemberMXactId[] and
	 * OldestVisibleMXactId[] entries, or nextMXact if none are valid.
	 */
	LWLockAcquire(MultiXactGenLock, LW_SHARED);

	/*
	 * We have to beware of the possibility that nextMXact is in the
	 * wrapped-around state.  We don't fix the counter itself here, but we
	 * must be sure to use a valid value in our calculation.
	 */
	nextMXact = MultiXactState->nextMXact;
	if (nextMXact < FirstMultiXactId)
		nextMXact = FirstMultiXactId;

	oldestMXact = nextMXact;
	for (i = 1; i <= MaxOldestSlot; i++)
	{
		MultiXactId thisoldest;

		thisoldest = OldestMemberMXactId[i];
		if (MultiXactIdIsValid(thisoldest) &&
			MultiXactIdPrecedes(thisoldest, oldestMXact))
			oldestMXact = thisoldest;
		thisoldest = OldestVisibleMXactId[i];
		if (MultiXactIdIsValid(thisoldest) &&
			MultiXactIdPrecedes(thisoldest, oldestMXact))
			oldestMXact = thisoldest;
	}

	LWLockRelease(MultiXactGenLock);

	return oldestMXact;
}

/*
 * Determine how aggressively we need to vacuum in order to prevent member
 * wraparound.
 *
 * To do so determine what's the oldest member offset and install the limit
 * info in MultiXactState, where it can be used to prevent overrun of old data
 * in the members SLRU area.
 *
 * The return value is true if emergency autovacuum is required and false
 * otherwise.
 */
static bool
SetOffsetVacuumLimit(bool is_startup)
{
	MultiXactId oldestMultiXactId;
	MultiXactId nextMXact;
	MultiXactOffset oldestOffset = 0;	/* placate compiler */
	MultiXactOffset prevOldestOffset;
	MultiXactOffset nextOffset;
	bool		oldestOffsetKnown = false;
	bool		prevOldestOffsetKnown;
	MultiXactOffset offsetStopLimit = 0;
	MultiXactOffset prevOffsetStopLimit;

	/*
	 * NB: Have to prevent concurrent truncation, we might otherwise try to
	 * lookup an oldestMulti that's concurrently getting truncated away.
	 */
	LWLockAcquire(MultiXactTruncationLock, LW_SHARED);

	/* Read relevant fields from shared memory. */
	LWLockAcquire(MultiXactGenLock, LW_SHARED);
	oldestMultiXactId = MultiXactState->oldestMultiXactId;
	nextMXact = MultiXactState->nextMXact;
	nextOffset = MultiXactState->nextOffset;
	prevOldestOffsetKnown = MultiXactState->oldestOffsetKnown;
	prevOldestOffset = MultiXactState->oldestOffset;
	prevOffsetStopLimit = MultiXactState->offsetStopLimit;
	Assert(MultiXactState->finishedStartup);
	LWLockRelease(MultiXactGenLock);

	/*
	 * Determine the offset of the oldest multixact.  Normally, we can read
	 * the offset from the multixact itself, but there's an important special
	 * case: if there are no multixacts in existence at all, oldestMXact
	 * obviously can't point to one.  It will instead point to the multixact
	 * ID that will be assigned the next time one is needed.
	 */
	if (oldestMultiXactId == nextMXact)
	{
		/*
		 * When the next multixact gets created, it will be stored at the next
		 * offset.
		 */
		oldestOffset = nextOffset;
		oldestOffsetKnown = true;
	}
	else
	{
		/*
		 * Figure out where the oldest existing multixact's offsets are
		 * stored. Due to bugs in early release of PostgreSQL 9.3.X and 9.4.X,
		 * the supposedly-earliest multixact might not really exist.  We are
		 * careful not to fail in that case.
		 */
		oldestOffsetKnown =
			find_multixact_start(oldestMultiXactId, &oldestOffset);

		if (oldestOffsetKnown)
			ereport(DEBUG1,
					(errmsg_internal("oldest MultiXactId member is at offset %u",
									 oldestOffset)));
		else
			ereport(LOG,
					(errmsg("MultiXact member wraparound protections are disabled because oldest checkpointed MultiXact %u does not exist on disk",
							oldestMultiXactId)));
	}

	LWLockRelease(MultiXactTruncationLock);

	/*
	 * If we can, compute limits (and install them MultiXactState) to prevent
	 * overrun of old data in the members SLRU area. We can only do so if the
	 * oldest offset is known though.
	 */
	if (oldestOffsetKnown)
	{
		/* move back to start of the corresponding segment */
		offsetStopLimit = oldestOffset - (oldestOffset %
										  (MULTIXACT_MEMBERS_PER_PAGE * SLRU_PAGES_PER_SEGMENT));

		/* always leave one segment before the wraparound point */
		offsetStopLimit -= (MULTIXACT_MEMBERS_PER_PAGE * SLRU_PAGES_PER_SEGMENT);

		if (!prevOldestOffsetKnown && !is_startup)
			ereport(LOG,
					(errmsg("MultiXact member wraparound protections are now enabled")));

		ereport(DEBUG1,
				(errmsg_internal("MultiXact member stop limit is now %u based on MultiXact %u",
								 offsetStopLimit, oldestMultiXactId)));
	}
	else if (prevOldestOffsetKnown)
	{
		/*
		 * If we failed to get the oldest offset this time, but we have a
		 * value from a previous pass through this function, use the old
		 * values rather than automatically forcing an emergency autovacuum
		 * cycle again.
		 */
		oldestOffset = prevOldestOffset;
		oldestOffsetKnown = true;
		offsetStopLimit = prevOffsetStopLimit;
	}

	/* Install the computed values */
	LWLockAcquire(MultiXactGenLock, LW_EXCLUSIVE);
	MultiXactState->oldestOffset = oldestOffset;
	MultiXactState->oldestOffsetKnown = oldestOffsetKnown;
	MultiXactState->offsetStopLimit = offsetStopLimit;
	LWLockRelease(MultiXactGenLock);

	/*
	 * Do we need an emergency autovacuum?	If we're not sure, assume yes.
	 */
	return !oldestOffsetKnown ||
		(nextOffset - oldestOffset > MULTIXACT_MEMBER_SAFE_THRESHOLD);
}

/*
 * Return whether adding "distance" to "start" would move past "boundary".
 *
 * We use this to determine whether the addition is "wrapping around" the
 * boundary point, hence the name.  The reason we don't want to use the regular
 * 2^31-modulo arithmetic here is that we want to be able to use the whole of
 * the 2^32-1 space here, allowing for more multixacts than would fit
 * otherwise.
 */
static bool
MultiXactOffsetWouldWrap(MultiXactOffset boundary, MultiXactOffset start,
						 uint32 distance)
{
	MultiXactOffset finish;

	/*
	 * Note that offset number 0 is not used (see GetMultiXactIdMembers), so
	 * if the addition wraps around the UINT_MAX boundary, skip that value.
	 */
	finish = start + distance;
	if (finish < start)
		finish++;

	/*-----------------------------------------------------------------------
	 * When the boundary is numerically greater than the starting point, any
	 * value numerically between the two is not wrapped:
	 *
	 *	<----S----B---->
	 *	[---)			 = F wrapped past B (and UINT_MAX)
	 *		 [---)		 = F not wrapped
	 *			  [----] = F wrapped past B
	 *
	 * When the boundary is numerically less than the starting point (i.e. the
	 * UINT_MAX wraparound occurs somewhere in between) then all values in
	 * between are wrapped:
	 *
	 *	<----B----S---->
	 *	[---)			 = F not wrapped past B (but wrapped past UINT_MAX)
	 *		 [---)		 = F wrapped past B (and UINT_MAX)
	 *			  [----] = F not wrapped
	 *-----------------------------------------------------------------------
	 */
	if (start < boundary)
		return finish >= boundary || finish < start;
	else
		return finish >= boundary && finish < start;
}

/*
 * Find the starting offset of the given MultiXactId.
 *
 * Returns false if the file containing the multi does not exist on disk.
 * Otherwise, returns true and sets *result to the starting member offset.
 *
 * This function does not prevent concurrent truncation, so if that's
 * required, the caller has to protect against that.
 */
static bool
find_multixact_start(MultiXactId multi, MultiXactOffset *result)
{
	MultiXactOffset offset;
	int			pageno;
	int			entryno;
	int			slotno;
	MultiXactOffset *offptr;

	Assert(MultiXactState->finishedStartup);

	pageno = MultiXactIdToOffsetPage(multi);
	entryno = MultiXactIdToOffsetEntry(multi);

	/*
	 * Write out dirty data, so PhysicalPageExists can work correctly.
	 */
	SimpleLruWriteAll(MultiXactOffsetCtl, true);
	SimpleLruWriteAll(MultiXactMemberCtl, true);

	if (!SimpleLruDoesPhysicalPageExist(MultiXactOffsetCtl, pageno))
		return false;

	/* lock is acquired by SimpleLruReadPage_ReadOnly */
	slotno = SimpleLruReadPage_ReadOnly(MultiXactOffsetCtl, pageno, multi);
	offptr = (MultiXactOffset *) MultiXactOffsetCtl->shared->page_buffer[slotno];
	offptr += entryno;
	offset = *offptr;
	LWLockRelease(MultiXactOffsetSLRULock);

	*result = offset;
	return true;
}

/*
 * Determine how many multixacts, and how many multixact members, currently
 * exist.  Return false if unable to determine.
 */
static bool
ReadMultiXactCounts(uint32 *multixacts, MultiXactOffset *members)
{
	MultiXactOffset nextOffset;
	MultiXactOffset oldestOffset;
	MultiXactId oldestMultiXactId;
	MultiXactId nextMultiXactId;
	bool		oldestOffsetKnown;

	LWLockAcquire(MultiXactGenLock, LW_SHARED);
	nextOffset = MultiXactState->nextOffset;
	oldestMultiXactId = MultiXactState->oldestMultiXactId;
	nextMultiXactId = MultiXactState->nextMXact;
	oldestOffset = MultiXactState->oldestOffset;
	oldestOffsetKnown = MultiXactState->oldestOffsetKnown;
	LWLockRelease(MultiXactGenLock);

	if (!oldestOffsetKnown)
		return false;

	*members = nextOffset - oldestOffset;
	*multixacts = nextMultiXactId - oldestMultiXactId;
	return true;
}

/*
 * Multixact members can be removed once the multixacts that refer to them
 * are older than every datminmxid.  autovacuum_multixact_freeze_max_age and
 * vacuum_multixact_freeze_table_age work together to make sure we never have
 * too many multixacts; we hope that, at least under normal circumstances,
 * this will also be sufficient to keep us from using too many offsets.
 * However, if the average multixact has many members, we might exhaust the
 * members space while still using few enough members that these limits fail
 * to trigger full table scans for relminmxid advancement.  At that point,
 * we'd have no choice but to start failing multixact-creating operations
 * with an error.
 *
 * To prevent that, if more than a threshold portion of the members space is
 * used, we effectively reduce autovacuum_multixact_freeze_max_age and
 * to a value just less than the number of multixacts in use.  We hope that
 * this will quickly trigger autovacuuming on the table or tables with the
 * oldest relminmxid, thus allowing datminmxid values to advance and removing
 * some members.
 *
 * As the fraction of the member space currently in use grows, we become
 * more aggressive in clamping this value.  That not only causes autovacuum
 * to ramp up, but also makes any manual vacuums the user issues more
 * aggressive.  This happens because vacuum_set_xid_limits() clamps the
 * freeze table and the minimum freeze age based on the effective
 * autovacuum_multixact_freeze_max_age this function returns.  In the worst
 * case, we'll claim the freeze_max_age to zero, and every vacuum of any
 * table will try to freeze every multixact.
 *
 * It's possible that these thresholds should be user-tunable, but for now
 * we keep it simple.
 */
int
MultiXactMemberFreezeThreshold(void)
{
	MultiXactOffset members;
	uint32		multixacts;
	uint32		victim_multixacts;
	double		fraction;

	/* If we can't determine member space utilization, assume the worst. */
	if (!ReadMultiXactCounts(&multixacts, &members))
		return 0;

	/* If member space utilization is low, no special action is required. */
	if (members <= MULTIXACT_MEMBER_SAFE_THRESHOLD)
		return autovacuum_multixact_freeze_max_age;

	/*
	 * Compute a target for relminmxid advancement.  The number of multixacts
	 * we try to eliminate from the system is based on how far we are past
	 * MULTIXACT_MEMBER_SAFE_THRESHOLD.
	 */
	fraction = (double) (members - MULTIXACT_MEMBER_SAFE_THRESHOLD) /
		(MULTIXACT_MEMBER_DANGER_THRESHOLD - MULTIXACT_MEMBER_SAFE_THRESHOLD);
	victim_multixacts = multixacts * fraction;

	/* fraction could be > 1.0, but lowest possible freeze age is zero */
	if (victim_multixacts > multixacts)
		return 0;
	return multixacts - victim_multixacts;
}

typedef struct mxtruncinfo
{
	int			earliestExistingPage;
} mxtruncinfo;

/*
 * SlruScanDirectory callback
 *		This callback determines the earliest existing page number.
 */
static bool
SlruScanDirCbFindEarliest(SlruCtl ctl, char *filename, int segpage, void *data)
{
	mxtruncinfo *trunc = (mxtruncinfo *) data;

	if (trunc->earliestExistingPage == -1 ||
		ctl->PagePrecedes(segpage, trunc->earliestExistingPage))
	{
		trunc->earliestExistingPage = segpage;
	}

	return false;				/* keep going */
}


/*
 * Delete members segments [oldest, newOldest)
 *
 * The members SLRU can, in contrast to the offsets one, be filled to almost
 * the full range at once. This means SimpleLruTruncate() can't trivially be
 * used - instead the to-be-deleted range is computed using the offsets
 * SLRU. C.f. TruncateMultiXact().
 */
static void
PerformMembersTruncation(MultiXactOffset oldestOffset, MultiXactOffset newOldestOffset)
{
	const int	maxsegment = MXOffsetToMemberSegment(MaxMultiXactOffset);
	int			startsegment = MXOffsetToMemberSegment(oldestOffset);
	int			endsegment = MXOffsetToMemberSegment(newOldestOffset);
	int			segment = startsegment;

	/*
	 * Delete all the segments but the last one. The last segment can still
	 * contain, possibly partially, valid data.
	 */
	while (segment != endsegment)
	{
		elog(DEBUG2, "truncating multixact members segment %x", segment);
		SlruDeleteSegment(MultiXactMemberCtl, segment);

		/* move to next segment, handling wraparound correctly */
		if (segment == maxsegment)
			segment = 0;
		else
			segment += 1;
	}
}

/*
 * Delete offsets segments [oldest, newOldest)
 */
static void
PerformOffsetsTruncation(MultiXactId oldestMulti, MultiXactId newOldestMulti)
{
	/*
	 * We step back one multixact to avoid passing a cutoff page that hasn't
	 * been created yet in the rare case that oldestMulti would be the first
	 * item on a page and oldestMulti == nextMulti.  In that case, if we
	 * didn't subtract one, we'd trigger SimpleLruTruncate's wraparound
	 * detection.
	 */
	SimpleLruTruncate(MultiXactOffsetCtl,
					  MultiXactIdToOffsetPage(PreviousMultiXactId(newOldestMulti)));
}

/*
 * Remove all MultiXactOffset and MultiXactMember segments before the oldest
 * ones still of interest.
 *
 * This is only called on a primary as part of vacuum (via
 * vac_truncate_clog()). During recovery truncation is done by replaying
 * truncation WAL records logged here.
 *
 * newOldestMulti is the oldest currently required multixact, newOldestMultiDB
 * is one of the databases preventing newOldestMulti from increasing.
 */
void
TruncateMultiXact(MultiXactId newOldestMulti, Oid newOldestMultiDB)
{
	MultiXactId oldestMulti;
	MultiXactId nextMulti;
	MultiXactOffset newOldestOffset;
	MultiXactOffset oldestOffset;
	MultiXactOffset nextOffset;
	mxtruncinfo trunc;
	MultiXactId earliest;

	Assert(!RecoveryInProgress());
	Assert(MultiXactState->finishedStartup);

	/*
	 * We can only allow one truncation to happen at once. Otherwise parts of
	 * members might vanish while we're doing lookups or similar. There's no
	 * need to have an interlock with creating new multis or such, since those
	 * are constrained by the limits (which only grow, never shrink).
	 */
	LWLockAcquire(MultiXactTruncationLock, LW_EXCLUSIVE);

	LWLockAcquire(MultiXactGenLock, LW_SHARED);
	nextMulti = MultiXactState->nextMXact;
	nextOffset = MultiXactState->nextOffset;
	oldestMulti = MultiXactState->oldestMultiXactId;
	LWLockRelease(MultiXactGenLock);
	Assert(MultiXactIdIsValid(oldestMulti));

	/*
	 * Make sure to only attempt truncation if there's values to truncate
	 * away. In normal processing values shouldn't go backwards, but there's
	 * some corner cases (due to bugs) where that's possible.
	 */
	if (MultiXactIdPrecedesOrEquals(newOldestMulti, oldestMulti))
	{
		LWLockRelease(MultiXactTruncationLock);
		return;
	}

	/*
	 * Note we can't just plow ahead with the truncation; it's possible that
	 * there are no segments to truncate, which is a problem because we are
	 * going to attempt to read the offsets page to determine where to
	 * truncate the members SLRU.  So we first scan the directory to determine
	 * the earliest offsets page number that we can read without error.
	 *
	 * When nextMXact is less than one segment away from multiWrapLimit,
	 * SlruScanDirCbFindEarliest can find some early segment other than the
	 * actual earliest.  (MultiXactOffsetPagePrecedes(EARLIEST, LATEST)
	 * returns false, because not all pairs of entries have the same answer.)
	 * That can also arise when an earlier truncation attempt failed unlink()
	 * or returned early from this function.  The only consequence is
	 * returning early, which wastes space that we could have liberated.
	 *
	 * NB: It's also possible that the page that oldestMulti is on has already
	 * been truncated away, and we crashed before updating oldestMulti.
	 */
	trunc.earliestExistingPage = -1;
	SlruScanDirectory(MultiXactOffsetCtl, SlruScanDirCbFindEarliest, &trunc);
	earliest = trunc.earliestExistingPage * MULTIXACT_OFFSETS_PER_PAGE;
	if (earliest < FirstMultiXactId)
		earliest = FirstMultiXactId;

	/* If there's nothing to remove, we can bail out early. */
	if (MultiXactIdPrecedes(oldestMulti, earliest))
	{
		LWLockRelease(MultiXactTruncationLock);
		return;
	}

	/*
	 * First, compute the safe truncation point for MultiXactMember. This is
	 * the starting offset of the oldest multixact.
	 *
	 * Hopefully, find_multixact_start will always work here, because we've
	 * already checked that it doesn't precede the earliest MultiXact on disk.
	 * But if it fails, don't truncate anything, and log a message.
	 */
	if (oldestMulti == nextMulti)
	{
		/* there are NO MultiXacts */
		oldestOffset = nextOffset;
	}
	else if (!find_multixact_start(oldestMulti, &oldestOffset))
	{
		ereport(LOG,
				(errmsg("oldest MultiXact %u not found, earliest MultiXact %u, skipping truncation",
						oldestMulti, earliest)));
		LWLockRelease(MultiXactTruncationLock);
		return;
	}

	/*
	 * Secondly compute up to where to truncate. Lookup the corresponding
	 * member offset for newOldestMulti for that.
	 */
	if (newOldestMulti == nextMulti)
	{
		/* there are NO MultiXacts */
		newOldestOffset = nextOffset;
	}
	else if (!find_multixact_start(newOldestMulti, &newOldestOffset))
	{
		ereport(LOG,
				(errmsg("cannot truncate up to MultiXact %u because it does not exist on disk, skipping truncation",
						newOldestMulti)));
		LWLockRelease(MultiXactTruncationLock);
		return;
	}

	elog(DEBUG1, "performing multixact truncation: "
		 "offsets [%u, %u), offsets segments [%x, %x), "
		 "members [%u, %u), members segments [%x, %x)",
		 oldestMulti, newOldestMulti,
		 MultiXactIdToOffsetSegment(oldestMulti),
		 MultiXactIdToOffsetSegment(newOldestMulti),
		 oldestOffset, newOldestOffset,
		 MXOffsetToMemberSegment(oldestOffset),
		 MXOffsetToMemberSegment(newOldestOffset));

	/*
	 * Do truncation, and the WAL logging of the truncation, in a critical
	 * section. That way offsets/members cannot get out of sync anymore, i.e.
	 * once consistent the newOldestMulti will always exist in members, even
	 * if we crashed in the wrong moment.
	 */
	START_CRIT_SECTION();

	/*
	 * Prevent checkpoints from being scheduled concurrently. This is critical
	 * because otherwise a truncation record might not be replayed after a
	 * crash/basebackup, even though the state of the data directory would
	 * require it.
	 */
	Assert(!MyProc->delayChkpt);
	MyProc->delayChkpt = true;

	/* WAL log truncation */
	WriteMTruncateXlogRec(newOldestMultiDB,
						  oldestMulti, newOldestMulti,
						  oldestOffset, newOldestOffset);

	/*
	 * Update in-memory limits before performing the truncation, while inside
	 * the critical section: Have to do it before truncation, to prevent
	 * concurrent lookups of those values. Has to be inside the critical
	 * section as otherwise a future call to this function would error out,
	 * while looking up the oldest member in offsets, if our caller crashes
	 * before updating the limits.
	 */
	LWLockAcquire(MultiXactGenLock, LW_EXCLUSIVE);
	MultiXactState->oldestMultiXactId = newOldestMulti;
	MultiXactState->oldestMultiXactDB = newOldestMultiDB;
	LWLockRelease(MultiXactGenLock);

	/* First truncate members */
	PerformMembersTruncation(oldestOffset, newOldestOffset);

	/* Then offsets */
	PerformOffsetsTruncation(oldestMulti, newOldestMulti);

	MyProc->delayChkpt = false;

	END_CRIT_SECTION();
	LWLockRelease(MultiXactTruncationLock);
}

/*
 * Decide whether a MultiXactOffset page number is "older" for truncation
 * purposes.  Analogous to CLOGPagePrecedes().
 *
 * Offsetting the values is optional, because MultiXactIdPrecedes() has
 * translational symmetry.
 */
static bool
MultiXactOffsetPagePrecedes(int page1, int page2)
{
	MultiXactId multi1;
	MultiXactId multi2;

	multi1 = ((MultiXactId) page1) * MULTIXACT_OFFSETS_PER_PAGE;
	multi1 += FirstMultiXactId + 1;
	multi2 = ((MultiXactId) page2) * MULTIXACT_OFFSETS_PER_PAGE;
	multi2 += FirstMultiXactId + 1;

	return (MultiXactIdPrecedes(multi1, multi2) &&
			MultiXactIdPrecedes(multi1,
								multi2 + MULTIXACT_OFFSETS_PER_PAGE - 1));
}

/*
 * Decide whether a MultiXactMember page number is "older" for truncation
 * purposes.  There is no "invalid offset number" so use the numbers verbatim.
 */
static bool
MultiXactMemberPagePrecedes(int page1, int page2)
{
	MultiXactOffset offset1;
	MultiXactOffset offset2;

	offset1 = ((MultiXactOffset) page1) * MULTIXACT_MEMBERS_PER_PAGE;
	offset2 = ((MultiXactOffset) page2) * MULTIXACT_MEMBERS_PER_PAGE;

	return (MultiXactOffsetPrecedes(offset1, offset2) &&
			MultiXactOffsetPrecedes(offset1,
									offset2 + MULTIXACT_MEMBERS_PER_PAGE - 1));
}

/*
 * Decide which of two MultiXactIds is earlier.
 *
 * XXX do we need to do something special for InvalidMultiXactId?
 * (Doesn't look like it.)
 */
bool
MultiXactIdPrecedes(MultiXactId multi1, MultiXactId multi2)
{
	int32		diff = (int32) (multi1 - multi2);

	return (diff < 0);
}

/*
 * MultiXactIdPrecedesOrEquals -- is multi1 logically <= multi2?
 *
 * XXX do we need to do something special for InvalidMultiXactId?
 * (Doesn't look like it.)
 */
bool
MultiXactIdPrecedesOrEquals(MultiXactId multi1, MultiXactId multi2)
{
	int32		diff = (int32) (multi1 - multi2);

	return (diff <= 0);
}


/*
 * Decide which of two offsets is earlier.
 */
static bool
MultiXactOffsetPrecedes(MultiXactOffset offset1, MultiXactOffset offset2)
{
	int32		diff = (int32) (offset1 - offset2);

	return (diff < 0);
}

/*
 * Write an xlog record reflecting the zeroing of either a MEMBERs or
 * OFFSETs page (info shows which)
 */
static void
WriteMZeroPageXlogRec(int pageno, uint8 info)
{
	XLogBeginInsert();
	XLogRegisterData((char *) (&pageno), sizeof(int));
	(void) XLogInsert(RM_MULTIXACT_ID, info);
}

/*
 * Write a TRUNCATE xlog record
 *
 * We must flush the xlog record to disk before returning --- see notes in
 * TruncateCLOG().
 */
static void
WriteMTruncateXlogRec(Oid oldestMultiDB,
					  MultiXactId startTruncOff, MultiXactId endTruncOff,
					  MultiXactOffset startTruncMemb, MultiXactOffset endTruncMemb)
{
	XLogRecPtr	recptr;
	xl_multixact_truncate xlrec;

	xlrec.oldestMultiDB = oldestMultiDB;

	xlrec.startTruncOff = startTruncOff;
	xlrec.endTruncOff = endTruncOff;

	xlrec.startTruncMemb = startTruncMemb;
	xlrec.endTruncMemb = endTruncMemb;

	XLogBeginInsert();
	XLogRegisterData((char *) (&xlrec), SizeOfMultiXactTruncate);
	recptr = XLogInsert(RM_MULTIXACT_ID, XLOG_MULTIXACT_TRUNCATE_ID);
	XLogFlush(recptr);
}

/*
 * MULTIXACT resource manager's routines
 */
void
multixact_redo(XLogReaderState *record)
{
	uint8		info = XLogRecGetInfo(record) & ~XLR_INFO_MASK;

	/* Backup blocks are not used in multixact records */
	Assert(!XLogRecHasAnyBlockRefs(record));

	if (info == XLOG_MULTIXACT_ZERO_OFF_PAGE)
	{
		int			pageno;
		int			slotno;

		memcpy(&pageno, XLogRecGetData(record), sizeof(int));

		LWLockAcquire(MultiXactOffsetSLRULock, LW_EXCLUSIVE);

		slotno = ZeroMultiXactOffsetPage(pageno, false);
		SimpleLruWritePage(MultiXactOffsetCtl, slotno);
		Assert(!MultiXactOffsetCtl->shared->page_dirty[slotno]);

		LWLockRelease(MultiXactOffsetSLRULock);
	}
	else if (info == XLOG_MULTIXACT_ZERO_MEM_PAGE)
	{
		int			pageno;
		int			slotno;

		memcpy(&pageno, XLogRecGetData(record), sizeof(int));

		LWLockAcquire(MultiXactMemberSLRULock, LW_EXCLUSIVE);

		slotno = ZeroMultiXactMemberPage(pageno, false);
		SimpleLruWritePage(MultiXactMemberCtl, slotno);
		Assert(!MultiXactMemberCtl->shared->page_dirty[slotno]);

		LWLockRelease(MultiXactMemberSLRULock);
	}
	else if (info == XLOG_MULTIXACT_CREATE_ID)
	{
		xl_multixact_create *xlrec =
		(xl_multixact_create *) XLogRecGetData(record);
		TransactionId max_xid;
		int			i;

		/* Store the data back into the SLRU files */
		RecordNewMultiXact(xlrec->mid, xlrec->moff, xlrec->nmembers,
						   xlrec->members);

		/* Make sure nextMXact/nextOffset are beyond what this record has */
		MultiXactAdvanceNextMXact(xlrec->mid + 1,
								  xlrec->moff + xlrec->nmembers);

		/*
		 * Make sure nextXid is beyond any XID mentioned in the record. This
		 * should be unnecessary, since any XID found here ought to have other
		 * evidence in the XLOG, but let's be safe.
		 */
		max_xid = XLogRecGetXid(record);
		for (i = 0; i < xlrec->nmembers; i++)
		{
			if (TransactionIdPrecedes(max_xid, xlrec->members[i].xid))
				max_xid = xlrec->members[i].xid;
		}

		AdvanceNextFullTransactionIdPastXid(max_xid);
	}
	else if (info == XLOG_MULTIXACT_TRUNCATE_ID)
	{
		xl_multixact_truncate xlrec;
		int			pageno;

		memcpy(&xlrec, XLogRecGetData(record),
			   SizeOfMultiXactTruncate);

		elog(DEBUG1, "replaying multixact truncation: "
			 "offsets [%u, %u), offsets segments [%x, %x), "
			 "members [%u, %u), members segments [%x, %x)",
			 xlrec.startTruncOff, xlrec.endTruncOff,
			 MultiXactIdToOffsetSegment(xlrec.startTruncOff),
			 MultiXactIdToOffsetSegment(xlrec.endTruncOff),
			 xlrec.startTruncMemb, xlrec.endTruncMemb,
			 MXOffsetToMemberSegment(xlrec.startTruncMemb),
			 MXOffsetToMemberSegment(xlrec.endTruncMemb));

		/* should not be required, but more than cheap enough */
		LWLockAcquire(MultiXactTruncationLock, LW_EXCLUSIVE);

		/*
		 * Advance the horizon values, so they're current at the end of
		 * recovery.
		 */
		SetMultiXactIdLimit(xlrec.endTruncOff, xlrec.oldestMultiDB, false);

		PerformMembersTruncation(xlrec.startTruncMemb, xlrec.endTruncMemb);

		/*
		 * During XLOG replay, latest_page_number isn't necessarily set up
		 * yet; insert a suitable value to bypass the sanity test in
		 * SimpleLruTruncate.
		 */
		pageno = MultiXactIdToOffsetPage(xlrec.endTruncOff);
		MultiXactOffsetCtl->shared->latest_page_number = pageno;
		PerformOffsetsTruncation(xlrec.startTruncOff, xlrec.endTruncOff);

		LWLockRelease(MultiXactTruncationLock);
	}
	else
		elog(PANIC, "multixact_redo: unknown op code %u", info);
}

Datum
pg_get_multixact_members(PG_FUNCTION_ARGS)
{
	typedef struct
	{
		MultiXactMember *members;
		int			nmembers;
		int			iter;
	} mxact;
	MultiXactId mxid = PG_GETARG_TRANSACTIONID(0);
	mxact	   *multi;
	FuncCallContext *funccxt;

	if (mxid < FirstMultiXactId)
		ereport(ERROR,
				(errcode(ERRCODE_INVALID_PARAMETER_VALUE),
				 errmsg("invalid MultiXactId: %u", mxid)));

	if (SRF_IS_FIRSTCALL())
	{
		MemoryContext oldcxt;
		TupleDesc	tupdesc;

		funccxt = SRF_FIRSTCALL_INIT();
		oldcxt = MemoryContextSwitchTo(funccxt->multi_call_memory_ctx);

		multi = palloc(sizeof(mxact));
		/* no need to allow for old values here */
		multi->nmembers = GetMultiXactIdMembers(mxid, &multi->members, false,
												false);
		multi->iter = 0;

		tupdesc = CreateTemplateTupleDesc(2);
		TupleDescInitEntry(tupdesc, (AttrNumber) 1, "xid",
						   XIDOID, -1, 0);
		TupleDescInitEntry(tupdesc, (AttrNumber) 2, "mode",
						   TEXTOID, -1, 0);

		funccxt->attinmeta = TupleDescGetAttInMetadata(tupdesc);
		funccxt->user_fctx = multi;

		MemoryContextSwitchTo(oldcxt);
	}

	funccxt = SRF_PERCALL_SETUP();
	multi = (mxact *) funccxt->user_fctx;

	while (multi->iter < multi->nmembers)
	{
		HeapTuple	tuple;
		char	   *values[2];

		values[0] = psprintf("%u", multi->members[multi->iter].xid);
		values[1] = mxstatus_to_string(multi->members[multi->iter].status);

		tuple = BuildTupleFromCStrings(funccxt->attinmeta, values);

		multi->iter++;
		pfree(values[0]);
		SRF_RETURN_NEXT(funccxt, HeapTupleGetDatum(tuple));
	}

	SRF_RETURN_DONE(funccxt);
}

/*
 * Entrypoint for sync.c to sync offsets files.
 */
int
multixactoffsetssyncfiletag(const FileTag *ftag, char *path)
{
	return SlruSyncFileTag(MultiXactOffsetCtl, ftag, path);
}

/*
 * Entrypoint for sync.c to sync members files.
 */
int
multixactmemberssyncfiletag(const FileTag *ftag, char *path)
{
	return SlruSyncFileTag(MultiXactMemberCtl, ftag, path);
}<|MERGE_RESOLUTION|>--- conflicted
+++ resolved
@@ -2126,23 +2126,6 @@
 }
 
 /*
-<<<<<<< HEAD
- * This must be called ONCE during postmaster or standalone-backend shutdown
- */
-void
-ShutdownMultiXact(void)
-{
-	/* Flush dirty MultiXact pages to disk */
-	TRACE_POSTGRESQL_MULTIXACT_CHECKPOINT_START(false);
-	SimpleLruFlush(MultiXactOffsetCtl, false);
-	SimpleLruFlush(MultiXactMemberCtl, false);
-
-	TRACE_POSTGRESQL_MULTIXACT_CHECKPOINT_DONE(false);
-}
-
-/*
-=======
->>>>>>> d457cb4e
  * Get the MultiXact data to save in a checkpoint record
  */
 void
