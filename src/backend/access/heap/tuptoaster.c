--- conflicted
+++ resolved
@@ -2222,7 +2222,6 @@
 	int			num_indexes;
 	int			validIndex;
 
-<<<<<<< HEAD
 	/*
 	 * GPDB: start with the assumption that chunks max out at
 	 * TOAST_MAX_CHUNK_SIZE. This may later prove false (e.g. if we've upgraded
@@ -2230,11 +2229,8 @@
 	 */
 	int32		actual_max_chunk_size = TOAST_MAX_CHUNK_SIZE;
 
-	Assert(VARATT_IS_EXTERNAL_ONDISK(attr));
-=======
 	if (!VARATT_IS_EXTERNAL_ONDISK(attr))
 		elog(ERROR, "toast_fetch_datum_slice shouldn't be called for non-ondisk datums");
->>>>>>> 4f0bf335
 
 	/* Must copy to access aligned fields */
 	VARATT_EXTERNAL_GET_POINTER(toast_pointer, attr);
