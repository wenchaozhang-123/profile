--- conflicted
+++ resolved
@@ -21,7 +21,7 @@
 #include "utils/guc.h"
 #include "utils/timestamp.h"
 
-#include "access/twophase.h"
+#include "access/twophase_xlog.h"
 #include "cdb/cdbpublic.h"
 
 /*
@@ -104,8 +104,7 @@
 						 checkpoint->oldestCommitTsXid,
 						 checkpoint->newestCommitTsXid,
 						 checkpoint->oldestActiveXid,
-<<<<<<< HEAD
-				 (info == XLOG_CHECKPOINT_SHUTDOWN) ? "shutdown" : "online");
+						 (info == XLOG_CHECKPOINT_SHUTDOWN) ? "shutdown" : "online");
 
 		UnpackCheckPointRecord(record, &ckptExtended);
 
@@ -117,9 +116,6 @@
 							 ckptExtended.dtxCheckpoint->committedCount,
 							 ckptExtended.dtxCheckpointLen);
 		}
-=======
-						 (info == XLOG_CHECKPOINT_SHUTDOWN) ? "shutdown" : "online");
->>>>>>> 9e1c9f95
 	}
 	else if (info == XLOG_NEXTOID)
 	{
