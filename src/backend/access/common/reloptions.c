--- conflicted
+++ resolved
@@ -827,32 +827,8 @@
 }
 
 /*
-<<<<<<< HEAD
- * GPDB: the add_*_reloption() functions don't take 'lockmode' argument,but
- * we need to set it correctly for the GPDB-specific options. So use this
- * to set it after calling add_*_reloption() function.
- */
-void
-set_reloption_lockmode(const char *name, LOCKMODE lockmode)
-{
-	for (int i = num_custom_options - 1; i >= 0; i--)
-	{
-		if (strcmp(custom_options[i]->name, name) == 0)
-		{
-			custom_options[i]->lockmode = lockmode;
-			return;
-		}
-	}
-	elog(ERROR, "could not find reloption \"%s\"", name);
-}
-
-/*
- * add_bool_reloption
- *		Add a new boolean reloption
-=======
  * init_bool_reloption
  *		Allocate and initialize a new boolean reloption
->>>>>>> d457cb4e
  */
 static relopt_bool *
 init_bool_reloption(bits32 kinds, const char *name, const char *desc,
@@ -1524,7 +1500,7 @@
  * returned array.  Values of type string are allocated separately and must
  * be freed by the caller.
  */
-static relopt_value *
+relopt_value *
 parseRelOptions(Datum options, bool validate, relopt_kind kind,
 				int *numrelopts)
 {
@@ -2071,20 +2047,12 @@
 			return (bytea *) rdopts;
 		case RELKIND_RELATION:
 		case RELKIND_MATVIEW:
-<<<<<<< HEAD
-				return default_reloptions(reloptions, validate,
-										  RELOPT_KIND_HEAP);
-		case RELKIND_PARTITIONED_TABLE:
 			/*
 			 * GPDB_12_AFTER_MERGE_FIXME: should we accept AO-related options for
 			 * partitioned tables? A partitioned table has no data, but the options
 			 * might be inherited by partitions.
 			 */
-			return default_reloptions(reloptions, validate,
-									  RELOPT_KIND_PARTITIONED);
-=======
 			return default_reloptions(reloptions, validate, RELOPT_KIND_HEAP);
->>>>>>> d457cb4e
 		default:
 			/* other relkinds are not supported */
 			return NULL;
