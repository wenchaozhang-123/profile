/*-------------------------------------------------------------------------
 *
 * ginget.c
 *	  fetch tuples from a GIN scan.
 *
 *
 * Portions Copyright (c) 1996-2019, PostgreSQL Global Development Group
 * Portions Copyright (c) 1994, Regents of the University of California
 *
 * IDENTIFICATION
 *			src/backend/access/gin/ginget.c
 *-------------------------------------------------------------------------
 */

#include "postgres.h"

#include "access/gin_private.h"
#include "access/relscan.h"
#include "miscadmin.h"
#include "storage/predicate.h"
#include "utils/datum.h"
#include "utils/memutils.h"
<<<<<<< HEAD
#include "nodes/tidbitmap.h"
=======
#include "utils/rel.h"
>>>>>>> 9e1c9f95

/* GUC parameter */
int			GinFuzzySearchLimit = 0;

typedef struct pendingPosition
{
	Buffer		pendingBuffer;
	OffsetNumber firstOffset;
	OffsetNumber lastOffset;
	ItemPointerData item;
	bool	   *hasMatchKey;
} pendingPosition;


/*
 * Goes to the next page if current offset is outside of bounds
 */
static bool
moveRightIfItNeeded(GinBtreeData *btree, GinBtreeStack *stack, Snapshot snapshot)
{
	Page		page = BufferGetPage(stack->buffer);

	if (stack->off > PageGetMaxOffsetNumber(page))
	{
		/*
		 * We scanned the whole page, so we should take right page
		 */
		if (GinPageRightMost(page))
			return false;		/* no more pages */

		stack->buffer = ginStepRight(stack->buffer, btree->index, GIN_SHARE);
		stack->blkno = BufferGetBlockNumber(stack->buffer);
		stack->off = FirstOffsetNumber;
		PredicateLockPage(btree->index, stack->blkno, snapshot);
	}

	return true;
}

/*
 * Scan all pages of a posting tree and save all its heap ItemPointers
 * in scanEntry->matchBitmap
 */
static void
scanPostingTree(Relation index, GinScanEntry scanEntry,
				BlockNumber rootPostingTree, Snapshot snapshot)
{
	GinBtreeData btree;
	GinBtreeStack *stack;
	Buffer		buffer;
	Page		page;

	/* Descend to the leftmost leaf page */
	stack = ginScanBeginPostingTree(&btree, index, rootPostingTree, snapshot);
	buffer = stack->buffer;

	IncrBufferRefCount(buffer); /* prevent unpin in freeGinBtreeStack */

	freeGinBtreeStack(stack);

	/*
	 * Loop iterates through all leaf pages of posting tree
	 */
	for (;;)
	{
		page = BufferGetPage(buffer);
		if ((GinPageGetOpaque(page)->flags & GIN_DELETED) == 0)
		{
			int			n = GinDataLeafPageGetItemsToTbm(page, scanEntry->matchBitmap);

			scanEntry->predictNumberResult += n;
		}

		if (GinPageRightMost(page))
			break;				/* no more pages */

		buffer = ginStepRight(buffer, index, GIN_SHARE);
	}

	UnlockReleaseBuffer(buffer);
}

/*
 * Collects TIDs into scanEntry->matchBitmap for all heap tuples that
 * match the search entry.  This supports three different match modes:
 *
 * 1. Partial-match support: scan from current point until the
 *	  comparePartialFn says we're done.
 * 2. SEARCH_MODE_ALL: scan from current point (which should be first
 *	  key for the current attnum) until we hit null items or end of attnum
 * 3. SEARCH_MODE_EVERYTHING: scan from current point (which should be first
 *	  key for the current attnum) until we hit end of attnum
 *
 * Returns true if done, false if it's necessary to restart scan from scratch
 */
static bool
collectMatchBitmap(GinBtreeData *btree, GinBtreeStack *stack,
				   GinScanEntry scanEntry, Snapshot snapshot)
{
	OffsetNumber attnum;
	Form_pg_attribute attr;

	/* Initialize empty bitmap result */
	scanEntry->matchBitmap = tbm_create(work_mem * 1024L, NULL);

	/* Null query cannot partial-match anything */
	if (scanEntry->isPartialMatch &&
		scanEntry->queryCategory != GIN_CAT_NORM_KEY)
		return true;

	/* Locate tupdesc entry for key column (for attbyval/attlen data) */
	attnum = scanEntry->attnum;
	attr = TupleDescAttr(btree->ginstate->origTupdesc, attnum - 1);

	/*
	 * Predicate lock entry leaf page, following pages will be locked by
	 * moveRightIfItNeeded()
	 */
	PredicateLockPage(btree->index, stack->buffer, snapshot);

	for (;;)
	{
		Page		page;
		IndexTuple	itup;
		Datum		idatum;
		GinNullCategory icategory;

		/*
		 * stack->off points to the interested entry, buffer is already locked
		 */
		if (moveRightIfItNeeded(btree, stack, snapshot) == false)
			return true;

		page = BufferGetPage(stack->buffer);
		TestForOldSnapshot(snapshot, btree->index, page);
		itup = (IndexTuple) PageGetItem(page, PageGetItemId(page, stack->off));

		/*
		 * If tuple stores another attribute then stop scan
		 */
		if (gintuple_get_attrnum(btree->ginstate, itup) != attnum)
			return true;

		/* Safe to fetch attribute value */
		idatum = gintuple_get_key(btree->ginstate, itup, &icategory);

		/*
		 * Check for appropriate scan stop conditions
		 */
		if (scanEntry->isPartialMatch)
		{
			int32		cmp;

			/*
			 * In partial match, stop scan at any null (including
			 * placeholders); partial matches never match nulls
			 */
			if (icategory != GIN_CAT_NORM_KEY)
				return true;

			/*----------
			 * Check of partial match.
			 * case cmp == 0 => match
			 * case cmp > 0 => not match and finish scan
			 * case cmp < 0 => not match and continue scan
			 *----------
			 */
			cmp = DatumGetInt32(FunctionCall4Coll(&btree->ginstate->comparePartialFn[attnum - 1],
												  btree->ginstate->supportCollation[attnum - 1],
												  scanEntry->queryKey,
												  idatum,
												  UInt16GetDatum(scanEntry->strategy),
												  PointerGetDatum(scanEntry->extra_data)));

			if (cmp > 0)
				return true;
			else if (cmp < 0)
			{
				stack->off++;
				continue;
			}
		}
		else if (scanEntry->searchMode == GIN_SEARCH_MODE_ALL)
		{
			/*
			 * In ALL mode, we are not interested in null items, so we can
			 * stop if we get to a null-item placeholder (which will be the
			 * last entry for a given attnum).  We do want to include NULL_KEY
			 * and EMPTY_ITEM entries, though.
			 */
			if (icategory == GIN_CAT_NULL_ITEM)
				return true;
		}

		/*
		 * OK, we want to return the TIDs listed in this entry.
		 */
		if (GinIsPostingTree(itup))
		{
			BlockNumber rootPostingTree = GinGetPostingTree(itup);

			/*
			 * We should unlock current page (but not unpin) during tree scan
			 * to prevent deadlock with vacuum processes.
			 *
			 * We save current entry value (idatum) to be able to re-find our
			 * tuple after re-locking
			 */
			if (icategory == GIN_CAT_NORM_KEY)
				idatum = datumCopy(idatum, attr->attbyval, attr->attlen);

			LockBuffer(stack->buffer, GIN_UNLOCK);

			/*
			 * Acquire predicate lock on the posting tree.  We already hold a
			 * lock on the entry page, but insertions to the posting tree
			 * don't check for conflicts on that level.
			 */
			PredicateLockPage(btree->index, rootPostingTree, snapshot);

			/* Collect all the TIDs in this entry's posting tree */
			scanPostingTree(btree->index, scanEntry, rootPostingTree,
							snapshot);

			/*
			 * We lock again the entry page and while it was unlocked insert
			 * might have occurred, so we need to re-find our position.
			 */
			LockBuffer(stack->buffer, GIN_SHARE);
			page = BufferGetPage(stack->buffer);
			if (!GinPageIsLeaf(page))
			{
				/*
				 * Root page becomes non-leaf while we unlock it. We will
				 * start again, this situation doesn't occur often - root can
				 * became a non-leaf only once per life of index.
				 */
				return false;
			}

			/* Search forward to re-find idatum */
			for (;;)
			{
				Datum		newDatum;
				GinNullCategory newCategory;

				if (moveRightIfItNeeded(btree, stack, snapshot) == false)
					elog(ERROR, "lost saved point in index");	/* must not happen !!! */

				page = BufferGetPage(stack->buffer);
				itup = (IndexTuple) PageGetItem(page, PageGetItemId(page, stack->off));

				if (gintuple_get_attrnum(btree->ginstate, itup) != attnum)
					elog(ERROR, "lost saved point in index");	/* must not happen !!! */
				newDatum = gintuple_get_key(btree->ginstate, itup,
											&newCategory);

				if (ginCompareEntries(btree->ginstate, attnum,
									  newDatum, newCategory,
									  idatum, icategory) == 0)
					break;		/* Found! */

				stack->off++;
			}

			if (icategory == GIN_CAT_NORM_KEY && !attr->attbyval)
				pfree(DatumGetPointer(idatum));
		}
		else
		{
			ItemPointer ipd;
			int			nipd;

			ipd = ginReadTuple(btree->ginstate, scanEntry->attnum, itup, &nipd);
			tbm_add_tuples(scanEntry->matchBitmap, ipd, nipd, false);
			scanEntry->predictNumberResult += GinGetNPosting(itup);
			pfree(ipd);
		}

		/*
		 * Done with this entry, go to the next
		 */
		stack->off++;
	}
}

/*
 * Start* functions setup beginning state of searches: finds correct buffer and pins it.
 */
static void
startScanEntry(GinState *ginstate, GinScanEntry entry, Snapshot snapshot)
{
	GinBtreeData btreeEntry;
	GinBtreeStack *stackEntry;
	Page		page;
	bool		needUnlock;

restartScanEntry:
	entry->buffer = InvalidBuffer;
	ItemPointerSetMin(&entry->curItem);
	entry->offset = InvalidOffsetNumber;
	if (entry->list)
		pfree(entry->list);
	entry->list = NULL;
	entry->nlist = 0;
	entry->matchBitmap = NULL;
	entry->matchResult = NULL;
	entry->reduceResult = false;
	entry->predictNumberResult = 0;

	/*
	 * we should find entry, and begin scan of posting tree or just store
	 * posting list in memory
	 */
	ginPrepareEntryScan(&btreeEntry, entry->attnum,
						entry->queryKey, entry->queryCategory,
						ginstate);
	stackEntry = ginFindLeafPage(&btreeEntry, true, false, snapshot);
	page = BufferGetPage(stackEntry->buffer);

	/* ginFindLeafPage() will have already checked snapshot age. */
	needUnlock = true;

	entry->isFinished = true;

	if (entry->isPartialMatch ||
		entry->queryCategory == GIN_CAT_EMPTY_QUERY)
	{
		/*
		 * btreeEntry.findItem locates the first item >= given search key.
		 * (For GIN_CAT_EMPTY_QUERY, it will find the leftmost index item
		 * because of the way the GIN_CAT_EMPTY_QUERY category code is
		 * assigned.)  We scan forward from there and collect all TIDs needed
		 * for the entry type.
		 */
		btreeEntry.findItem(&btreeEntry, stackEntry);
		if (collectMatchBitmap(&btreeEntry, stackEntry, entry, snapshot)
			== false)
		{
			/*
			 * GIN tree was seriously restructured, so we will cleanup all
			 * found data and rescan. See comments near 'return false' in
			 * collectMatchBitmap()
			 */
			if (entry->matchBitmap)
			{
				if (entry->matchIterator)
					tbm_end_iterate(entry->matchIterator);
				entry->matchIterator = NULL;
				tbm_free(entry->matchBitmap);
				entry->matchBitmap = NULL;
			}
			LockBuffer(stackEntry->buffer, GIN_UNLOCK);
			freeGinBtreeStack(stackEntry);
			goto restartScanEntry;
		}

		if (entry->matchBitmap && !tbm_is_empty(entry->matchBitmap))
		{
			entry->matchIterator = tbm_begin_iterate(entry->matchBitmap);
			entry->isFinished = false;
		}
	}
	else if (btreeEntry.findItem(&btreeEntry, stackEntry))
	{
		IndexTuple	itup = (IndexTuple) PageGetItem(page, PageGetItemId(page, stackEntry->off));

		if (GinIsPostingTree(itup))
		{
			BlockNumber rootPostingTree = GinGetPostingTree(itup);
			GinBtreeStack *stack;
			Page		page;
			ItemPointerData minItem;

			/*
			 * This is an equality scan, so lock the root of the posting tree.
			 * It represents a lock on the exact key value, and covers all the
			 * items in the posting tree.
			 */
			PredicateLockPage(ginstate->index, rootPostingTree, snapshot);

			/*
			 * We should unlock entry page before touching posting tree to
			 * prevent deadlocks with vacuum processes. Because entry is never
			 * deleted from page and posting tree is never reduced to the
			 * posting list, we can unlock page after getting BlockNumber of
			 * root of posting tree.
			 */
			LockBuffer(stackEntry->buffer, GIN_UNLOCK);
			needUnlock = false;

			stack = ginScanBeginPostingTree(&entry->btree, ginstate->index,
											rootPostingTree, snapshot);
			entry->buffer = stack->buffer;

			/*
			 * We keep buffer pinned because we need to prevent deletion of
			 * page during scan. See GIN's vacuum implementation. RefCount is
			 * increased to keep buffer pinned after freeGinBtreeStack() call.
			 */
			IncrBufferRefCount(entry->buffer);

			page = BufferGetPage(entry->buffer);

			/*
			 * Load the first page into memory.
			 */
			ItemPointerSetMin(&minItem);
			entry->list = GinDataLeafPageGetItems(page, &entry->nlist, minItem);

			entry->predictNumberResult = stack->predictNumber * entry->nlist;

			LockBuffer(entry->buffer, GIN_UNLOCK);
			freeGinBtreeStack(stack);
			entry->isFinished = false;
		}
		else
		{
			/*
			 * Lock the entry leaf page.  This is more coarse-grained than
			 * necessary, because it will conflict with any insertions that
			 * land on the same leaf page, not only the exact key we searched
			 * for.  But locking an individual tuple would require updating
			 * that lock whenever it moves because of insertions or vacuums,
			 * which seems too complicated.
			 */
			PredicateLockPage(ginstate->index,
							  BufferGetBlockNumber(stackEntry->buffer),
							  snapshot);
			if (GinGetNPosting(itup) > 0)
			{
				entry->list = ginReadTuple(ginstate, entry->attnum, itup,
										   &entry->nlist);
				entry->predictNumberResult = entry->nlist;

				entry->isFinished = false;
			}
		}
	}
	else
	{
		/*
		 * No entry found.  Predicate lock the leaf page, to lock the place
		 * where the entry would've been, had there been one.
		 */
		PredicateLockPage(ginstate->index,
						  BufferGetBlockNumber(stackEntry->buffer), snapshot);
	}

	if (needUnlock)
		LockBuffer(stackEntry->buffer, GIN_UNLOCK);
	freeGinBtreeStack(stackEntry);
}

/*
 * Comparison function for scan entry indexes. Sorts by predictNumberResult,
 * least frequent items first.
 */
static int
entryIndexByFrequencyCmp(const void *a1, const void *a2, void *arg)
{
	const GinScanKey key = (const GinScanKey) arg;
	int			i1 = *(const int *) a1;
	int			i2 = *(const int *) a2;
	uint32		n1 = key->scanEntry[i1]->predictNumberResult;
	uint32		n2 = key->scanEntry[i2]->predictNumberResult;

	if (n1 < n2)
		return -1;
	else if (n1 == n2)
		return 0;
	else
		return 1;
}

static void
startScanKey(GinState *ginstate, GinScanOpaque so, GinScanKey key)
{
	MemoryContext oldCtx = CurrentMemoryContext;
	int			i;
	int			j;
	int		   *entryIndexes;

	ItemPointerSetMin(&key->curItem);
	key->curItemMatches = false;
	key->recheckCurItem = false;
	key->isFinished = false;

	/*
	 * Divide the entries into two distinct sets: required and additional.
	 * Additional entries are not enough for a match alone, without any items
	 * from the required set, but are needed by the consistent function to
	 * decide if an item matches. When scanning, we can skip over items from
	 * additional entries that have no corresponding matches in any of the
	 * required entries. That speeds up queries like "frequent & rare"
	 * considerably, if the frequent term can be put in the additional set.
	 *
	 * There can be many legal ways to divide them entries into these two
	 * sets. A conservative division is to just put everything in the required
	 * set, but the more you can put in the additional set, the more you can
	 * skip during the scan. To maximize skipping, we try to put as many
	 * frequent items as possible into additional, and less frequent ones into
	 * required. To do that, sort the entries by frequency
	 * (predictNumberResult), and put entries into the required set in that
	 * order, until the consistent function says that none of the remaining
	 * entries can form a match, without any items from the required set. The
	 * rest go to the additional set.
	 */
	if (key->nentries > 1)
	{
		MemoryContextSwitchTo(so->tempCtx);

		entryIndexes = (int *) palloc(sizeof(int) * key->nentries);
		for (i = 0; i < key->nentries; i++)
			entryIndexes[i] = i;
		qsort_arg(entryIndexes, key->nentries, sizeof(int),
				  entryIndexByFrequencyCmp, key);

		for (i = 0; i < key->nentries - 1; i++)
		{
			/* Pass all entries <= i as FALSE, and the rest as MAYBE */
			for (j = 0; j <= i; j++)
				key->entryRes[entryIndexes[j]] = GIN_FALSE;
			for (j = i + 1; j < key->nentries; j++)
				key->entryRes[entryIndexes[j]] = GIN_MAYBE;

			if (key->triConsistentFn(key) == GIN_FALSE)
				break;
		}
		/* i is now the last required entry. */

		MemoryContextSwitchTo(so->keyCtx);

		key->nrequired = i + 1;
		key->nadditional = key->nentries - key->nrequired;
		key->requiredEntries = palloc(key->nrequired * sizeof(GinScanEntry));
		key->additionalEntries = palloc(key->nadditional * sizeof(GinScanEntry));

		j = 0;
		for (i = 0; i < key->nrequired; i++)
			key->requiredEntries[i] = key->scanEntry[entryIndexes[j++]];
		for (i = 0; i < key->nadditional; i++)
			key->additionalEntries[i] = key->scanEntry[entryIndexes[j++]];

		/* clean up after consistentFn calls (also frees entryIndexes) */
		MemoryContextReset(so->tempCtx);
	}
	else
	{
		MemoryContextSwitchTo(so->keyCtx);

		key->nrequired = 1;
		key->nadditional = 0;
		key->requiredEntries = palloc(1 * sizeof(GinScanEntry));
		key->requiredEntries[0] = key->scanEntry[0];
	}
	MemoryContextSwitchTo(oldCtx);
}

static void
startScan(IndexScanDesc scan)
{
	GinScanOpaque so = (GinScanOpaque) scan->opaque;
	GinState   *ginstate = &so->ginstate;
	uint32		i;

	for (i = 0; i < so->totalentries; i++)
		startScanEntry(ginstate, so->entries[i], scan->xs_snapshot);

	if (GinFuzzySearchLimit > 0)
	{
		/*
		 * If all of keys more than threshold we will try to reduce result, we
		 * hope (and only hope, for intersection operation of array our
		 * supposition isn't true), that total result will not more than
		 * minimal predictNumberResult.
		 */
		bool		reduce = true;

		for (i = 0; i < so->totalentries; i++)
		{
			if (so->entries[i]->predictNumberResult <= so->totalentries * GinFuzzySearchLimit)
			{
				reduce = false;
				break;
			}
		}
		if (reduce)
		{
			for (i = 0; i < so->totalentries; i++)
			{
				so->entries[i]->predictNumberResult /= so->totalentries;
				so->entries[i]->reduceResult = true;
			}
		}
	}

	/*
	 * Now that we have the estimates for the entry frequencies, finish
	 * initializing the scan keys.
	 */
	for (i = 0; i < so->nkeys; i++)
		startScanKey(ginstate, so, so->keys + i);
}

/*
 * Load the next batch of item pointers from a posting tree.
 *
 * Note that we copy the page into GinScanEntry->list array and unlock it, but
 * keep it pinned to prevent interference with vacuum.
 */
static void
entryLoadMoreItems(GinState *ginstate, GinScanEntry entry,
				   ItemPointerData advancePast, Snapshot snapshot)
{
	Page		page;
	int			i;
	bool		stepright;

	if (!BufferIsValid(entry->buffer))
	{
		entry->isFinished = true;
		return;
	}

	/*
	 * We have two strategies for finding the correct page: step right from
	 * the current page, or descend the tree again from the root. If
	 * advancePast equals the current item, the next matching item should be
	 * on the next page, so we step right. Otherwise, descend from root.
	 */
	if (ginCompareItemPointers(&entry->curItem, &advancePast) == 0)
	{
		stepright = true;
		LockBuffer(entry->buffer, GIN_SHARE);
	}
	else
	{
		GinBtreeStack *stack;

		ReleaseBuffer(entry->buffer);

		/*
		 * Set the search key, and find the correct leaf page.
		 */
		if (ItemPointerIsLossyPage(&advancePast))
		{
			ItemPointerSet(&entry->btree.itemptr,
						   GinItemPointerGetBlockNumber(&advancePast) + 1,
						   FirstOffsetNumber);
		}
		else
		{
			ItemPointerSet(&entry->btree.itemptr,
						   GinItemPointerGetBlockNumber(&advancePast),
						   OffsetNumberNext(GinItemPointerGetOffsetNumber(&advancePast)));
		}
		entry->btree.fullScan = false;
		stack = ginFindLeafPage(&entry->btree, true, false, snapshot);

		/* we don't need the stack, just the buffer. */
		entry->buffer = stack->buffer;
		IncrBufferRefCount(entry->buffer);
		freeGinBtreeStack(stack);
		stepright = false;
	}

	elog(DEBUG2, "entryLoadMoreItems, %u/%u, skip: %d",
		 GinItemPointerGetBlockNumber(&advancePast),
		 GinItemPointerGetOffsetNumber(&advancePast),
		 !stepright);

	page = BufferGetPage(entry->buffer);
	for (;;)
	{
		entry->offset = InvalidOffsetNumber;
		if (entry->list)
		{
			pfree(entry->list);
			entry->list = NULL;
			entry->nlist = 0;
		}

		if (stepright)
		{
			/*
			 * We've processed all the entries on this page. If it was the
			 * last page in the tree, we're done.
			 */
			if (GinPageRightMost(page))
			{
				UnlockReleaseBuffer(entry->buffer);
				entry->buffer = InvalidBuffer;
				entry->isFinished = true;
				return;
			}

			/*
			 * Step to next page, following the right link. then find the
			 * first ItemPointer greater than advancePast.
			 */
			entry->buffer = ginStepRight(entry->buffer,
										 ginstate->index,
										 GIN_SHARE);
			page = BufferGetPage(entry->buffer);
		}
		stepright = true;

		if (GinPageGetOpaque(page)->flags & GIN_DELETED)
			continue;			/* page was deleted by concurrent vacuum */

		/*
		 * The first item > advancePast might not be on this page, but
		 * somewhere to the right, if the page was split, or a non-match from
		 * another key in the query allowed us to skip some items from this
		 * entry. Keep following the right-links until we re-find the correct
		 * page.
		 */
		if (!GinPageRightMost(page) &&
			ginCompareItemPointers(&advancePast, GinDataPageGetRightBound(page)) >= 0)
		{
			/*
			 * the item we're looking is > the right bound of the page, so it
			 * can't be on this page.
			 */
			continue;
		}

		entry->list = GinDataLeafPageGetItems(page, &entry->nlist, advancePast);

		for (i = 0; i < entry->nlist; i++)
		{
			if (ginCompareItemPointers(&advancePast, &entry->list[i]) < 0)
			{
				entry->offset = i;

				if (GinPageRightMost(page))
				{
					/* after processing the copied items, we're done. */
					UnlockReleaseBuffer(entry->buffer);
					entry->buffer = InvalidBuffer;
				}
				else
					LockBuffer(entry->buffer, GIN_UNLOCK);
				return;
			}
		}
	}
}

#define gin_rand() (((double) random()) / ((double) MAX_RANDOM_VALUE))
#define dropItem(e) ( gin_rand() > ((double)GinFuzzySearchLimit)/((double)((e)->predictNumberResult)) )

/*
 * Sets entry->curItem to next heap item pointer > advancePast, for one entry
 * of one scan key, or sets entry->isFinished to true if there are no more.
 *
 * Item pointers are returned in ascending order.
 *
 * Note: this can return a "lossy page" item pointer, indicating that the
 * entry potentially matches all items on that heap page.  However, it is
 * not allowed to return both a lossy page pointer and exact (regular)
 * item pointers for the same page.  (Doing so would break the key-combination
 * logic in keyGetItem and scanGetItem; see comment in scanGetItem.)  In the
 * current implementation this is guaranteed by the behavior of tidbitmaps.
 */
static void
entryGetItem(GinState *ginstate, GinScanEntry entry,
			 ItemPointerData advancePast, Snapshot snapshot)
{
	Assert(!entry->isFinished);

	Assert(!ItemPointerIsValid(&entry->curItem) ||
		   ginCompareItemPointers(&entry->curItem, &advancePast) <= 0);

	if (entry->matchBitmap)
	{
		/* A bitmap result */
		BlockNumber advancePastBlk = GinItemPointerGetBlockNumber(&advancePast);
		OffsetNumber advancePastOff = GinItemPointerGetOffsetNumber(&advancePast);
		bool		gotitem = false;

		do
		{
			/*
			 * If we've exhausted all items on this block, move to next block
			 * in the bitmap.
			 */
			while (entry->matchResult == NULL ||
				   (entry->matchResult->ntuples >= 0 &&
					entry->offset >= entry->matchResult->ntuples) ||
				   entry->matchResult->blockno < advancePastBlk ||
				   (ItemPointerIsLossyPage(&advancePast) &&
					entry->matchResult->blockno == advancePastBlk))
			{
				entry->matchResult = tbm_iterate(entry->matchIterator);

				if (entry->matchResult == NULL)
				{
					ItemPointerSetInvalid(&entry->curItem);
					tbm_end_iterate(entry->matchIterator);
					entry->matchIterator = NULL;
					entry->isFinished = true;
					break;
				}

				/*
				 * Reset counter to the beginning of entry->matchResult. Note:
				 * entry->offset is still greater than matchResult->ntuples if
				 * matchResult is lossy.  So, on next call we will get next
				 * result from TIDBitmap.
				 */
				entry->offset = 0;
			}
			if (entry->isFinished)
				break;

			/*
			 * We're now on the first page after advancePast which has any
			 * items on it. If it's a lossy result, return that.
			 */
			if (entry->matchResult->ntuples < 0)
			{
				ItemPointerSetLossyPage(&entry->curItem,
										entry->matchResult->blockno);

				/*
				 * We might as well fall out of the loop; we could not
				 * estimate number of results on this page to support correct
				 * reducing of result even if it's enabled.
				 */
				gotitem = true;
				break;
			}

			/*
			 * Not a lossy page. Skip over any offsets <= advancePast, and
			 * return that.
			 */
			if (entry->matchResult->blockno == advancePastBlk)
			{
				/*
				 * First, do a quick check against the last offset on the
				 * page. If that's > advancePast, so are all the other
				 * offsets.
				 */
				if (entry->matchResult->offsets[entry->matchResult->ntuples - 1] <= advancePastOff)
				{
					entry->offset = entry->matchResult->ntuples;
					continue;
				}

				/* Otherwise scan to find the first item > advancePast */
				while (entry->matchResult->offsets[entry->offset] <= advancePastOff)
					entry->offset++;
			}

			ItemPointerSet(&entry->curItem,
						   entry->matchResult->blockno,
						   entry->matchResult->offsets[entry->offset]);
			entry->offset++;
			gotitem = true;
		} while (!gotitem || (entry->reduceResult == true && dropItem(entry)));
	}
	else if (!BufferIsValid(entry->buffer))
	{
		/*
		 * A posting list from an entry tuple, or the last page of a posting
		 * tree.
		 */
		do
		{
			if (entry->offset >= entry->nlist)
			{
				ItemPointerSetInvalid(&entry->curItem);
				entry->isFinished = true;
				break;
			}

			entry->curItem = entry->list[entry->offset++];
		} while (ginCompareItemPointers(&entry->curItem, &advancePast) <= 0);
		/* XXX: shouldn't we apply the fuzzy search limit here? */
	}
	else
	{
		/* A posting tree */
		do
		{
			/* If we've processed the current batch, load more items */
			while (entry->offset >= entry->nlist)
			{
				entryLoadMoreItems(ginstate, entry, advancePast, snapshot);

				if (entry->isFinished)
				{
					ItemPointerSetInvalid(&entry->curItem);
					return;
				}
			}

			entry->curItem = entry->list[entry->offset++];

		} while (ginCompareItemPointers(&entry->curItem, &advancePast) <= 0 ||
				 (entry->reduceResult == true && dropItem(entry)));
	}
}

/*
 * Identify the "current" item among the input entry streams for this scan key
 * that is greater than advancePast, and test whether it passes the scan key
 * qual condition.
 *
 * The current item is the smallest curItem among the inputs.  key->curItem
 * is set to that value.  key->curItemMatches is set to indicate whether that
 * TID passes the consistentFn test.  If so, key->recheckCurItem is set true
 * iff recheck is needed for this item pointer (including the case where the
 * item pointer is a lossy page pointer).
 *
 * If all entry streams are exhausted, sets key->isFinished to true.
 *
 * Item pointers must be returned in ascending order.
 *
 * Note: this can return a "lossy page" item pointer, indicating that the
 * key potentially matches all items on that heap page.  However, it is
 * not allowed to return both a lossy page pointer and exact (regular)
 * item pointers for the same page.  (Doing so would break the key-combination
 * logic in scanGetItem.)
 */
static void
keyGetItem(GinState *ginstate, MemoryContext tempCtx, GinScanKey key,
		   ItemPointerData advancePast, Snapshot snapshot)
{
	ItemPointerData minItem;
	ItemPointerData curPageLossy;
	uint32		i;
	bool		haveLossyEntry;
	GinScanEntry entry;
	GinTernaryValue res;
	MemoryContext oldCtx;
	bool		allFinished;

	Assert(!key->isFinished);

	/*
	 * We might have already tested this item; if so, no need to repeat work.
	 * (Note: the ">" case can happen, if advancePast is exact but we
	 * previously had to set curItem to a lossy-page pointer.)
	 */
	if (ginCompareItemPointers(&key->curItem, &advancePast) > 0)
		return;

	/*
	 * Find the minimum item > advancePast among the active entry streams.
	 *
	 * Note: a lossy-page entry is encoded by a ItemPointer with max value for
	 * offset (0xffff), so that it will sort after any exact entries for the
	 * same page.  So we'll prefer to return exact pointers not lossy
	 * pointers, which is good.
	 */
	ItemPointerSetMax(&minItem);
	allFinished = true;
	for (i = 0; i < key->nrequired; i++)
	{
		entry = key->requiredEntries[i];

		if (entry->isFinished)
			continue;

		/*
		 * Advance this stream if necessary.
		 *
		 * In particular, since entry->curItem was initialized with
		 * ItemPointerSetMin, this ensures we fetch the first item for each
		 * entry on the first call.
		 */
		if (ginCompareItemPointers(&entry->curItem, &advancePast) <= 0)
		{
			entryGetItem(ginstate, entry, advancePast, snapshot);
			if (entry->isFinished)
				continue;
		}

		allFinished = false;
		if (ginCompareItemPointers(&entry->curItem, &minItem) < 0)
			minItem = entry->curItem;
	}

	if (allFinished)
	{
		/* all entries are finished */
		key->isFinished = true;
		return;
	}

	/*
	 * Ok, we now know that there are no matches < minItem.
	 *
	 * If minItem is lossy, it means that there were no exact items on the
	 * page among requiredEntries, because lossy pointers sort after exact
	 * items. However, there might be exact items for the same page among
	 * additionalEntries, so we mustn't advance past them.
	 */
	if (ItemPointerIsLossyPage(&minItem))
	{
		if (GinItemPointerGetBlockNumber(&advancePast) <
			GinItemPointerGetBlockNumber(&minItem))
		{
			ItemPointerSet(&advancePast,
						   GinItemPointerGetBlockNumber(&minItem),
						   InvalidOffsetNumber);
		}
	}
	else
	{
		Assert(GinItemPointerGetOffsetNumber(&minItem) > 0);
		ItemPointerSet(&advancePast,
					   GinItemPointerGetBlockNumber(&minItem),
					   OffsetNumberPrev(GinItemPointerGetOffsetNumber(&minItem)));
	}

	/*
	 * We might not have loaded all the entry streams for this TID yet. We
	 * could call the consistent function, passing MAYBE for those entries, to
	 * see if it can decide if this TID matches based on the information we
	 * have. But if the consistent-function is expensive, and cannot in fact
	 * decide with partial information, that could be a big loss. So, load all
	 * the additional entries, before calling the consistent function.
	 */
	for (i = 0; i < key->nadditional; i++)
	{
		entry = key->additionalEntries[i];

		if (entry->isFinished)
			continue;

		if (ginCompareItemPointers(&entry->curItem, &advancePast) <= 0)
		{
			entryGetItem(ginstate, entry, advancePast, snapshot);
			if (entry->isFinished)
				continue;
		}

		/*
		 * Normally, none of the items in additionalEntries can have a curItem
		 * larger than minItem. But if minItem is a lossy page, then there
		 * might be exact items on the same page among additionalEntries.
		 */
		if (ginCompareItemPointers(&entry->curItem, &minItem) < 0)
		{
			Assert(ItemPointerIsLossyPage(&minItem));
			minItem = entry->curItem;
		}
	}

	/*
	 * Ok, we've advanced all the entries up to minItem now. Set key->curItem,
	 * and perform consistentFn test.
	 *
	 * Lossy-page entries pose a problem, since we don't know the correct
	 * entryRes state to pass to the consistentFn, and we also don't know what
	 * its combining logic will be (could be AND, OR, or even NOT). If the
	 * logic is OR then the consistentFn might succeed for all items in the
	 * lossy page even when none of the other entries match.
	 *
	 * Our strategy is to call the tri-state consistent function, with the
	 * lossy-page entries set to MAYBE, and all the other entries FALSE. If it
	 * returns FALSE, none of the lossy items alone are enough for a match, so
	 * we don't need to return a lossy-page pointer. Otherwise, return a
	 * lossy-page pointer to indicate that the whole heap page must be
	 * checked.  (On subsequent calls, we'll do nothing until minItem is past
	 * the page altogether, thus ensuring that we never return both regular
	 * and lossy pointers for the same page.)
	 *
	 * An exception is that it doesn't matter what we pass for lossy pointers
	 * in "hidden" entries, because the consistentFn's result can't depend on
	 * them. We could pass them as MAYBE as well, but if we're using the
	 * "shim" implementation of a tri-state consistent function (see
	 * ginlogic.c), it's better to pass as few MAYBEs as possible. So pass
	 * them as true.
	 *
	 * Note that only lossy-page entries pointing to the current item's page
	 * should trigger this processing; we might have future lossy pages in the
	 * entry array, but they aren't relevant yet.
	 */
	key->curItem = minItem;
	ItemPointerSetLossyPage(&curPageLossy,
							GinItemPointerGetBlockNumber(&key->curItem));
	haveLossyEntry = false;
	for (i = 0; i < key->nentries; i++)
	{
		entry = key->scanEntry[i];
		if (entry->isFinished == false &&
			ginCompareItemPointers(&entry->curItem, &curPageLossy) == 0)
		{
			if (i < key->nuserentries)
				key->entryRes[i] = GIN_MAYBE;
			else
				key->entryRes[i] = GIN_TRUE;
			haveLossyEntry = true;
		}
		else
			key->entryRes[i] = GIN_FALSE;
	}

	/* prepare for calling consistentFn in temp context */
	oldCtx = MemoryContextSwitchTo(tempCtx);

	if (haveLossyEntry)
	{
		/* Have lossy-page entries, so see if whole page matches */
		res = key->triConsistentFn(key);

		if (res == GIN_TRUE || res == GIN_MAYBE)
		{
			/* Yes, so clean up ... */
			MemoryContextSwitchTo(oldCtx);
			MemoryContextReset(tempCtx);

			/* and return lossy pointer for whole page */
			key->curItem = curPageLossy;
			key->curItemMatches = true;
			key->recheckCurItem = true;
			return;
		}
	}

	/*
	 * At this point we know that we don't need to return a lossy whole-page
	 * pointer, but we might have matches for individual exact item pointers,
	 * possibly in combination with a lossy pointer. Pass lossy pointers as
	 * MAYBE to the ternary consistent function, to let it decide if this
	 * tuple satisfies the overall key, even though we don't know if the lossy
	 * entries match.
	 *
	 * Prepare entryRes array to be passed to consistentFn.
	 */
	for (i = 0; i < key->nentries; i++)
	{
		entry = key->scanEntry[i];
		if (entry->isFinished)
			key->entryRes[i] = GIN_FALSE;
#if 0

		/*
		 * This case can't currently happen, because we loaded all the entries
		 * for this item earlier.
		 */
		else if (ginCompareItemPointers(&entry->curItem, &advancePast) <= 0)
			key->entryRes[i] = GIN_MAYBE;
#endif
		else if (ginCompareItemPointers(&entry->curItem, &curPageLossy) == 0)
			key->entryRes[i] = GIN_MAYBE;
		else if (ginCompareItemPointers(&entry->curItem, &minItem) == 0)
			key->entryRes[i] = GIN_TRUE;
		else
			key->entryRes[i] = GIN_FALSE;
	}

	res = key->triConsistentFn(key);

	switch (res)
	{
		case GIN_TRUE:
			key->curItemMatches = true;
			/* triConsistentFn set recheckCurItem */
			break;

		case GIN_FALSE:
			key->curItemMatches = false;
			break;

		case GIN_MAYBE:
			key->curItemMatches = true;
			key->recheckCurItem = true;
			break;

		default:

			/*
			 * the 'default' case shouldn't happen, but if the consistent
			 * function returns something bogus, this is the safe result
			 */
			key->curItemMatches = true;
			key->recheckCurItem = true;
			break;
	}

	/*
	 * We have a tuple, and we know if it matches or not. If it's a non-match,
	 * we could continue to find the next matching tuple, but let's break out
	 * and give scanGetItem a chance to advance the other keys. They might be
	 * able to skip past to a much higher TID, allowing us to save work.
	 */

	/* clean up after consistentFn calls */
	MemoryContextSwitchTo(oldCtx);
	MemoryContextReset(tempCtx);
}

/*
 * Get next heap item pointer (after advancePast) from scan.
 * Returns true if anything found.
 * On success, *item and *recheck are set.
 *
 * Note: this is very nearly the same logic as in keyGetItem(), except
 * that we know the keys are to be combined with AND logic, whereas in
 * keyGetItem() the combination logic is known only to the consistentFn.
 */
static bool
scanGetItem(IndexScanDesc scan, ItemPointerData advancePast,
			ItemPointerData *item, bool *recheck)
{
	GinScanOpaque so = (GinScanOpaque) scan->opaque;
	uint32		i;
	bool		match;

	/*----------
	 * Advance the scan keys in lock-step, until we find an item that matches
	 * all the keys. If any key reports isFinished, meaning its subset of the
	 * entries is exhausted, we can stop.  Otherwise, set *item to the next
	 * matching item.
	 *
	 * This logic works only if a keyGetItem stream can never contain both
	 * exact and lossy pointers for the same page.  Else we could have a
	 * case like
	 *
	 *		stream 1		stream 2
	 *		...             ...
	 *		42/6			42/7
	 *		50/1			42/0xffff
	 *		...             ...
	 *
	 * We would conclude that 42/6 is not a match and advance stream 1,
	 * thus never detecting the match to the lossy pointer in stream 2.
	 * (keyGetItem has a similar problem versus entryGetItem.)
	 *----------
	 */
	do
	{
		ItemPointerSetMin(item);
		match = true;
		for (i = 0; i < so->nkeys && match; i++)
		{
			GinScanKey	key = so->keys + i;

			/* Fetch the next item for this key that is > advancePast. */
			keyGetItem(&so->ginstate, so->tempCtx, key, advancePast,
					   scan->xs_snapshot);

			if (key->isFinished)
				return false;

			/*
			 * If it's not a match, we can immediately conclude that nothing
			 * <= this item matches, without checking the rest of the keys.
			 */
			if (!key->curItemMatches)
			{
				advancePast = key->curItem;
				match = false;
				break;
			}

			/*
			 * It's a match. We can conclude that nothing < matches, so the
			 * other key streams can skip to this item.
			 *
			 * Beware of lossy pointers, though; from a lossy pointer, we can
			 * only conclude that nothing smaller than this *block* matches.
			 */
			if (ItemPointerIsLossyPage(&key->curItem))
			{
				if (GinItemPointerGetBlockNumber(&advancePast) <
					GinItemPointerGetBlockNumber(&key->curItem))
				{
					ItemPointerSet(&advancePast,
								   GinItemPointerGetBlockNumber(&key->curItem),
								   InvalidOffsetNumber);
				}
			}
			else
			{
				Assert(GinItemPointerGetOffsetNumber(&key->curItem) > 0);
				ItemPointerSet(&advancePast,
							   GinItemPointerGetBlockNumber(&key->curItem),
							   OffsetNumberPrev(GinItemPointerGetOffsetNumber(&key->curItem)));
			}

			/*
			 * If this is the first key, remember this location as a potential
			 * match, and proceed to check the rest of the keys.
			 *
			 * Otherwise, check if this is the same item that we checked the
			 * previous keys for (or a lossy pointer for the same page). If
			 * not, loop back to check the previous keys for this item (we
			 * will check this key again too, but keyGetItem returns quickly
			 * for that)
			 */
			if (i == 0)
			{
				*item = key->curItem;
			}
			else
			{
				if (ItemPointerIsLossyPage(&key->curItem) ||
					ItemPointerIsLossyPage(item))
				{
					Assert(GinItemPointerGetBlockNumber(&key->curItem) >= GinItemPointerGetBlockNumber(item));
					match = (GinItemPointerGetBlockNumber(&key->curItem) ==
							 GinItemPointerGetBlockNumber(item));
				}
				else
				{
					Assert(ginCompareItemPointers(&key->curItem, item) >= 0);
					match = (ginCompareItemPointers(&key->curItem, item) == 0);
				}
			}
		}
	} while (!match);

	Assert(!ItemPointerIsMin(item));

	/*
	 * Now *item contains the first ItemPointer after previous result that
	 * satisfied all the keys for that exact TID, or a lossy reference to the
	 * same page.
	 *
	 * We must return recheck = true if any of the keys are marked recheck.
	 */
	*recheck = false;
	for (i = 0; i < so->nkeys; i++)
	{
		GinScanKey	key = so->keys + i;

		if (key->recheckCurItem)
		{
			*recheck = true;
			break;
		}
	}

	return true;
}


/*
 * Functions for scanning the pending list
 */


/*
 * Get ItemPointer of next heap row to be checked from pending list.
 * Returns false if there are no more. On pages with several heap rows
 * it returns each row separately, on page with part of heap row returns
 * per page data.  pos->firstOffset and pos->lastOffset are set to identify
 * the range of pending-list tuples belonging to this heap row.
 *
 * The pendingBuffer is presumed pinned and share-locked on entry, and is
 * pinned and share-locked on success exit.  On failure exit it's released.
 */
static bool
scanGetCandidate(IndexScanDesc scan, pendingPosition *pos)
{
	OffsetNumber maxoff;
	Page		page;
	IndexTuple	itup;

	ItemPointerSetInvalid(&pos->item);
	for (;;)
	{
		page = BufferGetPage(pos->pendingBuffer);
		TestForOldSnapshot(scan->xs_snapshot, scan->indexRelation, page);

		maxoff = PageGetMaxOffsetNumber(page);
		if (pos->firstOffset > maxoff)
		{
			BlockNumber blkno = GinPageGetOpaque(page)->rightlink;

			if (blkno == InvalidBlockNumber)
			{
				UnlockReleaseBuffer(pos->pendingBuffer);
				pos->pendingBuffer = InvalidBuffer;

				return false;
			}
			else
			{
				/*
				 * Here we must prevent deletion of next page by insertcleanup
				 * process, which may be trying to obtain exclusive lock on
				 * current page.  So, we lock next page before releasing the
				 * current one
				 */
				Buffer		tmpbuf = ReadBuffer(scan->indexRelation, blkno);

				LockBuffer(tmpbuf, GIN_SHARE);
				UnlockReleaseBuffer(pos->pendingBuffer);

				pos->pendingBuffer = tmpbuf;
				pos->firstOffset = FirstOffsetNumber;
			}
		}
		else
		{
			itup = (IndexTuple) PageGetItem(page, PageGetItemId(page, pos->firstOffset));
			pos->item = itup->t_tid;
			if (GinPageHasFullRow(page))
			{
				/*
				 * find itempointer to the next row
				 */
				for (pos->lastOffset = pos->firstOffset + 1; pos->lastOffset <= maxoff; pos->lastOffset++)
				{
					itup = (IndexTuple) PageGetItem(page, PageGetItemId(page, pos->lastOffset));
					if (!ItemPointerEquals(&pos->item, &itup->t_tid))
						break;
				}
			}
			else
			{
				/*
				 * All itempointers are the same on this page
				 */
				pos->lastOffset = maxoff + 1;
			}

			/*
			 * Now pos->firstOffset points to the first tuple of current heap
			 * row, pos->lastOffset points to the first tuple of next heap row
			 * (or to the end of page)
			 */
			break;
		}
	}

	return true;
}

/*
 * Scan pending-list page from current tuple (off) up till the first of:
 * - match is found (then returns true)
 * - no later match is possible
 * - tuple's attribute number is not equal to entry's attrnum
 * - reach end of page
 *
 * datum[]/category[]/datumExtracted[] arrays are used to cache the results
 * of gintuple_get_key() on the current page.
 */
static bool
matchPartialInPendingList(GinState *ginstate, Page page,
						  OffsetNumber off, OffsetNumber maxoff,
						  GinScanEntry entry,
						  Datum *datum, GinNullCategory *category,
						  bool *datumExtracted)
{
	IndexTuple	itup;
	int32		cmp;

	/* Partial match to a null is not possible */
	if (entry->queryCategory != GIN_CAT_NORM_KEY)
		return false;

	while (off < maxoff)
	{
		itup = (IndexTuple) PageGetItem(page, PageGetItemId(page, off));

		if (gintuple_get_attrnum(ginstate, itup) != entry->attnum)
			return false;

		if (datumExtracted[off - 1] == false)
		{
			datum[off - 1] = gintuple_get_key(ginstate, itup,
											  &category[off - 1]);
			datumExtracted[off - 1] = true;
		}

		/* Once we hit nulls, no further match is possible */
		if (category[off - 1] != GIN_CAT_NORM_KEY)
			return false;

		/*----------
		 * Check partial match.
		 * case cmp == 0 => match
		 * case cmp > 0 => not match and end scan (no later match possible)
		 * case cmp < 0 => not match and continue scan
		 *----------
		 */
		cmp = DatumGetInt32(FunctionCall4Coll(&ginstate->comparePartialFn[entry->attnum - 1],
											  ginstate->supportCollation[entry->attnum - 1],
											  entry->queryKey,
											  datum[off - 1],
											  UInt16GetDatum(entry->strategy),
											  PointerGetDatum(entry->extra_data)));
		if (cmp == 0)
			return true;
		else if (cmp > 0)
			return false;

		off++;
	}

	return false;
}

/*
 * Set up the entryRes array for each key by looking at
 * every entry for current heap row in pending list.
 *
 * Returns true if each scan key has at least one entryRes match.
 * This corresponds to the situations where the normal index search will
 * try to apply the key's consistentFn.  (A tuple not meeting that requirement
 * cannot be returned by the normal search since no entry stream will
 * source its TID.)
 *
 * The pendingBuffer is presumed pinned and share-locked on entry.
 */
static bool
collectMatchesForHeapRow(IndexScanDesc scan, pendingPosition *pos)
{
	GinScanOpaque so = (GinScanOpaque) scan->opaque;
	OffsetNumber attrnum;
	Page		page;
	IndexTuple	itup;
	int			i,
				j;

	/*
	 * Reset all entryRes and hasMatchKey flags
	 */
	for (i = 0; i < so->nkeys; i++)
	{
		GinScanKey	key = so->keys + i;

		memset(key->entryRes, GIN_FALSE, key->nentries);
	}
	memset(pos->hasMatchKey, false, so->nkeys);

	/*
	 * Outer loop iterates over multiple pending-list pages when a single heap
	 * row has entries spanning those pages.
	 */
	for (;;)
	{
		Datum		datum[BLCKSZ / sizeof(IndexTupleData)];
		GinNullCategory category[BLCKSZ / sizeof(IndexTupleData)];
		bool		datumExtracted[BLCKSZ / sizeof(IndexTupleData)];

		Assert(pos->lastOffset > pos->firstOffset);
		memset(datumExtracted + pos->firstOffset - 1, 0,
			   sizeof(bool) * (pos->lastOffset - pos->firstOffset));

		page = BufferGetPage(pos->pendingBuffer);
		TestForOldSnapshot(scan->xs_snapshot, scan->indexRelation, page);

		for (i = 0; i < so->nkeys; i++)
		{
			GinScanKey	key = so->keys + i;

			for (j = 0; j < key->nentries; j++)
			{
				GinScanEntry entry = key->scanEntry[j];
				OffsetNumber StopLow = pos->firstOffset,
							StopHigh = pos->lastOffset,
							StopMiddle;

				/* If already matched on earlier page, do no extra work */
				if (key->entryRes[j])
					continue;

				/*
				 * Interesting tuples are from pos->firstOffset to
				 * pos->lastOffset and they are ordered by (attnum, Datum) as
				 * it's done in entry tree.  So we can use binary search to
				 * avoid linear scanning.
				 */
				while (StopLow < StopHigh)
				{
					int			res;

					StopMiddle = StopLow + ((StopHigh - StopLow) >> 1);

					itup = (IndexTuple) PageGetItem(page, PageGetItemId(page, StopMiddle));

					attrnum = gintuple_get_attrnum(&so->ginstate, itup);

					if (key->attnum < attrnum)
					{
						StopHigh = StopMiddle;
						continue;
					}
					if (key->attnum > attrnum)
					{
						StopLow = StopMiddle + 1;
						continue;
					}

					if (datumExtracted[StopMiddle - 1] == false)
					{
						datum[StopMiddle - 1] =
							gintuple_get_key(&so->ginstate, itup,
											 &category[StopMiddle - 1]);
						datumExtracted[StopMiddle - 1] = true;
					}

					if (entry->queryCategory == GIN_CAT_EMPTY_QUERY)
					{
						/* special behavior depending on searchMode */
						if (entry->searchMode == GIN_SEARCH_MODE_ALL)
						{
							/* match anything except NULL_ITEM */
							if (category[StopMiddle - 1] == GIN_CAT_NULL_ITEM)
								res = -1;
							else
								res = 0;
						}
						else
						{
							/* match everything */
							res = 0;
						}
					}
					else
					{
						res = ginCompareEntries(&so->ginstate,
												entry->attnum,
												entry->queryKey,
												entry->queryCategory,
												datum[StopMiddle - 1],
												category[StopMiddle - 1]);
					}

					if (res == 0)
					{
						/*
						 * Found exact match (there can be only one, except in
						 * EMPTY_QUERY mode).
						 *
						 * If doing partial match, scan forward from here to
						 * end of page to check for matches.
						 *
						 * See comment above about tuple's ordering.
						 */
						if (entry->isPartialMatch)
							key->entryRes[j] =
								matchPartialInPendingList(&so->ginstate,
														  page,
														  StopMiddle,
														  pos->lastOffset,
														  entry,
														  datum,
														  category,
														  datumExtracted);
						else
							key->entryRes[j] = true;

						/* done with binary search */
						break;
					}
					else if (res < 0)
						StopHigh = StopMiddle;
					else
						StopLow = StopMiddle + 1;
				}

				if (StopLow >= StopHigh && entry->isPartialMatch)
				{
					/*
					 * No exact match on this page.  If doing partial match,
					 * scan from the first tuple greater than target value to
					 * end of page.  Note that since we don't remember whether
					 * the comparePartialFn told us to stop early on a
					 * previous page, we will uselessly apply comparePartialFn
					 * to the first tuple on each subsequent page.
					 */
					key->entryRes[j] =
						matchPartialInPendingList(&so->ginstate,
												  page,
												  StopHigh,
												  pos->lastOffset,
												  entry,
												  datum,
												  category,
												  datumExtracted);
				}

				pos->hasMatchKey[i] |= key->entryRes[j];
			}
		}

		/* Advance firstOffset over the scanned tuples */
		pos->firstOffset = pos->lastOffset;

		if (GinPageHasFullRow(page))
		{
			/*
			 * We have examined all pending entries for the current heap row.
			 * Break out of loop over pages.
			 */
			break;
		}
		else
		{
			/*
			 * Advance to next page of pending entries for the current heap
			 * row.  Complain if there isn't one.
			 */
			ItemPointerData item = pos->item;

			if (scanGetCandidate(scan, pos) == false ||
				!ItemPointerEquals(&pos->item, &item))
				elog(ERROR, "could not find additional pending pages for same heap tuple");
		}
	}

	/*
	 * Now return "true" if all scan keys have at least one matching datum
	 */
	for (i = 0; i < so->nkeys; i++)
	{
		if (pos->hasMatchKey[i] == false)
			return false;
	}

	return true;
}

/*
 * Collect all matched rows from pending list into bitmap.
 */
static void
scanPendingInsert(IndexScanDesc scan, TIDBitmap *tbm, int64 *ntids)
{
	GinScanOpaque so = (GinScanOpaque) scan->opaque;
	MemoryContext oldCtx;
	bool		recheck,
				match;
	int			i;
	pendingPosition pos;
	Buffer		metabuffer = ReadBuffer(scan->indexRelation, GIN_METAPAGE_BLKNO);
	Page		page;
	BlockNumber blkno;

	*ntids = 0;

	/*
	 * Acquire predicate lock on the metapage, to conflict with any fastupdate
	 * insertions.
	 */
	PredicateLockPage(scan->indexRelation, GIN_METAPAGE_BLKNO, scan->xs_snapshot);

	LockBuffer(metabuffer, GIN_SHARE);
	page = BufferGetPage(metabuffer);
	TestForOldSnapshot(scan->xs_snapshot, scan->indexRelation, page);
	blkno = GinPageGetMeta(page)->head;

	/*
	 * fetch head of list before unlocking metapage. head page must be pinned
	 * to prevent deletion by vacuum process
	 */
	if (blkno == InvalidBlockNumber)
	{
		/* No pending list, so proceed with normal scan */
		UnlockReleaseBuffer(metabuffer);
		return;
	}

	pos.pendingBuffer = ReadBuffer(scan->indexRelation, blkno);
	LockBuffer(pos.pendingBuffer, GIN_SHARE);
	pos.firstOffset = FirstOffsetNumber;
	UnlockReleaseBuffer(metabuffer);
	pos.hasMatchKey = palloc(sizeof(bool) * so->nkeys);

	/*
	 * loop for each heap row. scanGetCandidate returns full row or row's
	 * tuples from first page.
	 */
	while (scanGetCandidate(scan, &pos))
	{
		/*
		 * Check entries in tuple and set up entryRes array.
		 *
		 * If pending tuples belonging to the current heap row are spread
		 * across several pages, collectMatchesForHeapRow will read all of
		 * those pages.
		 */
		if (!collectMatchesForHeapRow(scan, &pos))
			continue;

		/*
		 * Matching of entries of one row is finished, so check row using
		 * consistent functions.
		 */
		oldCtx = MemoryContextSwitchTo(so->tempCtx);
		recheck = false;
		match = true;

		for (i = 0; i < so->nkeys; i++)
		{
			GinScanKey	key = so->keys + i;

			if (!key->boolConsistentFn(key))
			{
				match = false;
				break;
			}
			recheck |= key->recheckCurItem;
		}

		MemoryContextSwitchTo(oldCtx);
		MemoryContextReset(so->tempCtx);

		if (match)
		{
			tbm_add_tuples(tbm, &pos.item, 1, recheck);
			(*ntids)++;
		}
	}

	pfree(pos.hasMatchKey);
}


#define GinIsVoidRes(s)		( ((GinScanOpaque) scan->opaque)->isVoidRes )

Node *
gingetbitmap(IndexScanDesc scan, Node *n)
{

	TIDBitmap  *tbm;
	GinScanOpaque so = (GinScanOpaque) scan->opaque;
	int64		ntids;
	ItemPointerData iptr;
	bool		recheck;

	if (n == NULL)
		/* XXX should we use less than work_mem for this? */
		tbm = tbm_create(work_mem * 1024L);
	else if (!IsA(n, TIDBitmap))
		elog(ERROR, "non hash bitmap");
	else
		tbm = (TIDBitmap *)n;

	/*
	 * Set up the scan keys, and check for unsatisfiable query.
	 */
	ginFreeScanKeys(so);		/* there should be no keys yet, but just to be
								 * sure */
	ginNewScanKey(scan);

	if (GinIsVoidRes(scan))
		return (Node *) tbm;

	ntids = 0;

	/*
	 * First, scan the pending list and collect any matching entries into the
	 * bitmap.  After we scan a pending item, some other backend could post it
	 * into the main index, and so we might visit it a second time during the
	 * main scan.  This is okay because we'll just re-set the same bit in the
	 * bitmap.  (The possibility of duplicate visits is a major reason why GIN
	 * can't support the amgettuple API, however.) Note that it would not do
	 * to scan the main index before the pending list, since concurrent
	 * cleanup could then make us miss entries entirely.
	 */
	scanPendingInsert(scan, tbm, &ntids);

	/*
	 * Now scan the main index.
	 */
	startScan(scan);

	ItemPointerSetMin(&iptr);

	for (;;)
	{
		CHECK_FOR_INTERRUPTS();

		if (!scanGetItem(scan, iptr, &iptr, &recheck))
			break;

		if (ItemPointerIsLossyPage(&iptr))
			tbm_add_page(tbm, ItemPointerGetBlockNumber(&iptr));
		else
			tbm_add_tuples(tbm, &iptr, 1, recheck);
		ntids++;
	}

	return (Node *) tbm;
}<|MERGE_RESOLUTION|>--- conflicted
+++ resolved
@@ -20,11 +20,7 @@
 #include "storage/predicate.h"
 #include "utils/datum.h"
 #include "utils/memutils.h"
-<<<<<<< HEAD
-#include "nodes/tidbitmap.h"
-=======
 #include "utils/rel.h"
->>>>>>> 9e1c9f95
 
 /* GUC parameter */
 int			GinFuzzySearchLimit = 0;
@@ -1861,7 +1857,7 @@
 
 	if (n == NULL)
 		/* XXX should we use less than work_mem for this? */
-		tbm = tbm_create(work_mem * 1024L);
+		tbm = tbm_create(work_mem * 1024L, NULL);
 	else if (!IsA(n, TIDBitmap))
 		elog(ERROR, "non hash bitmap");
 	else
