--- conflicted
+++ resolved
@@ -21,11 +21,7 @@
  *
  *
  * IDENTIFICATION
-<<<<<<< HEAD
- *	  $PostgreSQL: pgsql/src/backend/port/ipc_test.c,v 1.26 2009/01/01 17:23:46 momjian Exp $
-=======
  *	  $PostgreSQL: pgsql/src/backend/port/ipc_test.c,v 1.24 2008/03/24 18:08:47 tgl Exp $
->>>>>>> f260edb1
  *
  *-------------------------------------------------------------------------
  */
