--- conflicted
+++ resolved
@@ -1347,23 +1347,6 @@
 		case T_Query:
 			/* Do nothing with a sub-Query, per discussion above */
 			break;
-<<<<<<< HEAD
-=======
-		case T_WindowClause:
-			{
-				WindowClause *wc = (WindowClause *) node;
-
-				if (walker(wc->partitionClause, context))
-					return true;
-				if (walker(wc->orderClause, context))
-					return true;
-				if (walker(wc->startOffset, context))
-					return true;
-				if (walker(wc->endOffset, context))
-					return true;
-			}
-			break;
->>>>>>> 1084f317
 		case T_CommonTableExpr:
 			{
 				CommonTableExpr *cte = (CommonTableExpr *) node;
@@ -2151,10 +2134,6 @@
 				MUTATE(newnode->orderClause, wc->orderClause, List *);
 				MUTATE(newnode->startOffset, wc->startOffset, Node *);
 				MUTATE(newnode->endOffset, wc->endOffset, Node *);
-<<<<<<< HEAD
-
-=======
->>>>>>> 1084f317
 				return (Node *) newnode;
 
 			}
@@ -2758,15 +2737,9 @@
 					return true;
 				if (walker(wd->orderClause, context))
 					return true;
-<<<<<<< HEAD
-				if (walker((Node *) wd->startOffset, context))
-					return true;
-				if (walker((Node *) wd->endOffset, context))
-=======
 				if (walker(wd->startOffset, context))
 					return true;
 				if (walker(wd->endOffset, context))
->>>>>>> 1084f317
 					return true;
 			}
 			break;
