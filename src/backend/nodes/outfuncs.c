--- conflicted
+++ resolved
@@ -288,11 +288,8 @@
 	WRITE_NODE_TYPE("PLANNEDSTMT");
 
 	WRITE_ENUM_FIELD(commandType, CmdType);
-<<<<<<< HEAD
 	WRITE_ENUM_FIELD(planGen, PlanGenerator);
-=======
 	WRITE_BOOL_FIELD(hasReturning);
->>>>>>> 78a09145
 	WRITE_BOOL_FIELD(canSetTag);
 	WRITE_BOOL_FIELD(transientPlan);
 	WRITE_BOOL_FIELD(oneoffPlan);
@@ -304,16 +301,12 @@
 	WRITE_NODE_FIELD(intoClause);
 	WRITE_NODE_FIELD(subplans);
 	WRITE_BITMAPSET_FIELD(rewindPlanIDs);
-<<<<<<< HEAD
-	WRITE_NODE_FIELD(returningLists);
 
 	WRITE_NODE_FIELD(result_partitions);
 	WRITE_NODE_FIELD(result_aosegnos);
 	WRITE_NODE_FIELD(queryPartOids);
 	WRITE_NODE_FIELD(queryPartsMetadata);
 	WRITE_NODE_FIELD(numSelectorsPerScanId);
-=======
->>>>>>> 78a09145
 	WRITE_NODE_FIELD(rowMarks);
 	WRITE_NODE_FIELD(relationOids);
 	WRITE_NODE_FIELD(invalItems);
@@ -716,12 +709,8 @@
 	_outScanInfo(str, (Scan *) node);
 
 	WRITE_NODE_FIELD(subplan);
-<<<<<<< HEAD
-	WRITE_NODE_FIELD(subrtable); /* debugging convenience */
-=======
 	WRITE_NODE_FIELD(subrtable);
 	WRITE_NODE_FIELD(subrowmark);
->>>>>>> 78a09145
 }
 #endif /* COMPILING_BINARY_FUNCS */
 
@@ -1062,7 +1051,6 @@
 	WRITE_NODE_FIELD(limitCount);
 }
 
-#ifndef COMPILING_BINARY_FUNCS
 static void
 _outPlanRowMark(StringInfo str, PlanRowMark *node)
 {
@@ -1078,6 +1066,7 @@
 	WRITE_INT_FIELD(wholeAttNo);
 }
 
+#ifndef COMPILING_BINARY_FUNCS
 static void
 _outPlanInvalItem(StringInfo str, PlanInvalItem *node)
 {
@@ -1317,16 +1306,12 @@
 	WRITE_NODE_FIELD(args);
 	WRITE_NODE_FIELD(aggorder);
 	WRITE_NODE_FIELD(aggdistinct);
-<<<<<<< HEAD
 	WRITE_NODE_FIELD(aggfilter);
 	WRITE_BOOL_FIELD(aggstar);
 	WRITE_BOOL_FIELD(aggvariadic);
 	WRITE_CHAR_FIELD(aggkind);
+	WRITE_UINT_FIELD(agglevelsup);
 	WRITE_ENUM_FIELD(aggstage, AggStage);
-=======
-	WRITE_BOOL_FIELD(aggstar);
->>>>>>> 78a09145
-	WRITE_UINT_FIELD(agglevelsup);
 	WRITE_LOCATION_FIELD(location);
 }
 
@@ -1784,11 +1769,7 @@
 	WRITE_BOOL_FIELD(isNatural);
 	WRITE_NODE_FIELD(larg);
 	WRITE_NODE_FIELD(rarg);
-<<<<<<< HEAD
-	WRITE_NODE_FIELD_AS(usingClause, using);    /*CDB*/
-=======
 	WRITE_NODE_FIELD(usingClause);
->>>>>>> 78a09145
 	WRITE_NODE_FIELD(quals);
 	WRITE_NODE_FIELD(alias);
 	WRITE_INT_FIELD(rtindex);
@@ -2015,16 +1996,6 @@
 	WRITE_FLOAT_FIELD(rows, "%.0f");
     WRITE_BOOL_FIELD(must_repartition);                 /*CDB*/
     WRITE_BITMAPSET_FIELD(distinct_on_rowid_relids);    /*CDB*/
-
-	WRITE_NODE_FIELD(subpath);
-}
-
-static void
-_outNoOpPath(StringInfo str, NoOpPath *node)
-{
-	WRITE_NODE_TYPE("NOOPPATH");
-
-	_outPathInfo(str, (Path *) node);
 
 	WRITE_NODE_FIELD(subpath);
 }
@@ -2467,21 +2438,16 @@
 	WRITE_NODE_FIELD(options);
 
 	WRITE_NODE_FIELD(whereClause);
-<<<<<<< HEAD
+	WRITE_NODE_FIELD(excludeOpNames);
 	WRITE_BOOL_FIELD(is_part_child);
-	WRITE_BOOL_FIELD(unique);
-	WRITE_BOOL_FIELD(primary);
-	WRITE_BOOL_FIELD(isconstraint);
-	WRITE_STRING_FIELD(altconname);
-=======
-	WRITE_NODE_FIELD(excludeOpNames);
 	WRITE_BOOL_FIELD(unique);
 	WRITE_BOOL_FIELD(primary);
 	WRITE_BOOL_FIELD(isconstraint);
 	WRITE_BOOL_FIELD(deferrable);
 	WRITE_BOOL_FIELD(initdeferred);
->>>>>>> 78a09145
 	WRITE_BOOL_FIELD(concurrent);
+	WRITE_STRING_FIELD(altconname);
+	/* GPDB_90_MERGE_FIXME: should we write is_split_part? */
 }
 
 static void
@@ -2528,22 +2494,11 @@
 {
 	WRITE_NODE_TYPE("DROPSTMT");
 
-<<<<<<< HEAD
 	WRITE_NODE_FIELD(objects);
 	WRITE_ENUM_FIELD(removeType, ObjectType);
 	WRITE_ENUM_FIELD(behavior, DropBehavior);
 	WRITE_BOOL_FIELD(missing_ok);
 	WRITE_BOOL_FIELD(bAllowPartn);
-=======
-	WRITE_NODE_FIELD(funcname);
-	WRITE_NODE_FIELD(args);
-	WRITE_NODE_FIELD(agg_order);
-	WRITE_BOOL_FIELD(agg_star);
-	WRITE_BOOL_FIELD(agg_distinct);
-	WRITE_BOOL_FIELD(func_variadic);
-	WRITE_NODE_FIELD(over);
-	WRITE_LOCATION_FIELD(location);
->>>>>>> 78a09145
 }
 
 static void
@@ -2572,15 +2527,8 @@
 {
 	WRITE_NODE_TYPE("REASSIGNOWNEDSTMT");
 
-<<<<<<< HEAD
 	WRITE_NODE_FIELD(roles);
 	WRITE_STRING_FIELD(newrole);
-=======
-	WRITE_ENUM_FIELD(xmloption, XmlOptionType);
-	WRITE_NODE_FIELD(expr);
-	WRITE_NODE_FIELD(typeName);
-	WRITE_LOCATION_FIELD(location);
->>>>>>> 78a09145
 }
 
 static void
@@ -2588,20 +2536,8 @@
 {
 	WRITE_NODE_TYPE("TRUNCATESTMT");
 
-<<<<<<< HEAD
 	WRITE_NODE_FIELD(relations);
 	WRITE_ENUM_FIELD(behavior, DropBehavior);
-=======
-	WRITE_STRING_FIELD(colname);
-	WRITE_NODE_FIELD(typeName);
-	WRITE_INT_FIELD(inhcount);
-	WRITE_BOOL_FIELD(is_local);
-	WRITE_BOOL_FIELD(is_not_null);
-	WRITE_INT_FIELD(storage);
-	WRITE_NODE_FIELD(raw_default);
-	WRITE_NODE_FIELD(cooked_default);
-	WRITE_NODE_FIELD(constraints);
->>>>>>> 78a09145
 }
 
 static void
@@ -2609,20 +2545,9 @@
 {
 	WRITE_NODE_TYPE("ALTERTABLESTMT");
 
-<<<<<<< HEAD
 	WRITE_NODE_FIELD(relation);
 	WRITE_NODE_FIELD(cmds);
 	WRITE_ENUM_FIELD(relkind, ObjectType);
-=======
-	WRITE_NODE_FIELD(names);
-	WRITE_OID_FIELD(typeOid);
-	WRITE_BOOL_FIELD(setof);
-	WRITE_BOOL_FIELD(pct_type);
-	WRITE_NODE_FIELD(typmods);
-	WRITE_INT_FIELD(typemod);
-	WRITE_NODE_FIELD(arrayBounds);
-	WRITE_LOCATION_FIELD(location);
->>>>>>> 78a09145
 }
 
 static void
@@ -2630,7 +2555,6 @@
 {
 	WRITE_NODE_TYPE("ALTERTABLECMD");
 
-<<<<<<< HEAD
 	WRITE_ENUM_FIELD(subtype, AlterTableType);
 	WRITE_STRING_FIELD(name);
 	WRITE_NODE_FIELD(def);
@@ -2638,11 +2562,7 @@
 	WRITE_ENUM_FIELD(behavior, DropBehavior);
 	WRITE_BOOL_FIELD(part_expanded);
 	WRITE_NODE_FIELD(partoids);
-=======
-	WRITE_NODE_FIELD(arg);
-	WRITE_NODE_FIELD(typeName);
-	WRITE_LOCATION_FIELD(location);
->>>>>>> 78a09145
+	WRITE_BOOL_FIELD(missing_ok);
 }
 
 static void
@@ -2670,34 +2590,9 @@
 {
 	WRITE_NODE_TYPE("ALTERPARTITIONCMD");
 
-<<<<<<< HEAD
 	WRITE_NODE_FIELD(partid);
 	WRITE_NODE_FIELD(arg1);
 	WRITE_NODE_FIELD(arg2);
-=======
-	WRITE_INT_FIELD(resultRelation);
-	WRITE_NODE_FIELD(intoClause);
-	WRITE_BOOL_FIELD(hasAggs);
-	WRITE_BOOL_FIELD(hasWindowFuncs);
-	WRITE_BOOL_FIELD(hasSubLinks);
-	WRITE_BOOL_FIELD(hasDistinctOn);
-	WRITE_BOOL_FIELD(hasRecursive);
-	WRITE_BOOL_FIELD(hasForUpdate);
-	WRITE_NODE_FIELD(cteList);
-	WRITE_NODE_FIELD(rtable);
-	WRITE_NODE_FIELD(jointree);
-	WRITE_NODE_FIELD(targetList);
-	WRITE_NODE_FIELD(returningList);
-	WRITE_NODE_FIELD(groupClause);
-	WRITE_NODE_FIELD(havingQual);
-	WRITE_NODE_FIELD(windowClause);
-	WRITE_NODE_FIELD(distinctClause);
-	WRITE_NODE_FIELD(sortClause);
-	WRITE_NODE_FIELD(limitOffset);
-	WRITE_NODE_FIELD(limitCount);
-	WRITE_NODE_FIELD(rowMarks);
-	WRITE_NODE_FIELD(setOperations);
->>>>>>> 78a09145
 }
 #endif /* COMPILING_BINARY_FUNCS */
 
@@ -2725,15 +2620,8 @@
 {
 	WRITE_NODE_TYPE("DENYLOGININTERVAL");
 
-<<<<<<< HEAD
 	WRITE_NODE_FIELD(start);
 	WRITE_NODE_FIELD(end);
-=======
-	WRITE_UINT_FIELD(rti);
-	WRITE_BOOL_FIELD(forUpdate);
-	WRITE_BOOL_FIELD(noWait);
-	WRITE_BOOL_FIELD(pushedDown);
->>>>>>> 78a09145
 }
 
 static void
@@ -3000,7 +2888,7 @@
 {
 	WRITE_NODE_TYPE("INHRELATION");
 	WRITE_NODE_FIELD(relation);
-	WRITE_NODE_FIELD(options);
+	WRITE_UINT_FIELD(options);
 }
 #endif /* COMPILING_BINARY_FUNCS */
 
@@ -3277,6 +3165,7 @@
 {
 	WRITE_NODE_TYPE("GRANTSTMT");
 	WRITE_BOOL_FIELD(is_grant);
+	WRITE_ENUM_FIELD(targtype,GrantTargetType);
 	WRITE_ENUM_FIELD(objtype,GrantObjectType);
 	WRITE_NODE_FIELD(objects);
 	WRITE_NODE_FIELD(privileges);
@@ -3528,8 +3417,9 @@
 	WRITE_BOOL_FIELD(is_local);
 	WRITE_BOOL_FIELD(is_not_null);
 	WRITE_INT_FIELD(attnum);
+	WRITE_CHAR_FIELD(storage);
 	WRITE_NODE_FIELD(raw_default);
-	WRITE_STRING_FIELD(cooked_default);
+	WRITE_NODE_FIELD(cooked_default);
 	WRITE_NODE_FIELD(constraints);
 	WRITE_NODE_FIELD(encoding);
 }
@@ -3542,7 +3432,7 @@
 	WRITE_NODE_TYPE("TYPENAME");
 
 	WRITE_NODE_FIELD(names);
-	WRITE_OID_FIELD_AS(typid, typeid);
+	WRITE_OID_FIELD(typeOid);
 	WRITE_BOOL_FIELD(setof);
 	WRITE_BOOL_FIELD(pct_type);
 	WRITE_NODE_FIELD(typmods);
@@ -3681,10 +3571,11 @@
 	WRITE_BOOL_FIELD(hasAggs);
 	WRITE_BOOL_FIELD(hasWindowFuncs);
 	WRITE_BOOL_FIELD(hasSubLinks);
+	WRITE_BOOL_FIELD(hasDynamicFunctions);
+	WRITE_BOOL_FIELD(hasFuncsWithExecRestrictions);
 	WRITE_BOOL_FIELD(hasDistinctOn);
 	WRITE_BOOL_FIELD(hasRecursive);
-	WRITE_BOOL_FIELD(hasDynamicFunctions);
-	WRITE_BOOL_FIELD(hasFuncsWithExecRestrictions);
+	WRITE_BOOL_FIELD(hasForUpdate);
 	WRITE_NODE_FIELD(cteList);
 	WRITE_NODE_FIELD(rtable);
 	WRITE_NODE_FIELD(jointree);
@@ -3768,10 +3659,9 @@
 	WRITE_NODE_TYPE("ROWMARKCLAUSE");
 
 	WRITE_UINT_FIELD(rti);
-	WRITE_UINT_FIELD(prti);
 	WRITE_BOOL_FIELD(forUpdate);
 	WRITE_BOOL_FIELD(noWait);
-	WRITE_BOOL_FIELD(isParent);
+	WRITE_BOOL_FIELD(pushedDown);
 }
 
 static void
@@ -4122,16 +4012,40 @@
 {
 	WRITE_NODE_TYPE("CONSTRAINT");
 
-	WRITE_STRING_FIELD(name);
+	WRITE_STRING_FIELD(conname);
+	WRITE_BOOL_FIELD(deferrable);
+	WRITE_BOOL_FIELD(initdeferred);
+	WRITE_LOCATION_FIELD(location);
 
 	appendStringInfoLiteral(str, " :contype ");
 	switch (node->contype)
 	{
+		case CONSTR_NULL:
+			appendStringInfoLiteral(str, "NULL");
+			break;
+
+		case CONSTR_NOTNULL:
+			appendStringInfoLiteral(str, "NOT_NULL");
+			break;
+
+		case CONSTR_DEFAULT:
+			appendStringInfoLiteral(str, "DEFAULT");
+			WRITE_NODE_FIELD(raw_expr);
+			WRITE_STRING_FIELD(cooked_expr);
+			break;
+
+		case CONSTR_CHECK:
+			appendStringInfoLiteral(str, "CHECK");
+			WRITE_NODE_FIELD(raw_expr);
+			WRITE_STRING_FIELD(cooked_expr);
+			break;
+
 		case CONSTR_PRIMARY:
 			appendStringInfoLiteral(str, "PRIMARY_KEY");
 			WRITE_NODE_FIELD(keys);
 			WRITE_NODE_FIELD(options);
 			WRITE_STRING_FIELD(indexspace);
+			/* access_method and where_clause not currently used */
 			break;
 
 		case CONSTR_UNIQUE:
@@ -4139,51 +4053,56 @@
 			WRITE_NODE_FIELD(keys);
 			WRITE_NODE_FIELD(options);
 			WRITE_STRING_FIELD(indexspace);
+			/* access_method and where_clause not currently used */
 			break;
 
-		case CONSTR_CHECK:
-			appendStringInfoLiteral(str, "CHECK");
-			WRITE_NODE_FIELD(raw_expr);
-			WRITE_STRING_FIELD(cooked_expr);
+		case CONSTR_EXCLUSION:
+			appendStringInfoLiteral(str, "EXCLUSION");
+			WRITE_NODE_FIELD(exclusions);
+			WRITE_NODE_FIELD(options);
+			WRITE_STRING_FIELD(indexspace);
+			WRITE_STRING_FIELD(access_method);
+			WRITE_NODE_FIELD(where_clause);
 			break;
 
-		case CONSTR_DEFAULT:
-			appendStringInfoLiteral(str, "DEFAULT");
-			WRITE_NODE_FIELD(raw_expr);
-			WRITE_STRING_FIELD(cooked_expr);
+		case CONSTR_FOREIGN:
+			appendStringInfoLiteral(str, "FOREIGN_KEY");
+			WRITE_NODE_FIELD(pktable);
+			WRITE_NODE_FIELD(fk_attrs);
+			WRITE_NODE_FIELD(pk_attrs);
+			WRITE_CHAR_FIELD(fk_matchtype);
+			WRITE_CHAR_FIELD(fk_upd_action);
+			WRITE_CHAR_FIELD(fk_del_action);
+			WRITE_BOOL_FIELD(skip_validation);
+			WRITE_OID_FIELD(trig1Oid);
+			WRITE_OID_FIELD(trig2Oid);
+			WRITE_OID_FIELD(trig3Oid);
+			WRITE_OID_FIELD(trig4Oid);
 			break;
 
-		case CONSTR_NOTNULL:
-			appendStringInfoLiteral(str, "NOT_NULL");
+		case CONSTR_ATTR_DEFERRABLE:
+			appendStringInfoLiteral(str, "ATTR_DEFERRABLE");
 			break;
 
+		case CONSTR_ATTR_NOT_DEFERRABLE:
+			appendStringInfoLiteral(str, "ATTR_NOT_DEFERRABLE");
+			break;
+
+		case CONSTR_ATTR_DEFERRED:
+			appendStringInfoLiteral(str, "ATTR_DEFERRED");
+			break;
+
+		case CONSTR_ATTR_IMMEDIATE:
+			appendStringInfoLiteral(str, "ATTR_IMMEDIATE");
+			break;
+
 		default:
-			appendStringInfoLiteral(str, "<unrecognized_constraint>");
+			appendStringInfo(str, "<unrecognized_constraint %d>",
+							(int) node->contype);
 			break;
 	}
 }
 #endif /* COMPILING_BINARY_FUNCS */
-
-static void
-_outFkConstraint(StringInfo str, FkConstraint *node)
-{
-	WRITE_NODE_TYPE("FKCONSTRAINT");
-
-	WRITE_STRING_FIELD(constr_name);
-	WRITE_NODE_FIELD(pktable);
-	WRITE_NODE_FIELD(fk_attrs);
-	WRITE_NODE_FIELD(pk_attrs);
-	WRITE_CHAR_FIELD(fk_matchtype);
-	WRITE_CHAR_FIELD(fk_upd_action);
-	WRITE_CHAR_FIELD(fk_del_action);
-	WRITE_BOOL_FIELD(deferrable);
-	WRITE_BOOL_FIELD(initdeferred);
-	WRITE_BOOL_FIELD(skip_validation);
-	WRITE_OID_FIELD(trig1Oid);
-	WRITE_OID_FIELD(trig2Oid);
-	WRITE_OID_FIELD(trig3Oid);
-	WRITE_OID_FIELD(trig4Oid);
-}
 
 static void
 _outCreateSchemaStmt(StringInfo str, CreateSchemaStmt *node)
@@ -4223,11 +4142,7 @@
 {
 	WRITE_NODE_TYPE("VACUUMSTMT");
 
-	WRITE_BOOL_FIELD(vacuum);
-	WRITE_BOOL_FIELD(full);
-	WRITE_BOOL_FIELD(analyze);
-	WRITE_BOOL_FIELD(verbose);
-	WRITE_BOOL_FIELD(rootonly);
+	WRITE_INT_FIELD(options);
 	WRITE_INT_FIELD(freeze_min_age);
 	WRITE_INT_FIELD(freeze_table_age);
 	WRITE_NODE_FIELD(relation);
@@ -4447,7 +4362,6 @@
 {
 	WRITE_NODE_TYPE("ALTERTSCONFIGURATIONSTMT");
 
-<<<<<<< HEAD
 	WRITE_NODE_FIELD(cfgname);
 	WRITE_NODE_FIELD(tokentype);
 	WRITE_NODE_FIELD(dicts);
@@ -4486,93 +4400,6 @@
 	WRITE_INT_FIELD(tuple->tdtypmod);
 	WRITE_BOOL_FIELD(tuple->tdhasoid);
 	WRITE_INT_FIELD(tuple->tdrefcount);
-=======
-	WRITE_STRING_FIELD(conname);
-	WRITE_BOOL_FIELD(deferrable);
-	WRITE_BOOL_FIELD(initdeferred);
-	WRITE_LOCATION_FIELD(location);
-
-	appendStringInfo(str, " :contype ");
-	switch (node->contype)
-	{
-		case CONSTR_NULL:
-			appendStringInfo(str, "NULL");
-			break;
-
-		case CONSTR_NOTNULL:
-			appendStringInfo(str, "NOT_NULL");
-			break;
-
-		case CONSTR_DEFAULT:
-			appendStringInfo(str, "DEFAULT");
-			WRITE_NODE_FIELD(raw_expr);
-			WRITE_STRING_FIELD(cooked_expr);
-			break;
-
-		case CONSTR_CHECK:
-			appendStringInfo(str, "CHECK");
-			WRITE_NODE_FIELD(raw_expr);
-			WRITE_STRING_FIELD(cooked_expr);
-			break;
-
-		case CONSTR_PRIMARY:
-			appendStringInfo(str, "PRIMARY_KEY");
-			WRITE_NODE_FIELD(keys);
-			WRITE_NODE_FIELD(options);
-			WRITE_STRING_FIELD(indexspace);
-			/* access_method and where_clause not currently used */
-			break;
-
-		case CONSTR_UNIQUE:
-			appendStringInfo(str, "UNIQUE");
-			WRITE_NODE_FIELD(keys);
-			WRITE_NODE_FIELD(options);
-			WRITE_STRING_FIELD(indexspace);
-			/* access_method and where_clause not currently used */
-			break;
-
-		case CONSTR_EXCLUSION:
-			appendStringInfo(str, "EXCLUSION");
-			WRITE_NODE_FIELD(exclusions);
-			WRITE_NODE_FIELD(options);
-			WRITE_STRING_FIELD(indexspace);
-			WRITE_STRING_FIELD(access_method);
-			WRITE_NODE_FIELD(where_clause);
-			break;
-
-		case CONSTR_FOREIGN:
-			appendStringInfo(str, "FOREIGN_KEY");
-			WRITE_NODE_FIELD(pktable);
-			WRITE_NODE_FIELD(fk_attrs);
-			WRITE_NODE_FIELD(pk_attrs);
-			WRITE_CHAR_FIELD(fk_matchtype);
-			WRITE_CHAR_FIELD(fk_upd_action);
-			WRITE_CHAR_FIELD(fk_del_action);
-			WRITE_BOOL_FIELD(skip_validation);
-			break;
-
-		case CONSTR_ATTR_DEFERRABLE:
-			appendStringInfo(str, "ATTR_DEFERRABLE");
-			break;
-
-		case CONSTR_ATTR_NOT_DEFERRABLE:
-			appendStringInfo(str, "ATTR_NOT_DEFERRABLE");
-			break;
-
-		case CONSTR_ATTR_DEFERRED:
-			appendStringInfo(str, "ATTR_DEFERRED");
-			break;
-
-		case CONSTR_ATTR_IMMEDIATE:
-			appendStringInfo(str, "ATTR_IMMEDIATE");
-			break;
-
-		default:
-			appendStringInfo(str, "<unrecognized_constraint %d>",
-							 (int) node->contype);
-			break;
-	}
->>>>>>> 78a09145
 }
 #endif /* COMPILING_BINARY_FUNCS */
 
@@ -4616,13 +4443,11 @@
 			case T_Result:
 				_outResult(str, obj);
 				break;
-<<<<<<< HEAD
 			case T_Repeat:
 				_outRepeat(str, obj);
-=======
+				break;
 			case T_ModifyTable:
 				_outModifyTable(str, obj);
->>>>>>> 78a09145
 				break;
 			case T_Append:
 				_outAppend(str, obj);
@@ -4942,9 +4767,6 @@
 				break;
 			case T_UniquePath:
 				_outUniquePath(str, obj);
-				break;
-			case T_NoOpPath:
-				_outNoOpPath(str, obj);
 				break;
 			case T_NestPath:
 				_outNestPath(str, obj);
