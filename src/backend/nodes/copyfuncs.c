--- conflicted
+++ resolved
@@ -11,13 +11,9 @@
  * be handled easily in a simple depth-first traversal.
  *
  *
-<<<<<<< HEAD
- * Portions Copyright (c) 2005-2010, Greenplum inc
+ * Portions Copyright (c) 2005-2010, Cloudberry inc
  * Portions Copyright (c) 2012-Present VMware, Inc. or its affiliates.
- * Portions Copyright (c) 1996-2019, PostgreSQL Global Development Group
-=======
  * Portions Copyright (c) 1996-2021, PostgreSQL Global Development Group
->>>>>>> d457cb4e
  * Portions Copyright (c) 1994, Regents of the University of California
  *
  * IDENTIFICATION
@@ -31,13 +27,13 @@
 #include "catalog/gp_distribution_policy.h"
 #include "catalog/heap.h"
 #include "miscadmin.h"
+#include "nodes/altertablenodes.h"
 #include "nodes/extensible.h"
 #include "nodes/pathnodes.h"
 #include "nodes/plannodes.h"
 #include "utils/datum.h"
 #include "cdb/cdbgang.h"
 #include "utils/rel.h"
-
 
 /*
  * Macros to simplify copying of different kinds of fields.  Use these
@@ -155,6 +151,7 @@
 	COPY_NODE_FIELD(copyIntoClause);
 	COPY_NODE_FIELD(refreshClause);
 	COPY_SCALAR_FIELD(metricsQueryType);
+	COPY_NODE_FIELD(extensionContext);
 
 	return newnode;
 }
@@ -356,7 +353,7 @@
 	COPY_NODE_FIELD(onConflictWhere);
 	COPY_SCALAR_FIELD(exclRelRTI);
 	COPY_NODE_FIELD(exclRelTlist);
-	COPY_NODE_FIELD(isSplitUpdates);
+	COPY_SCALAR_FIELD(splitUpdate);
 
 	return newnode;
 }
@@ -684,11 +681,8 @@
 	 */
 	COPY_SCALAR_FIELD(indexid);
 	COPY_NODE_FIELD(indexqual);
-<<<<<<< HEAD
 	COPY_NODE_FIELD(indexqualorig);
-=======
 	COPY_NODE_FIELD(recheckqual);
->>>>>>> d457cb4e
 	COPY_NODE_FIELD(indexorderby);
 	COPY_NODE_FIELD(indextlist);
 	COPY_SCALAR_FIELD(indexorderdir);
@@ -1099,21 +1093,12 @@
 	COPY_SCALAR_FIELD(skip_mark_restore);
 	COPY_NODE_FIELD(mergeclauses);
 	numCols = list_length(from->mergeclauses);
-<<<<<<< HEAD
-	if (numCols > 0)
-	{
-		COPY_POINTER_FIELD(mergeFamilies, numCols * sizeof(Oid));
-		COPY_POINTER_FIELD(mergeCollations, numCols * sizeof(Oid));
-		COPY_POINTER_FIELD(mergeStrategies, numCols * sizeof(int));
-		COPY_POINTER_FIELD(mergeNullsFirst, numCols * sizeof(bool));
-	}
-	COPY_SCALAR_FIELD(unique_outer);
-=======
 	COPY_POINTER_FIELD(mergeFamilies, numCols * sizeof(Oid));
 	COPY_POINTER_FIELD(mergeCollations, numCols * sizeof(Oid));
 	COPY_POINTER_FIELD(mergeStrategies, numCols * sizeof(int));
 	COPY_POINTER_FIELD(mergeNullsFirst, numCols * sizeof(bool));
->>>>>>> d457cb4e
+
+	COPY_SCALAR_FIELD(unique_outer);
 
 	return newnode;
 }
@@ -1135,7 +1120,10 @@
 	 * copy remainder of node
 	 */
 	COPY_NODE_FIELD(hashclauses);
-<<<<<<< HEAD
+
+	COPY_NODE_FIELD(hashoperators);
+	COPY_NODE_FIELD(hashcollations);
+	COPY_NODE_FIELD(hashkeys);
 	COPY_NODE_FIELD(hashqualclauses);
 
 	return newnode;
@@ -1156,11 +1144,6 @@
 	COPY_SCALAR_FIELD(producer_slice_id);
 	COPY_SCALAR_FIELD(this_slice_id);
 	COPY_SCALAR_FIELD(nconsumers);
-=======
-	COPY_NODE_FIELD(hashoperators);
-	COPY_NODE_FIELD(hashcollations);
-	COPY_NODE_FIELD(hashkeys);
->>>>>>> d457cb4e
 
 	return newnode;
 }
@@ -1245,6 +1228,9 @@
 	 */
 	CopySortFields(from, newnode);
 
+    /* CDB */
+	COPY_SCALAR_FIELD(noduplicates);
+
 	return newnode;
 }
 
@@ -1266,9 +1252,6 @@
 	 * copy remainder of node
 	 */
 	COPY_SCALAR_FIELD(nPresortedCols);
-
-    /* CDB */
-	COPY_SCALAR_FIELD(noduplicates);
 
 	return newnode;
 }
@@ -1287,7 +1270,6 @@
 	COPY_SCALAR_FIELD(aggstrategy);
 	COPY_SCALAR_FIELD(aggsplit);
 	COPY_SCALAR_FIELD(numCols);
-<<<<<<< HEAD
 	COPY_SCALAR_FIELD(combineStates);
 	COPY_SCALAR_FIELD(finalizeAggs);
 	if (from->numCols > 0)
@@ -1296,11 +1278,6 @@
 		COPY_POINTER_FIELD(grpOperators, from->numCols * sizeof(Oid));
 		COPY_POINTER_FIELD(grpCollations, from->numCols * sizeof(Oid));
 	}
-=======
-	COPY_POINTER_FIELD(grpColIdx, from->numCols * sizeof(AttrNumber));
-	COPY_POINTER_FIELD(grpOperators, from->numCols * sizeof(Oid));
-	COPY_POINTER_FIELD(grpCollations, from->numCols * sizeof(Oid));
->>>>>>> d457cb4e
 	COPY_SCALAR_FIELD(numGroups);
 	COPY_SCALAR_FIELD(transitionSpace);
 	COPY_BITMAPSET_FIELD(aggParams);
@@ -1360,7 +1337,7 @@
 	COPY_POINTER_FIELD(partOperators, from->partNumCols * sizeof(Oid));
 	COPY_POINTER_FIELD(partCollations, from->partNumCols * sizeof(Oid));
 	COPY_SCALAR_FIELD(ordNumCols);
-<<<<<<< HEAD
+
 	if (from->ordNumCols > 0)
 	{
 		COPY_POINTER_FIELD(ordColIdx, from->ordNumCols * sizeof(AttrNumber));
@@ -1370,11 +1347,7 @@
 	COPY_SCALAR_FIELD(firstOrderCol);
 	COPY_SCALAR_FIELD(firstOrderCmpOperator);
 	COPY_SCALAR_FIELD(firstOrderNullsFirst);
-=======
-	COPY_POINTER_FIELD(ordColIdx, from->ordNumCols * sizeof(AttrNumber));
-	COPY_POINTER_FIELD(ordOperators, from->ordNumCols * sizeof(Oid));
-	COPY_POINTER_FIELD(ordCollations, from->ordNumCols * sizeof(Oid));
->>>>>>> d457cb4e
+
 	COPY_SCALAR_FIELD(frameOptions);
 	COPY_NODE_FIELD(startOffset);
 	COPY_NODE_FIELD(endOffset);
@@ -1483,6 +1456,19 @@
 	 */
 	COPY_NODE_FIELD(rowMarks);
 	COPY_SCALAR_FIELD(epqParam);
+
+	return newnode;
+}
+
+/*
+ * _copyRuntimeFilter
+ */
+static RuntimeFilter *
+_copyRuntimeFilter(const RuntimeFilter *from)
+{
+	RuntimeFilter	   *newnode = makeNode(RuntimeFilter);
+
+	CopyPlanFields((const Plan *) from, (Plan *) newnode);
 
 	return newnode;
 }
@@ -2762,8 +2748,8 @@
 /* ****************************************************************
  *						pathnodes.h copy functions
  *
- * We don't support copying RelOptInfo, IndexOptInfo, or Path nodes.
- * There are some subsidiary structs that are useful to copy, though.
+ * We don't support copying RelOptInfo, IndexOptInfo, RelAggInfo or Path
+ * nodes. There are some subsidiary structs that are useful to copy, though.
  * ****************************************************************
  */
 
@@ -2880,6 +2866,19 @@
 	COPY_BITMAPSET_FIELD(phrels);
 	COPY_SCALAR_FIELD(phid);
 	COPY_SCALAR_FIELD(phlevelsup);
+
+	return newnode;
+}
+
+static GroupedVarInfo *
+_copyGroupedVarInfo(const GroupedVarInfo *from)
+{
+	GroupedVarInfo *newnode = makeNode(GroupedVarInfo);
+
+	COPY_NODE_FIELD(gvexpr);
+	COPY_NODE_FIELD(agg_partial);
+	COPY_SCALAR_FIELD(sortgroupref);
+	COPY_SCALAR_FIELD(gv_eval_at);
 
 	return newnode;
 }
@@ -3718,11 +3717,8 @@
 	COPY_SCALAR_FIELD(hasModifyingCTE);
 	COPY_SCALAR_FIELD(hasForUpdate);
 	COPY_SCALAR_FIELD(hasRowSecurity);
-<<<<<<< HEAD
 	COPY_SCALAR_FIELD(canOptSelectLockingClause);
-=======
 	COPY_SCALAR_FIELD(isReturn);
->>>>>>> d457cb4e
 	COPY_NODE_FIELD(cteList);
 	COPY_NODE_FIELD(rtable);
 	COPY_NODE_FIELD(jointree);
@@ -3747,13 +3743,9 @@
 	COPY_NODE_FIELD(constraintDeps);
 	COPY_NODE_FIELD(withCheckOptions);
 	COPY_LOCATION_FIELD(stmt_location);
-<<<<<<< HEAD
-	COPY_LOCATION_FIELD(stmt_len);
+	COPY_SCALAR_FIELD(stmt_len);
 	COPY_SCALAR_FIELD(parentStmtType);
 	COPY_NODE_FIELD(intoPolicy);
-=======
-	COPY_SCALAR_FIELD(stmt_len);
->>>>>>> d457cb4e
 
 	return newnode;
 }
@@ -4299,6 +4291,8 @@
 	COPY_SCALAR_FIELD(concurrent);
 	COPY_SCALAR_FIELD(if_not_exists);
 	COPY_SCALAR_FIELD(reset_default_tblspc);
+	COPY_SCALAR_FIELD(concurrentlyPhase);
+	COPY_SCALAR_FIELD(indexRelationOid);
 
 	return newnode;
 }
@@ -5246,13 +5240,26 @@
 	COPY_SCALAR_FIELD(kind);
 	COPY_NODE_FIELD(relation);
 	COPY_STRING_FIELD(name);
-<<<<<<< HEAD
+	COPY_NODE_FIELD(params);
 	COPY_SCALAR_FIELD(relid);
-	COPY_SCALAR_FIELD(options);
-	COPY_SCALAR_FIELD(concurrent);
-=======
-	COPY_NODE_FIELD(params);
->>>>>>> d457cb4e
+	COPY_SCALAR_FIELD(concurrentlyPhase);
+	COPY_NODE_FIELD(newIndexInfo);
+	COPY_NODE_FIELD(oldIndexInfo);
+
+	return newnode;
+}
+
+static ReindexIndexInfo *
+_copyReindexIndexInfo(const ReindexIndexInfo *from)
+{
+	ReindexIndexInfo *newnode = makeNode(ReindexIndexInfo);
+
+	COPY_SCALAR_FIELD(indexId);
+	COPY_SCALAR_FIELD(tableId);
+	COPY_SCALAR_FIELD(amId);
+	COPY_SCALAR_FIELD(safe);
+	COPY_STRING_FIELD(ccNewName);
+	COPY_STRING_FIELD(ccOldName);
 
 	return newnode;
 }
@@ -5267,6 +5274,7 @@
 	COPY_NODE_FIELD(schemaElts);
 	COPY_SCALAR_FIELD(if_not_exists);
 	COPY_SCALAR_FIELD(istemp);
+	COPY_SCALAR_FIELD(pop_search_path);
 
 	return newnode;
 }
@@ -5516,17 +5524,6 @@
 	return newnode;
 }
 
-static AlterTypeStmt *
-_copyAlterTypeStmt(const AlterTypeStmt *from)
-{
-	AlterTypeStmt *newnode = makeNode(AlterTypeStmt);
-
-	COPY_NODE_FIELD(typeName);
-	COPY_NODE_FIELD(encoding);
-
-	return newnode;
-}
-
 static CookedConstraint *
 _copyCookedConstraint(const CookedConstraint *from)
 {
@@ -5940,6 +5937,44 @@
 	return newnode;
 }
 
+static AlteredTableInfo *
+_copyAlteredTableInfo(const AlteredTableInfo *from)
+{
+	int	i;
+
+	AlteredTableInfo *newnode = makeNode(AlteredTableInfo);
+
+	COPY_SCALAR_FIELD(relid);
+	COPY_SCALAR_FIELD(relkind);
+	newnode->oldDesc = CreateTupleDescCopyConstr(from->oldDesc);
+
+	for (i = 0; i < AT_NUM_PASSES; i++)
+		COPY_NODE_FIELD(subcmds[i]);
+
+	COPY_NODE_FIELD(constraints);
+	COPY_NODE_FIELD(newvals);
+	COPY_NODE_FIELD(afterStmts);
+	COPY_SCALAR_FIELD(verify_new_notnull);
+	COPY_SCALAR_FIELD(rewrite);
+	COPY_SCALAR_FIELD(dist_opfamily_changed);
+	COPY_SCALAR_FIELD(new_opclass);
+	COPY_SCALAR_FIELD(newTableSpace);
+	COPY_SCALAR_FIELD(chgPersistence);
+	COPY_SCALAR_FIELD(newrelpersistence);
+	COPY_NODE_FIELD(partition_constraint);
+	COPY_SCALAR_FIELD(validate_default);
+	COPY_NODE_FIELD(changedConstraintOids);
+	COPY_NODE_FIELD(changedConstraintDefs);
+	COPY_NODE_FIELD(changedIndexOids);
+	COPY_NODE_FIELD(changedIndexDefs);
+	COPY_STRING_FIELD(replicaIdentityIndex);
+	COPY_STRING_FIELD(clusterOnIndex);
+	COPY_NODE_FIELD(beforeStmtLists);
+	COPY_NODE_FIELD(constraintLists);
+
+	return newnode;
+}
+
 /*
  * copyObjectImpl -- implementation of copyObject(); see nodes/nodes.h
  *
@@ -6091,15 +6126,9 @@
 		case T_Sort:
 			retval = _copySort(from);
 			break;
-<<<<<<< HEAD
-=======
 		case T_IncrementalSort:
 			retval = _copyIncrementalSort(from);
 			break;
-		case T_Group:
-			retval = _copyGroup(from);
-			break;
->>>>>>> d457cb4e
 		case T_Agg:
 			retval = _copyAgg(from);
 			break;
@@ -6126,6 +6155,9 @@
 			break;
 		case T_LockRows:
 			retval = _copyLockRows(from);
+			break;
+		case T_RuntimeFilter:
+			retval = _copyRuntimeFilter(from);
 			break;
 		case T_Limit:
 			retval = _copyLimit(from);
@@ -6362,6 +6394,9 @@
 			break;
 		case T_PlaceHolderInfo:
 			retval = _copyPlaceHolderInfo(from);
+			break;
+		case T_GroupedVarInfo:
+			retval = _copyGroupedVarInfo(from);
 			break;
 
 			/*
@@ -6722,6 +6757,9 @@
 		case T_ReindexStmt:
 			retval = _copyReindexStmt(from);
 			break;
+		case T_ReindexIndexInfo:
+			retval = _copyReindexIndexInfo(from);
+			break;
 		case T_CheckPointStmt:
 			retval = (void *) makeNode(CheckPointStmt);
 			break;
@@ -6998,10 +7036,6 @@
 		case T_TableValueExpr:
 			retval = _copyTableValueExpr(from);
 			break;
-		case T_AlterTypeStmt:
-			retval = _copyAlterTypeStmt(from);
-			break;
-
 		case T_DenyLoginInterval:
 			retval = _copyDenyLoginInterval(from);
 			break;
@@ -7035,6 +7069,10 @@
 			retval = _copyRowIdExpr(from);
 			break;
 
+		case T_AlteredTableInfo:
+			retval = _copyAlteredTableInfo(from);
+			break;
+
 		default:
 			elog(ERROR, "unrecognized node type: %d", (int) nodeTag(from));
 			retval = 0;			/* keep compiler quiet */
