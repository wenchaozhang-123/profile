--- conflicted
+++ resolved
@@ -267,13 +267,8 @@
 		switch (rte->rtekind)
 		{
 			case RTE_RELATION:
-<<<<<<< HEAD
-				printf("%d\t%s\t%u",
-					   i, name, rte->relid);
-=======
 				printf("%d\t%s\t%u\t%c",
-					   i, rte->eref->aliasname, rte->relid, rte->relkind);
->>>>>>> a4bebdd9
+					   i, name, rte->relid, rte->relkind);
 				break;
 			case RTE_SUBQUERY:
 				printf("%d\t%s\t[subquery]",
@@ -283,24 +278,17 @@
 				printf("%d\t%s\t[join]",
 					   i, name);
 				break;
-<<<<<<< HEAD
-			case RTE_SPECIAL:
-				printf("%d\t%s\t[special]",
-					   i, name);
-				break;
-=======
->>>>>>> a4bebdd9
 			case RTE_FUNCTION:
 				printf("%d\t%s\t[rangefunction]",
-					   i, rte->eref->aliasname);
+					   i, name);
 				break;
 			case RTE_VALUES:
 				printf("%d\t%s\t[values list]",
-					   i, rte->eref->aliasname);
+					   i, name);
 				break;
 			case RTE_CTE:
 				printf("%d\t%s\t[cte]",
-					   i, rte->eref->aliasname);
+					   i, name);
 				break;
 			case RTE_TABLEFUNCTION:
 				printf("%d\t%s\t[tablefunction]",
