/*-------------------------------------------------------------------------
 *
 * parse_clause.c
 *	  handle clauses in parser
 *
 * Portions Copyright (c) 2006-2008, Greenplum inc
 * Portions Copyright (c) 1996-2008, PostgreSQL Global Development Group
 * Portions Copyright (c) 1994, Regents of the University of California
 *
 *
 * IDENTIFICATION
 *	  $PostgreSQL: pgsql/src/backend/parser/parse_clause.c,v 1.162 2007/01/09 02:14:14 tgl Exp $
 *
 *-------------------------------------------------------------------------
 */

#include "postgres.h"

#include "catalog/catquery.h"
#include "access/heapam.h"
#include "catalog/heap.h"
#include "catalog/pg_am.h"
#include "catalog/pg_amop.h"
#include "catalog/pg_exttable.h"
#include "catalog/pg_namespace.h"
#include "catalog/pg_opclass.h"
#include "catalog/pg_operator.h"
#include "catalog/pg_proc.h"
#include "catalog/pg_type.h"
#include "catalog/pg_window.h"
#include "commands/defrem.h"
#include "nodes/makefuncs.h"
#include "nodes/print.h" /* XXX: remove after debugging !! */
#include "optimizer/clauses.h"
#include "optimizer/tlist.h"
#include "optimizer/var.h"
#include "parser/analyze.h"
#include "parser/parsetree.h"
#include "parser/parse_agg.h"
#include "parser/parse_clause.h"
#include "parser/parse_coerce.h"
#include "parser/parse_expr.h"
#include "parser/parse_oper.h"
#include "parser/parse_relation.h"
#include "parser/parse_target.h"
#include "parser/parse_type.h"
#include "rewrite/rewriteManip.h"
#include "utils/guc.h"
<<<<<<< HEAD
#include "utils/syscache.h"
=======
>>>>>>> 1e0bf904
#include "utils/lsyscache.h"

#include "cdb/cdbvars.h"
#include "cdb/cdbpartition.h"
#include "catalog/catalog.h"
#include "miscadmin.h"

/* clause types for findTargetlistEntrySQL92 */
#define ORDER_CLAUSE 0
#define GROUP_CLAUSE 1
#define DISTINCT_ON_CLAUSE 2

static char *clauseText[] = {"ORDER BY", "GROUP BY", "DISTINCT ON"};

static void extractRemainingColumns(List *common_colnames,
						List *src_colnames, List *src_colvars,
						List **res_colnames, List **res_colvars);
static Node *transformJoinUsingClause(ParseState *pstate,
						 List *leftVars, List *rightVars);
static Node *transformJoinOnClause(ParseState *pstate, JoinExpr *j,
					  RangeTblEntry *l_rte,
					  RangeTblEntry *r_rte,
					  List *relnamespace,
					  Relids containedRels);
static RangeTblEntry *transformTableEntry(ParseState *pstate, RangeVar *r);
static RangeTblEntry *transformRangeSubselect(ParseState *pstate,
						RangeSubselect *r);
static RangeTblEntry *transformRangeFunction(ParseState *pstate,
					   RangeFunction *r);
static Node *transformFromClauseItem(ParseState *pstate, Node *n,
						RangeTblEntry **top_rte, int *top_rti,
						List **relnamespace,
						Relids *containedRels);
static Node *buildMergedJoinVar(ParseState *pstate, JoinType jointype,
				   Var *l_colvar, Var *r_colvar);
static TargetEntry *findTargetlistEntrySQL92(ParseState *pstate, Node *node,
					List **tlist, int clause);
static TargetEntry *findTargetlistEntrySQL99(ParseState *pstate, Node *node,
					List **tlist);
static List *findListTargetlistEntries(ParseState *pstate, Node *node,
									   List **tlist, bool in_grpext,
									   bool ignore_in_grpext,
                                       bool useSQL99);
static TargetEntry *getTargetBySortGroupRef(Index ref, List *tl);
static List *reorderGroupList(List *grouplist);
static List *transformRowExprToList(ParseState *pstate, RowExpr *rowexpr,
									List *groupsets, List *targetList);
static List *transformRowExprToGroupClauses(ParseState *pstate, RowExpr *rowexpr,
											List *groupsets, List *targetList);
static void freeGroupList(List *grouplist);

typedef struct grouping_rewrite_ctx
{
	List *grp_tles;
	ParseState *pstate;
} grouping_rewrite_ctx;

typedef struct winref_check_ctx
{
	ParseState *pstate;
	Index win_clause;
	bool has_order;
	bool has_frame;
} winref_check_ctx;

/*
 * transformFromClause -
 *	  Process the FROM clause and add items to the query's range table,
 *	  joinlist, and namespaces.
 *
 * Note: we assume that pstate's p_rtable, p_joinlist, p_relnamespace, and
 * p_varnamespace lists were initialized to NIL when the pstate was created.
 * We will add onto any entries already present --- this is needed for rule
 * processing, as well as for UPDATE and DELETE.
 *
 * The range table may grow still further when we transform the expressions
 * in the query's quals and target list. (This is possible because in
 * POSTQUEL, we allowed references to relations not specified in the
 * from-clause.  PostgreSQL keeps this extension to standard SQL.)
 */
void
transformFromClause(ParseState *pstate, List *frmList)
{
	ListCell   *fl;

	/*
	 * The grammar will have produced a list of RangeVars, RangeSubselects,
	 * RangeFunctions, and/or JoinExprs. Transform each one (possibly adding
	 * entries to the rtable), check for duplicate refnames, and then add it
	 * to the joinlist and namespaces.
	 */
	foreach(fl, frmList)
	{
		Node	   *n = lfirst(fl);
		RangeTblEntry *rte = NULL;
		int			rtindex = 0;
		List	   *relnamespace = NULL;
		Relids		containedRels = NULL;

		n = transformFromClauseItem(pstate, n,
									&rte,
									&rtindex,
									&relnamespace,
									&containedRels);
		checkNameSpaceConflicts(pstate, pstate->p_relnamespace, relnamespace);
		pstate->p_joinlist = lappend(pstate->p_joinlist, n);
		pstate->p_relnamespace = list_concat(pstate->p_relnamespace,
											 relnamespace);
		pstate->p_varnamespace = lappend(pstate->p_varnamespace, rte);
		bms_free(containedRels);
	}
}

static bool
expr_null_check_walker(Node *node, void *context)
{
	if (!node)
		return false;

	if (IsA(node, Const))
	{
		Const *con = (Const *)node;

		if (con->constisnull)
			return true;
	}
	return expression_tree_walker(node, expr_null_check_walker, context);
}

static bool
expr_contains_null_const(Expr *expr)
{
	return expr_null_check_walker((Node *)expr, NULL);
}

static void
transformWindowFrameEdge(ParseState *pstate, WindowFrameEdge *e,
						 WindowSpec *spec, Query *qry, bool is_rows)
{
	/* Only bound frame edges will have a value */
	if (e->kind == WINDOW_BOUND_PRECEDING ||
		e->kind == WINDOW_BOUND_FOLLOWING)
	{
		if (is_rows)
		{
			/* the e->val should already be transformed */
			if (IsA(e->val, Const))
			{
				Const *con = (Const *)e->val;

				if (con->consttype != INT4OID)
					ereport(ERROR,
							(errcode(ERROR_INVALID_WINDOW_FRAME_PARAMETER),
							 errmsg("ROWS parameter must be an integer expression")));
				if (DatumGetInt32(con->constvalue) < 0)
					ereport(ERROR,
							(errcode(ERROR_INVALID_WINDOW_FRAME_PARAMETER),
							 errmsg("ROWS parameter cannot be negative")));
			}

			if (expr_contains_null_const((Expr *)e->val))
				ereport(ERROR,
						(errcode(ERROR_INVALID_WINDOW_FRAME_PARAMETER),
						 errmsg("ROWS parameter cannot contain NULL value")));
		}
		else
		{
			TargetEntry *te;
			Oid otype;
			Oid rtype;
			Oid newrtype;
			SortClause *sort;
			Oid oprresult;
			List *oprname;
			Operator tup;
			int32 typmod;

			if (list_length(spec->order) != 1)
				ereport(ERROR,
						(errcode(ERRCODE_SYNTAX_ERROR),
						 errmsg("only one ORDER BY column may be specified when"
								" RANGE is used in a window specification")));

			/* e->val should already be transformed */
			typmod = exprTypmod(e->val);

			if (IsA(e->val, Const))
			{
				Const *con = (Const *)e->val;

				if (con->constisnull)
					ereport(ERROR,
							(errcode(ERROR_INVALID_WINDOW_FRAME_PARAMETER),
							 errmsg("RANGE parameter cannot be NULL")));
			}

			sort = (SortClause *)linitial(spec->order);
			te = getTargetBySortGroupRef(sort->tleSortGroupRef,
										 qry->targetList);
			otype = exprType((Node *)te->expr);
			rtype = exprType(e->val);

			/* XXX: Reverse these if user specified DESC */
			if (e->kind == WINDOW_BOUND_FOLLOWING)
				oprname = lappend(NIL, makeString("+"));
			else
				oprname = lappend(NIL, makeString("-"));

			tup = oper(pstate, oprname, otype, rtype, true, 0);

			if (!HeapTupleIsValid(tup))
				ereport(ERROR,
						(errcode(ERRCODE_SYNTAX_ERROR),
						 errmsg("window specification RANGE parameter type "
								"must be coercible to ORDER BY column type")));

			oprresult = ((Form_pg_operator)GETSTRUCT(tup))->oprresult;
			newrtype = ((Form_pg_operator)GETSTRUCT(tup))->oprright;
			ReleaseOperator(tup);
			list_free_deep(oprname);

			if (rtype != newrtype)
			{
				/*
				 * We have to coerce the RHS to the new type so that we'll be
				 * able to trivially find an operator later on.
				 */

				/* XXX: we assume that the typmod for the new RHS type
				 * is the same as before... is that safe?
				 */
				Expr *expr =
					(Expr *)coerce_to_target_type(NULL,
												  e->val,
											 	  rtype,
											 	  newrtype, typmod,
									 			  COERCION_EXPLICIT,
												  COERCE_IMPLICIT_CAST,
												  -1);
				if (!PointerIsValid(expr))
				{
					ereport(ERROR,
							(errcode(ERRCODE_SYNTAX_ERROR),
							 errmsg("type mismatch between ORDER BY and RANGE "
									"parameter in window specification"),
							 errhint("Operations between window specification "
									 "the ORDER BY column and RANGE parameter "
									 "must result in a data type which can be "
									 "cast back to the ORDER BY column type")));
				}
				else
					e->val = (Node *)expr;
			}

			if (oprresult != otype)
			{
				/* see if it can be coerced */
				if (!can_coerce_type(1, &oprresult, &otype, COERCION_EXPLICIT))
					ereport(ERROR,
							(errcode(ERRCODE_SYNTAX_ERROR),
							 errmsg("invalid RANGE parameter"),
							 errhint("Operations between window specification "
									 "the ORDER BY column and RANGE parameter "
									 "must result in a data type which can be "
									 "cast back to the ORDER BY column type")));

				/* The executor will do the rest of the work */
			}

			if (IsA(e->val, Const))
			{
				/* see if RANGE parameter is negative */
				tup = ordering_oper(newrtype, false);
				if (HeapTupleIsValid(tup))
				{
					Type typ = typeidType(newrtype);
					Oid funcoid = oprfuncid(tup);
					Datum zero;
					Datum result;
					Const *con = (Const *)e->val;

					zero = stringTypeDatum(typ, "0", exprTypmod(e->val));

					/*
					 * As we know the value is a const and since transformExpr()
					 * will have parsed the type into its internal format, we can
					 * just poke directly into the Const structure.
					 */
					result = OidFunctionCall2(funcoid, con->constvalue, zero);

					if (result)
						ereport(ERROR,
								(errcode(ERROR_INVALID_WINDOW_FRAME_PARAMETER),
								 errmsg("RANGE parameter cannot be negative")));

					ReleaseOperator(tup);
					ReleaseType(typ);
				}
			}
		}
	}
}

/*
 * winref_checkspec_walker
 */
static bool
winref_checkspec_walker(Node *node, void *ctx)
{
	winref_check_ctx *ref = (winref_check_ctx *)ctx;

	if (!node)
		return false;
	else if (IsA(node, WindowRef))
	{
		WindowRef *winref = (WindowRef *)node;

		/*
		 * Look at functions pointing to the interesting spec only.
		 */
		if (winref->winspec != ref->win_clause)
			return false;

		if (winref->windistinct)
		{
			if (ref->has_order)
				ereport(ERROR,
						(errcode(ERRCODE_SYNTAX_ERROR),
						 errmsg("DISTINCT cannot be used with "
								"window specification containing an "
								"ORDER BY clause")));

			if (ref->has_frame)
				ereport(ERROR,
						(errcode(ERRCODE_SYNTAX_ERROR),
						 errmsg("DISTINCT cannot be used with "
								"window specification containing a "
								"framing clause")));
		}

		/*
		 * Check compatibilities between function's requirement and
		 * window specification by looking up pg_window catalog.
		 */
		if (!ref->has_order || ref->has_frame)
		{
			HeapTuple		tuple;
			Form_pg_window	wf;
			cqContext	   *pcqCtx;

			pcqCtx = caql_beginscan(
					NULL,
					cql("SELECT * FROM pg_window "
						" WHERE winfnoid = :1 ",
						ObjectIdGetDatum(winref->winfnoid)));

			tuple = caql_getnext(pcqCtx);

			/*
			 * Check only "true" window function.
			 * Otherwise, it must be an aggregate.
			 */
			if (HeapTupleIsValid(tuple))
			{
				wf = (Form_pg_window) GETSTRUCT(tuple);
				if (wf->winrequireorder && !ref->has_order)
					ereport(ERROR,
							(errcode(ERRCODE_WRONG_OBJECT_TYPE),
							 errmsg("window function \"%s\" requires a window "
									"specification with an ordering clause",
									get_func_name(wf->winfnoid)),
								parser_errposition(ref->pstate, winref->location)));

				if (!wf->winallowframe && ref->has_frame)
					ereport(ERROR,
							(errcode(ERRCODE_WRONG_OBJECT_TYPE),
							 errmsg("window function \"%s\" cannot be used with "
									"a framed window specification",
									get_func_name(wf->winfnoid)),
								parser_errposition(ref->pstate, winref->location)));
			}
			caql_endscan(pcqCtx);
		}
	}

	return expression_tree_walker(node, winref_checkspec_walker, ctx);
}

/*
 * winref_checkspec
 *
 * See if any WindowRefs using this spec are DISTINCT qualified.
 *
 * In addition, we're going to check winrequireorder / winallowframe.
 * You might want to do it in ParseFuncOrColumn,
 * but we need to do this here after all the transformations
 * (especially parent inheritance) was done.
 */
static bool
winref_checkspec(ParseState *pstate, Query *qry, Index clauseno,
				 bool has_order, bool has_frame)
{
	winref_check_ctx ctx;

	ctx.pstate = pstate;
	ctx.win_clause = clauseno;
	ctx.has_order = has_order;
	ctx.has_frame = has_frame;

	return expression_tree_walker((Node *) qry->targetList,
								  winref_checkspec_walker, (void *) &ctx);
}

/*
 * transformWindowClause
 * 		Process window clause specifications in a SELECT query
 *
 * There's a fair bit to do here: column references in the PARTITION and
 * ORDER clauses must be valid; ORDER clause must present if the function
 * requires; the frame clause must be checked to ensure that the function
 * supports framing, that the framed column is of the right type, that the
 * offset is sane, that the start and end of the frame are sane.
 * Then we translate it to use the proper parse nodes for the respective
 * part of the clause.
 */
void
transformWindowClause(ParseState *pstate, Query *qry)
{
	ListCell *w;
	List *winout = NIL;
	List *winin = pstate->p_win_clauses;
	Index clauseno = -1;

	/*
	 * We have two lists of window specs: one in the ParseState -- put there
	 * when we find the OVER(...) clause in the targetlist and the other
	 * is windowClause, a list of named window clauses. So, we concatenate
	 * them together.
	 *
	 * Note that we're careful place those found in the target list at
	 * the end because the spec might refer to a named clause and we'll
	 * after to know about those first.
	 */

	foreach(w, winin)
	{
		WindowSpec *ws = lfirst(w);
		WindowSpec *newspec = makeNode(WindowSpec);
		ListCell   *tmp;
		bool		found = false;

		clauseno++;

        /* Include this WindowSpec's location in error messages. */
        pstate->p_breadcrumb.node = (Node *)ws;

        if (checkExprHasWindFuncs((Node *)ws))
		{
			ereport(ERROR,
					(errcode(ERRCODE_SYNTAX_ERROR),
					 errmsg("cannot use window function in a window "
							"specification")));
		}
		/*
		 * Loop through those clauses we've already processed to
		 * a) check that the name passed in is not already taken and
		 * b) look up the parent window spec.
		 *
		 * This is obvious O(n^2) but n is small.
		 */
		if (ws->parent || ws->name)
		{
			/*
			 * Firstly, check that the parent is not a reference to this
			 * window specification.
			 */
			if (ws->parent && ws->name && strcmp(ws->parent, ws->name) == 0)
				ereport(ERROR,
						(errcode(ERRCODE_INVALID_OBJECT_DEFINITION),
						 errmsg("window \"%s\" cannot reference itself",
								ws->name)));

			foreach(tmp, winout)
			{
				WindowSpec *ws2 = lfirst(tmp);

				/* Only check if the name exists if wc->name is not NULL */
				if (ws->name != NULL && strcmp(ws2->name, ws->name) == 0)
					ereport(ERROR,
							(errcode(ERRCODE_DUPLICATE_OBJECT),
							 errmsg("window name \"%s\" occurs more than once "
									"in WINDOW clause", ws->name)));

				/*
				 * If this spec has a parent reference, we need to test that
				 * the following rules are met. Given the following:
				 *
				 * 		OVER (myspec ...) ... WINDOW myspec AS (...)
				 *
				 * the OVER clause cannot have a partitioning clause; only
				 * the OVER clause or myspec can have an ORDER clause; myspec
				 * cannot have a framing clause.
				 */

				/*
				 * XXX: these errors could apply to any number of clauses in the
				 * query and may be considered ambiguous by the user. Perhaps a
				 * location (see FuncCall) would help?
				 */
				if (ws->parent && ws2->name &&
					strcmp(ws->parent, ws2->name) == 0)
				{
					found = true;
					if (ws->partition != NIL)
						ereport(ERROR,
								(errcode(ERRCODE_SYNTAX_ERROR),
								 errmsg("PARTITION BY not allowed when "
										"an existing window name is specified")));

					if (ws->order != NIL && ws2->order != NIL)
						ereport(ERROR,
								(errcode(ERRCODE_SYNTAX_ERROR),
								 errmsg("conflicting ORDER BY clauses in window "
										"specification")));

					/*
					 * We only want to disallow the specification of a
					 * framing clause when the target list form is like:
					 *
					 *  foo() OVER (w1 ORDER BY baz) ...
					 */
					if (!(ws->partition == NIL && ws->order == NIL &&
						  ws->name == NULL) &&
						ws2->frame)
						ereport(ERROR,
								(errcode(ERRCODE_SYNTAX_ERROR),
								 errmsg("window specification \"%s\" cannot have "
										"a framing clause", ws2->name),
								 errhint("Window specifications which are "
										 "referenced by other window "
										 "specifications cannot have framing "
										 "clauses"),
                                 parser_errposition(pstate, ws2->location)
                                 ));

					/*
					 * The specifications are valid so just copy the details
					 * from the parent spec.
					 */
					newspec->parent = ws2->name;
					/* XXX: some parameters might not be processed! */
					newspec->partition = copyObject(ws2->partition);

					if (ws->order == NIL && ws2->order != NIL)
						newspec->order = copyObject(ws2->order);

					newspec->frame = copyObject(ws2->frame);

				}
			}

			if(!found && ws->parent)
				ereport(ERROR,
						(errcode(ERRCODE_SYNTAX_ERROR),
						errmsg("window specification \"%s\" not found",
							   ws->parent)));
		}

		newspec->name = ws->name;
		newspec->location = ws->location;

		/*
		 * Process partition, if one is defined and if it isn't already
		 * in newspec.
		 */
		if (!newspec->partition && ws->partition)
		{
			newspec->partition = 
                transformSortClause(pstate,
                                    ws->partition,
                                    &qry->targetList,
                                    true /* fix unknowns */ ,
                                    false /* use SQL92 rules */ );
		}
		/* order is just like partition */
		if (ws->order || newspec->order)
		{
			/*
			 * Only do this if it came from the new definition
			 */
			if (ws->order != NIL && newspec->order == NIL)
			{
				newspec->order = 
                    transformSortClause(pstate,
                                        ws->order,
                                        &qry->targetList,
                                        true /* fix unknowns */ ,
                                        false /* use SQL92 rules */ );
			}
		}

        /* Refresh our breadcrumb in case transformSortClause stepped on it. */
        pstate->p_breadcrumb.node = (Node *)ws;

		/*
		 * Finally, process the framing clause. parseProcessWindFunc() will
		 * have picked up window functions that do not support framing.
		 *
		 * What we do need to do is the following:
		 * - If BETWEEN has been specified, the trailing bound is not
		 *   UNBOUNDED FOLLOWING; the leading bound is not UNBOUNDED
		 *   PRECEDING; if the first bound specifies CURRENT ROW, the
		 *   second bound shall not specify a PRECEDING bound; if the
		 *   first bound specifies a FOLLOWING bound, the second bound
		 *   shall not specify a PRECEDING or CURRENT ROW bound.
		 *
		 * - If the user did not specify BETWEEN, the bound is assumed to be
		 *   a trailing bound and the leading bound is set to CURRENT ROW.
		 *   We're careful not to set is_between here because the user did not
		 *   specify it.
		 *
		 * - If RANGE is specified: the ORDER BY clause of the window spec
		 *   may specify only one column; the type of that column must support
		 *   +/- <integer> operations and must be merge-joinable.
		 */
		if (ws->frame)
		{
			/* with that out of the way, we may proceed */
			WindowFrame *nf = copyObject(ws->frame);

			/*
			 * Framing is only supported on specifications with an ordering
			 * clause.
			 */
			if (!ws->order && !newspec->order)
				ereport(ERROR,
						(errcode(ERRCODE_SYNTAX_ERROR),
						 errmsg("window specifications with a framing clause "
								"must have an ORDER BY clause")));

			if (nf->is_between)
			{
				Assert(PointerIsValid(nf->trail));
				Assert(PointerIsValid(nf->lead));

				if (nf->trail->kind == WINDOW_UNBOUND_FOLLOWING)
					ereport(ERROR,
							(errcode(ERRCODE_SYNTAX_ERROR),
							 errmsg("conflicting bounds in window framing "
									"clause"),
							 errhint("First bound of BETWEEN clause in window "
									"specification cannot be UNBOUNDED FOLLOWING")));
				if (nf->lead->kind == WINDOW_UNBOUND_PRECEDING)
					ereport(ERROR,
							(errcode(ERRCODE_SYNTAX_ERROR),
							 errmsg("conflicting bounds in window framing "
									"clause"),
							 errhint("Second bound of BETWEEN clause in window "
									"specification cannot be UNBOUNDED PRECEDING")));
				if (nf->trail->kind == WINDOW_CURRENT_ROW &&
					(nf->lead->kind == WINDOW_BOUND_PRECEDING ||
					 nf->lead->kind == WINDOW_UNBOUND_PRECEDING))
					ereport(ERROR,
							(errcode(ERRCODE_SYNTAX_ERROR),
							 errmsg("conflicting bounds in window framing "
									"clause"),
							 errhint("Second bound cannot be PRECEDING "
									 "when first bound is CURRENT ROW")));
				if ((nf->trail->kind == WINDOW_BOUND_FOLLOWING ||
					 nf->trail->kind == WINDOW_UNBOUND_FOLLOWING) &&
					!(nf->lead->kind == WINDOW_BOUND_FOLLOWING ||
					  nf->lead->kind == WINDOW_UNBOUND_FOLLOWING))
					ereport(ERROR,
							(errcode(ERRCODE_SYNTAX_ERROR),
							 errmsg("conflicting bounds in window framing "
									"clause"),
							 errhint("Second bound must be FOLLOWING if first "
									 "bound is FOLLOWING")));

			}
			else
			{
				/*
				 * If only a single bound has been specified, set the
				 * leading bound to CURRENT ROW
				 */
				WindowFrameEdge *e = makeNode(WindowFrameEdge);

				Assert(!PointerIsValid(nf->lead));

				e->kind = WINDOW_CURRENT_ROW;
				nf->lead = e;
			}

			transformWindowFrameEdge(pstate, nf->trail, newspec, qry,
									 nf->is_rows);
			transformWindowFrameEdge(pstate, nf->lead, newspec, qry,
									 nf->is_rows);
			newspec->frame = nf;
		}

		/* finally, check function restriction with this spec. */
		winref_checkspec(pstate, qry, clauseno,
						 PointerIsValid(newspec->order),
						 PointerIsValid(newspec->frame));

		winout = lappend(winout, newspec);
	}

	/* If there are no window functions in the targetlist,
	 * forget the window clause.
	 */
	if (!pstate->p_hasWindFuncs)
	{
		pstate->p_win_clauses = NIL;
		qry->windowClause = NIL;
	}
	else
	{
		qry->windowClause = winout;
	}
}

/*
 * setTargetTable
 *	  Add the target relation of INSERT/UPDATE/DELETE to the range table,
 *	  and make the special links to it in the ParseState.
 *
 *	  We also open the target relation and acquire a write lock on it.
 *	  This must be done before processing the FROM list, in case the target
 *	  is also mentioned as a source relation --- we want to be sure to grab
 *	  the write lock before any read lock.
 *
 *	  If alsoSource is true, add the target to the query's joinlist and
 *	  namespace.  For INSERT, we don't want the target to be joined to;
 *	  it's a destination of tuples, not a source.	For UPDATE/DELETE,
 *	  we do need to scan or join the target.  (NOTE: we do not bother
 *	  to check for namespace conflict; we assume that the namespace was
 *	  initially empty in these cases.)
 *
 *	  Finally, we mark the relation as requiring the permissions specified
 *	  by requiredPerms.
 *
 *	  Returns the rangetable index of the target relation.
 */
int
setTargetTable(ParseState *pstate, RangeVar *relation,
			   bool inh, bool alsoSource, AclMode requiredPerms)
{
	RangeTblEntry *rte;
	int			rtindex;

	/* Close old target; this could only happen for multi-action rules */
	if (pstate->p_target_relation != NULL)
		heap_close(pstate->p_target_relation, NoLock);

	/*
	 * Open target rel and grab suitable lock (which we will hold till end of
	 * transaction).
	 *
	 * analyze.c will eventually do the corresponding heap_close(), but *not*
	 * release the lock.
     *
	 * CDB: Acquire ExclusiveLock if it is a distributed relation and we are
	 * doing UPDATE or DELETE activity
	 */
	if (pstate->p_is_insert && !pstate->p_is_update)
	{
		pstate->p_target_relation = heap_openrv(relation, RowExclusiveLock);
	}
	else
	{
    	pstate->p_target_relation = CdbOpenRelationRv(relation, 
													  RowExclusiveLock, 
													  false, NULL);
	}
	
	/*
	 * Now build an RTE.
	 */
	rte = addRangeTableEntryForRelation(pstate, pstate->p_target_relation,
										relation->alias, inh, false);
	pstate->p_target_rangetblentry = rte;

	/* assume new rte is at end */
	rtindex = list_length(pstate->p_rtable);
	Assert(rte == rt_fetch(rtindex, pstate->p_rtable));

	/*
	 * Special check for DML on system relations,
	 * allow DML when:
	 * 	- in single user mode: initdb insert PIN entries to pg_depend,...
	 * 	- in maintenance mode, upgrade mode or
	 *  - allow_system_table_mods = dml
	 */
	if (IsUnderPostmaster && !allowSystemTableModsDML
		&& IsSystemRelation(pstate->p_target_relation))
		ereport(ERROR,
				(errcode(ERRCODE_WRONG_OBJECT_TYPE),
				 errmsg("permission denied: \"%s\" is a system catalog",
						 RelationGetRelationName(pstate->p_target_relation))));

	/* special check for DML on foreign relations */
	if(RelationIsForeign(pstate->p_target_relation))
		ereport(ERROR,
				(errcode(ERRCODE_WRONG_OBJECT_TYPE),
				 errmsg("foreign tables are read only. cannot change \"%s\"",
						 RelationGetRelationName(pstate->p_target_relation))));


	/* special check for DML on external relations */
	if(RelationIsExternal(pstate->p_target_relation))
	{
		if (requiredPerms != ACL_INSERT)
		{
			/* UPDATE/DELETE */
			ereport(ERROR,
					(errcode(ERRCODE_FEATURE_NOT_SUPPORTED),
					 errmsg("cannot update or delete from external relation \"%s\"",
							RelationGetRelationName(pstate->p_target_relation))));
		}
		else
		{
			/* INSERT */
			Oid reloid = RelationGetRelid(pstate->p_target_relation);
			ExtTableEntry* 	extentry;
			
			extentry = GetExtTableEntry(reloid);
			
			if(!extentry->iswritable)
				ereport(ERROR,
						(errcode(ERRCODE_WRONG_OBJECT_TYPE),
						 errmsg("cannot change a readable external table \"%s\"",
								 RelationGetRelationName(pstate->p_target_relation))));

			pfree(extentry);
		}
	}
	
    /* MPP-21035: Directly modify a part of a partitioned table is disallowed */
    PartStatus targetRelPartStatus = rel_part_status(RelationGetRelid(pstate->p_target_relation));
    if(PART_STATUS_INTERIOR == targetRelPartStatus)
    {
    	ereport(ERROR,
    			(errcode(ERRCODE_FEATURE_NOT_SUPPORTED),
    			 errmsg("Directly modifying intermediate part of a partitioned table is disallowed"),
    			 errhint("Modify either the root or a leaf partition instead")));
    }

	/*
	 * Override addRangeTableEntry's default ACL_SELECT permissions check, and
	 * instead mark target table as requiring exactly the specified
	 * permissions.
	 *
	 * If we find an explicit reference to the rel later during parse
	 * analysis, we will add the ACL_SELECT bit back again; see
	 * scanRTEForColumn (for simple field references), ExpandColumnRefStar
	 * (for foo.*) and ExpandAllTables (for *).
	 */
	rte->requiredPerms = requiredPerms;

	/*
	 * If UPDATE/DELETE, add table to joinlist and namespaces.
	 */
	if (alsoSource)
		addRTEtoQuery(pstate, rte, true, true, true);

	return rtindex;
}

/*
 * Simplify InhOption (yes/no/default) into boolean yes/no.
 *
 * The reason we do things this way is that we don't want to examine the
 * SQL_inheritance option flag until parse_analyze is run.	Otherwise,
 * we'd do the wrong thing with query strings that intermix SET commands
 * with queries.
 */
bool
interpretInhOption(InhOption inhOpt)
{
	switch (inhOpt)
	{
		case INH_NO:
			return false;
		case INH_YES:
			return true;
		case INH_DEFAULT:
			return SQL_inheritance;
	}
	elog(ERROR, "bogus InhOption value: %d", inhOpt);
	return false;				/* keep compiler quiet */
}

/*
 * Given a relation-options list (of DefElems), return true iff the specified
 * table/result set should be created with OIDs. This needs to be done after
 * parsing the query string because the return value can depend upon the
 * default_with_oids GUC var.
 */
bool
interpretOidsOption(List *defList)
{
	ListCell   *cell;

	/* Scan list to see if OIDS was included */
	foreach(cell, defList)
	{
		DefElem    *def = (DefElem *) lfirst(cell);

		if (pg_strcasecmp(def->defname, "oids") == 0)
			return defGetBoolean(def);
	}

	/* OIDS option was not specified, so use default. */
	return default_with_oids;
}

/*
 * Extract all not-in-common columns from column lists of a source table
 */
static void
extractRemainingColumns(List *common_colnames,
						List *src_colnames, List *src_colvars,
						List **res_colnames, List **res_colvars)
{
	List	   *new_colnames = NIL;
	List	   *new_colvars = NIL;
	ListCell   *lnames,
			   *lvars;

	Assert(list_length(src_colnames) == list_length(src_colvars));

	forboth(lnames, src_colnames, lvars, src_colvars)
	{
		char	   *colname = strVal(lfirst(lnames));
		bool		match = false;
		ListCell   *cnames;

		foreach(cnames, common_colnames)
		{
			char	   *ccolname = strVal(lfirst(cnames));

			if (strcmp(colname, ccolname) == 0)
			{
				match = true;
				break;
			}
		}

		if (!match)
		{
			new_colnames = lappend(new_colnames, lfirst(lnames));
			new_colvars = lappend(new_colvars, lfirst(lvars));
		}
	}

	*res_colnames = new_colnames;
	*res_colvars = new_colvars;
}

/* transformJoinUsingClause()
 *	  Build a complete ON clause from a partially-transformed USING list.
 *	  We are given lists of nodes representing left and right match columns.
 *	  Result is a transformed qualification expression.
 */
static Node *
transformJoinUsingClause(ParseState *pstate, List *leftVars, List *rightVars)
{
	Node	   *result = NULL;
	ListCell   *lvars,
			   *rvars;

	/*
	 * We cheat a little bit here by building an untransformed operator tree
	 * whose leaves are the already-transformed Vars.  This is OK because
	 * transformExpr() won't complain about already-transformed subnodes.
	 */
	forboth(lvars, leftVars, rvars, rightVars)
	{
		Node	   *lvar = (Node *) lfirst(lvars);
		Node	   *rvar = (Node *) lfirst(rvars);
		A_Expr	   *e;

		e = makeSimpleA_Expr(AEXPR_OP, "=",
							 copyObject(lvar), copyObject(rvar),
							 -1);

		if (result == NULL)
			result = (Node *) e;
		else
		{
			A_Expr	   *a;

			a = makeA_Expr(AEXPR_AND, NIL, result, (Node *) e, -1);
			result = (Node *) a;
		}
	}

	/*
	 * Since the references are already Vars, and are certainly from the input
	 * relations, we don't have to go through the same pushups that
	 * transformJoinOnClause() does.  Just invoke transformExpr() to fix up
	 * the operators, and we're done.
	 */
	result = transformExpr(pstate, result);

	result = coerce_to_boolean(pstate, result, "JOIN/USING");

	return result;
}

/* transformJoinOnClause()
 *	  Transform the qual conditions for JOIN/ON.
 *	  Result is a transformed qualification expression.
 */
static Node *
transformJoinOnClause(ParseState *pstate, JoinExpr *j,
					  RangeTblEntry *l_rte,
					  RangeTblEntry *r_rte,
					  List *relnamespace,
					  Relids containedRels)
{
	Node	   *result;
	List	   *save_relnamespace;
	List	   *save_varnamespace;
	Relids		clause_varnos;
	int			varno;

	/*
	 * This is a tad tricky, for two reasons.  First, the namespace that the
	 * join expression should see is just the two subtrees of the JOIN plus
	 * any outer references from upper pstate levels.  So, temporarily set
	 * this pstate's namespace accordingly.  (We need not check for refname
	 * conflicts, because transformFromClauseItem() already did.) NOTE: this
	 * code is OK only because the ON clause can't legally alter the namespace
	 * by causing implicit relation refs to be added.
	 */
	save_relnamespace = pstate->p_relnamespace;
	save_varnamespace = pstate->p_varnamespace;

	pstate->p_relnamespace = relnamespace;
	pstate->p_varnamespace = list_make2(l_rte, r_rte);

	result = transformWhereClause(pstate, j->quals, "JOIN/ON");

	pstate->p_relnamespace = save_relnamespace;
	pstate->p_varnamespace = save_varnamespace;

	/*
	 * Second, we need to check that the ON condition doesn't refer to any
	 * rels outside the input subtrees of the JOIN.  It could do that despite
	 * our hack on the namespace if it uses fully-qualified names. So, grovel
	 * through the transformed clause and make sure there are no bogus
	 * references.	(Outer references are OK, and are ignored here.)
	 */
	clause_varnos = pull_varnos(result);
	clause_varnos = bms_del_members(clause_varnos, containedRels);
	if ((varno = bms_first_member(clause_varnos)) >= 0)
	{
		ereport(ERROR,
				(errcode(ERRCODE_INVALID_COLUMN_REFERENCE),
		 errmsg("JOIN/ON clause refers to \"%s\", which is not part of JOIN",
				rt_fetch(varno, pstate->p_rtable)->eref->aliasname)));
	}
	bms_free(clause_varnos);

	return result;
}

/*
 * transformTableEntry --- transform a RangeVar (simple relation reference)
 */
static RangeTblEntry *
transformTableEntry(ParseState *pstate, RangeVar *r)
{
	RangeTblEntry *rte;

	/*
	 * mark this entry to indicate it comes from the FROM clause. In SQL, the
	 * target list can only refer to range variables specified in the from
	 * clause but we follow the more powerful POSTQUEL semantics and
	 * automatically generate the range variable if not specified. However
	 * there are times we need to know whether the entries are legitimate.
	 */
	rte = addRangeTableEntry(pstate, r, r->alias,
							 interpretInhOption(r->inhOpt), true);

	return rte;
}


/*
 * transformRangeSubselect --- transform a sub-SELECT appearing in FROM
 */
static RangeTblEntry *
transformRangeSubselect(ParseState *pstate, RangeSubselect *r)
{
	List	   *parsetrees;
	Query	   *query;
	RangeTblEntry *rte;

	/*
	 * We require user to supply an alias for a subselect, per SQL92. To relax
	 * this, we'd have to be prepared to gin up a unique alias for an
	 * unlabeled subselect.
	 */
	if (r->alias == NULL)
		ereport(ERROR,
				(errcode(ERRCODE_SYNTAX_ERROR),
				 errmsg("subquery in FROM must have an alias")));

	/*
	 * Analyze and transform the subquery.
	 */
	parsetrees = parse_sub_analyze(r->subquery, pstate);

	/*
	 * Check that we got something reasonable.	Most of these conditions are
	 * probably impossible given restrictions of the grammar, but check 'em
	 * anyway.
	 */
	if (list_length(parsetrees) != 1)
		elog(ERROR, "unexpected parse analysis result for subquery in FROM");
	query = (Query *) linitial(parsetrees);
	if (query == NULL || !IsA(query, Query))
		elog(ERROR, "unexpected parse analysis result for subquery in FROM");

	if (query->commandType != CMD_SELECT)
		elog(ERROR, "expected SELECT query from subquery in FROM");
	if (query->intoClause != NULL)
		ereport(ERROR,
				(errcode(ERRCODE_SYNTAX_ERROR),
				 errmsg("subquery in FROM may not have SELECT INTO")));

	/*
	 * The subquery cannot make use of any variables from FROM items created
	 * earlier in the current query.  Per SQL92, the scope of a FROM item does
	 * not include other FROM items.  Formerly we hacked the namespace so that
	 * the other variables weren't even visible, but it seems more useful to
	 * leave them visible and give a specific error message.
	 *
	 * XXX this will need further work to support SQL99's LATERAL() feature,
	 * wherein such references would indeed be legal.
	 *
	 * We can skip groveling through the subquery if there's not anything
	 * visible in the current query.  Also note that outer references are OK.
	 */
	if (pstate->p_relnamespace || pstate->p_varnamespace)
	{
		if (contain_vars_of_level((Node *) query, 1))
			ereport(ERROR,
					(errcode(ERRCODE_INVALID_COLUMN_REFERENCE),
					 errmsg("subquery in FROM may not refer to other relations of same query level")));
	}

	/*
	 * OK, build an RTE for the subquery.
	 */
	rte = addRangeTableEntryForSubquery(pstate, query, r->alias, true);

	return rte;
}


/*
 * transformRangeFunction --- transform a function call appearing in FROM
 */
static RangeTblEntry *
transformRangeFunction(ParseState *pstate, RangeFunction *r)
{
	Node	   *funcexpr;
	char	   *funcname;
	RangeTblEntry *rte;

	/*
	 * Get function name for possible use as alias.  We use the same
	 * transformation rules as for a SELECT output expression.	For a FuncCall
	 * node, the result will be the function name, but it is possible for the
	 * grammar to hand back other node types.
	 */
	funcname = FigureColname(r->funccallnode);

	if (funcname)
	{
		if (pg_strncasecmp(funcname, GP_DIST_RANDOM_NAME, sizeof(GP_DIST_RANDOM_NAME)) == 0)
		{
			/* OK, now we need to check the arguments and generate a RTE */
			FuncCall *fc;
			RangeVar *rel;

			fc = (FuncCall *)r->funccallnode;

			if (list_length(fc->args) != 1)
				elog(ERROR, "Invalid %s syntax.", GP_DIST_RANDOM_NAME);

			if (IsA(linitial(fc->args), A_Const))
			{
				A_Const *arg_val;
				char *schemaname;
				char *tablename;

				arg_val = linitial(fc->args);
				if (!IsA(&arg_val->val, String))
				{
					elog(ERROR, "%s: invalid argument type, non-string in value", GP_DIST_RANDOM_NAME);
				}

				schemaname = strVal(&arg_val->val);
				tablename = strchr(schemaname, '.');
				if (tablename)
				{
					*tablename = 0;
					tablename++;
				}
				else
				{
					/* no schema */
					tablename = schemaname;
					schemaname = NULL;
				}

				/* Got the name of the table, now we need to build the RTE for the table. */
				rel = makeRangeVar(schemaname, tablename, arg_val->location);
				rel->location = arg_val->location;

				rte = addRangeTableEntry(pstate, rel, r->alias, false, true);

				/* Now we set our special attribute in the rte. */
				rte->forceDistRandom = true;

				return rte;
			}
			else
			{
				elog(ERROR, "%s: invalid argument type", GP_DIST_RANDOM_NAME);
			}
		}
	}

	/*
	 * Transform the raw expression.
	 */
	funcexpr = transformExpr(pstate, r->funccallnode);

	/*
	 * The function parameters cannot make use of any variables from other
	 * FROM items.	(Compare to transformRangeSubselect(); the coding is
	 * different though because we didn't parse as a sub-select with its own
	 * level of namespace.)
	 *
	 * XXX this will need further work to support SQL99's LATERAL() feature,
	 * wherein such references would indeed be legal.
	 */
	if (pstate->p_relnamespace || pstate->p_varnamespace)
	{
		if (contain_vars_of_level(funcexpr, 0))
			ereport(ERROR,
					(errcode(ERRCODE_INVALID_COLUMN_REFERENCE),
					 errmsg("function expression in FROM may not refer to other relations of same query level")));
	}

	/*
	 * Disallow aggregate functions in the expression.	(No reason to postpone
	 * this check until parseCheckAggregates.)
	 */
	if (pstate->p_hasAggs)
	{
		if (checkExprHasAggs(funcexpr))
			ereport(ERROR,
					(errcode(ERRCODE_GROUPING_ERROR),
					 errmsg("cannot use aggregate function in function expression in FROM")));
	}

	/*
	 * OK, build an RTE for the function.
	 */
	rte = addRangeTableEntryForFunction(pstate, funcname, funcexpr,
										r, true);

	/*
	 * If a coldeflist was supplied, ensure it defines a legal set of names
	 * (no duplicates) and datatypes (no pseudo-types, for instance).
	 * addRangeTableEntryForFunction looked up the type names but didn't check
	 * them further than that.
	 */
	if (r->coldeflist)
	{
		TupleDesc	tupdesc;

		tupdesc = BuildDescFromLists(rte->eref->colnames,
									 rte->funccoltypes,
									 rte->funccoltypmods);
		CheckAttributeNamesTypes(tupdesc, RELKIND_COMPOSITE_TYPE);
	}

	return rte;
}


/*
 * transformFromClauseItem -
 *	  Transform a FROM-clause item, adding any required entries to the
 *	  range table list being built in the ParseState, and return the
 *	  transformed item ready to include in the joinlist and namespaces.
 *	  This routine can recurse to handle SQL92 JOIN expressions.
 *
 * The function return value is the node to add to the jointree (a
 * RangeTblRef or JoinExpr).  Additional output parameters are:
 *
 * *top_rte: receives the RTE corresponding to the jointree item.
 * (We could extract this from the function return node, but it saves cycles
 * to pass it back separately.)
 *
 * *top_rti: receives the rangetable index of top_rte.	(Ditto.)
 *
 * *relnamespace: receives a List of the RTEs exposed as relation names
 * by this item.
 *
 * *containedRels: receives a bitmap set of the rangetable indexes
 * of all the base and join relations represented in this jointree item.
 * This is needed for checking JOIN/ON conditions in higher levels.
 *
 * We do not need to pass back an explicit varnamespace value, because
 * in all cases the varnamespace contribution is exactly top_rte.
 */
static Node *
transformFromClauseItem(ParseState *pstate, Node *n,
						RangeTblEntry **top_rte, int *top_rti,
						List **relnamespace,
						Relids *containedRels)
{
    Node                   *result;
    ParseStateBreadCrumb    savebreadcrumb;

    /* CDB: Push error location stack.  Must pop before return! */
    Assert(pstate);
    savebreadcrumb = pstate->p_breadcrumb;
    pstate->p_breadcrumb.pop = &savebreadcrumb;
    pstate->p_breadcrumb.node = n;

	if (IsA(n, RangeVar))
	{
		/* Plain relation reference */
		RangeTblRef *rtr;
		RangeTblEntry *rte = NULL;
		int			rtindex;
		RangeVar *rangeVar = (RangeVar *)n;

		/*
		 * If it is an unqualified name, it might be a CTE reference.
		 */
		if (rangeVar->schemaname == NULL)
		{
			CommonTableExpr *cte;
			Index levelsup;

			cte = scanNameSpaceForCTE(pstate, rangeVar->relname, &levelsup);
			if (cte)
			{
				rte = addRangeTableEntryForCTE(pstate, cte, levelsup, rangeVar, true);
			}
		}

		/* If it is not a CTE reference, it must be a simple relation reference. */
		if (rte == NULL)
		{
			rte = transformTableEntry(pstate, rangeVar);
		}

		/* assume new rte is at end */
		rtindex = list_length(pstate->p_rtable);
		Assert(rte == rt_fetch(rtindex, pstate->p_rtable));
		*top_rte = rte;
		*top_rti = rtindex;
		*relnamespace = list_make1(rte);
		*containedRels = bms_make_singleton(rtindex);
		rtr = makeNode(RangeTblRef);
		rtr->rtindex = rtindex;
		result = (Node *) rtr;
	}
	else if (IsA(n, RangeSubselect))
	{
		/* sub-SELECT is like a plain relation */
		RangeTblRef *rtr;
		RangeTblEntry *rte;
		int			rtindex;

		rte = transformRangeSubselect(pstate, (RangeSubselect *) n);
		/* assume new rte is at end */
		rtindex = list_length(pstate->p_rtable);
		Assert(rte == rt_fetch(rtindex, pstate->p_rtable));
		*top_rte = rte;
		*top_rti = rtindex;
		*relnamespace = list_make1(rte);
		*containedRels = bms_make_singleton(rtindex);
		rtr = makeNode(RangeTblRef);
		rtr->rtindex = rtindex;
		result = (Node *) rtr;
	}
	else if (IsA(n, RangeFunction))
	{
		/* function is like a plain relation */
		RangeTblRef *rtr;
		RangeTblEntry *rte;
		int			rtindex;

		rte = transformRangeFunction(pstate, (RangeFunction *) n);
		/* assume new rte is at end */
		rtindex = list_length(pstate->p_rtable);
		Assert(rte == rt_fetch(rtindex, pstate->p_rtable));
		*top_rte = rte;
		*top_rti = rtindex;
		*relnamespace = list_make1(rte);
		*containedRels = bms_make_singleton(rtindex);
		rtr = makeNode(RangeTblRef);
		rtr->rtindex = rtindex;
		result = (Node *) rtr;
	}
	else if (IsA(n, JoinExpr))
	{
		/* A newfangled join expression */
		JoinExpr   *j = (JoinExpr *) n;
		RangeTblEntry *l_rte;
		RangeTblEntry *r_rte;
		int			l_rtindex;
		int			r_rtindex;
		Relids		l_containedRels,
					r_containedRels,
					my_containedRels;
		List	   *l_relnamespace,
				   *r_relnamespace,
				   *my_relnamespace,
				   *l_colnames,
				   *r_colnames,
				   *res_colnames,
				   *l_colvars,
				   *r_colvars,
				   *res_colvars;
		RangeTblEntry *rte;

		/*
		 * Recursively process the left and right subtrees
		 */
		j->larg = transformFromClauseItem(pstate, j->larg,
										  &l_rte,
										  &l_rtindex,
										  &l_relnamespace,
										  &l_containedRels);
		j->rarg = transformFromClauseItem(pstate, j->rarg,
										  &r_rte,
										  &r_rtindex,
										  &r_relnamespace,
										  &r_containedRels);

		/*
		 * Check for conflicting refnames in left and right subtrees. Must do
		 * this because higher levels will assume I hand back a self-
		 * consistent namespace subtree.
		 */
		checkNameSpaceConflicts(pstate, l_relnamespace, r_relnamespace);

		/*
		 * Generate combined relation membership info for possible use by
		 * transformJoinOnClause below.
		 */
		my_relnamespace = list_concat(l_relnamespace, r_relnamespace);
		my_containedRels = bms_join(l_containedRels, r_containedRels);

		pfree(r_relnamespace);	/* free unneeded list header */

		/*
		 * Extract column name and var lists from both subtrees
		 *
		 * Note: expandRTE returns new lists, safe for me to modify
		 */
		expandRTE(l_rte, l_rtindex, 0, false, -1,
				  &l_colnames, &l_colvars);
		expandRTE(r_rte, r_rtindex, 0, false, -1,
				  &r_colnames, &r_colvars);

		/*
		 * Natural join does not explicitly specify columns; must generate
		 * columns to join. Need to run through the list of columns from each
		 * table or join result and match up the column names. Use the first
		 * table, and check every column in the second table for a match.
		 * (We'll check that the matches were unique later on.) The result of
		 * this step is a list of column names just like an explicitly-written
		 * USING list.
		 */
		if (j->isNatural)
		{
			List	   *rlist = NIL;
			ListCell   *lx,
					   *rx;

			Assert(j->usingClause == NIL);	/* shouldn't have USING() too */

			foreach(lx, l_colnames)
			{
				char	   *l_colname = strVal(lfirst(lx));
				Value	   *m_name = NULL;

				foreach(rx, r_colnames)
				{
					char	   *r_colname = strVal(lfirst(rx));

					if (strcmp(l_colname, r_colname) == 0)
					{
						m_name = makeString(l_colname);
						break;
					}
				}

				/* matched a right column? then keep as join column... */
				if (m_name != NULL)
					rlist = lappend(rlist, m_name);
			}

			j->usingClause = rlist;
		}

		/*
		 * Now transform the join qualifications, if any.
		 */
		res_colnames = NIL;
		res_colvars = NIL;

		if (j->usingClause)
		{
			/*
			 * JOIN/USING (or NATURAL JOIN, as transformed above). Transform
			 * the list into an explicit ON-condition, and generate a list of
			 * merged result columns.
			 */
			List	   *ucols = j->usingClause;
			List	   *l_usingvars = NIL;
			List	   *r_usingvars = NIL;
			ListCell   *ucol;

			Assert(j->quals == NULL);	/* shouldn't have ON() too */

			foreach(ucol, ucols)
			{
				char	   *u_colname = strVal(lfirst(ucol));
				ListCell   *col;
				int			ndx;
				int			l_index = -1;
				int			r_index = -1;
				Var		   *l_colvar,
						   *r_colvar;

				/* Check for USING(foo,foo) */
				foreach(col, res_colnames)
				{
					char	   *res_colname = strVal(lfirst(col));

					if (strcmp(res_colname, u_colname) == 0)
						ereport(ERROR,
								(errcode(ERRCODE_DUPLICATE_COLUMN),
								 errmsg("column name \"%s\" appears more than once in USING clause",
										u_colname)));
				}

				/* Find it in left input */
				ndx = 0;
				foreach(col, l_colnames)
				{
					char	   *l_colname = strVal(lfirst(col));

					if (strcmp(l_colname, u_colname) == 0)
					{
						if (l_index >= 0)
							ereport(ERROR,
									(errcode(ERRCODE_AMBIGUOUS_COLUMN),
									 errmsg("common column name \"%s\" appears more than once in left table",
											u_colname)));
						l_index = ndx;
					}
					ndx++;
				}
				if (l_index < 0)
					ereport(ERROR,
							(errcode(ERRCODE_UNDEFINED_COLUMN),
							 errmsg("column \"%s\" specified in USING clause does not exist in left table",
									u_colname)));

				/* Find it in right input */
				ndx = 0;
				foreach(col, r_colnames)
				{
					char	   *r_colname = strVal(lfirst(col));

					if (strcmp(r_colname, u_colname) == 0)
					{
						if (r_index >= 0)
							ereport(ERROR,
									(errcode(ERRCODE_AMBIGUOUS_COLUMN),
									 errmsg("common column name \"%s\" appears more than once in right table",
											u_colname)));
						r_index = ndx;
					}
					ndx++;
				}
				if (r_index < 0)
					ereport(ERROR,
							(errcode(ERRCODE_UNDEFINED_COLUMN),
							 errmsg("column \"%s\" specified in USING clause does not exist in right table",
									u_colname)));

				l_colvar = list_nth(l_colvars, l_index);
				l_usingvars = lappend(l_usingvars, l_colvar);
				r_colvar = list_nth(r_colvars, r_index);
				r_usingvars = lappend(r_usingvars, r_colvar);

				res_colnames = lappend(res_colnames, lfirst(ucol));
				res_colvars = lappend(res_colvars,
									  buildMergedJoinVar(pstate,
														 j->jointype,
														 l_colvar,
														 r_colvar));
			}

			j->quals = transformJoinUsingClause(pstate,
												l_usingvars,
												r_usingvars);
		}
		else if (j->quals)
		{
			/* User-written ON-condition; transform it */
			j->quals = transformJoinOnClause(pstate, j,
											 l_rte, r_rte,
											 my_relnamespace,
											 my_containedRels);
		}
		else
		{
			/* CROSS JOIN: no quals */
		}

		/* Add remaining columns from each side to the output columns */
		extractRemainingColumns(res_colnames,
								l_colnames, l_colvars,
								&l_colnames, &l_colvars);
		extractRemainingColumns(res_colnames,
								r_colnames, r_colvars,
								&r_colnames, &r_colvars);
		res_colnames = list_concat(res_colnames, l_colnames);
		res_colvars = list_concat(res_colvars, l_colvars);
		res_colnames = list_concat(res_colnames, r_colnames);
		res_colvars = list_concat(res_colvars, r_colvars);

		/*
		 * Check alias (AS clause), if any.
		 */
		if (j->alias)
		{
			if (j->alias->colnames != NIL)
			{
				if (list_length(j->alias->colnames) > list_length(res_colnames))
					ereport(ERROR,
							(errcode(ERRCODE_SYNTAX_ERROR),
							 errmsg("column alias list for \"%s\" has too many entries",
									j->alias->aliasname)));
			}
		}

		/*
		 * Now build an RTE for the result of the join
		 */
		rte = addRangeTableEntryForJoin(pstate,
										res_colnames,
										j->jointype,
										res_colvars,
										j->alias,
										true);

		/* assume new rte is at end */
		j->rtindex = list_length(pstate->p_rtable);
		Assert(rte == rt_fetch(j->rtindex, pstate->p_rtable));

		*top_rte = rte;
		*top_rti = j->rtindex;

		/*
		 * Prepare returned namespace list.  If the JOIN has an alias then it
		 * hides the contained RTEs as far as the relnamespace goes;
		 * otherwise, put the contained RTEs and *not* the JOIN into
		 * relnamespace.
		 */
		if (j->alias)
		{
			*relnamespace = list_make1(rte);
			list_free(my_relnamespace);
		}
		else
			*relnamespace = my_relnamespace;

		/*
		 * Include join RTE in returned containedRels set
		 */
		*containedRels = bms_add_member(my_containedRels, j->rtindex);

		result = (Node *) j;
	}
	else
    {
        result = NULL;
		elog(ERROR, "unrecognized node type: %d", (int) nodeTag(n));
    }

    /* CDB: Pop error location stack. */
    Assert(pstate->p_breadcrumb.pop == &savebreadcrumb);
    pstate->p_breadcrumb = savebreadcrumb;

	return result;
}

/*
 * buildMergedJoinVar -
 *	  generate a suitable replacement expression for a merged join column
 */
static Node *
buildMergedJoinVar(ParseState *pstate, JoinType jointype,
				   Var *l_colvar, Var *r_colvar)
{
	Oid			outcoltype;
	int32		outcoltypmod;
	Node	   *l_node,
			   *r_node,
			   *res_node;

	/*
	 * Choose output type if input types are dissimilar.
	 */
	outcoltype = l_colvar->vartype;
	outcoltypmod = l_colvar->vartypmod;
	if (outcoltype != r_colvar->vartype)
	{
		outcoltype = select_common_type(list_make2_oid(l_colvar->vartype,
													   r_colvar->vartype),
										"JOIN/USING");
		outcoltypmod = -1;		/* ie, unknown */
	}
	else if (outcoltypmod != r_colvar->vartypmod)
	{
		/* same type, but not same typmod */
		outcoltypmod = -1;		/* ie, unknown */
	}

	/*
	 * Insert coercion functions if needed.  Note that a difference in typmod
	 * can only happen if input has typmod but outcoltypmod is -1. In that
	 * case we insert a RelabelType to clearly mark that result's typmod is
	 * not same as input.  We never need coerce_type_typmod.
	 */
	if (l_colvar->vartype != outcoltype)
		l_node = coerce_type(pstate, (Node *) l_colvar, l_colvar->vartype,
							 outcoltype, outcoltypmod,
							 COERCION_IMPLICIT, COERCE_IMPLICIT_CAST,
							 -1);
	else if (l_colvar->vartypmod != outcoltypmod)
		l_node = (Node *) makeRelabelType((Expr *) l_colvar,
										  outcoltype, outcoltypmod,
										  COERCE_IMPLICIT_CAST);
	else
		l_node = (Node *) l_colvar;

	if (r_colvar->vartype != outcoltype)
		r_node = coerce_type(pstate, (Node *) r_colvar, r_colvar->vartype,
							 outcoltype, outcoltypmod,
							 COERCION_IMPLICIT, COERCE_IMPLICIT_CAST,
							 -1);
	else if (r_colvar->vartypmod != outcoltypmod)
		r_node = (Node *) makeRelabelType((Expr *) r_colvar,
										  outcoltype, outcoltypmod,
										  COERCE_IMPLICIT_CAST);
	else
		r_node = (Node *) r_colvar;

	/*
	 * Choose what to emit
	 */
	switch (jointype)
	{
		case JOIN_INNER:

			/*
			 * We can use either var; prefer non-coerced one if available.
			 */
			if (IsA(l_node, Var))
				res_node = l_node;
			else if (IsA(r_node, Var))
				res_node = r_node;
			else
				res_node = l_node;
			break;
		case JOIN_LEFT:
			/* Always use left var */
			res_node = l_node;
			break;
		case JOIN_RIGHT:
			/* Always use right var */
			res_node = r_node;
			break;
		case JOIN_FULL:
			{
				/*
				 * Here we must build a COALESCE expression to ensure that the
				 * join output is non-null if either input is.
				 */
				CoalesceExpr *c = makeNode(CoalesceExpr);

				c->coalescetype = outcoltype;
				c->args = list_make2(l_node, r_node);
				res_node = (Node *) c;
				break;
			}
		default:
			elog(ERROR, "unrecognized join type: %d", (int) jointype);
			res_node = NULL;	/* keep compiler quiet */
			break;
	}

	return res_node;
}


/*
 * transformWhereClause -
 *	  Transform the qualification and make sure it is of type boolean.
 *	  Used for WHERE and allied clauses.
 *
 * constructName does not affect the semantics, but is used in error messages
 */
Node *
transformWhereClause(ParseState *pstate, Node *clause,
					 const char *constructName)
{
	Node	   *qual;

	if (clause == NULL)
		return NULL;

	qual = transformExpr(pstate, clause);

	qual = coerce_to_boolean(pstate, qual, constructName);

	return qual;
}


/*
 * transformLimitClause -
 *	  Transform the expression and make sure it is of type bigint.
 *	  Used for LIMIT and allied clauses.
 *
 * Note: as of Postgres 8.2, LIMIT expressions are expected to yield int8,
 * rather than int4 as before.
 *
 * constructName does not affect the semantics, but is used in error messages
 */
Node *
transformLimitClause(ParseState *pstate, Node *clause,
					 const char *constructName)
{
	Node	   *qual;

	if (clause == NULL)
		return NULL;

	qual = transformExpr(pstate, clause);

	qual = coerce_to_specific_type(pstate, qual, INT8OID, constructName);

	/*
	 * LIMIT can't refer to any vars or aggregates of the current query; we
	 * don't allow subselects either (though that case would at least be
	 * sensible)
	 */
	if (contain_vars_of_level(qual, 0))
	{
		ereport(ERROR,
				(errcode(ERRCODE_INVALID_COLUMN_REFERENCE),
		/* translator: %s is name of a SQL construct, eg LIMIT */
				 errmsg("argument of %s must not contain variables",
						constructName)));
	}
	if (checkExprHasAggs(qual))
	{
		ereport(ERROR,
				(errcode(ERRCODE_GROUPING_ERROR),
		/* translator: %s is name of a SQL construct, eg LIMIT */
				 errmsg("argument of %s must not contain aggregates",
						constructName)));
	}
	if (contain_subplans(qual))
	{
		ereport(ERROR,
				(errcode(ERRCODE_FEATURE_NOT_SUPPORTED),
		/* translator: %s is name of a SQL construct, eg LIMIT */
				 errmsg("argument of %s must not contain subqueries",
						constructName)));
	}

	return qual;
}

/*
 * findListTargetlistEntries -
 *   Returns a list of targetlist entries matching the given node that
 *   corresponds to a grouping clause.
 *
 * This is similar to findTargetlistEntry(), but works for all
 * grouping clauses, including both the ordinary grouping clauses and the
 * grouping extension clauses, including ROLLUP, CUBE, and GROUPING
 * SETS.
 *
 * All targets will be added in the order that they appear in the grouping
 * clause.
 *
 * Param 'in_grpext' represents if 'node' is immediately enclosed inside
 * a GROUPING SET clause. For example,
 *     GROUPING SETS ( (a,b), ( (c,d), e ) )
 * or
 *     ROLLUP ( (a,b), ( (c,d), e ) )
 * '(a,b)' is immediately inside a GROUPING SET clause, while '(c,d)'
 * is not. '(c,d)' is immediately inside '( (c,d), e )', which is
 * considered as an ordinary grouping set.
 *
 * Note that RowExprs are handled differently with other expressions.
 * RowExprs themselves are not added into targetlists and result
 * list. However, all of their arguments will be added into
 * the targetlist. They will also be appended into the return
 * list if ignore_in_grpext is set or RowExprs do not appear
 * immediate inside a grouping extension.
 */
static List *findListTargetlistEntries(ParseState *pstate, Node *node,
									   List **tlist, bool in_grpext,
									   bool ignore_in_grpext,
                                       bool useSQL99)
{
	List *result_list = NIL;

	/*
	 * In GROUP BY clauses, empty grouping set () is supported as 'NIL'
	 * in the list. If this is the case, we simply skip it.
	 */
	if (node == NULL)
		return result_list;

	if (IsA(node, GroupingClause))
	{
		ListCell *gl;
		GroupingClause *gc = (GroupingClause*)node;

		foreach(gl, gc->groupsets)
		{
			List *subresult_list;

			subresult_list = findListTargetlistEntries(pstate, lfirst(gl),
													   tlist, true, 
                                                       ignore_in_grpext,
                                                       useSQL99);

			result_list = list_concat(result_list, subresult_list);
		}
	}

	/*
	 * In GROUP BY clause, we handle RowExpr specially here. When
	 * RowExprs appears immediately inside a grouping extension, we do
	 * not want to append the target entries for their arguments into
	 * result_list. This is because we do not want the order of
	 * these target entries in the result list from transformGroupClause()
	 * to be affected by ORDER BY.
	 *
	 * However, if ignore_in_grpext is set, we will always append
	 * these target enties.
	 */
	else if (IsA(node, RowExpr))
	{
		List *args = ((RowExpr *)node)->args;
		ListCell *lc;

		foreach (lc, args)
		{
			Node *rowexpr_arg = lfirst(lc);
			TargetEntry *tle;

            if (useSQL99)
                tle = findTargetlistEntrySQL99(pstate, rowexpr_arg, tlist);
            else
                tle = findTargetlistEntrySQL92(pstate, rowexpr_arg, tlist,
                                               GROUP_CLAUSE);

			/* If RowExpr does not appear immediately inside a GROUPING SETS,
			 * we append its targetlit to the given targetlist.
			 */
			if (ignore_in_grpext || !in_grpext)
				result_list = lappend(result_list, tle);
		}
	}

	else
	{
		TargetEntry *tle;

        if (useSQL99)
            tle = findTargetlistEntrySQL99(pstate, node, tlist);
        else
            tle = findTargetlistEntrySQL92(pstate, node, tlist, GROUP_CLAUSE);

		result_list = lappend(result_list, tle);
	}

	return result_list;
}

/*
 *	findTargetlistEntrySQL92 -
 *	  Returns the targetlist entry matching the given (untransformed) node.
 *	  If no matching entry exists, one is created and appended to the target
 *	  list as a "resjunk" node.
 *
 *    This function supports the old SQL92 ORDER BY interpretation, where the
 *    expression is an output column name or number.  If we fail to find a match
 *    of that sort, we fall through to the SQL99 rules. For historical reasons,
 *    Postgres also allows this interpretation for GROUP BY, though the standard
 *    never did. However, for GROUP BY we prefer a SQL99 match.  This function
 *    is *not* used for WINDOW definitions.
 *
 *    node    : the ORDER BY, GROUP BY, or DISTINCT ON expression to be matched
 *    tlist   : the target list (passed by reference so we can append to it)
 *    clause  : identifies clause type being processed
 */
static TargetEntry *
findTargetlistEntrySQL92(ParseState *pstate, Node *node, List **tlist, 
                         int clause)
{
	TargetEntry *target_result = NULL;
	ListCell   *tl;

    /* CDB: Drop a breadcrumb in case of error. */
    pstate->p_breadcrumb.node = node;

	/*----------
	 * Handle two special cases as mandated by the SQL92 spec:
	 *
	 * 1. Bare ColumnName (no qualifier or subscripts)
	 *	  For a bare identifier, we search for a matching column name
	 *	  in the existing target list.	Multiple matches are an error
	 *	  unless they refer to identical values; for example,
	 *	  we allow	SELECT a, a FROM table ORDER BY a
	 *	  but not	SELECT a AS b, b FROM table ORDER BY b
	 *	  If no match is found, we fall through and treat the identifier
	 *	  as an expression.
	 *	  For GROUP BY, it is incorrect to match the grouping item against
	 *	  targetlist entries: according to SQL92, an identifier in GROUP BY
	 *	  is a reference to a column name exposed by FROM, not to a target
	 *	  list column.	However, many implementations (including pre-7.0
	 *	  PostgreSQL) accept this anyway.  So for GROUP BY, we look first
	 *	  to see if the identifier matches any FROM column name, and only
	 *	  try for a targetlist name if it doesn't.  This ensures that we
	 *	  adhere to the spec in the case where the name could be both.
	 *	  DISTINCT ON isn't in the standard, so we can do what we like there;
	 *	  we choose to make it work like ORDER BY, on the rather flimsy
	 *	  grounds that ordinary DISTINCT works on targetlist entries.
	 *
	 * 2. IntegerConstant
	 *	  This means to use the n'th item in the existing target list.
	 *	  Note that it would make no sense to order/group/distinct by an
	 *	  actual constant, so this does not create a conflict with our
	 *	  extension to order/group by an expression.
	 *	  GROUP BY column-number is not allowed by SQL92, but since
	 *	  the standard has no other behavior defined for this syntax,
	 *	  we may as well accept this common extension.
	 *
	 * Note that pre-existing resjunk targets must not be used in either case,
	 * since the user didn't write them in his SELECT list.
	 *
	 * If neither special case applies, fall through to treat the item as
	 * an expression per SQL99.
	 *----------
	 */
	if (IsA(node, ColumnRef) &&
		list_length(((ColumnRef *) node)->fields) == 1)
	{
		char	   *name = strVal(linitial(((ColumnRef *) node)->fields));
		int			location = ((ColumnRef *) node)->location;

		if (clause == GROUP_CLAUSE)
		{
			/*
			 * In GROUP BY, we must prefer a match against a FROM-clause
			 * column to one against the targetlist.  Look to see if there is
			 * a matching column.  If so, fall through to use SQL99 rules
             * NOTE: if name could refer ambiguously to more than one column
			 * name exposed by FROM, colNameToVar will ereport(ERROR). That's
			 * just what we want here.
			 *
			 * Small tweak for 7.4.3: ignore matches in upper query levels.
			 * This effectively changes the search order for bare names to (1)
			 * local FROM variables, (2) local targetlist aliases, (3) outer
			 * FROM variables, whereas before it was (1) (3) (2). SQL92 and
			 * SQL99 do not allow GROUPing BY an outer reference, so this
			 * breaks no cases that are legal per spec, and it seems a more
			 * self-consistent behavior.
			 */
			if (colNameToVar(pstate, name, true, location) != NULL)
				name = NULL;
		}

		if (name != NULL)
		{
			foreach(tl, *tlist)
			{
				TargetEntry *tle = (TargetEntry *) lfirst(tl);

				if (!tle->resjunk &&
					strcmp(tle->resname, name) == 0)
				{
					if (target_result != NULL)
					{
						if (!equal(target_result->expr, tle->expr))
							ereport(ERROR,
									(errcode(ERRCODE_AMBIGUOUS_COLUMN),

							/*------
							  translator: first %s is name of a SQL construct, eg ORDER BY */
									 errmsg("%s \"%s\" is ambiguous",
											clauseText[clause], name),
									 parser_errposition(pstate, location)));
					}
					else
						target_result = tle;
					/* Stay in loop to check for ambiguity */
				}
			}
			if (target_result != NULL)
				return target_result;	/* return the first match */
		}
	}
	if (IsA(node, A_Const))
	{
		Value	   *val = &((A_Const *) node)->val;
		int			targetlist_pos = 0;
		int			target_pos;

		if (!IsA(val, Integer))
			ereport(ERROR,
					(errcode(ERRCODE_SYNTAX_ERROR),
			/* translator: %s is name of a SQL construct, eg ORDER BY */
					 errmsg("non-integer constant in %s",
							clauseText[clause])));
		target_pos = intVal(val);
		foreach(tl, *tlist)
		{
			TargetEntry *tle = (TargetEntry *) lfirst(tl);

			if (!tle->resjunk)
			{
				if (++targetlist_pos == target_pos)
					return tle; /* return the unique match */
			}
		}
		ereport(ERROR,
				(errcode(ERRCODE_INVALID_COLUMN_REFERENCE),
		/* translator: %s is name of a SQL construct, eg ORDER BY */
				 errmsg("%s position %d is not in select list",
						clauseText[clause], target_pos)));
	}


	/*
	 * Otherwise, we have an expression, so process it per SQL99 rules.
	 */
	return findTargetlistEntrySQL99(pstate, node, tlist);
}

/*
 *	findTargetlistEntrySQL99 -
 *	  Returns the targetlist entry matching the given (untransformed) node.
 *	  If no matching entry exists, one is created and appended to the target
 *	  list as a "resjunk" node.
 *
 * This function supports the SQL99 interpretation, wherein the expression
 * is just an ordinary expression referencing input column names.
 *
 * node		the ORDER BY, GROUP BY, etc expression to be matched
 * tlist	the target list (passed by reference so we can append to it)
 */
static TargetEntry *
findTargetlistEntrySQL99(ParseState *pstate, Node *node, List **tlist)
{
	TargetEntry *target_result;
	ListCell   *tl;
	Node	   *expr;

	/*
	 * Convert the untransformed node to a transformed expression, and search
	 * for a match in the tlist.  NOTE: it doesn't really matter whether there
	 * is more than one match.	Also, we are willing to match an existing
	 * resjunk target here, though the SQL92 cases above must ignore resjunk
	 * targets.
	 */
	expr = transformExpr(pstate, node);

	foreach(tl, *tlist)
	{
		TargetEntry *tle = (TargetEntry *) lfirst(tl);

		if (equal(expr, tle->expr))
			return tle;
	}

	/*
	 * If no matches, construct a new target entry which is appended to the
	 * end of the target list.	This target is given resjunk = TRUE so that it
	 * will not be projected into the final tuple.
	 */
	target_result = transformTargetEntry(pstate, node, expr, NULL, true);

	*tlist = lappend(*tlist, target_result);

	return target_result;
}

static GroupClause *
make_group_clause(TargetEntry *tle, List *targetlist,
				  Oid sortop, bool nulls_first)
{
	GroupClause *result;

	result = makeNode(GroupClause);
	result->tleSortGroupRef = assignSortGroupRef(tle, targetlist);
	result->sortop = sortop;
	result->nulls_first = nulls_first;
	return result;
}

/*
 * make_grouping_clause -
 *     Generate a new GroupingClause object from a given one.
 *
 * The given GroupingClause object generated by the parser contain either
 * GroupingClauses or expressions. The RowExpr expressions are handled
 * differently with other expressions -- they are transformed into a list
 * GroupingcClauses or GroupClauses, which is appended into the 'groupsets'
 * in the returning GroupingClause as a whole.
 *
 * The 'groupsets' in the returning GroupingClause may contain GroupClause,
 * GroupingClause, or List.
 *
 * Note that RowExprs are not added into the final targetlist.
 */
static GroupingClause *
make_grouping_clause(ParseState *pstate, GroupingClause *grpcl, List* targetList)
{
	GroupingClause *result;
	ListCell* gc;

	result = makeNode(GroupingClause);
	result->groupType = grpcl->groupType;
	result->groupsets = NIL;

	foreach (gc, grpcl->groupsets)
	{
		Node *node = (Node*)lfirst(gc);

		if (node == NULL)
		{
			result->groupsets =
				lappend(result->groupsets, list_make1(NIL));
		}

		else if (IsA(node, GroupingClause))
		{
			result->groupsets =
				lappend(result->groupsets,
						make_grouping_clause(pstate,
											 (GroupingClause*)node, targetList));
		}

		else if (IsA(node, RowExpr))
		{
			/*
			 * Since this RowExpr is immediately inside a GROUPING SETS, we convert it
			 * into a list of GroupClauses, which will be considered as a single
			 * grouping set in the planner.
			 */
			result->groupsets =
				transformRowExprToList(pstate, (RowExpr *)node,
									   result->groupsets, targetList);
		}

		else
		{
			TargetEntry *tle = findTargetlistEntrySQL92(pstate, node,
                                                        &targetList, GROUP_CLAUSE);
			Oid          sort_op;

			/* Unlike ordinary grouping sets, we will create duplicate
			 * expression entries. For example, rollup(a,a) consists
			 * of three grouping sets "(a,a), (a), ()".
			 */
			sort_op = ordering_oper_opid(exprType((Node *) tle->expr));
			result->groupsets =
				lappend(result->groupsets,
						make_group_clause(tle, targetList, sort_op));
		}
	}

	return result;
}

static bool
grouping_rewrite_walker(Node *node, void *context)
{
	grouping_rewrite_ctx *ctx = (grouping_rewrite_ctx *)context;

	if (node == NULL)
		return false;

	if (IsA(node, A_Const))
	{
		return false;
	}
	else if(IsA(node, A_Expr))
	{
		/* could be seen inside an untransformed window clause */
		return false;
	}
	else if(IsA(node, ColumnRef))
	{
		/* could be seen inside an untransformed window clause */
		return false;
	}
	else if (IsA(node, TypeCast))
	{
		return false;
	}
	else if (IsA(node, GroupingFunc))
	{
		GroupingFunc *gf = (GroupingFunc *)node;
		ListCell *arg_lc;
		List *newargs = NIL;

		gf->ngrpcols = list_length(ctx->grp_tles);

		/*
		 * For each argument in gf->args, find its position in grp_tles,
		 * and increment its counts. Note that this is a O(n^2) algorithm,
		 * but it should not matter that much.
		 */
		foreach (arg_lc, gf->args)
		{
			long i = 0;
			Node *node = lfirst(arg_lc);
			ListCell *grp_lc = NULL;

			foreach (grp_lc, ctx->grp_tles)
			{
				TargetEntry *grp_tle = (TargetEntry *)lfirst(grp_lc);

				if (equal(grp_tle->expr, node))
					break;
				i++;
			}

			/* Find a column not in GROUP BY clause */
			if (grp_lc == NULL)
			{
				RangeTblEntry *rte;
				const char *attname;
				Var *var = (Var *) node;

				/* Do not allow expressions inside a grouping function. */
				if (IsA(node, RowExpr))
					ereport(ERROR,
							(errcode(ERRCODE_GROUPING_ERROR),
							 errmsg("row type can not be used inside a grouping function.")));

				if (!IsA(node, Var))
					ereport(ERROR,
							(errcode(ERRCODE_GROUPING_ERROR),
							 errmsg("expression in a grouping fuction does not appear in GROUP BY.")));

				Assert(IsA(node, Var));
				Assert(var->varno > 0);
				Assert(var->varno <= list_length(ctx->pstate->p_rtable));

				rte = rt_fetch(var->varno, ctx->pstate->p_rtable);
				attname = get_rte_attribute_name(rte, var->varattno);

				ereport(ERROR,
						(errcode(ERRCODE_GROUPING_ERROR),
						 errmsg("column \"%s\".\"%s\" is not in GROUP BY",
								rte->eref->aliasname, attname)));
			}

			newargs = lappend(newargs, makeInteger(i));
		}

		/* Free gf->args since we do not need it any more. */
		list_free_deep(gf->args);
		gf->args = newargs;
	}
	else if(IsA(node, SortBy))
	{
		/*
		 * When WindowSpec leaves the main parser, partition and order
		 * clauses will be lists of SortBy structures. Process them here to
		 * avoid muddying up the expression_tree_walker().
		 */
		SortBy *s = (SortBy *)node;
		return grouping_rewrite_walker(s->node, context);
	}
	return expression_tree_walker(node, grouping_rewrite_walker, context);
}


/*
 *
 * create_group_clause
 * 	Order group clauses based on equivalent sort clauses to allow plans
 * 	with sort-based grouping implementation,
 *
 * 	given a list of a GROUP-BY tle's, return a list of group clauses in the same order
 * 	of matching ORDER-BY tle's
 *
 *  the remaining GROUP-BY tle's are stored in tlist_remainder
 *
 *
 */
static List *
create_group_clause(List *tlist_group, List *targetlist,
					List *sortClause, List **tlist_remainder)
{
	List	   *result = NIL;
	ListCell   *l;
	List *tlist = list_copy(tlist_group);

	/*
	 * Iterate through the ORDER BY clause. If we find a grouping element
	 * that matches the ORDER BY element, append the grouping element to the
	 * result set immediately. Otherwise, stop iterating. The effect of this
	 * is to look for a prefix of the ORDER BY list in the grouping clauses,
	 * and to move that prefix to the front of the GROUP BY.
	 */
	foreach(l, sortClause)
	{
		SortClause *sc = (SortClause *) lfirst(l);
		ListCell   *prev = NULL;
		ListCell   *tl = NULL;
		bool		found = false;

		foreach(tl, tlist)
		{
			Node        *node = (Node*)lfirst(tl);

			if (IsA(node, TargetEntry))
			{
				TargetEntry *tle = (TargetEntry *) lfirst(tl);

				if (!tle->resjunk &&
					sc->tleSortGroupRef == tle->ressortgroupref)
				{
					GroupClause *gc;

					tlist = list_delete_cell(tlist, tl, prev);

<<<<<<< HEAD
					/* Use the sort clause's sorting operator */
					gc = make_group_clause(tle, targetlist, sc->sortop);
					result = lappend(result, gc);
					found = true;
					break;
				}
=======
				/* Use the sort clause's sorting information */
				gc = make_group_clause(tle, *targetlist,
									   sc->sortop, sc->nulls_first);
				result = lappend(result, gc);
				found = true;
				break;
			}
>>>>>>> 1e0bf904

				prev = tl;
			}
		}

		/* As soon as we've failed to match an ORDER BY element, stop */
		if (!found)
			break;
	}

	/* Save remaining GROUP-BY tle's */
	*tlist_remainder = tlist;

	return result;
}



/*
 * transformGroupClause -
 *	  transform a GROUP BY clause
 *
 * The given GROUP BY clause can contain both GroupClauses and
 * GroupingClauses.
 *
 * GROUP BY items will be added to the targetlist (as resjunk columns)
 * if not already present, so the targetlist must be passed by reference.
 *
 * The order of the elements of the grouping clause does not affect
 * the semantics of the query. However, the optimizer is not currently
 * smart enough to reorder the grouping clause, so we try to do some
 * primitive reordering here.
 */
List *
transformGroupClause(ParseState *pstate, List *grouplist,
					 List **targetlist, List *sortClause,
                     bool useSQL99)
{
	List	   *result = NIL;
	List	   *tle_list = NIL;
	ListCell   *l;
	List       *reorder_grouplist = NIL;

	/* Preprocess the grouping clause, lookup TLEs */
	foreach(l, grouplist)
	{
		List        *tl;
		ListCell    *tl_cell;
		TargetEntry *tle;
		Oid			restype;
		Node        *node;

		node = (Node*)lfirst(l);
		tl = findListTargetlistEntries(pstate, node, targetlist, false, false, 
                                       useSQL99);

        /* CDB: Cursor position not available for errors below this point. */
        pstate->p_breadcrumb.node = NULL;

		foreach(tl_cell, tl)
		{
			tle = (TargetEntry*)lfirst(tl_cell);

			/* if tlist item is an UNKNOWN literal, change it to TEXT */
			restype = exprType((Node *) tle->expr);

			if (restype == UNKNOWNOID)
				tle->expr = (Expr *) coerce_type(pstate, (Node *) tle->expr,
												 restype, TEXTOID, -1,
												 COERCION_IMPLICIT,
												 COERCE_IMPLICIT_CAST,
												 -1);

			/*
			 * The tle_list will be used to match with the ORDER by element below.
			 * We only append the tle to tle_list when node is not a
			 * GroupingClause or tle->expr is not a RowExpr.
			 */
			 if (node != NULL &&
				 !IsA(node, GroupingClause) &&
				 !IsA(tle->expr, RowExpr))
				 tle_list = lappend(tle_list, tle);
		}
	}

	/* create first group clauses based on sort clauses */
	List *tle_list_remainder = NIL;
	result = create_group_clause(tle_list,
								*targetlist,
								sortClause,
								&tle_list_remainder);

	/*
	 * Now add all remaining elements of the GROUP BY list to the result list.
	 * The result list is a list of GroupClauses and/or GroupingClauses.
	 * In each grouping set, all GroupClauses will appear in front of
	 * GroupingClauses. See the following GROUP BY clause:
	 *
	 *   GROUP BY ROLLUP(b,c),a, ROLLUP(e,d)
	 *
	 * the result list can be roughly represented as follows.
	 *
	 *    GroupClause(a),
	 *    GroupingClause(ROLLUP,groupsets(GroupClause(b),GroupClause(c))),
	 *    GroupingClause(CUBE,groupsets(GroupClause(e),GroupClause(d)))
	 *
	 *   XXX: the above transformation doesn't make sense -gs
	 */
	reorder_grouplist = reorderGroupList(grouplist);

	foreach(l, reorder_grouplist)
	{
		Node *node = (Node*) lfirst(l);
		TargetEntry *tle;
		GroupClause *gc;
		Oid			sort_op;

<<<<<<< HEAD
		if (node == NULL) /* the empty grouping set */
			result = list_concat(result, list_make1(NIL));

		else if (IsA(node, GroupingClause))
		{
			GroupingClause *tmp = make_grouping_clause(pstate,
													   (GroupingClause*)node,
													   *targetlist);
			result = lappend(result, tmp);
		}

		else if (IsA(node, RowExpr))
		{
			/* The top level RowExprs are handled differently with other expressions.
			 * We convert each argument into GroupClause and append them
			 * one by one into 'result' list.
			 *
			 * Note that RowExprs are not added into the final targetlist.
			 */
			result =
				transformRowExprToGroupClauses(pstate, (RowExpr *)node,
											   result, *targetlist);
		}

		else
		{

            if (useSQL99)
                tle = findTargetlistEntrySQL99(pstate, node, targetlist);
            else
                tle = findTargetlistEntrySQL92(pstate, node, targetlist, 
                                               GROUP_CLAUSE);

			/* avoid making duplicate expression entries */
			if (targetIsInSortGroupList(tle, result))
				continue;

			sort_op = ordering_oper_opid(exprType((Node *) tle->expr));
			gc = make_group_clause(tle, *targetlist, sort_op);
			result = lappend(result, gc);
		}
	}

	/* We're doing extended grouping for both ordinary grouping and grouping
	 * extensions.
	 */
	{
		List *grp_tles = NIL;
		ListCell *lc;
		grouping_rewrite_ctx ctx;

		/* Find all unique target entries appeared in reorder_grouplist. */
		foreach (lc, reorder_grouplist)
		{
			grp_tles = list_concat_unique(
				grp_tles,
				findListTargetlistEntries(pstate, lfirst(lc),
										  targetlist, false, true, useSQL99));
		}

        /* CDB: Cursor position not available for errors below this point. */
        pstate->p_breadcrumb.node = NULL;

		/*
		 * For each GROUPING function, check if its argument(s) appear in the
		 * GROUP BY clause. We also set ngrpcols, nargs and grpargs values for
		 * each GROUPING function here. These values are used together with
		 * GROUPING_ID to calculate the final value for each GROUPING function
		 * in the executor.
		 */

		ctx.grp_tles = grp_tles;
		ctx.pstate = pstate;
		expression_tree_walker((Node *)*targetlist, grouping_rewrite_walker,
							   (void *)&ctx);

		/*
		 * The expression might be present in a window clause as well
		 * so process those.
		 */
		expression_tree_walker((Node *)pstate->p_win_clauses,
							   grouping_rewrite_walker, (void *)&ctx);

		/*
		 * The expression might be present in the having clause as well.
		 */
		expression_tree_walker(pstate->having_qual,
							   grouping_rewrite_walker, (void *)&ctx);
=======
		/*
		 * Avoid making duplicate grouplist entries.  Note that we don't
		 * enforce a particular sortop here.  Along with the copying of sort
		 * information above, this means that if you write something like
		 * "GROUP BY foo ORDER BY foo USING <<<", the GROUP BY operation
		 * silently takes on the equality semantics implied by the ORDER BY.
		 */
		if (targetIsInSortList(tle, InvalidOid, result))
			continue;

		sort_op = ordering_oper_opid(exprType((Node *) tle->expr));
		gc = make_group_clause(tle, *targetlist, sort_op, false);
		result = lappend(result, gc);
>>>>>>> 1e0bf904
	}

	list_free(tle_list);
	list_free(tle_list_remainder);
	freeGroupList(reorder_grouplist);

	return result;
}

/*
 * transformSortClause -
 *	  transform an ORDER BY clause
 *
 * ORDER BY items will be added to the targetlist (as resjunk columns)
 * if not already present, so the targetlist must be passed by reference.
 */
List *
transformSortClause(ParseState *pstate,
					List *orderlist,
					List **targetlist,
					bool resolveUnknown,
                    bool useSQL99)
{
	List	   *sortlist = NIL;
	ListCell   *olitem;

	foreach(olitem, orderlist)
	{
		SortBy	   *sortby = lfirst(olitem);
		TargetEntry *tle;

        if (useSQL99)
            tle = findTargetlistEntrySQL99(pstate, sortby->node, targetlist);
        else
            tle = findTargetlistEntrySQL92(pstate, sortby->node, targetlist, 
                                           ORDER_CLAUSE);

		sortlist = addTargetToSortList(pstate, tle,
									   sortlist, *targetlist,
									   sortby->sortby_dir,
									   sortby->sortby_nulls,
									   sortby->useOp,
									   resolveUnknown);
	}

	return sortlist;
}

/*
 *
 * transformDistinctToGroupBy
 *
 * 		transform DISTINCT clause to GROUP-BY clause
 *
 */
static List *
transformDistinctToGroupBy(ParseState *pstate, List **targetlist,
							List **sortClause, List **groupClause)
{
	List *group_tlist = list_copy(*targetlist);

	/*
	 * create first group clauses based on matching sort clauses, if any
	 */
	List *group_tlist_remainder = NIL;
	List *group_clause_list = create_group_clause(group_tlist,
												*targetlist,
												*sortClause,
												&group_tlist_remainder);

	if (list_length(group_tlist_remainder) > 0)
	{
		/*
		 * append remaining group clauses to the end of group clause list
		 */
		ListCell *lc = NULL;
		foreach(lc, group_tlist_remainder)
		{
			TargetEntry *tle = (TargetEntry *) lfirst(lc);
			if (!tle->resjunk)
			{
				group_clause_list = addTargetToSortList(pstate, tle,
											   	   group_clause_list, *targetlist,
											   	   SORTBY_ASC, NIL, true);
			}
		}

		/*
		 * fix tags of group clauses
		 */
		foreach(lc, group_clause_list)
		{
			Node *node = lfirst(lc);
			if (IsA(node, SortClause))
			{
				SortClause *sc = (SortClause *) node;
				sc->type = T_GroupClause;
			}
		}
	}

	*groupClause = group_clause_list;

	list_free(group_tlist);
	list_free(group_tlist_remainder);

	/*
	 * return empty distinct list, since we have created a grouping clause to do the job
	 */
	return NIL;
}


/*
 * transformDistinctClause -
 *	  transform a DISTINCT or DISTINCT ON clause
 *
 * Since we may need to add items to the query's sortClause list, that list
 * is passed by reference.	Likewise for the targetlist.
 */
List *
transformDistinctClause(ParseState *pstate, List *distinctlist,
						List **targetlist, List **sortClause, List **groupClause)
{
	List	   *result = NIL;
	ListCell   *slitem;
	ListCell   *dlitem;

	/* No work if there was no DISTINCT clause */
	if (distinctlist == NIL)
		return NIL;

	if (linitial(distinctlist) == NULL)
	{
		/* We had SELECT DISTINCT */

		if (!pstate->p_hasAggs && !pstate->p_hasWindFuncs && *groupClause == NIL)
		{
			/*
			 * MPP-15040
			 * turn distinct clause into grouping clause to make both sort-based
			 * and hash-based grouping implementations viable plan options
			 */

			return transformDistinctToGroupBy(pstate, targetlist, sortClause, groupClause);
		}

		/*
		 * All non-resjunk elements from target list that are not already in
		 * the sort list should be added to it.  (We don't really care what
		 * order the DISTINCT fields are checked in, so we can leave the
		 * user's ORDER BY spec alone, and just add additional sort keys to it
		 * to ensure that all targetlist items get sorted.)
		 */
		*sortClause = addAllTargetsToSortList(pstate,
											  *sortClause,
											  *targetlist,
											  true);

		/*
		 * Now, DISTINCT list consists of all non-resjunk sortlist items.
		 * Actually, all the sortlist items had better be non-resjunk!
		 * Otherwise, user wrote SELECT DISTINCT with an ORDER BY item that
		 * does not appear anywhere in the SELECT targetlist, and we can't
		 * implement that with only one sorting pass...
		 */
		foreach(slitem, *sortClause)
		{
			SortClause *scl = (SortClause *) lfirst(slitem);
			TargetEntry *tle = get_sortgroupclause_tle(scl, *targetlist);

			if (tle->resjunk)
				ereport(ERROR,
						(errcode(ERRCODE_INVALID_COLUMN_REFERENCE),
						 errmsg("for SELECT DISTINCT, ORDER BY expressions must appear in select list")));
			else
				result = lappend(result, copyObject(scl));
		}
	}
	else
	{
		/* We had SELECT DISTINCT ON (expr, ...) */

		/*
		 * If the user writes both DISTINCT ON and ORDER BY, then the two
		 * expression lists must match (until one or the other runs out).
		 * Otherwise the ORDER BY requires a different sort order than the
		 * DISTINCT does, and we can't implement that with only one sort pass
		 * (and if we do two passes, the results will be rather
		 * unpredictable). However, it's OK to have more DISTINCT ON
		 * expressions than ORDER BY expressions; we can just add the extra
		 * DISTINCT values to the sort list, much as we did above for ordinary
		 * DISTINCT fields.
		 *
		 * Actually, it'd be OK for the common prefixes of the two lists to
		 * match in any order, but implementing that check seems like more
		 * trouble than it's worth.
		 */
		ListCell   *nextsortlist = list_head(*sortClause);

		foreach(dlitem, distinctlist)
		{
			TargetEntry *tle;

			tle = findTargetlistEntrySQL92(pstate, lfirst(dlitem),
                                           targetlist, DISTINCT_ON_CLAUSE);

			if (nextsortlist != NULL)
			{
				SortClause *scl = (SortClause *) lfirst(nextsortlist);

				if (tle->ressortgroupref != scl->tleSortGroupRef)
					ereport(ERROR,
							(errcode(ERRCODE_INVALID_COLUMN_REFERENCE),
							 errmsg("SELECT DISTINCT ON expressions must match initial ORDER BY expressions")));
				result = lappend(result, copyObject(scl));
				nextsortlist = lnext(nextsortlist);
			}
			else
			{
				*sortClause = addTargetToSortList(pstate, tle,
												  *sortClause, *targetlist,
												  SORTBY_DEFAULT,
												  SORTBY_NULLS_DEFAULT,
												  NIL, true);

				/*
				 * Probably, the tle should always have been added at the end
				 * of the sort list ... but search to be safe.
				 */
				foreach(slitem, *sortClause)
				{
					SortClause *scl = (SortClause *) lfirst(slitem);

					if (tle->ressortgroupref == scl->tleSortGroupRef)
					{
						result = lappend(result, copyObject(scl));
						break;
					}
				}
				if (slitem == NULL)		/* should not happen */
					elog(ERROR, "failed to add DISTINCT ON clause to target list");
			}
		}
	}

	return result;
}

/*
 * transformScatterClause -
 *	  transform a SCATTER BY clause
 *
 * SCATTER BY items will be added to the targetlist (as resjunk columns)
 * if not already present, so the targetlist must be passed by reference.
 *
 */
List *
transformScatterClause(ParseState *pstate,
					   List *scatterlist,
					   List **targetlist)
{
	List	   *outlist = NIL;
	ListCell   *olitem;

	/* Special case handling for SCATTER RANDOMLY */
	if (list_length(scatterlist) == 1 && linitial(scatterlist) == NULL)
		return list_make1(NULL);
	
	/* preprocess the scatter clause, lookup TLEs */
	foreach(olitem, scatterlist)
	{
		Node			*node = lfirst(olitem);
		TargetEntry		*tle;

		tle = findTargetlistEntrySQL99(pstate, node, targetlist);

		/* coerce unknown to text */
		if (exprType((Node *) tle->expr) == UNKNOWNOID)
		{
			tle->expr = (Expr *) coerce_type(pstate, (Node *) tle->expr,
											 UNKNOWNOID, TEXTOID, -1,
											 COERCION_IMPLICIT,
											 COERCE_IMPLICIT_CAST,
											 -1);
		}

		outlist = lappend(outlist, tle->expr);
	}
	return outlist;
}


/*
 * addAllTargetsToSortList
 *		Make sure all non-resjunk targets in the targetlist are in the
 *		ORDER BY list, adding the not-yet-sorted ones to the end of the list.
 *		This is typically used to help implement SELECT DISTINCT.
 *
 * See addTargetToSortList for info about pstate and resolveUnknown inputs.
 *
 * Returns the updated ORDER BY list.
 * May modify targetlist in place even when resolveUnknown is FALSE.
 */
List *
addAllTargetsToSortList(ParseState *pstate, List *sortlist,
						List *targetlist, bool resolveUnknown)
{
	ListCell   *l;

	foreach(l, targetlist)
	{
		TargetEntry *tle = (TargetEntry *) lfirst(l);

		if (!tle->resjunk)
			sortlist = addTargetToSortList(pstate, tle,
										   sortlist, targetlist,
										   SORTBY_DEFAULT,
										   SORTBY_NULLS_DEFAULT,
										   NIL, resolveUnknown);
	}
	return sortlist;
}

/*
 * We use this function to determine whether data can be sorted using a given
 * operator over a given data type. There are two uses for the function:
 *
 * Firstly, to determine if the operator specified in an ORDER BY ... USING <op> 
 * has a btree sorting operator (either < or >)? We determine that the operator
 * has these properties by looking up pg_amop for the operator AM properties.
 * If the operator is not a member of a btree operator class and if it does not 
 * have < > AM strategies, it cannot be used to sort. In this case we return false.
 * If we find a candidate, we return true.
 *
 * Secondly, to determine if we support merge join using the given operator.
 * If mergejoin is set to true, then we're looking for an equality btree
 * strategy.
 * 
 */
bool
sort_op_can_sort(Oid opid, bool mergejoin)
{
	CatCList *catlist;
	int i;
	bool result = false;

	catlist = caql_begin_CacheList(
								   NULL,
								   cql("SELECT * FROM pg_amop "
									   " WHERE amopopr = :1 "
									   " ORDER BY amopopr, "
									   " amopclaid ",
									   ObjectIdGetDatum(opid)));

	/* not associated with an AM, so can't be a match */
	if (catlist->n_members == 0)
	{
		caql_end_CacheList(catlist);
		return false;
	}

	for (i = 0; i < catlist->n_members; i++)
	{
		HeapTuple tuple = &catlist->members[i]->tuple;
		Form_pg_amop amop = (Form_pg_amop)GETSTRUCT(tuple);
		
		/* must be btree */
		if (amop->amopmethod != BTREE_AM_OID)
			continue;

		/* predicate operator must be default within this opfamily */
		if (amop->amoplefttype != amop->amoprighttype)
			continue;

		if (mergejoin)
		{
			if (amop->amopstrategy == BTEqualStrategyNumber)
			{
				result = true;
				break;
			}
		}
		else
		{
			if (amop->amopstrategy == BTLessStrategyNumber ||
				amop->amopstrategy == BTGreaterStrategyNumber)
			{
				result = true;
				break;
			}
		}
	}
	caql_end_CacheList(catlist);
	return result;
}

/*
 * addTargetToSortList
 *		If the given targetlist entry isn't already in the ORDER BY list,
 *		add it to the end of the list, using the given sort ordering info.
 *
 * If resolveUnknown is TRUE, convert TLEs of type UNKNOWN to TEXT.  If not,
 * do nothing (which implies the search for a sort operator will fail).
 * pstate should be provided if resolveUnknown is TRUE, but can be NULL
 * otherwise.
 *
 * Returns the updated ORDER BY list.
 * May modify targetlist entry in place even when resolveUnknown is FALSE.
 */
List *
addTargetToSortList(ParseState *pstate, TargetEntry *tle,
					List *sortlist, List *targetlist,
					SortByDir sortby_dir, SortByNulls sortby_nulls,
					List *sortby_opname, bool resolveUnknown)
{
	Oid			restype = exprType((Node *) tle->expr);
	Oid			sortop;
	Oid			cmpfunc;
	bool		reverse;

	/* if tlist item is an UNKNOWN literal, change it to TEXT */
	if (restype == UNKNOWNOID && resolveUnknown)
	{
		tle->expr = (Expr *) coerce_type(pstate, (Node *) tle->expr,
										 restype, TEXTOID, -1,
										 COERCION_IMPLICIT,
										 COERCE_IMPLICIT_CAST);
		restype = TEXTOID;
	}

	/* determine the sortop */
	switch (sortby_dir)
	{
		case SORTBY_DEFAULT:
		case SORTBY_ASC:
			sortop = ordering_oper_opid(restype);
			reverse = false;
			break;
		case SORTBY_DESC:
			sortop = reverse_ordering_oper_opid(restype);
			reverse = true;
			break;
		case SORTBY_USING:
			Assert(sortby_opname != NIL);
			sortop = compatible_oper_opid(sortby_opname,
										  restype,
										  restype,
										  false);
			/*
			 * Verify it's a valid ordering operator, and determine
			 * whether to consider it like ASC or DESC.
			 */
			if (!get_op_compare_function(sortop, &cmpfunc, &reverse))
				ereport(ERROR,
						(errcode(ERRCODE_WRONG_OBJECT_TYPE),
						 errmsg("operator %s is not a valid ordering operator",
								strVal(llast(sortby_opname))),
						 errhint("Ordering operators must be \"<\" or \">\" members of btree operator families.")));
			break;
		default:
			elog(ERROR, "unrecognized sortby_dir: %d", sortby_dir);
			sortop = InvalidOid; /* keep compiler quiet */
			reverse = false;
			break;
	}

	/* avoid making duplicate sortlist entries */
<<<<<<< HEAD
	if (!targetIsInSortGroupList(tle, sortlist))
	{
		SortClause *sortcl = makeNode(SortClause);
		Oid			restype = exprType((Node *) tle->expr);

		/* if tlist item is an UNKNOWN literal, change it to TEXT */
		if (restype == UNKNOWNOID && resolveUnknown)
		{
			Oid		tobe_type = InvalidOid;
			int32	tobe_typmod;

			/*
			 * The setop type-deduction is only for non-junk columns.
			 * If the column is junk, fall back to the old way.
			 */
			if (pstate->p_setopTypes && !tle->resjunk)
			{
				/* UNION, etc. case. */
				int		idx = tle->resno - 1;

				Assert(pstate->p_setopTypmods);
				tobe_type = list_nth_oid(pstate->p_setopTypes, idx);
				tobe_typmod = list_nth_int(pstate->p_setopTypmods, idx);
			}

			if (!OidIsValid(tobe_type))
			{
				tobe_type = TEXTOID;
				tobe_typmod = -1;
			}
			tle->expr = (Expr *) coerce_type(pstate, (Node *) tle->expr,
											 restype, tobe_type, tobe_typmod,
											 COERCION_IMPLICIT,
											 COERCE_IMPLICIT_CAST,
											 -1);
			restype = tobe_type;
		}
=======
	if (!targetIsInSortList(tle, sortop, sortlist))
	{
		SortClause *sortcl = makeNode(SortClause);
>>>>>>> 1e0bf904

		sortcl->tleSortGroupRef = assignSortGroupRef(tle, targetlist);

		sortcl->sortop = sortop;

		switch (sortby_nulls)
		{
			case SORTBY_NULLS_DEFAULT:
				/* NULLS FIRST is default for DESC; other way for ASC */
				sortcl->nulls_first = reverse;
				break;
			case SORTBY_NULLS_FIRST:
				sortcl->nulls_first = true;
				break;
<<<<<<< HEAD
			case SORTBY_USING:
				Assert(sortby_opname != NIL);
				sortcl->sortop = compatible_oper_opid(sortby_opname,
													  restype,
													  restype,
													  false);
				if (!sort_op_can_sort(sortcl->sortop, false))
					ereport(ERROR,
							(errcode(ERRCODE_WRONG_OBJECT_TYPE),
					   		 errmsg("operator %s is not a valid ordering operator",
							  		strVal(llast(sortby_opname))),
						 			errhint("Ordering operators must be \"<\" or \">\" members of btree operator families.")));

=======
			case SORTBY_NULLS_LAST:
				sortcl->nulls_first = false;
>>>>>>> 1e0bf904
				break;
			default:
				elog(ERROR, "unrecognized sortby_nulls: %d", sortby_nulls);
				break;
		}

		sortlist = lappend(sortlist, sortcl);
	}

	return sortlist;
}

/*
 * assignSortGroupRef
 *	  Assign the targetentry an unused ressortgroupref, if it doesn't
 *	  already have one.  Return the assigned or pre-existing refnumber.
 *
 * 'tlist' is the targetlist containing (or to contain) the given targetentry.
 */
Index
assignSortGroupRef(TargetEntry *tle, List *tlist)
{
	Index		maxRef;
	ListCell   *l;

	if (tle->ressortgroupref)	/* already has one? */
		return tle->ressortgroupref;

	/* easiest way to pick an unused refnumber: max used + 1 */
	maxRef = 0;
	foreach(l, tlist)
	{
		Index		ref = ((TargetEntry *) lfirst(l))->ressortgroupref;

		if (ref > maxRef)
			maxRef = ref;
	}
	tle->ressortgroupref = maxRef + 1;
	return tle->ressortgroupref;
}

/*
<<<<<<< HEAD
 * targetIsInSortGroupList
 *		Is the given target item already in the sortlist or grouplist?
=======
 * targetIsInSortList
 *		Is the given target item already in the sortlist?
 *		If sortop is not InvalidOid, also test for a match to the sortop.
 *
 * It is not an oversight that this function ignores the nulls_first flag.
 * We check sortop when determining if an ORDER BY item is redundant with
 * earlier ORDER BY items, because it's conceivable that "ORDER BY
 * foo USING <, foo USING <<<" is not redundant, if <<< distinguishes
 * values that < considers equal.  We need not check nulls_first
 * however, because a lower-order column with the same sortop but
 * opposite nulls direction is redundant.  Also, we can consider
 * ORDER BY foo ASC, foo DESC redundant, so check for a commutator match.
>>>>>>> 1e0bf904
 *
 * Works for SortClause, GroupClause and GroupingClause lists.  Note
 * that the main reason we need this routine (and not just a quick
 * test for nonzeroness of ressortgroupref) is that a TLE might be in
 * only one of the lists.
 *
 * Any GroupingClauses in the list will be skipped during comparison.
 */
bool
<<<<<<< HEAD
targetIsInSortGroupList(TargetEntry *tle, List *sortgroupList)
=======
targetIsInSortList(TargetEntry *tle, Oid sortop, List *sortList)
>>>>>>> 1e0bf904
{
	Index		ref = tle->ressortgroupref;
	ListCell   *l;

	/* no need to scan list if tle has no marker */
	if (ref == 0)
		return false;

	foreach(l, sortgroupList)
	{
		Node *node = (Node *) lfirst(l);

<<<<<<< HEAD
		/* Skip the empty grouping set */
		if (node == NULL)
			continue;

		if (IsA(node, GroupClause) || IsA(node, SortClause))
		{
			GroupClause *gc = (GroupClause*) node;
			if (gc->tleSortGroupRef == ref)
				return true;
		}
=======
		if (scl->tleSortGroupRef == ref &&
			(sortop == InvalidOid ||
			 sortop == scl->sortop ||
			 sortop == get_commutator(scl->sortop)))
			return true;
>>>>>>> 1e0bf904
	}
	return false;
}

/*
 * Given a sort group reference, find the TargetEntry for it.
 */

static TargetEntry *
getTargetBySortGroupRef(Index ref, List *tl)
{
	ListCell *tmp;

	foreach(tmp, tl)
	{
		TargetEntry *te = (TargetEntry *)lfirst(tmp);

		if (te->ressortgroupref == ref)
			return te;
	}
	return NULL;
}

/*
 * Re-order entries in a given GROUP BY list, which includes expressions or
 * grouping extension clauses, such as ROLLUP, CUBE, GROUPING_SETS.
 *
 * In each grouping set level, all non grouping extension clauses (or
 * expressions) will appear in front of grouping extension clauses.
 * See the following GROUP BY clause:
 *
 *   GROUP BY ROLLUP(b,c),a, ROLLUP(e,d)
 *
 * The re-ordered list is like below:
 *
 *   a,ROLLUP(b,c), ROLLUP(e,d)
 *
 * We make a fresh copy for each entries in the result list. The caller
 * needs to free the list eventually.
 */
static List *
reorderGroupList(List *grouplist)
{
	List *result = NIL;
	ListCell *gl;
	List *sub_list = NIL;

	foreach(gl, grouplist)
	{
		Node *node = (Node*)lfirst(gl);

		if (node == NULL)
		{
			/* Append an empty set. */
			result = list_concat(result, list_make1(NIL));
		}

		else if (IsA(node, GroupingClause))
		{
			GroupingClause *gc = (GroupingClause *)node;
			GroupingClause *new_gc = makeNode(GroupingClause);

			new_gc->groupType = gc->groupType;
			new_gc->groupsets = reorderGroupList(gc->groupsets);

			sub_list = lappend(sub_list, new_gc);
		}
		else
		{
			Node *new_node = (Node *)copyObject(node);
			result = lappend(result, new_node);
		}
	}

	result = list_concat(result, sub_list);
	return result;
}

/*
 * Free all the cells of the group list, the list itself and all the
 * objects pointed-by the cells of the list. The element in
 * the group list can be NULL.
 */
static void
freeGroupList(List *grouplist)
{
	ListCell *gl;

	if (grouplist == NULL)
		return;

	foreach (gl, grouplist)
	{
		Node *node = (Node *)lfirst(gl);
		if (node == NULL)
			continue;
		if (IsA(node, GroupingClause))
		{
			GroupingClause *gc = (GroupingClause *)node;
			freeGroupList(gc->groupsets);
			pfree(gc);
		}

		else
		{
			pfree(node);
		}
	}

	pfree(grouplist);
}

/*
 * Transform a RowExp into a list of GroupClauses, and store this list
 * as a whole into a given List. The new list is returned.
 *
 * This function should be used when a RowExpr is immediately inside
 * a grouping extension clause. For example,
 *    GROUPING SETS ( ( (a,b), c ), (c,d) )
 * or
 *    ROLLUP ( ( (a,b), c ), (c,d) )
 *
 * '(c,d)' is immediately inside a grouping extension clause,
 * while '(a,b)' is not.
 */
static List *
transformRowExprToList(ParseState *pstate, RowExpr *rowexpr,
					   List *groupsets, List *targetList)
{
	List *args = rowexpr->args;
	List *grping_set = NIL;
	ListCell *arglc;
	Oid sort_op;

	foreach (arglc, args)
	{
		Node *node = lfirst(arglc);

		if (IsA(node, RowExpr))
		{
			groupsets =
				transformRowExprToGroupClauses(pstate, (RowExpr *)node,
											   groupsets, targetList);
		}

		else
		{
			/* Find the TargetEntry for this argument. This should have been
			 * generated in findListTargetlistEntries().
			 */
			TargetEntry *arg_tle =
				findTargetlistEntrySQL92(pstate, node, &targetList, GROUP_CLAUSE);
			sort_op = ordering_oper_opid(exprType((Node *)arg_tle->expr));
			grping_set = lappend(grping_set,
								 make_group_clause(arg_tle, targetList, sort_op));
		}
	}
	groupsets = lappend (groupsets, grping_set);

	return groupsets;
}

/*
 * Transform a RowExpr into a list of GroupClauses, and append these
 * GroupClausesone by one into 'groupsets'. The new list is returned.
 *
 * This function should be used when a RowExpr is not immediately inside
 * a grouping extension clause. For example,
 *    GROUPING SETS ( ( (a,b), c ), (c,d) )
 * or
 *    ROLLUP ( ( (a,b), c ), (c,d) )
 *
 * '(c,d)' is immediately inside a grouping extension clause,
 * while '(a,b)' is not.
 */
static List *
transformRowExprToGroupClauses(ParseState *pstate, RowExpr *rowexpr,
							   List *groupsets, List *targetList)
{
	List *args = rowexpr->args;
	ListCell *arglc;
	Oid sort_op;

	foreach (arglc, args)
	{
		Node *node = lfirst(arglc);

		if (IsA(node, RowExpr))
		{
			transformRowExprToGroupClauses(pstate, (RowExpr *)node,
										   groupsets, targetList);
		}

		else
		{
			/* Find the TargetEntry for this argument. This should have been
			 * generated in findListTargetlistEntries().
			 */
			TargetEntry *arg_tle =
				findTargetlistEntrySQL92(pstate, node, &targetList, GROUP_CLAUSE);

			/* avoid making duplicate expression entries */
			if (targetIsInSortGroupList(arg_tle, groupsets))
				continue;

			sort_op = ordering_oper_opid(exprType((Node *)arg_tle->expr));
			groupsets = lappend(groupsets,
								make_group_clause(arg_tle, targetList, sort_op));
		}
	}

	return groupsets;
}<|MERGE_RESOLUTION|>--- conflicted
+++ resolved
@@ -46,11 +46,8 @@
 #include "parser/parse_type.h"
 #include "rewrite/rewriteManip.h"
 #include "utils/guc.h"
-<<<<<<< HEAD
+#include "utils/lsyscache.h"
 #include "utils/syscache.h"
-=======
->>>>>>> 1e0bf904
-#include "utils/lsyscache.h"
 
 #include "cdb/cdbvars.h"
 #include "cdb/cdbpartition.h"
@@ -2359,7 +2356,7 @@
 			sort_op = ordering_oper_opid(exprType((Node *) tle->expr));
 			result->groupsets =
 				lappend(result->groupsets,
-						make_group_clause(tle, targetList, sort_op));
+						make_group_clause(tle, targetList, sort_op, false));
 		}
 	}
 
@@ -2522,22 +2519,13 @@
 
 					tlist = list_delete_cell(tlist, tl, prev);
 
-<<<<<<< HEAD
-					/* Use the sort clause's sorting operator */
-					gc = make_group_clause(tle, targetlist, sc->sortop);
+					/* Use the sort clause's sorting information */
+					gc = make_group_clause(tle, targetlist,
+										   sc->sortop, sc->nulls_first);
 					result = lappend(result, gc);
 					found = true;
 					break;
 				}
-=======
-				/* Use the sort clause's sorting information */
-				gc = make_group_clause(tle, *targetlist,
-									   sc->sortop, sc->nulls_first);
-				result = lappend(result, gc);
-				found = true;
-				break;
-			}
->>>>>>> 1e0bf904
 
 				prev = tl;
 			}
@@ -2655,7 +2643,6 @@
 		GroupClause *gc;
 		Oid			sort_op;
 
-<<<<<<< HEAD
 		if (node == NULL) /* the empty grouping set */
 			result = list_concat(result, list_make1(NIL));
 
@@ -2689,12 +2676,18 @@
                 tle = findTargetlistEntrySQL92(pstate, node, targetlist, 
                                                GROUP_CLAUSE);
 
-			/* avoid making duplicate expression entries */
-			if (targetIsInSortGroupList(tle, result))
+			/*
+			 * Avoid making duplicate grouplist entries.  Note that we don't
+			 * enforce a particular sortop here.  Along with the copying of sort
+			 * information above, this means that if you write something like
+			 * "GROUP BY foo ORDER BY foo USING <<<", the GROUP BY operation
+			 * silently takes on the equality semantics implied by the ORDER BY.
+			 */
+			if (targetIsInSortGroupList(tle, InvalidOid, result))
 				continue;
 
 			sort_op = ordering_oper_opid(exprType((Node *) tle->expr));
-			gc = make_group_clause(tle, *targetlist, sort_op);
+			gc = make_group_clause(tle, *targetlist, sort_op, false);
 			result = lappend(result, gc);
 		}
 	}
@@ -2744,21 +2737,6 @@
 		 */
 		expression_tree_walker(pstate->having_qual,
 							   grouping_rewrite_walker, (void *)&ctx);
-=======
-		/*
-		 * Avoid making duplicate grouplist entries.  Note that we don't
-		 * enforce a particular sortop here.  Along with the copying of sort
-		 * information above, this means that if you write something like
-		 * "GROUP BY foo ORDER BY foo USING <<<", the GROUP BY operation
-		 * silently takes on the equality semantics implied by the ORDER BY.
-		 */
-		if (targetIsInSortList(tle, InvalidOid, result))
-			continue;
-
-		sort_op = ordering_oper_opid(exprType((Node *) tle->expr));
-		gc = make_group_clause(tle, *targetlist, sort_op, false);
-		result = lappend(result, gc);
->>>>>>> 1e0bf904
 	}
 
 	list_free(tle_list);
@@ -2841,8 +2819,10 @@
 			if (!tle->resjunk)
 			{
 				group_clause_list = addTargetToSortList(pstate, tle,
-											   	   group_clause_list, *targetlist,
-											   	   SORTBY_ASC, NIL, true);
+														group_clause_list, *targetlist,
+														SORTBY_DEFAULT,
+														SORTBY_NULLS_DEFAULT,
+														NIL, true);
 			}
 		}
 
@@ -3084,79 +3064,6 @@
 }
 
 /*
- * We use this function to determine whether data can be sorted using a given
- * operator over a given data type. There are two uses for the function:
- *
- * Firstly, to determine if the operator specified in an ORDER BY ... USING <op> 
- * has a btree sorting operator (either < or >)? We determine that the operator
- * has these properties by looking up pg_amop for the operator AM properties.
- * If the operator is not a member of a btree operator class and if it does not 
- * have < > AM strategies, it cannot be used to sort. In this case we return false.
- * If we find a candidate, we return true.
- *
- * Secondly, to determine if we support merge join using the given operator.
- * If mergejoin is set to true, then we're looking for an equality btree
- * strategy.
- * 
- */
-bool
-sort_op_can_sort(Oid opid, bool mergejoin)
-{
-	CatCList *catlist;
-	int i;
-	bool result = false;
-
-	catlist = caql_begin_CacheList(
-								   NULL,
-								   cql("SELECT * FROM pg_amop "
-									   " WHERE amopopr = :1 "
-									   " ORDER BY amopopr, "
-									   " amopclaid ",
-									   ObjectIdGetDatum(opid)));
-
-	/* not associated with an AM, so can't be a match */
-	if (catlist->n_members == 0)
-	{
-		caql_end_CacheList(catlist);
-		return false;
-	}
-
-	for (i = 0; i < catlist->n_members; i++)
-	{
-		HeapTuple tuple = &catlist->members[i]->tuple;
-		Form_pg_amop amop = (Form_pg_amop)GETSTRUCT(tuple);
-		
-		/* must be btree */
-		if (amop->amopmethod != BTREE_AM_OID)
-			continue;
-
-		/* predicate operator must be default within this opfamily */
-		if (amop->amoplefttype != amop->amoprighttype)
-			continue;
-
-		if (mergejoin)
-		{
-			if (amop->amopstrategy == BTEqualStrategyNumber)
-			{
-				result = true;
-				break;
-			}
-		}
-		else
-		{
-			if (amop->amopstrategy == BTLessStrategyNumber ||
-				amop->amopstrategy == BTGreaterStrategyNumber)
-			{
-				result = true;
-				break;
-			}
-		}
-	}
-	caql_end_CacheList(catlist);
-	return result;
-}
-
-/*
  * addTargetToSortList
  *		If the given targetlist entry isn't already in the ORDER BY list,
  *		add it to the end of the list, using the given sort ordering info.
@@ -3186,7 +3093,8 @@
 		tle->expr = (Expr *) coerce_type(pstate, (Node *) tle->expr,
 										 restype, TEXTOID, -1,
 										 COERCION_IMPLICIT,
-										 COERCE_IMPLICIT_CAST);
+										 COERCE_IMPLICIT_CAST,
+										 -1);
 		restype = TEXTOID;
 	}
 
@@ -3227,49 +3135,9 @@
 	}
 
 	/* avoid making duplicate sortlist entries */
-<<<<<<< HEAD
-	if (!targetIsInSortGroupList(tle, sortlist))
+	if (!targetIsInSortGroupList(tle, sortop, sortlist))
 	{
 		SortClause *sortcl = makeNode(SortClause);
-		Oid			restype = exprType((Node *) tle->expr);
-
-		/* if tlist item is an UNKNOWN literal, change it to TEXT */
-		if (restype == UNKNOWNOID && resolveUnknown)
-		{
-			Oid		tobe_type = InvalidOid;
-			int32	tobe_typmod;
-
-			/*
-			 * The setop type-deduction is only for non-junk columns.
-			 * If the column is junk, fall back to the old way.
-			 */
-			if (pstate->p_setopTypes && !tle->resjunk)
-			{
-				/* UNION, etc. case. */
-				int		idx = tle->resno - 1;
-
-				Assert(pstate->p_setopTypmods);
-				tobe_type = list_nth_oid(pstate->p_setopTypes, idx);
-				tobe_typmod = list_nth_int(pstate->p_setopTypmods, idx);
-			}
-
-			if (!OidIsValid(tobe_type))
-			{
-				tobe_type = TEXTOID;
-				tobe_typmod = -1;
-			}
-			tle->expr = (Expr *) coerce_type(pstate, (Node *) tle->expr,
-											 restype, tobe_type, tobe_typmod,
-											 COERCION_IMPLICIT,
-											 COERCE_IMPLICIT_CAST,
-											 -1);
-			restype = tobe_type;
-		}
-=======
-	if (!targetIsInSortList(tle, sortop, sortlist))
-	{
-		SortClause *sortcl = makeNode(SortClause);
->>>>>>> 1e0bf904
 
 		sortcl->tleSortGroupRef = assignSortGroupRef(tle, targetlist);
 
@@ -3284,24 +3152,8 @@
 			case SORTBY_NULLS_FIRST:
 				sortcl->nulls_first = true;
 				break;
-<<<<<<< HEAD
-			case SORTBY_USING:
-				Assert(sortby_opname != NIL);
-				sortcl->sortop = compatible_oper_opid(sortby_opname,
-													  restype,
-													  restype,
-													  false);
-				if (!sort_op_can_sort(sortcl->sortop, false))
-					ereport(ERROR,
-							(errcode(ERRCODE_WRONG_OBJECT_TYPE),
-					   		 errmsg("operator %s is not a valid ordering operator",
-							  		strVal(llast(sortby_opname))),
-						 			errhint("Ordering operators must be \"<\" or \">\" members of btree operator families.")));
-
-=======
 			case SORTBY_NULLS_LAST:
 				sortcl->nulls_first = false;
->>>>>>> 1e0bf904
 				break;
 			default:
 				elog(ERROR, "unrecognized sortby_nulls: %d", sortby_nulls);
@@ -3344,12 +3196,8 @@
 }
 
 /*
-<<<<<<< HEAD
  * targetIsInSortGroupList
  *		Is the given target item already in the sortlist or grouplist?
-=======
- * targetIsInSortList
- *		Is the given target item already in the sortlist?
  *		If sortop is not InvalidOid, also test for a match to the sortop.
  *
  * It is not an oversight that this function ignores the nulls_first flag.
@@ -3360,7 +3208,6 @@
  * however, because a lower-order column with the same sortop but
  * opposite nulls direction is redundant.  Also, we can consider
  * ORDER BY foo ASC, foo DESC redundant, so check for a commutator match.
->>>>>>> 1e0bf904
  *
  * Works for SortClause, GroupClause and GroupingClause lists.  Note
  * that the main reason we need this routine (and not just a quick
@@ -3370,11 +3217,7 @@
  * Any GroupingClauses in the list will be skipped during comparison.
  */
 bool
-<<<<<<< HEAD
-targetIsInSortGroupList(TargetEntry *tle, List *sortgroupList)
-=======
-targetIsInSortList(TargetEntry *tle, Oid sortop, List *sortList)
->>>>>>> 1e0bf904
+targetIsInSortGroupList(TargetEntry *tle, Oid sortop, List *sortgroupList)
 {
 	Index		ref = tle->ressortgroupref;
 	ListCell   *l;
@@ -3387,24 +3230,20 @@
 	{
 		Node *node = (Node *) lfirst(l);
 
-<<<<<<< HEAD
 		/* Skip the empty grouping set */
 		if (node == NULL)
 			continue;
 
 		if (IsA(node, GroupClause) || IsA(node, SortClause))
 		{
-			GroupClause *gc = (GroupClause*) node;
-			if (gc->tleSortGroupRef == ref)
+			GroupClause *scl = (GroupClause *) node;
+
+			if (scl->tleSortGroupRef == ref &&
+				(sortop == InvalidOid ||
+				 sortop == scl->sortop ||
+				 sortop == get_commutator(scl->sortop)))
 				return true;
 		}
-=======
-		if (scl->tleSortGroupRef == ref &&
-			(sortop == InvalidOid ||
-			 sortop == scl->sortop ||
-			 sortop == get_commutator(scl->sortop)))
-			return true;
->>>>>>> 1e0bf904
 	}
 	return false;
 }
@@ -3559,7 +3398,7 @@
 				findTargetlistEntrySQL92(pstate, node, &targetList, GROUP_CLAUSE);
 			sort_op = ordering_oper_opid(exprType((Node *)arg_tle->expr));
 			grping_set = lappend(grping_set,
-								 make_group_clause(arg_tle, targetList, sort_op));
+								 make_group_clause(arg_tle, targetList, sort_op, false));
 		}
 	}
 	groupsets = lappend (groupsets, grping_set);
@@ -3606,13 +3445,14 @@
 			TargetEntry *arg_tle =
 				findTargetlistEntrySQL92(pstate, node, &targetList, GROUP_CLAUSE);
 
+			sort_op = ordering_oper_opid(exprType((Node *)arg_tle->expr));
+
 			/* avoid making duplicate expression entries */
-			if (targetIsInSortGroupList(arg_tle, groupsets))
+			if (targetIsInSortGroupList(arg_tle, sort_op, groupsets))
 				continue;
 
-			sort_op = ordering_oper_opid(exprType((Node *)arg_tle->expr));
 			groupsets = lappend(groupsets,
-								make_group_clause(arg_tle, targetList, sort_op));
+								make_group_clause(arg_tle, targetList, sort_op, false));
 		}
 	}
 
