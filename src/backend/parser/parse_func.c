--- conflicted
+++ resolved
@@ -1072,15 +1072,9 @@
 	 * Having completed this examination, remove candidates that accept the
 	 * wrong category at any unknown position.	Also, if at least one
 	 * candidate accepted a preferred type at a position, remove candidates
-<<<<<<< HEAD
-	 * that accept non-preferred types.  If just one candidate remains,
-	 * return that one.  However, if this rule turns out to reject all
-	 * candidates, keep them all instead.
-=======
 	 * that accept non-preferred types.  If just one candidate remains, return
 	 * that one.  However, if this rule turns out to reject all candidates,
 	 * keep them all instead.
->>>>>>> 80edfd76
 	 */
 	resolved_unknowns = false;
 	for (i = 0; i < nargs; i++)
@@ -1205,11 +1199,7 @@
 	 * type, and see if that gives us a unique match.  If so, use that match.
 	 *
 	 * NOTE: for a binary operator with one unknown and one non-unknown input,
-<<<<<<< HEAD
-	 * we already tried this heuristic in binary_oper_exact().  However, that
-=======
 	 * we already tried this heuristic in binary_oper_exact().	However, that
->>>>>>> 80edfd76
 	 * code only finds exact matches, whereas here we will handle matches that
 	 * involve coercion, polymorphic type resolution, etc.
 	 */
