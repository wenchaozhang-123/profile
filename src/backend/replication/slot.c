--- conflicted
+++ resolved
@@ -1016,15 +1016,9 @@
 	}
 
 	cp.magic = SLOT_MAGIC;
-<<<<<<< HEAD
 	INIT_CRC32C(cp.checksum);
-	cp.version = 1;
-	cp.length = ReplicationSlotOnDiskDynamicSize;
-=======
-	INIT_CRC32(cp.checksum);
 	cp.version = SLOT_VERSION;
 	cp.length = ReplicationSlotOnDiskV2Size;
->>>>>>> 4f0bf335
 
 	SpinLockAcquire(&slot->mutex);
 
@@ -1032,16 +1026,10 @@
 
 	SpinLockRelease(&slot->mutex);
 
-<<<<<<< HEAD
 	COMP_CRC32C(cp.checksum,
-			   (char *) (&cp) + ReplicationSlotOnDiskConstantSize,
-			   ReplicationSlotOnDiskDynamicSize);
-=======
-	COMP_CRC32(cp.checksum,
 				(char *) (&cp) + SnapBuildOnDiskNotChecksummedSize,
 				SnapBuildOnDiskChecksummedSize);
-	FIN_CRC32(cp.checksum);
->>>>>>> 4f0bf335
+	FIN_CRC32C(cp.checksum);
 
 	errno = 0;
 	if ((write(fd, &cp, sizeof(cp))) != sizeof(cp))
@@ -1225,20 +1213,12 @@
 
 	CloseTransientFile(fd);
 
-<<<<<<< HEAD
-	/* now verify the CRC32 */
+	/* now verify the CRC */
 	INIT_CRC32C(checksum);
 	COMP_CRC32C(checksum,
-			   (char *) &cp + ReplicationSlotOnDiskConstantSize,
-			   ReplicationSlotOnDiskDynamicSize);
-=======
-	/* now verify the CRC */
-	INIT_CRC32(checksum);
-	COMP_CRC32(checksum,
 			   (char *) &cp + SnapBuildOnDiskNotChecksummedSize,
 			   SnapBuildOnDiskChecksummedSize);
-	FIN_CRC32(checksum);
->>>>>>> 4f0bf335
+	FIN_CRC32C(checksum);
 
 	if (!EQ_CRC32C(checksum, cp.checksum))
 		ereport(PANIC,
