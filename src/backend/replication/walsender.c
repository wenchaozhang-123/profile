--- conflicted
+++ resolved
@@ -189,13 +189,8 @@
 
 
 /* Flags set by signal handlers for later service in main loop */
-<<<<<<< HEAD
-static volatile sig_atomic_t got_SIGHUP = false;
-volatile sig_atomic_t walsender_ready_to_stop = false;
-=======
 static volatile sig_atomic_t got_SIGUSR2 = false;
 static volatile sig_atomic_t got_STOPPING = false;
->>>>>>> 4f0bf335
 
 /*
  * This is set while we are streaming. When not set
@@ -1900,13 +1895,8 @@
 	 */
 	for (;;)
 	{
-<<<<<<< HEAD
-		TimestampTz now;
-
 		SIMPLE_FAULT_INJECTOR(WalSenderLoop);
 
-=======
->>>>>>> 4f0bf335
 		/*
 		 * Emergency bailout if postmaster has died.  This is to avoid the
 		 * necessity for manual cleanup of all postmaster children.
@@ -3226,12 +3216,14 @@
 			/*
 			 * Treat a standby such as a pg_basebackup background process
 			 * which always returns an invalid flush location, as an
-			 * asynchronous standby.
+			 * asynchronous standby. WAL sender must be streaming or
+			 * stopping.
 			 */
 			sync_priority[i] = XLogRecPtrIsInvalid(walsnd->flush) ?
 				0 : walsnd->sync_standby_priority;
 
-			if (walsnd->state == WALSNDSTATE_STREAMING &&
+			if ((walsnd->state == WALSNDSTATE_STREAMING ||
+				 walsnd->state == WALSNDSTATE_STOPPING) &&
 				walsnd->sync_standby_priority > 0 &&
 				(priority == 0 ||
 				 priority > walsnd->sync_standby_priority) &&
