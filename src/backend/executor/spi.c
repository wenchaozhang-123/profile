--- conflicted
+++ resolved
@@ -58,13 +58,8 @@
 static int	_SPI_curid = -1;
 
 static Portal SPI_cursor_open_internal(const char *name, SPIPlanPtr plan,
-<<<<<<< HEAD
-						 Datum *Values, const char *Nulls,
-						 bool read_only, int pflags);
-=======
 									   Datum *Values, const char *Nulls,
 									   bool read_only, int pflags);
->>>>>>> 49f001d8
 
 static void _SPI_prepare_plan(const char *src, SPIPlanPtr plan,
 				  ParamListInfo boundParams);
@@ -997,8 +992,6 @@
 
 
 /*
-<<<<<<< HEAD
-=======
  * SPI_cursor_open_with_args()
  *
  * Parse and plan a query and open it as a portal.  Like SPI_execute_with_args,
@@ -1032,6 +1025,15 @@
 	plan.nargs = nargs;
 	plan.argtypes = argtypes;
 
+	/*
+	 * Add this to be compatible with current version of GPDB
+	 *
+	 * TODO: Remove it after the related codes are backported
+	 *		 from upstream, e.g. plan.query is to be assigned
+	 *		 in _SPI_prepare_plan
+	 */
+	plan.plancxt = NULL;
+
 	paramLI = _SPI_convert_params(nargs, argtypes,
 								  Values, Nulls,
 								  PARAM_FLAG_CONST);
@@ -1058,7 +1060,6 @@
 
 
 /*
->>>>>>> 49f001d8
  * SPI_cursor_open_internal()
  *
  *	Common code for SPI_cursor_open and SPI_cursor_open_with_args
@@ -1286,77 +1287,6 @@
 
 
 /*
-<<<<<<< HEAD
- * SPI_cursor_open_with_args()
- *
- * Parse and plan a query and open it as a portal.  Like SPI_execute_with_args,
- * we can tell the planner to rely on the parameter values as constants,
- * because the plan will only be used once.
- */
-Portal
-SPI_cursor_open_with_args(const char *name,
-						  const char *src,
-						  int nargs, Oid *argtypes,
-						  Datum *Values, const char *Nulls,
-						  bool read_only, int cursorOptions)
-{
-	Portal		result;
-	_SPI_plan	plan;
-	ParamListInfo paramLI;
-
-	if (src == NULL || nargs < 0)
-		elog(ERROR, "SPI_cursor_open_with_args called with invalid arguments");
-
-	if (nargs > 0 && (argtypes == NULL || Values == NULL))
-		elog(ERROR, "SPI_cursor_open_with_args called with missing parameters");
-
-	SPI_result = _SPI_begin_call(true);
-	if (SPI_result < 0)
-		elog(ERROR, "SPI_cursor_open_with_args called while not connected");
-
-	memset(&plan, 0, sizeof(_SPI_plan));
-	plan.magic = _SPI_PLAN_MAGIC;
-	plan.cursor_options = cursorOptions;
-	plan.nargs = nargs;
-	plan.argtypes = argtypes;
-
-	/*
-	 * Add this to be compatible with current version of GPDB
-	 *
-	 * TODO: Remove it after the related codes are backported
-	 *		 from upstream, e.g. plan.query is to be assigned
-	 *		 in _SPI_prepare_plan
-	 */
-	plan.plancxt = NULL;
-
-	paramLI = _SPI_convert_params(nargs, argtypes,
-								  Values, Nulls,
-								  PARAM_FLAG_CONST);
-
-	_SPI_prepare_plan(src, &plan, paramLI);
-
-	/* We needn't copy the plan; SPI_cursor_open_internal will do so */
-
-	/* Adjust stack so that SPI_cursor_open_internal doesn't complain */
-	_SPI_curid--;
-
-	/* SPI_cursor_open_internal must be called in procedure memory context */
-	_SPI_procmem();
-
-	result = SPI_cursor_open_internal(name, &plan, Values, Nulls,
-									  read_only, PARAM_FLAG_CONST);
-
-	/* And clean up */
-	_SPI_curid++;
-	_SPI_end_call(true);
-
-	return result;
-}
-
-
-/*
-=======
->>>>>>> 49f001d8
  * SPI_cursor_find()
  *
  *	Find the portal of an existing open cursor
@@ -1831,20 +1761,8 @@
 				  Snapshot snapshot, Snapshot crosscheck_snapshot,
 				  bool read_only, bool fire_triggers, long tcount)
 {
-<<<<<<< HEAD
-	volatile int my_res = 0;
-	volatile uint64 my_processed = 0;
-	volatile Oid my_lastoid = InvalidOid;
-	SPITupleTable *volatile my_tuptable = NULL;
-	volatile int res = 0;
-	Snapshot	saveActiveSnapshot;
-
-	/* Be sure to restore ActiveSnapshot on error exit */
-	saveActiveSnapshot = ActiveSnapshot;
-	PG_TRY();
-=======
 	int			my_res = 0;
-	uint32		my_processed = 0;
+	uint64		my_processed = 0;
 	Oid			my_lastoid = InvalidOid;
 	SPITupleTable *my_tuptable = NULL;
 	int			res = 0;
@@ -1862,7 +1780,6 @@
 	error_context_stack = &spierrcontext;
 
 	foreach(lc1, plan->plancache_list)
->>>>>>> 49f001d8
 	{
 		CachedPlanSource *plansource = (CachedPlanSource *) lfirst(lc1);
 		List	   *stmt_list;
@@ -1945,45 +1862,11 @@
 				 */
 				if (read_only)
 				{
-<<<<<<< HEAD
-					QueryDesc  *qdesc;
-
-					qdesc = CreateQueryDesc((PlannedStmt *) stmt,
-											plansource->query_string,
-											ActiveSnapshot,
-											crosscheck_snapshot,
-											dest,
-											paramLI, false);
-
-                    if (gp_enable_gpperfmon 
-                    		&& Gp_role == GP_ROLE_DISPATCH 
-                    		&& log_min_messages < DEBUG4)
-                    {
-                    	/* For log level of DEBUG4, gpmon is sent information about SPI internal queries as well */
-						Assert(plansource->query_string);
-						gpmon_qlog_query_submit(qdesc->gpmon_pkt);
-						gpmon_qlog_query_text(qdesc->gpmon_pkt,
-											  plansource->query_string,
-											  application_name,
-											  NULL /* resqueue name */,
-											  NULL /* priority */);
-                    }
-                    else
-                    {
-                    	/* Otherwise, we do not record information about internal queries */
-                    	qdesc->gpmon_pkt = NULL;
-                    }
-
-					res = _SPI_pquery(qdesc, fire_triggers,
-									  canSetTag ? tcount : 0);
-					FreeQueryDesc(qdesc);
-=======
 					if (have_active_snap)
 					{
 						PushActiveSnapshot(GetActiveSnapshot());
 						pushed_active_snap = true;
 					}
->>>>>>> 49f001d8
 				}
 				else
 				{
@@ -2017,9 +1900,30 @@
 					snap = InvalidSnapshot;
 
 				qdesc = CreateQueryDesc((PlannedStmt *) stmt,
+										plansource->query_string,
 										snap, crosscheck_snapshot,
 										dest,
 										paramLI, false);
+
+				if (gp_enable_gpperfmon 
+						&& Gp_role == GP_ROLE_DISPATCH 
+						&& log_min_messages < DEBUG4)
+				{
+					/* For log level of DEBUG4, gpmon is sent information about SPI internal queries as well */
+					Assert(plansource->query_string);
+					gpmon_qlog_query_submit(qdesc->gpmon_pkt);
+					gpmon_qlog_query_text(qdesc->gpmon_pkt,
+										  plansource->query_string,
+										  application_name,
+										  NULL /* resqueue name */,
+										  NULL /* priority */);
+				}
+				else
+				{
+					/* Otherwise, we do not record information about internal queries */
+					qdesc->gpmon_pkt = NULL;
+				}
+
 				res = _SPI_pquery(qdesc, fire_triggers,
 								  canSetTag ? tcount : 0);
 				FreeQueryDesc(qdesc);
