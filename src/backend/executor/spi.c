/*-------------------------------------------------------------------------
 *
 * spi.c
 *				Server Programming Interface
 *
 * Portions Copyright (c) 1996-2016, PostgreSQL Global Development Group
 * Portions Copyright (c) 1994, Regents of the University of California
 *
 *
 * IDENTIFICATION
 *	  src/backend/executor/spi.c
 *
 *-------------------------------------------------------------------------
 */
#include "postgres.h"

#include "access/htup_details.h"
#include "access/printtup.h"
#include "access/sysattr.h"
#include "access/xact.h"
#include "catalog/heap.h"
#include "catalog/pg_type.h"
#include "commands/trigger.h"
#include "executor/executor.h"
#include "executor/spi_priv.h"
#include "miscadmin.h"
#include "tcop/pquery.h"
#include "tcop/utility.h"
#include "utils/builtins.h"
#include "utils/datum.h"
#include "utils/lsyscache.h"
#include "utils/memutils.h"
#include "utils/rel.h"
#include "utils/snapmgr.h"
#include "utils/syscache.h"
#include "utils/typcache.h"
#include "utils/resource_manager.h"
#include "utils/resscheduler.h"
#include "utils/faultinjector.h"
#include "utils/metrics_utils.h"

#include "cdb/cdbvars.h"
#include "miscadmin.h"
#include "postmaster/autostats.h" /* auto_stats() */
#include "catalog/namespace.h"
#include "catalog/pg_namespace.h"
#include "executor/functions.h"
#include "cdb/memquota.h"
#include "parser/analyze.h"

<<<<<<< HEAD
/*
 * These global variables are part of the API for various SPI functions
 * (a horrible API choice, but it's too late now).  To reduce the risk of
 * interference between different SPI callers, we save and restore them
 * when entering/exiting a SPI nesting level.
 */
=======
>>>>>>> b5bce6c1
uint64		SPI_processed = 0;
Oid			SPI_lastoid = InvalidOid;
SPITupleTable *SPI_tuptable = NULL;
int			SPI_result = 0;

static _SPI_connection *_SPI_stack = NULL;
static _SPI_connection *_SPI_current = NULL;
static int	_SPI_stack_depth = 0;		/* allocated size of _SPI_stack */
static int	_SPI_connected = -1;
static int	_SPI_curid = -1;

static Portal SPI_cursor_open_internal(const char *name, SPIPlanPtr plan,
						 ParamListInfo paramLI, bool read_only);

static void _SPI_prepare_plan(const char *src, SPIPlanPtr plan);

static void _SPI_prepare_oneshot_plan(const char *src, SPIPlanPtr plan);

static int _SPI_execute_plan(SPIPlanPtr plan, ParamListInfo paramLI,
				  Snapshot snapshot, Snapshot crosscheck_snapshot,
<<<<<<< HEAD
				  bool read_only, bool fire_triggers, int64 tcount);
=======
				  bool read_only, bool fire_triggers, uint64 tcount);
>>>>>>> b5bce6c1

static ParamListInfo _SPI_convert_params(int nargs, Oid *argtypes,
					Datum *Values, const char *Nulls);

<<<<<<< HEAD
static void _SPI_assign_query_mem(QueryDesc *queryDesc);

static int	_SPI_pquery(QueryDesc *queryDesc, bool fire_triggers, int64 tcount);
=======
static int	_SPI_pquery(QueryDesc *queryDesc, bool fire_triggers, uint64 tcount);
>>>>>>> b5bce6c1

static void _SPI_error_callback(void *arg);

static void _SPI_cursor_operation(Portal portal,
					  FetchDirection direction, int64 count,
					  DestReceiver *dest);

static SPIPlanPtr _SPI_make_plan_non_temp(SPIPlanPtr plan);
static SPIPlanPtr _SPI_save_plan(SPIPlanPtr plan);

static int	_SPI_begin_call(bool use_exec);
static int	_SPI_end_call(bool use_exec);
static MemoryContext _SPI_execmem(void);
static MemoryContext _SPI_procmem(void);
static bool _SPI_checktuples(void);


/* =================== interface functions =================== */

int
SPI_connect(void)
{
	int			newdepth;

	/*
	 * When procedure called by Executor _SPI_curid expected to be equal to
	 * _SPI_connected
	 */
	if (_SPI_curid != _SPI_connected)
		return SPI_ERROR_CONNECT;

	if (_SPI_stack == NULL)
	{
		if (_SPI_connected != -1 || _SPI_stack_depth != 0)
			elog(ERROR, "SPI stack corrupted");
		newdepth = 16;
		_SPI_stack = (_SPI_connection *)
			MemoryContextAlloc(TopTransactionContext,
							   newdepth * sizeof(_SPI_connection));
		_SPI_stack_depth = newdepth;
	}
	else
	{
		if (_SPI_stack_depth <= 0 || _SPI_stack_depth <= _SPI_connected)
			elog(ERROR, "SPI stack corrupted");
		if (_SPI_stack_depth == _SPI_connected + 1)
		{
			newdepth = _SPI_stack_depth * 2;
			_SPI_stack = (_SPI_connection *)
				repalloc(_SPI_stack,
						 newdepth * sizeof(_SPI_connection));
			_SPI_stack_depth = newdepth;
		}
	}

	/*
	 * We're entering procedure where _SPI_curid == _SPI_connected - 1
	 */
	_SPI_connected++;
	Assert(_SPI_connected >= 0 && _SPI_connected < _SPI_stack_depth);

	_SPI_current = &(_SPI_stack[_SPI_connected]);
	_SPI_current->processed = 0;
	_SPI_current->lastoid = InvalidOid;
	_SPI_current->tuptable = NULL;
	_SPI_current->execSubid = InvalidSubTransactionId;
	slist_init(&_SPI_current->tuptables);
	_SPI_current->procCxt = NULL;		/* in case we fail to create 'em */
	_SPI_current->execCxt = NULL;
	_SPI_current->connectSubid = GetCurrentSubTransactionId();
	_SPI_current->outer_processed = SPI_processed;
	_SPI_current->outer_lastoid = SPI_lastoid;
	_SPI_current->outer_tuptable = SPI_tuptable;
	_SPI_current->outer_result = SPI_result;

	/*
	 * Create memory contexts for this procedure
	 *
	 * XXX it would be better to use PortalContext as the parent context, but
	 * we may not be inside a portal (consider deferred-trigger execution).
	 * Perhaps CurTransactionContext would do?	For now it doesn't matter
	 * because we clean up explicitly in AtEOSubXact_SPI().
	 */
	_SPI_current->procCxt = AllocSetContextCreate(TopTransactionContext,
												  "SPI Proc",
												  ALLOCSET_DEFAULT_MINSIZE,
												  ALLOCSET_DEFAULT_INITSIZE,
												  ALLOCSET_DEFAULT_MAXSIZE);
	_SPI_current->execCxt = AllocSetContextCreate(TopTransactionContext,
												  "SPI Exec",
												  ALLOCSET_DEFAULT_MINSIZE,
												  ALLOCSET_DEFAULT_INITSIZE,
												  ALLOCSET_DEFAULT_MAXSIZE);
	/* ... and switch to procedure's context */
	_SPI_current->savedcxt = MemoryContextSwitchTo(_SPI_current->procCxt);

	/*
	 * Reset API global variables so that current caller cannot accidentally
	 * depend on state of an outer caller.
	 */
	SPI_processed = 0;
	SPI_lastoid = InvalidOid;
	SPI_tuptable = NULL;
	SPI_result = 0;

	return SPI_OK_CONNECT;
}


/*
 * Note that we cannot free any connection back to the QD at SPI_finish time.
 * Our transaction may not be complete yet, so we don't yet know if the work
 * done on the QD should be committed or rolled back.
 */
int
SPI_finish(void)
{
	int			res;

	res = _SPI_begin_call(false);		/* just check we're connected */
	if (res < 0)
		return res;

	/* Restore memory context as it was before procedure call */
	MemoryContextSwitchTo(_SPI_current->savedcxt);

	/* Release memory used in procedure call (including tuptables) */
	MemoryContextDelete(_SPI_current->execCxt);
	_SPI_current->execCxt = NULL;
	MemoryContextDelete(_SPI_current->procCxt);
	_SPI_current->procCxt = NULL;

	/*
	 * Restore outer API variables, especially SPI_tuptable which is probably
	 * pointing at a just-deleted tuptable
	 */
	SPI_processed = _SPI_current->outer_processed;
	SPI_lastoid = _SPI_current->outer_lastoid;
	SPI_tuptable = _SPI_current->outer_tuptable;
	SPI_result = _SPI_current->outer_result;

	/*
	 * After _SPI_begin_call _SPI_connected == _SPI_curid. Now we are closing
	 * connection to SPI and returning to upper Executor and so _SPI_connected
	 * must be equal to _SPI_curid.
	 */
	_SPI_connected--;
	_SPI_curid--;
	if (_SPI_connected == -1)
		_SPI_current = NULL;
	else
		_SPI_current = &(_SPI_stack[_SPI_connected]);

	return SPI_OK_FINISH;
}

/*
 * Clean up SPI state at transaction commit or abort.
 */
void
AtEOXact_SPI(bool isCommit)
{
	/*
	 * Note that memory contexts belonging to SPI stack entries will be freed
	 * automatically, so we can ignore them here.  We just need to restore our
	 * static variables to initial state.
	 */
	if (isCommit && _SPI_connected != -1)
		ereport(WARNING,
				(errcode(ERRCODE_WARNING),
				 errmsg("transaction left non-empty SPI stack"),
				 errhint("Check for missing \"SPI_finish\" calls.")));

	_SPI_current = _SPI_stack = NULL;
	_SPI_stack_depth = 0;
	_SPI_connected = _SPI_curid = -1;
	/* Reset API global variables, too */
	SPI_processed = 0;
	SPI_lastoid = InvalidOid;
	SPI_tuptable = NULL;
	SPI_result = 0;
}

/*
 * Clean up SPI state at subtransaction commit or abort.
 *
 * During commit, there shouldn't be any unclosed entries remaining from
 * the current subtransaction; we emit a warning if any are found.
 */
void
AtEOSubXact_SPI(bool isCommit, SubTransactionId mySubid)
{
	bool		found = false;

	while (_SPI_connected >= 0)
	{
		_SPI_connection *connection = &(_SPI_stack[_SPI_connected]);

		if (connection->connectSubid != mySubid)
			break;				/* couldn't be any underneath it either */

		found = true;

		/*
		 * Release procedure memory explicitly (see note in SPI_connect)
		 */
		if (connection->execCxt)
		{
			MemoryContextDelete(connection->execCxt);
			connection->execCxt = NULL;
		}
		if (connection->procCxt)
		{
			MemoryContextDelete(connection->procCxt);
			connection->procCxt = NULL;
		}

		/*
		 * Restore outer global variables and pop the stack entry.  Unlike
		 * SPI_finish(), we don't risk switching to memory contexts that might
		 * be already gone.
		 */
		SPI_processed = connection->outer_processed;
		SPI_lastoid = connection->outer_lastoid;
		SPI_tuptable = connection->outer_tuptable;
		SPI_result = connection->outer_result;

		_SPI_connected--;
		_SPI_curid = _SPI_connected;
		if (_SPI_connected == -1)
			_SPI_current = NULL;
		else
			_SPI_current = &(_SPI_stack[_SPI_connected]);
	}

	if (found && isCommit)
		ereport(WARNING,
				(errcode(ERRCODE_WARNING),
				 errmsg("subtransaction left non-empty SPI stack"),
				 errhint("Check for missing \"SPI_finish\" calls.")));

	/*
	 * If we are aborting a subtransaction and there is an open SPI context
	 * surrounding the subxact, clean up to prevent memory leakage.
	 */
	if (_SPI_current && !isCommit)
	{
		slist_mutable_iter siter;

		/*
		 * Throw away executor state if current executor operation was started
		 * within current subxact (essentially, force a _SPI_end_call(true)).
		 */
		if (_SPI_current->execSubid >= mySubid)
		{
			_SPI_current->execSubid = InvalidSubTransactionId;
			MemoryContextResetAndDeleteChildren(_SPI_current->execCxt);
		}

		/* throw away any tuple tables created within current subxact */
		slist_foreach_modify(siter, &_SPI_current->tuptables)
		{
			SPITupleTable *tuptable;

			tuptable = slist_container(SPITupleTable, next, siter.cur);
			if (tuptable->subid >= mySubid)
			{
				/*
				 * If we used SPI_freetuptable() here, its internal search of
				 * the tuptables list would make this operation O(N^2).
				 * Instead, just free the tuptable manually.  This should
				 * match what SPI_freetuptable() does.
				 */
				slist_delete_current(&siter);
				if (tuptable == _SPI_current->tuptable)
					_SPI_current->tuptable = NULL;
				if (tuptable == SPI_tuptable)
					SPI_tuptable = NULL;
				MemoryContextDelete(tuptable->tuptabcxt);
			}
		}
	}
}


/* Pushes SPI stack to allow recursive SPI calls */
void
SPI_push(void)
{
	_SPI_curid++;
}

/* Pops SPI stack to allow recursive SPI calls */
void
SPI_pop(void)
{
	_SPI_curid--;
}

/* Conditional push: push only if we're inside a SPI procedure */
bool
SPI_push_conditional(void)
{
	bool		pushed = (_SPI_curid != _SPI_connected);

	if (pushed)
	{
		_SPI_curid++;
		/* We should now be in a state where SPI_connect would succeed */
		Assert(_SPI_curid == _SPI_connected);
	}
	return pushed;
}

/* Conditional pop: pop only if SPI_push_conditional pushed */
void
SPI_pop_conditional(bool pushed)
{
	/* We should be in a state where SPI_connect would succeed */
	Assert(_SPI_curid == _SPI_connected);
	if (pushed)
		_SPI_curid--;
}

/* Restore state of SPI stack after aborting a subtransaction */
void
SPI_restore_connection(void)
{
	Assert(_SPI_connected >= 0);
	_SPI_curid = _SPI_connected - 1;
}

/* Parse, plan, and execute a query string */
int
SPI_execute(const char *src, bool read_only, int64 tcount)
{
	_SPI_plan	plan;
	int			res;

	if (src == NULL || tcount < 0)
		return SPI_ERROR_ARGUMENT;

	res = _SPI_begin_call(true);
	if (res < 0)
		return res;

	memset(&plan, 0, sizeof(_SPI_plan));
	plan.magic = _SPI_PLAN_MAGIC;
	plan.cursor_options = 0;

	_SPI_prepare_oneshot_plan(src, &plan);

	res = _SPI_execute_plan(&plan, NULL,
							InvalidSnapshot, InvalidSnapshot,
							read_only, true, tcount);

	_SPI_end_call(true);
	return res;
}

/* Obsolete version of SPI_execute */
int
SPI_exec(const char *src, int64 tcount)
{
	return SPI_execute(src, false, tcount);
}

/* Execute a previously prepared plan */
int
SPI_execute_plan(SPIPlanPtr plan, Datum *Values, const char *Nulls,
				 bool read_only, int64 tcount)
{
	int			res;

	if (plan == NULL || plan->magic != _SPI_PLAN_MAGIC || tcount < 0)
		return SPI_ERROR_ARGUMENT;

	if (plan->nargs > 0 && Values == NULL)
		return SPI_ERROR_PARAM;

	res = _SPI_begin_call(true);
	if (res < 0)
		return res;

	res = _SPI_execute_plan(plan,
							_SPI_convert_params(plan->nargs, plan->argtypes,
												Values, Nulls),
							InvalidSnapshot, InvalidSnapshot,
							read_only, true, tcount);

	_SPI_end_call(true);
	return res;
}

/* Obsolete version of SPI_execute_plan */
int
SPI_execp(SPIPlanPtr plan, Datum *Values, const char *Nulls, int64 tcount)
{
	return SPI_execute_plan(plan, Values, Nulls, false, tcount);
}

/* Execute a previously prepared plan */
int
SPI_execute_plan_with_paramlist(SPIPlanPtr plan, ParamListInfo params,
								bool read_only, long tcount)
{
	int			res;

	if (plan == NULL || plan->magic != _SPI_PLAN_MAGIC || tcount < 0)
		return SPI_ERROR_ARGUMENT;

	res = _SPI_begin_call(true);
	if (res < 0)
		return res;

	res = _SPI_execute_plan(plan, params,
							InvalidSnapshot, InvalidSnapshot,
							read_only, true, tcount);

	_SPI_end_call(true);
	return res;
}

/*
 * SPI_execute_snapshot -- identical to SPI_execute_plan, except that we allow
 * the caller to specify exactly which snapshots to use, which will be
 * registered here.  Also, the caller may specify that AFTER triggers should be
 * queued as part of the outer query rather than being fired immediately at the
 * end of the command.
 *
 * This is currently not documented in spi.sgml because it is only intended
 * for use by RI triggers.
 *
 * Passing snapshot == InvalidSnapshot will select the normal behavior of
 * fetching a new snapshot for each query.
 */
int
SPI_execute_snapshot(SPIPlanPtr plan,
					 Datum *Values, const char *Nulls,
					 Snapshot snapshot, Snapshot crosscheck_snapshot,
					 bool read_only, bool fire_triggers, int64 tcount)
{
	int			res;

	if (plan == NULL || plan->magic != _SPI_PLAN_MAGIC || tcount < 0)
		return SPI_ERROR_ARGUMENT;

	if (plan->nargs > 0 && Values == NULL)
		return SPI_ERROR_PARAM;

	res = _SPI_begin_call(true);
	if (res < 0)
		return res;

	res = _SPI_execute_plan(plan,
							_SPI_convert_params(plan->nargs, plan->argtypes,
												Values, Nulls),
							snapshot, crosscheck_snapshot,
							read_only, fire_triggers, tcount);

	_SPI_end_call(true);
	return res;
}

/*
 * SPI_execute_with_args -- plan and execute a query with supplied arguments
 *
 * This is functionally equivalent to SPI_prepare followed by
 * SPI_execute_plan.
 */
int
SPI_execute_with_args(const char *src,
					  int nargs, Oid *argtypes,
					  Datum *Values, const char *Nulls,
					  bool read_only, int64 tcount)
{
	int			res;
	_SPI_plan	plan;
	ParamListInfo paramLI;

	if (src == NULL || nargs < 0 || tcount < 0)
		return SPI_ERROR_ARGUMENT;

	if (nargs > 0 && (argtypes == NULL || Values == NULL))
		return SPI_ERROR_PARAM;

	res = _SPI_begin_call(true);
	if (res < 0)
		return res;

	memset(&plan, 0, sizeof(_SPI_plan));
	plan.magic = _SPI_PLAN_MAGIC;
	plan.cursor_options = 0;
	plan.nargs = nargs;
	plan.argtypes = argtypes;
	plan.parserSetup = NULL;
	plan.parserSetupArg = NULL;

	/*
	 * Add this to be compatible with current version of GPDB
	 *
	 * TODO: Remove it after the related codes are backported
	 *		 from upstream, e.g. plan.query is to be assigned
	 *		 in _SPI_prepare_plan
	 */
	plan.plancxt = NULL;

	paramLI = _SPI_convert_params(nargs, argtypes,
								  Values, Nulls);

	_SPI_prepare_oneshot_plan(src, &plan);

	res = _SPI_execute_plan(&plan, paramLI,
							InvalidSnapshot, InvalidSnapshot,
							read_only, true, tcount);

	_SPI_end_call(true);
	return res;
}

SPIPlanPtr
SPI_prepare(const char *src, int nargs, Oid *argtypes)
{
	return SPI_prepare_cursor(src, nargs, argtypes, 0);
}

SPIPlanPtr
SPI_prepare_cursor(const char *src, int nargs, Oid *argtypes,
				   int cursorOptions)
{
	_SPI_plan	plan;
	SPIPlanPtr	result;

	if (src == NULL || nargs < 0 || (nargs > 0 && argtypes == NULL))
	{
		SPI_result = SPI_ERROR_ARGUMENT;
		return NULL;
	}

	SPI_result = _SPI_begin_call(true);
	if (SPI_result < 0)
		return NULL;

	memset(&plan, 0, sizeof(_SPI_plan));
	plan.magic = _SPI_PLAN_MAGIC;
	plan.cursor_options = cursorOptions;
	plan.nargs = nargs;
	plan.argtypes = argtypes;
	plan.parserSetup = NULL;
	plan.parserSetupArg = NULL;

	_SPI_prepare_plan(src, &plan);

	/* copy plan to procedure context */
	result = _SPI_make_plan_non_temp(&plan);

	_SPI_end_call(true);

	return result;
}

SPIPlanPtr
SPI_prepare_params(const char *src,
				   ParserSetupHook parserSetup,
				   void *parserSetupArg,
				   int cursorOptions)
{
	_SPI_plan	plan;
	SPIPlanPtr	result;

	if (src == NULL)
	{
		SPI_result = SPI_ERROR_ARGUMENT;
		return NULL;
	}

	SPI_result = _SPI_begin_call(true);
	if (SPI_result < 0)
		return NULL;

	memset(&plan, 0, sizeof(_SPI_plan));
	plan.magic = _SPI_PLAN_MAGIC;
	plan.cursor_options = cursorOptions;
	plan.nargs = 0;
	plan.argtypes = NULL;
	plan.parserSetup = parserSetup;
	plan.parserSetupArg = parserSetupArg;

	_SPI_prepare_plan(src, &plan);

	/* copy plan to procedure context */
	result = _SPI_make_plan_non_temp(&plan);

	_SPI_end_call(true);

	return result;
}

int
SPI_keepplan(SPIPlanPtr plan)
{
	ListCell   *lc;

	if (plan == NULL || plan->magic != _SPI_PLAN_MAGIC ||
		plan->saved || plan->oneshot)
		return SPI_ERROR_ARGUMENT;

	/*
	 * Mark it saved, reparent it under CacheMemoryContext, and mark all the
	 * component CachedPlanSources as saved.  This sequence cannot fail
	 * partway through, so there's no risk of long-term memory leakage.
	 */
	plan->saved = true;
	MemoryContextSetParent(plan->plancxt, CacheMemoryContext);

	foreach(lc, plan->plancache_list)
	{
		CachedPlanSource *plansource = (CachedPlanSource *) lfirst(lc);

		SaveCachedPlan(plansource);
	}

	return 0;
}

SPIPlanPtr
SPI_saveplan(SPIPlanPtr plan)
{
	SPIPlanPtr	newplan;

	if (plan == NULL || plan->magic != _SPI_PLAN_MAGIC)
	{
		SPI_result = SPI_ERROR_ARGUMENT;
		return NULL;
	}

	SPI_result = _SPI_begin_call(false);		/* don't change context */
	if (SPI_result < 0)
		return NULL;

	newplan = _SPI_save_plan(plan);

	SPI_result = _SPI_end_call(false);

	return newplan;
}

int
SPI_freeplan(SPIPlanPtr plan)
{
	ListCell   *lc;

	if (plan == NULL || plan->magic != _SPI_PLAN_MAGIC)
		return SPI_ERROR_ARGUMENT;

	/* Release the plancache entries */
	foreach(lc, plan->plancache_list)
	{
		CachedPlanSource *plansource = (CachedPlanSource *) lfirst(lc);

		DropCachedPlan(plansource);
	}

	/* Now get rid of the _SPI_plan and subsidiary data in its plancxt */
	MemoryContextDelete(plan->plancxt);

	return 0;
}

HeapTuple
SPI_copytuple(HeapTuple tuple)
{
	MemoryContext oldcxt = NULL;
	HeapTuple	ctuple;

	if (tuple == NULL)
	{
		SPI_result = SPI_ERROR_ARGUMENT;
		return NULL;
	}

	if (_SPI_curid + 1 == _SPI_connected)		/* connected */
	{
		if (_SPI_current != &(_SPI_stack[_SPI_curid + 1]))
			elog(ERROR, "SPI stack corrupted");
		oldcxt = MemoryContextSwitchTo(_SPI_current->savedcxt);
	}

	ctuple = heap_copytuple(tuple);

	if (oldcxt)
		MemoryContextSwitchTo(oldcxt);

	return ctuple;
}

HeapTupleHeader
SPI_returntuple(HeapTuple tuple, TupleDesc tupdesc)
{
	MemoryContext oldcxt = NULL;
	HeapTupleHeader dtup;

	if (tuple == NULL || tupdesc == NULL)
	{
		SPI_result = SPI_ERROR_ARGUMENT;
		return NULL;
	}

	/* For RECORD results, make sure a typmod has been assigned */
	if (tupdesc->tdtypeid == RECORDOID &&
		tupdesc->tdtypmod < 0)
		assign_record_type_typmod(tupdesc);

	if (_SPI_curid + 1 == _SPI_connected)		/* connected */
	{
		if (_SPI_current != &(_SPI_stack[_SPI_curid + 1]))
			elog(ERROR, "SPI stack corrupted");
		oldcxt = MemoryContextSwitchTo(_SPI_current->savedcxt);
	}

	dtup = DatumGetHeapTupleHeader(heap_copy_tuple_as_datum(tuple, tupdesc));

	if (oldcxt)
		MemoryContextSwitchTo(oldcxt);

	return dtup;
}

HeapTuple
SPI_modifytuple(Relation rel, HeapTuple tuple, int natts, int *attnum,
				Datum *Values, const char *Nulls)
{
	MemoryContext oldcxt = NULL;
	HeapTuple	mtuple;
	int			numberOfAttributes;
	Datum	   *v;
	bool	   *n;
	int			i;

	if (rel == NULL || tuple == NULL || natts < 0 || attnum == NULL || Values == NULL)
	{
		SPI_result = SPI_ERROR_ARGUMENT;
		return NULL;
	}

	if (_SPI_curid + 1 == _SPI_connected)		/* connected */
	{
		if (_SPI_current != &(_SPI_stack[_SPI_curid + 1]))
			elog(ERROR, "SPI stack corrupted");
		oldcxt = MemoryContextSwitchTo(_SPI_current->savedcxt);
	}
	SPI_result = 0;
	numberOfAttributes = rel->rd_att->natts;
	v = (Datum *) palloc(numberOfAttributes * sizeof(Datum));
	n = (bool *) palloc(numberOfAttributes * sizeof(bool));

	/* fetch old values and nulls */
	heap_deform_tuple(tuple, rel->rd_att, v, n);

	/* replace values and nulls */
	for (i = 0; i < natts; i++)
	{
		if (attnum[i] <= 0 || attnum[i] > numberOfAttributes)
			break;
		v[attnum[i] - 1] = Values[i];
		n[attnum[i] - 1] = (Nulls && Nulls[i] == 'n') ? true : false;
	}

	if (i == natts)				/* no errors in *attnum */
	{
		mtuple = heap_form_tuple(rel->rd_att, v, n);

		/*
		 * copy the identification info of the old tuple: t_ctid, t_self, and
		 * OID (if any)
		 */
		mtuple->t_data->t_ctid = tuple->t_data->t_ctid;
		mtuple->t_self = tuple->t_self;
		if (rel->rd_att->tdhasoid)
			HeapTupleSetOid(mtuple, HeapTupleGetOid(tuple));
	}
	else
	{
		mtuple = NULL;
		SPI_result = SPI_ERROR_NOATTRIBUTE;
	}

	pfree(v);
	pfree(n);

	if (oldcxt)
		MemoryContextSwitchTo(oldcxt);

	return mtuple;
}

int
SPI_fnumber(TupleDesc tupdesc, const char *fname)
{
	int			res;
	Form_pg_attribute sysatt;

	for (res = 0; res < tupdesc->natts; res++)
	{
		if (namestrcmp(&tupdesc->attrs[res]->attname, fname) == 0)
			return res + 1;
	}

	sysatt = SystemAttributeByName(fname, true /* "oid" will be accepted */ );
	if (sysatt != NULL)
		return sysatt->attnum;

	/* SPI_ERROR_NOATTRIBUTE is different from all sys column numbers */
	return SPI_ERROR_NOATTRIBUTE;
}

char *
SPI_fname(TupleDesc tupdesc, int fnumber)
{
	Form_pg_attribute att;

	SPI_result = 0;

	if (fnumber > tupdesc->natts || fnumber == 0 ||
		fnumber <= FirstLowInvalidHeapAttributeNumber)
	{
		SPI_result = SPI_ERROR_NOATTRIBUTE;
		return NULL;
	}

	if (fnumber > 0)
		att = tupdesc->attrs[fnumber - 1];
	else
		att = SystemAttributeDefinition(fnumber, true);

	return pstrdup(NameStr(att->attname));
}

char *
SPI_getvalue(HeapTuple tuple, TupleDesc tupdesc, int fnumber)
{
	Datum		val;
	bool		isnull;
	Oid			typoid,
				foutoid;
	bool		typisvarlena;

	SPI_result = 0;

	if (fnumber > tupdesc->natts || fnumber == 0 ||
		fnumber <= FirstLowInvalidHeapAttributeNumber)
	{
		SPI_result = SPI_ERROR_NOATTRIBUTE;
		return NULL;
	}

	val = heap_getattr(tuple, fnumber, tupdesc, &isnull);
	if (isnull)
		return NULL;

	if (fnumber > 0)
		typoid = tupdesc->attrs[fnumber - 1]->atttypid;
	else
		typoid = (SystemAttributeDefinition(fnumber, true))->atttypid;

	getTypeOutputInfo(typoid, &foutoid, &typisvarlena);

	return OidOutputFunctionCall(foutoid, val);
}

Datum
SPI_getbinval(HeapTuple tuple, TupleDesc tupdesc, int fnumber, bool *isnull)
{
	SPI_result = 0;

	if (fnumber > tupdesc->natts || fnumber == 0 ||
		fnumber <= FirstLowInvalidHeapAttributeNumber)
	{
		SPI_result = SPI_ERROR_NOATTRIBUTE;
		*isnull = true;
		return (Datum) 0;
	}

	return heap_getattr(tuple, fnumber, tupdesc, isnull);
}

char *
SPI_gettype(TupleDesc tupdesc, int fnumber)
{
	Oid			typoid;
	HeapTuple	typeTuple;
	char	   *result;

	SPI_result = 0;

	if (fnumber > tupdesc->natts || fnumber == 0 ||
		fnumber <= FirstLowInvalidHeapAttributeNumber)
	{
		SPI_result = SPI_ERROR_NOATTRIBUTE;
		return NULL;
	}

	if (fnumber > 0)
		typoid = tupdesc->attrs[fnumber - 1]->atttypid;
	else
		typoid = (SystemAttributeDefinition(fnumber, true))->atttypid;

	typeTuple = SearchSysCache1(TYPEOID, ObjectIdGetDatum(typoid));

	if (!HeapTupleIsValid(typeTuple))
	{
		SPI_result = SPI_ERROR_TYPUNKNOWN;
		return NULL;
	}

	result = pstrdup(NameStr(((Form_pg_type) GETSTRUCT(typeTuple))->typname));
	ReleaseSysCache(typeTuple);
	return result;
}

/*
 * Get the data type OID for a column.
 *
 * There's nothing similar for typmod and typcollation.  The rare consumers
 * thereof should inspect the TupleDesc directly.
 */
Oid
SPI_gettypeid(TupleDesc tupdesc, int fnumber)
{
	SPI_result = 0;

	if (fnumber > tupdesc->natts || fnumber == 0 ||
		fnumber <= FirstLowInvalidHeapAttributeNumber)
	{
		SPI_result = SPI_ERROR_NOATTRIBUTE;
		return InvalidOid;
	}

	if (fnumber > 0)
		return tupdesc->attrs[fnumber - 1]->atttypid;
	else
		return (SystemAttributeDefinition(fnumber, true))->atttypid;
}

char *
SPI_getrelname(Relation rel)
{
	return pstrdup(RelationGetRelationName(rel));
}

char *
SPI_getnspname(Relation rel)
{
	return get_namespace_name(RelationGetNamespace(rel));
}

void *
SPI_palloc(Size size)
{
	MemoryContext oldcxt = NULL;
	void	   *pointer;

	if (_SPI_curid + 1 == _SPI_connected)		/* connected */
	{
		if (_SPI_current != &(_SPI_stack[_SPI_curid + 1]))
			elog(ERROR, "SPI stack corrupted");
		oldcxt = MemoryContextSwitchTo(_SPI_current->savedcxt);
	}

	pointer = palloc(size);

	if (oldcxt)
		MemoryContextSwitchTo(oldcxt);

	return pointer;
}

void *
SPI_repalloc(void *pointer, Size size)
{
	/* No longer need to worry which context chunk was in... */
	return repalloc(pointer, size);
}

void
SPI_pfree(void *pointer)
{
	/* No longer need to worry which context chunk was in... */
	pfree(pointer);
}

Datum
SPI_datumTransfer(Datum value, bool typByVal, int typLen)
{
	MemoryContext oldcxt = NULL;
	Datum		result;

	if (_SPI_curid + 1 == _SPI_connected)		/* connected */
	{
		if (_SPI_current != &(_SPI_stack[_SPI_curid + 1]))
			elog(ERROR, "SPI stack corrupted");
		oldcxt = MemoryContextSwitchTo(_SPI_current->savedcxt);
	}

	result = datumTransfer(value, typByVal, typLen);

	if (oldcxt)
		MemoryContextSwitchTo(oldcxt);

	return result;
}

void
SPI_freetuple(HeapTuple tuple)
{
	/* No longer need to worry which context tuple was in... */
	heap_freetuple(tuple);
}

void
SPI_freetuptable(SPITupleTable *tuptable)
{
	bool		found = false;

	/* ignore call if NULL pointer */
	if (tuptable == NULL)
		return;

	/*
	 * Since this function might be called during error recovery, it seems
	 * best not to insist that the caller be actively connected.  We just
	 * search the topmost SPI context, connected or not.
	 */
	if (_SPI_connected >= 0)
	{
		slist_mutable_iter siter;

		if (_SPI_current != &(_SPI_stack[_SPI_connected]))
			elog(ERROR, "SPI stack corrupted");

		/* find tuptable in active list, then remove it */
		slist_foreach_modify(siter, &_SPI_current->tuptables)
		{
			SPITupleTable *tt;

			tt = slist_container(SPITupleTable, next, siter.cur);
			if (tt == tuptable)
			{
				slist_delete_current(&siter);
				found = true;
				break;
			}
		}
	}

	/*
	 * Refuse the deletion if we didn't find it in the topmost SPI context.
	 * This is primarily a guard against double deletion, but might prevent
	 * other errors as well.  Since the worst consequence of not deleting a
	 * tuptable would be a transient memory leak, this is just a WARNING.
	 */
	if (!found)
	{
		elog(WARNING, "attempt to delete invalid SPITupleTable %p", tuptable);
		return;
	}

	/* for safety, reset global variables that might point at tuptable */
	if (tuptable == _SPI_current->tuptable)
		_SPI_current->tuptable = NULL;
	if (tuptable == SPI_tuptable)
		SPI_tuptable = NULL;

	/* release all memory belonging to tuptable */
	MemoryContextDelete(tuptable->tuptabcxt);
}


/*
 * SPI_cursor_open()
 *
 *	Open a prepared SPI plan as a portal
 */
Portal
SPI_cursor_open(const char *name, SPIPlanPtr plan,
				Datum *Values, const char *Nulls,
				bool read_only)
{
	Portal		portal;
	ParamListInfo paramLI;

	/* build transient ParamListInfo in caller's context */
	paramLI = _SPI_convert_params(plan->nargs, plan->argtypes,
								  Values, Nulls);

	portal = SPI_cursor_open_internal(name, plan, paramLI, read_only);

	/* done with the transient ParamListInfo */
	if (paramLI)
		pfree(paramLI);

	return portal;
}


/*
 * SPI_cursor_open_with_args()
 *
 * Parse and plan a query and open it as a portal.
 */
Portal
SPI_cursor_open_with_args(const char *name,
						  const char *src,
						  int nargs, Oid *argtypes,
						  Datum *Values, const char *Nulls,
						  bool read_only, int cursorOptions)
{
	Portal		result;
	_SPI_plan	plan;
	ParamListInfo paramLI;

	if (src == NULL || nargs < 0)
		elog(ERROR, "SPI_cursor_open_with_args called with invalid arguments");

	if (nargs > 0 && (argtypes == NULL || Values == NULL))
		elog(ERROR, "SPI_cursor_open_with_args called with missing parameters");

	SPI_result = _SPI_begin_call(true);
	if (SPI_result < 0)
		elog(ERROR, "SPI_cursor_open_with_args called while not connected");

	memset(&plan, 0, sizeof(_SPI_plan));
	plan.magic = _SPI_PLAN_MAGIC;
	plan.cursor_options = cursorOptions;
	plan.nargs = nargs;
	plan.argtypes = argtypes;
	plan.parserSetup = NULL;
	plan.parserSetupArg = NULL;

	/*
	 * Add this to be compatible with current version of GPDB
	 *
	 * TODO: Remove it after the related codes are backported
	 *		 from upstream, e.g. plan.query is to be assigned
	 *		 in _SPI_prepare_plan
	 */
	plan.plancxt = NULL;

	/* build transient ParamListInfo in executor context */
	paramLI = _SPI_convert_params(nargs, argtypes,
								  Values, Nulls);

	_SPI_prepare_plan(src, &plan);

	/* We needn't copy the plan; SPI_cursor_open_internal will do so */

	/* Adjust stack so that SPI_cursor_open_internal doesn't complain */
	_SPI_curid--;

	result = SPI_cursor_open_internal(name, &plan, paramLI, read_only);

	/* And clean up */
	_SPI_curid++;
	_SPI_end_call(true);

	return result;
}


/*
 * SPI_cursor_open_with_paramlist()
 *
 *	Same as SPI_cursor_open except that parameters (if any) are passed
 *	as a ParamListInfo, which supports dynamic parameter set determination
 */
Portal
SPI_cursor_open_with_paramlist(const char *name, SPIPlanPtr plan,
							   ParamListInfo params, bool read_only)
{
	return SPI_cursor_open_internal(name, plan, params, read_only);
}


/*
 * SPI_cursor_open_internal()
 *
 *	Common code for SPI_cursor_open variants
 */
static Portal
SPI_cursor_open_internal(const char *name, SPIPlanPtr plan,
						 ParamListInfo paramLI, bool read_only)
{
	CachedPlanSource *plansource;
	CachedPlan *cplan;
	List	   *stmt_list;
	char	   *query_string;
	ListCell   *lc;
	Snapshot	snapshot;
	MemoryContext oldcontext;
	Portal		portal;
	ErrorContextCallback spierrcontext;

	/*
	 * Check that the plan is something the Portal code will special-case as
	 * returning one tupleset.
	 */
	if (!SPI_is_cursor_plan(plan))
	{
		/* try to give a good error message */
		if (list_length(plan->plancache_list) != 1)
			ereport(ERROR,
					(errcode(ERRCODE_INVALID_CURSOR_DEFINITION),
					 errmsg("cannot open multi-query plan as cursor")));
		plansource = (CachedPlanSource *) linitial(plan->plancache_list);
		ereport(ERROR,
				(errcode(ERRCODE_INVALID_CURSOR_DEFINITION),
		/* translator: %s is name of a SQL command, eg INSERT */
				 errmsg("cannot open %s query as cursor",
						plansource->commandTag)));
	}

	Assert(list_length(plan->plancache_list) == 1);
	plansource = (CachedPlanSource *) linitial(plan->plancache_list);

	/* Push the SPI stack */
	if (_SPI_begin_call(true) < 0)
		elog(ERROR, "SPI_cursor_open called while not connected");

	/* Reset SPI result (note we deliberately don't touch lastoid) */
	SPI_processed = 0;
	SPI_tuptable = NULL;
	_SPI_current->processed = 0;
	_SPI_current->tuptable = NULL;

	/* Create the portal */
	if (name == NULL || name[0] == '\0')
	{
		/* Use a random nonconflicting name */
		portal = CreateNewPortal();
	}
	else
	{
		/* In this path, error if portal of same name already exists */
		portal = CreatePortal(name, false, false);
	}

	/* Copy the plan's query string into the portal */
	query_string = MemoryContextStrdup(PortalGetHeapMemory(portal),
									   plansource->query_string);

	/*
	 * Setup error traceback support for ereport(), in case GetCachedPlan
	 * throws an error.
	 */
	spierrcontext.callback = _SPI_error_callback;
	spierrcontext.arg = (void *) plansource->query_string;
	spierrcontext.previous = error_context_stack;
	error_context_stack = &spierrcontext;

	/*
	 * Note: for a saved plan, we mustn't have any failure occur between
	 * GetCachedPlan and PortalDefineQuery; that would result in leaking our
	 * plancache refcount.
	 */

	/* Replan if needed, and increment plan refcount for portal */
	cplan = GetCachedPlan(plansource, paramLI, false, NULL);
	stmt_list = cplan->stmt_list;

	/* GPDB: Mark all queries as SPI inner queries for extension usage */
	foreach(lc, stmt_list)
	{
		Node *stmt = (Node *) lfirst(lc);
		if (IsA(stmt, PlannedStmt))
			((PlannedStmt*)stmt)->metricsQueryType = SPI_INNER_QUERY;
	}

	/* Pop the error context stack */
	error_context_stack = spierrcontext.previous;

	if (!plan->saved)
	{
		/*
		 * We don't want the portal to depend on an unsaved CachedPlanSource,
		 * so must copy the plan into the portal's context.  An error here
		 * will result in leaking our refcount on the plan, but it doesn't
		 * matter because the plan is unsaved and hence transient anyway.
		 */
		oldcontext = MemoryContextSwitchTo(PortalGetHeapMemory(portal));
		stmt_list = copyObject(stmt_list);
		MemoryContextSwitchTo(oldcontext);
		ReleaseCachedPlan(cplan, false);
		cplan = NULL;			/* portal shouldn't depend on cplan */
	}

	/*
	 * Set up the portal.
	 */
	PortalDefineQuery(portal,
					  NULL,		/* no statement name */
					  query_string,
					  T_SelectStmt,
					  plansource->commandTag,
					  stmt_list,
					  cplan);

	/*
	 * Set up options for portal.  Default SCROLL type is chosen the same way
	 * as PerformCursorOpen does it.
	 */
	portal->cursorOptions = plan->cursor_options;
	if (!(portal->cursorOptions & (CURSOR_OPT_SCROLL | CURSOR_OPT_NO_SCROLL)))
	{
		if (list_length(stmt_list) == 1 &&
			IsA((Node *) linitial(stmt_list), PlannedStmt) &&
			((PlannedStmt *) linitial(stmt_list))->rowMarks == NIL &&
			ExecSupportsBackwardScan(((PlannedStmt *) linitial(stmt_list))->planTree))
			portal->cursorOptions |= CURSOR_OPT_SCROLL;
		else
			portal->cursorOptions |= CURSOR_OPT_NO_SCROLL;
	}

	/*
	 * Greenplum Database needs this
	 */
	portal->is_extended_query = true;

	/*
	 * Disallow SCROLL with SELECT FOR UPDATE.  This is not redundant with the
	 * check in transformDeclareCursorStmt because the cursor options might
	 * not have come through there.
	 */
	if (portal->cursorOptions & CURSOR_OPT_SCROLL)
	{
		if (list_length(stmt_list) == 1 &&
			IsA((Node *) linitial(stmt_list), PlannedStmt) &&
			((PlannedStmt *) linitial(stmt_list))->rowMarks != NIL)
			ereport(ERROR,
					(errcode(ERRCODE_FEATURE_NOT_SUPPORTED),
					 errmsg("DECLARE SCROLL CURSOR ... FOR UPDATE/SHARE is not supported"),
					 errdetail("Scrollable cursors must be READ ONLY.")));
	}

	/*
	 * If told to be read-only, or in parallel mode, verify that this query is
	 * in fact read-only.  This can't be done earlier because we need to look
	 * at the finished, planned queries.  (In particular, we don't want to do
	 * it between GetCachedPlan and PortalDefineQuery, because throwing an
	 * error between those steps would result in leaking our plancache
	 * refcount.)
	 */
	if (read_only || IsInParallelMode())
	{
		ListCell   *lc;

		foreach(lc, stmt_list)
		{
			Node	   *pstmt = (Node *) lfirst(lc);

			if (!CommandIsReadOnly(pstmt))
			{
				if (read_only)
					ereport(ERROR,
							(errcode(ERRCODE_FEATURE_NOT_SUPPORTED),
					/* translator: %s is a SQL statement name */
					   errmsg("%s is not allowed in a non-volatile function",
							  CreateCommandTag(pstmt))));
				else
					PreventCommandIfParallelMode(CreateCommandTag(pstmt));
			}
		}
	}

	/* Set up the snapshot to use. */
	if (read_only)
		snapshot = GetActiveSnapshot();
	else
	{
		CommandCounterIncrement();
		snapshot = GetTransactionSnapshot();
	}

	/*
	 * If the plan has parameters, copy them into the portal.  Note that this
	 * must be done after revalidating the plan, because in dynamic parameter
	 * cases the set of parameters could have changed during re-parsing.
	 */
	if (paramLI)
	{
		oldcontext = MemoryContextSwitchTo(PortalGetHeapMemory(portal));
		paramLI = copyParamList(paramLI);
		MemoryContextSwitchTo(oldcontext);
	}

	/*
	 * Start portal execution.
	 */
	PortalStart(portal, paramLI, 0, snapshot, NULL);

	Assert(portal->strategy != PORTAL_MULTI_QUERY);

	/* Pop the SPI stack */
	_SPI_end_call(true);

	/* Return the created portal */
	return portal;
}


/*
 * SPI_cursor_find()
 *
 *	Find the portal of an existing open cursor
 */
Portal
SPI_cursor_find(const char *name)
{
	return GetPortalByName(name);
}


/*
 * SPI_cursor_fetch()
 *
 *	Fetch rows in a cursor
 */
void
SPI_cursor_fetch(Portal portal, bool forward, long count)
{
	_SPI_cursor_operation(portal,
						  forward ? FETCH_FORWARD : FETCH_BACKWARD, (int64) count,
						  CreateDestReceiver(DestSPI));
	/* we know that the DestSPI receiver doesn't need a destroy call */
}


/*
 * SPI_cursor_move()
 *
 *	Move in a cursor
 */
void
SPI_cursor_move(Portal portal, bool forward, long count)
{
	_SPI_cursor_operation(portal,
						  forward ? FETCH_FORWARD : FETCH_BACKWARD, (int64) count,
						  None_Receiver);
}


/*
 * SPI_scroll_cursor_fetch()
 *
 *	Fetch rows in a scrollable cursor
 */
void
SPI_scroll_cursor_fetch(Portal portal, FetchDirection direction, long count)
{
	_SPI_cursor_operation(portal,
						  direction, (int64) count,
						  CreateDestReceiver(DestSPI));
	/* we know that the DestSPI receiver doesn't need a destroy call */
}


/*
 * SPI_scroll_cursor_move()
 *
 *	Move in a scrollable cursor
 */
void
SPI_scroll_cursor_move(Portal portal, FetchDirection direction, long count)
{
	_SPI_cursor_operation(portal, direction, (int64) count, None_Receiver);
}


/*
 * SPI_cursor_close()
 *
 *	Close a cursor
 */
void
SPI_cursor_close(Portal portal)
{
	if (!PortalIsValid(portal))
		elog(ERROR, "invalid portal in SPI cursor operation");

	PortalDrop(portal, false);
}

/*
 * Returns the Oid representing the type id for argument at argIndex. First
 * parameter is at index zero.
 */
Oid
SPI_getargtypeid(SPIPlanPtr plan, int argIndex)
{
	if (plan == NULL || plan->magic != _SPI_PLAN_MAGIC ||
		argIndex < 0 || argIndex >= plan->nargs)
	{
		SPI_result = SPI_ERROR_ARGUMENT;
		return InvalidOid;
	}
	return plan->argtypes[argIndex];
}

/*
 * Returns the number of arguments for the prepared plan.
 */
int
SPI_getargcount(SPIPlanPtr plan)
{
	if (plan == NULL || plan->magic != _SPI_PLAN_MAGIC)
	{
		SPI_result = SPI_ERROR_ARGUMENT;
		return -1;
	}
	return plan->nargs;
}

/*
 * Returns true if the plan contains exactly one command
 * and that command returns tuples to the caller (eg, SELECT or
 * INSERT ... RETURNING, but not SELECT ... INTO). In essence,
 * the result indicates if the command can be used with SPI_cursor_open
 *
 * Parameters
 *	  plan: A plan previously prepared using SPI_prepare
 */
bool
SPI_is_cursor_plan(SPIPlanPtr plan)
{
	CachedPlanSource *plansource;

	if (plan == NULL || plan->magic != _SPI_PLAN_MAGIC)
	{
		SPI_result = SPI_ERROR_ARGUMENT;
		return false;
	}

	if (list_length(plan->plancache_list) != 1)
	{
		SPI_result = 0;
		return false;			/* not exactly 1 pre-rewrite command */
	}
	plansource = (CachedPlanSource *) linitial(plan->plancache_list);

	/*
	 * We used to force revalidation of the cached plan here, but that seems
	 * unnecessary: invalidation could mean a change in the rowtype of the
	 * tuples returned by a plan, but not whether it returns tuples at all.
	 */
	SPI_result = 0;

	/* Does it return tuples? */
	if (plansource->resultDesc)
		return true;

	return false;
}

/*
 * SPI_plan_is_valid --- test whether a SPI plan is currently valid
 * (that is, not marked as being in need of revalidation).
 *
 * See notes for CachedPlanIsValid before using this.
 */
bool
SPI_plan_is_valid(SPIPlanPtr plan)
{
	ListCell   *lc;

	Assert(plan->magic == _SPI_PLAN_MAGIC);

	foreach(lc, plan->plancache_list)
	{
		CachedPlanSource *plansource = (CachedPlanSource *) lfirst(lc);

		if (!CachedPlanIsValid(plansource))
			return false;
	}
	return true;
}

/*
 * SPI_result_code_string --- convert any SPI return code to a string
 *
 * This is often useful in error messages.  Most callers will probably
 * only pass negative (error-case) codes, but for generality we recognize
 * the success codes too.
 */
const char *
SPI_result_code_string(int code)
{
	static char buf[64];

	switch (code)
	{
		case SPI_ERROR_CONNECT:
			return "SPI_ERROR_CONNECT";
		case SPI_ERROR_COPY:
			return "SPI_ERROR_COPY";
		case SPI_ERROR_OPUNKNOWN:
			return "SPI_ERROR_OPUNKNOWN";
		case SPI_ERROR_UNCONNECTED:
			return "SPI_ERROR_UNCONNECTED";
		case SPI_ERROR_ARGUMENT:
			return "SPI_ERROR_ARGUMENT";
		case SPI_ERROR_PARAM:
			return "SPI_ERROR_PARAM";
		case SPI_ERROR_TRANSACTION:
			return "SPI_ERROR_TRANSACTION";
		case SPI_ERROR_NOATTRIBUTE:
			return "SPI_ERROR_NOATTRIBUTE";
		case SPI_ERROR_NOOUTFUNC:
			return "SPI_ERROR_NOOUTFUNC";
		case SPI_ERROR_TYPUNKNOWN:
			return "SPI_ERROR_TYPUNKNOWN";
		case SPI_OK_CONNECT:
			return "SPI_OK_CONNECT";
		case SPI_OK_FINISH:
			return "SPI_OK_FINISH";
		case SPI_OK_FETCH:
			return "SPI_OK_FETCH";
		case SPI_OK_UTILITY:
			return "SPI_OK_UTILITY";
		case SPI_OK_SELECT:
			return "SPI_OK_SELECT";
		case SPI_OK_SELINTO:
			return "SPI_OK_SELINTO";
		case SPI_OK_INSERT:
			return "SPI_OK_INSERT";
		case SPI_OK_DELETE:
			return "SPI_OK_DELETE";
		case SPI_OK_UPDATE:
			return "SPI_OK_UPDATE";
		case SPI_OK_CURSOR:
			return "SPI_OK_CURSOR";
		case SPI_OK_INSERT_RETURNING:
			return "SPI_OK_INSERT_RETURNING";
		case SPI_OK_DELETE_RETURNING:
			return "SPI_OK_DELETE_RETURNING";
		case SPI_OK_UPDATE_RETURNING:
			return "SPI_OK_UPDATE_RETURNING";
		case SPI_OK_REWRITTEN:
			return "SPI_OK_REWRITTEN";
	}
	/* Unrecognized code ... return something useful ... */
	sprintf(buf, "Unrecognized SPI code %d", code);
	return buf;
}

/*
 * SPI_plan_get_plan_sources --- get a SPI plan's underlying list of
 * CachedPlanSources.
 *
 * This is exported so that pl/pgsql can use it (this beats letting pl/pgsql
 * look directly into the SPIPlan for itself).  It's not documented in
 * spi.sgml because we'd just as soon not have too many places using this.
 */
List *
SPI_plan_get_plan_sources(SPIPlanPtr plan)
{
	Assert(plan->magic == _SPI_PLAN_MAGIC);
	return plan->plancache_list;
}

/*
 * SPI_plan_get_cached_plan --- get a SPI plan's generic CachedPlan,
 * if the SPI plan contains exactly one CachedPlanSource.  If not,
 * return NULL.  Caller is responsible for doing ReleaseCachedPlan().
 *
 * This is exported so that pl/pgsql can use it (this beats letting pl/pgsql
 * look directly into the SPIPlan for itself).  It's not documented in
 * spi.sgml because we'd just as soon not have too many places using this.
 */
CachedPlan *
SPI_plan_get_cached_plan(SPIPlanPtr plan)
{
	CachedPlanSource *plansource;
	CachedPlan *cplan;
	ErrorContextCallback spierrcontext;

	Assert(plan->magic == _SPI_PLAN_MAGIC);

	/* Can't support one-shot plans here */
	if (plan->oneshot)
		return NULL;

	/* Must have exactly one CachedPlanSource */
	if (list_length(plan->plancache_list) != 1)
		return NULL;
	plansource = (CachedPlanSource *) linitial(plan->plancache_list);

	/* Setup error traceback support for ereport() */
	spierrcontext.callback = _SPI_error_callback;
	spierrcontext.arg = (void *) plansource->query_string;
	spierrcontext.previous = error_context_stack;
	error_context_stack = &spierrcontext;

	/* Get the generic plan for the query */
	cplan = GetCachedPlan(plansource, NULL, plan->saved, NULL);
	Assert(cplan == plansource->gplan);

	/* Pop the error context stack */
	error_context_stack = spierrcontext.previous;

	return cplan;
}


/* =================== private functions =================== */

/*
 * spi_dest_startup
 *		Initialize to receive tuples from Executor into SPITupleTable
 *		of current SPI procedure
 */
void
spi_dest_startup(DestReceiver *self, int operation, TupleDesc typeinfo)
{
	SPITupleTable *tuptable;
	MemoryContext oldcxt;
	MemoryContext tuptabcxt;

	/*
	 * When called by Executor _SPI_curid expected to be equal to
	 * _SPI_connected
	 */
	if (_SPI_curid != _SPI_connected || _SPI_connected < 0)
		elog(ERROR, "improper call to spi_dest_startup");
	if (_SPI_current != &(_SPI_stack[_SPI_curid]))
		elog(ERROR, "SPI stack corrupted");

	if (_SPI_current->tuptable != NULL)
		elog(ERROR, "improper call to spi_dest_startup");

	/* We create the tuple table context as a child of procCxt */

	oldcxt = _SPI_procmem();	/* switch to procedure memory context */

	tuptabcxt = AllocSetContextCreate(CurrentMemoryContext,
									  "SPI TupTable",
									  ALLOCSET_DEFAULT_MINSIZE,
									  ALLOCSET_DEFAULT_INITSIZE,
									  ALLOCSET_DEFAULT_MAXSIZE);
	MemoryContextSwitchTo(tuptabcxt);

	_SPI_current->tuptable = tuptable = (SPITupleTable *)
		palloc0(sizeof(SPITupleTable));
	tuptable->tuptabcxt = tuptabcxt;
	tuptable->subid = GetCurrentSubTransactionId();

	/*
	 * The tuptable is now valid enough to be freed by AtEOSubXact_SPI, so put
	 * it onto the SPI context's tuptables list.  This will ensure it's not
	 * leaked even in the unlikely event the following few lines fail.
	 */
	slist_push_head(&_SPI_current->tuptables, &tuptable->next);

	/* set up initial allocations */
	tuptable->alloced = tuptable->free = 128;
	tuptable->vals = (HeapTuple *) palloc(tuptable->alloced * sizeof(HeapTuple));
	tuptable->tupdesc = CreateTupleDescCopy(typeinfo);

	MemoryContextSwitchTo(oldcxt);
}

/*
 * spi_printtup
 *		store tuple retrieved by Executor into SPITupleTable
 *		of current SPI procedure
 */
bool
spi_printtup(TupleTableSlot *slot, DestReceiver *self)
{
	SPITupleTable *tuptable;
	MemoryContext oldcxt;

	/*
	 * When called by Executor _SPI_curid expected to be equal to
	 * _SPI_connected
	 */
	if (_SPI_curid != _SPI_connected || _SPI_connected < 0)
		elog(ERROR, "improper call to spi_printtup");
	if (_SPI_current != &(_SPI_stack[_SPI_curid]))
		elog(ERROR, "SPI stack corrupted");

	tuptable = _SPI_current->tuptable;
	if (tuptable == NULL)
		elog(ERROR, "improper call to spi_printtup");

	oldcxt = MemoryContextSwitchTo(tuptable->tuptabcxt);

	if (tuptable->free == 0)
	{
		/* Double the size of the pointer array */
		tuptable->free = tuptable->alloced;
		tuptable->alloced += tuptable->free;
<<<<<<< HEAD
		/* 
		 * 74a379b984d4df91acec2436a16c51caee3526af uses repalloc_huge(),
		 * but this is not yet backported from PG
		 */
		tuptable->vals = (HeapTuple *) repalloc(tuptable->vals,
=======
		tuptable->vals = (HeapTuple *) repalloc_huge(tuptable->vals,
>>>>>>> b5bce6c1
									  tuptable->alloced * sizeof(HeapTuple));
	}

	/*
	 * XXX TODO: This is extremely stupid.	Most likely we only need a
	 * memtuple. However, TONS of places, assumes heaptuple.
	 *
	 * Suggested fix: In SPITupleTable, change TupleDesc tupdesc to a slot, and
	 * access everything through slot_XXX intreface.
	 */
	tuptable->vals[tuptable->alloced - tuptable->free] =
		ExecCopySlotHeapTuple(slot);
	(tuptable->free)--;

	MemoryContextSwitchTo(oldcxt);

	return true;
}

/*
 * Static functions
 */

/*
 * Parse and analyze a querystring.
 *
 * At entry, plan->argtypes and plan->nargs (or alternatively plan->parserSetup
 * and plan->parserSetupArg) must be valid, as must plan->cursor_options.
 *
 * Results are stored into *plan (specifically, plan->plancache_list).
 * Note that the result data is all in CurrentMemoryContext or child contexts
 * thereof; in practice this means it is in the SPI executor context, and
 * what we are creating is a "temporary" SPIPlan.  Cruft generated during
 * parsing is also left in CurrentMemoryContext.
 */
static void
_SPI_prepare_plan(const char *src, SPIPlanPtr plan)
{
	List	   *raw_parsetree_list;
	List	   *plancache_list;
	ListCell   *list_item;
	ErrorContextCallback spierrcontext;

	/*
	 * Setup error traceback support for ereport()
	 */
	spierrcontext.callback = _SPI_error_callback;
	spierrcontext.arg = (void *) src;
	spierrcontext.previous = error_context_stack;
	error_context_stack = &spierrcontext;

	/*
	 * Parse the request string into a list of raw parse trees.
	 */
	raw_parsetree_list = pg_parse_query(src);

	/*
	 * Do parse analysis and rule rewrite for each raw parsetree, storing the
	 * results into unsaved plancache entries.
	 */
	plancache_list = NIL;

	foreach(list_item, raw_parsetree_list)
	{
		Node	   *parsetree = (Node *) lfirst(list_item);
		List	   *stmt_list;
		CachedPlanSource *plansource;

		/*
		 * Create the CachedPlanSource before we do parse analysis, since it
		 * needs to see the unmodified raw parse tree.
		 */
		plansource = CreateCachedPlan(parsetree,
									  src,
									  CreateCommandTag(parsetree));

		/*
		 * Parameter datatypes are driven by parserSetup hook if provided,
		 * otherwise we use the fixed parameter list.
		 */
		if (parsetree == NULL)
			stmt_list = NIL;
		else if (plan->parserSetup != NULL)
		{
			Assert(plan->nargs == 0);
			stmt_list = pg_analyze_and_rewrite_params(parsetree,
													  src,
													  plan->parserSetup,
													  plan->parserSetupArg);
		}
		else
		{
			stmt_list = pg_analyze_and_rewrite(parsetree,
											   src,
											   plan->argtypes,
											   plan->nargs);
		}

		/* Check that all the queries are safe to execute on QE. */
		if (Gp_role == GP_ROLE_EXECUTE)
		{
			ListCell *lc;

			foreach (lc, stmt_list)
			{
				Query *query = (Query *) lfirst(lc);

				querytree_safe_for_qe((Node *) query);
			}
		}

		/* Finish filling in the CachedPlanSource */
		CompleteCachedPlan(plansource,
						   stmt_list,
						   NULL,
						   nodeTag(parsetree),
						   plan->argtypes,
						   plan->nargs,
						   plan->parserSetup,
						   plan->parserSetupArg,
						   plan->cursor_options,
						   false);		/* not fixed result */

		plancache_list = lappend(plancache_list, plansource);
	}

	plan->plancache_list = plancache_list;
	plan->oneshot = false;

	/*
	 * Pop the error context stack
	 */
	error_context_stack = spierrcontext.previous;
}

/*
 * Parse, but don't analyze, a querystring.
 *
 * This is a stripped-down version of _SPI_prepare_plan that only does the
 * initial raw parsing.  It creates "one shot" CachedPlanSources
 * that still require parse analysis before execution is possible.
 *
 * The advantage of using the "one shot" form of CachedPlanSource is that
 * we eliminate data copying and invalidation overhead.  Postponing parse
 * analysis also prevents issues if some of the raw parsetrees are DDL
 * commands that affect validity of later parsetrees.  Both of these
 * attributes are good things for SPI_execute() and similar cases.
 *
 * Results are stored into *plan (specifically, plan->plancache_list).
 * Note that the result data is all in CurrentMemoryContext or child contexts
 * thereof; in practice this means it is in the SPI executor context, and
 * what we are creating is a "temporary" SPIPlan.  Cruft generated during
 * parsing is also left in CurrentMemoryContext.
 */
static void
_SPI_prepare_oneshot_plan(const char *src, SPIPlanPtr plan)
{
	List	   *raw_parsetree_list;
	List	   *plancache_list;
	ListCell   *list_item;
	ErrorContextCallback spierrcontext;

	/*
	 * Setup error traceback support for ereport()
	 */
	spierrcontext.callback = _SPI_error_callback;
	spierrcontext.arg = (void *) src;
	spierrcontext.previous = error_context_stack;
	error_context_stack = &spierrcontext;

	/*
	 * Parse the request string into a list of raw parse trees.
	 */
	raw_parsetree_list = pg_parse_query(src);

	/*
	 * Construct plancache entries, but don't do parse analysis yet.
	 */
	plancache_list = NIL;

	foreach(list_item, raw_parsetree_list)
	{
		Node	   *parsetree = (Node *) lfirst(list_item);
		CachedPlanSource *plansource;

		plansource = CreateOneShotCachedPlan(parsetree,
											 src,
											 CreateCommandTag(parsetree));

		plancache_list = lappend(plancache_list, plansource);
	}

	plan->plancache_list = plancache_list;
	plan->oneshot = true;

	/*
	 * Pop the error context stack
	 */
	error_context_stack = spierrcontext.previous;
}

/*
 * Execute the given plan with the given parameter values
 *
 * snapshot: query snapshot to use, or InvalidSnapshot for the normal
 *		behavior of taking a new snapshot for each query.
 * crosscheck_snapshot: for RI use, all others pass InvalidSnapshot
 * read_only: TRUE for read-only execution (no CommandCounterIncrement)
 * fire_triggers: TRUE to fire AFTER triggers at end of query (normal case);
 *		FALSE means any AFTER triggers are postponed to end of outer query
 * tcount: execution tuple-count limit, or 0 for none
 */
static int
_SPI_execute_plan(SPIPlanPtr plan, ParamListInfo paramLI,
				  Snapshot snapshot, Snapshot crosscheck_snapshot,
<<<<<<< HEAD
				  bool read_only, bool fire_triggers, int64 tcount)
=======
				  bool read_only, bool fire_triggers, uint64 tcount)
>>>>>>> b5bce6c1
{
	int			my_res = 0;
	uint64		my_processed = 0;
	Oid			my_lastoid = InvalidOid;
	SPITupleTable *my_tuptable = NULL;
	int			res = 0;
	bool		pushed_active_snap = false;
	ErrorContextCallback spierrcontext;
	CachedPlan *cplan = NULL;
	ListCell   *lc1;

	/*
	 * Setup error traceback support for ereport()
	 */
	spierrcontext.callback = _SPI_error_callback;
	spierrcontext.arg = NULL;	/* we'll fill this below */
	spierrcontext.previous = error_context_stack;
	error_context_stack = &spierrcontext;

	/*
	 * We support four distinct snapshot management behaviors:
	 *
	 * snapshot != InvalidSnapshot, read_only = true: use exactly the given
	 * snapshot.
	 *
	 * snapshot != InvalidSnapshot, read_only = false: use the given snapshot,
	 * modified by advancing its command ID before each querytree.
	 *
	 * snapshot == InvalidSnapshot, read_only = true: use the entry-time
	 * ActiveSnapshot, if any (if there isn't one, we run with no snapshot).
	 *
	 * snapshot == InvalidSnapshot, read_only = false: take a full new
	 * snapshot for each user command, and advance its command ID before each
	 * querytree within the command.
	 *
	 * In the first two cases, we can just push the snap onto the stack once
	 * for the whole plan list.
	 */
	if (snapshot != InvalidSnapshot)
	{
		if (read_only)
		{
			PushActiveSnapshot(snapshot);
			pushed_active_snap = true;
		}
		else
		{
			/* Make sure we have a private copy of the snapshot to modify */
			PushCopiedSnapshot(snapshot);
			pushed_active_snap = true;
		}
	}

	foreach(lc1, plan->plancache_list)
	{
		CachedPlanSource *plansource = (CachedPlanSource *) lfirst(lc1);
		List	   *stmt_list;
		ListCell   *lc2;

		spierrcontext.arg = (void *) plansource->query_string;

		/*
		 * If this is a one-shot plan, we still need to do parse analysis.
		 */
		if (plan->oneshot)
		{
			Node	   *parsetree = plansource->raw_parse_tree;
			const char *src = plansource->query_string;
			List	   *stmt_list;

			/*
			 * Parameter datatypes are driven by parserSetup hook if provided,
			 * otherwise we use the fixed parameter list.
			 */
			if (parsetree == NULL)
				stmt_list = NIL;
			else if (plan->parserSetup != NULL)
			{
				Assert(plan->nargs == 0);
				stmt_list = pg_analyze_and_rewrite_params(parsetree,
														  src,
														  plan->parserSetup,
													   plan->parserSetupArg);
			}
			else
			{
				stmt_list = pg_analyze_and_rewrite(parsetree,
												   src,
												   plan->argtypes,
												   plan->nargs);
			}

			/* Check that all the queries are safe to execute on QE. */
			if (Gp_role == GP_ROLE_EXECUTE)
			{
				ListCell *lc;

				foreach (lc, stmt_list)
				{
					Query *query = (Query *) lfirst(lc);

					querytree_safe_for_qe((Node *) query);
				}
			}

			/* Finish filling in the CachedPlanSource */
			CompleteCachedPlan(plansource,
							   stmt_list,
							   NULL,
							   nodeTag(parsetree),
							   plan->argtypes,
							   plan->nargs,
							   plan->parserSetup,
							   plan->parserSetupArg,
							   plan->cursor_options,
							   false);	/* not fixed result */
		}

		/*
		 * Replan if needed, and increment plan refcount.  If it's a saved
		 * plan, the refcount must be backed by the CurrentResourceOwner.
		 */
		cplan = GetCachedPlan(plansource, paramLI, plan->saved, NULL);
		stmt_list = cplan->stmt_list;

		/*
		 * In the default non-read-only case, get a new snapshot, replacing
		 * any that we pushed in a previous cycle.
		 */
		if (snapshot == InvalidSnapshot && !read_only)
		{
			if (pushed_active_snap)
				PopActiveSnapshot();
			PushActiveSnapshot(GetTransactionSnapshot());
			pushed_active_snap = true;
		}

		foreach(lc2, stmt_list)
		{
			Node	   *stmt = (Node *) lfirst(lc2);
			bool		canSetTag;
			DestReceiver *dest;

			_SPI_current->processed = 0;
			_SPI_current->lastoid = InvalidOid;
			_SPI_current->tuptable = NULL;

			if (IsA(stmt, PlannedStmt))
			{
				PlannedStmt* pstmt = (PlannedStmt *) stmt;
				canSetTag = pstmt->canSetTag;
				/* GPDB: Mark all queries as SPI inner query for extension usage */
				((PlannedStmt*)pstmt)->metricsQueryType = SPI_INNER_QUERY;
			}
			else
			{
				/* utilities are canSetTag if only thing in list */
				canSetTag = (list_length(stmt_list) == 1);

				if (IsA(stmt, CopyStmt))
				{
					CopyStmt   *cstmt = (CopyStmt *) stmt;

					if (cstmt->filename == NULL)
					{
						my_res = SPI_ERROR_COPY;
						goto fail;
					}
				}
				else if (IsA(stmt, TransactionStmt))
				{
					my_res = SPI_ERROR_TRANSACTION;
					goto fail;
				}
			}

			if (read_only && !CommandIsReadOnly(stmt))
				ereport(ERROR,
						(errcode(ERRCODE_FEATURE_NOT_SUPPORTED),
				/* translator: %s is a SQL statement name */
					   errmsg("%s is not allowed in a non-volatile function",
							  CreateCommandTag(stmt))));

			if (IsInParallelMode() && !CommandIsReadOnly(stmt))
				PreventCommandIfParallelMode(CreateCommandTag(stmt));

			/*
			 * If not read-only mode, advance the command counter before each
			 * command and update the snapshot.
			 */
			if (!read_only)
			{
				CommandCounterIncrement();
				UpdateActiveSnapshotCommandId();
			}

			dest = CreateDestReceiver(canSetTag ? DestSPI : DestNone);

			if (IsA(stmt, PlannedStmt) &&
				((PlannedStmt *) stmt)->utilityStmt == NULL)
			{
				QueryDesc  *qdesc;
				Snapshot	snap;

				if (ActiveSnapshotSet())
					snap = GetActiveSnapshot();
				else
					snap = InvalidSnapshot;

				qdesc = CreateQueryDesc((PlannedStmt *) stmt,
										plansource->query_string,
										snap, crosscheck_snapshot,
										dest,
										paramLI, 0);

				/* GPDB hook for collecting query info */
				if (query_info_collect_hook)
					(*query_info_collect_hook)(METRICS_QUERY_SUBMIT, qdesc);
			
				if (gp_enable_gpperfmon 
						&& Gp_role == GP_ROLE_DISPATCH 
						&& log_min_messages < DEBUG4)
				{
					/* For log level of DEBUG4, gpmon is sent information about SPI internal queries as well */
					Assert(plansource->query_string);
					gpmon_qlog_query_submit(qdesc->gpmon_pkt);
					gpmon_qlog_query_text(qdesc->gpmon_pkt,
										  plansource->query_string,
										  application_name,
										  NULL /* resqueue name */,
										  NULL /* priority */);
				}
				else
				{
					/* Otherwise, we do not record information about internal queries */
					qdesc->gpmon_pkt = NULL;
				}

				res = _SPI_pquery(qdesc, fire_triggers,
								  canSetTag ? tcount : 0);
				FreeQueryDesc(qdesc);
			}
			else
			{
				char		completionTag[COMPLETION_TAG_BUFSIZE];

				ProcessUtility(stmt,
							   plansource->query_string,
							   PROCESS_UTILITY_QUERY,
							   paramLI,
							   dest,
							   completionTag);

				/* Update "processed" if stmt returned tuples */
				if (_SPI_current->tuptable)
					_SPI_current->processed = _SPI_current->tuptable->alloced -
						_SPI_current->tuptable->free;

				res = SPI_OK_UTILITY;

				/*
				 * Some utility statements return a row count, even though the
				 * tuples are not returned to the caller.
				 */
				if (IsA(stmt, CreateTableAsStmt))
				{
					CreateTableAsStmt *ctastmt = (CreateTableAsStmt *) stmt;

					if (strncmp(completionTag, "SELECT ", 7) == 0)
						_SPI_current->processed =
<<<<<<< HEAD
							strtoul(completionTag + 7, NULL, 10);
					else
					{
						/* Must be a CREATE ... WITH NO DATA */
						Assert(ctastmt->into->skipData);
=======
							pg_strtouint64(completionTag + 7, NULL, 10);
					else
					{
						/*
						 * Must be an IF NOT EXISTS that did nothing, or a
						 * CREATE ... WITH NO DATA.
						 */
						Assert(ctastmt->if_not_exists ||
							   ctastmt->into->skipData);
>>>>>>> b5bce6c1
						_SPI_current->processed = 0;
					}

					/*
					 * For historical reasons, if CREATE TABLE AS was spelled
					 * as SELECT INTO, return a special return code.
					 */
					if (ctastmt->is_select_into)
						res = SPI_OK_SELINTO;
				}
				else if (IsA(stmt, CopyStmt))
				{
					Assert(strncmp(completionTag, "COPY ", 5) == 0);
					_SPI_current->processed = pg_strtouint64(completionTag + 5,
															 NULL, 10);
				}
			}

			/*
			 * The last canSetTag query sets the status values returned to the
			 * caller.  Be careful to free any tuptables not returned, to
			 * avoid intratransaction memory leak.
			 */
			if (canSetTag)
			{
				my_processed = _SPI_current->processed;
				my_lastoid = _SPI_current->lastoid;
				SPI_freetuptable(my_tuptable);
				my_tuptable = _SPI_current->tuptable;
				my_res = res;
			}
			else
			{
				SPI_freetuptable(_SPI_current->tuptable);
				_SPI_current->tuptable = NULL;
			}
			/* we know that the receiver doesn't need a destroy call */
			if (res < 0)
			{
				my_res = res;
				goto fail;
			}
		}

		/* Done with this plan, so release refcount */
		ReleaseCachedPlan(cplan, plan->saved);
		cplan = NULL;

		/*
		 * If not read-only mode, advance the command counter after the last
		 * command.  This ensures that its effects are visible, in case it was
		 * DDL that would affect the next CachedPlanSource.
		 */
		if (!read_only)
			CommandCounterIncrement();
	}

fail:

	/* Pop the snapshot off the stack if we pushed one */
	if (pushed_active_snap)
		PopActiveSnapshot();

	/* We no longer need the cached plan refcount, if any */
	if (cplan)
		ReleaseCachedPlan(cplan, plan->saved);

	/*
	 * Pop the error context stack
	 */
	error_context_stack = spierrcontext.previous;

	/* Save results for caller */
	SPI_processed = my_processed;

	SPI_lastoid = my_lastoid;
	SPI_tuptable = my_tuptable;

	/* tuptable now is caller's responsibility, not SPI's */
	_SPI_current->tuptable = NULL;

	/*
	 * If none of the queries had canSetTag, return SPI_OK_REWRITTEN. Prior to
	 * 8.4, we used return the last query's result code, but not its auxiliary
	 * results, but that's confusing.
	 */
	if (my_res == 0)
		my_res = SPI_OK_REWRITTEN;

	return my_res;
}

/*
 * Convert arrays of query parameters to form wanted by planner and executor
 */
static ParamListInfo
_SPI_convert_params(int nargs, Oid *argtypes,
					Datum *Values, const char *Nulls)
{
	ParamListInfo paramLI;

	if (nargs > 0)
	{
		int			i;

		paramLI = (ParamListInfo) palloc(offsetof(ParamListInfoData, params) +
										 nargs * sizeof(ParamExternData));
		/* we have static list of params, so no hooks needed */
		paramLI->paramFetch = NULL;
		paramLI->paramFetchArg = NULL;
		paramLI->parserSetup = NULL;
		paramLI->parserSetupArg = NULL;
		paramLI->numParams = nargs;
		paramLI->paramMask = NULL;

		for (i = 0; i < nargs; i++)
		{
			ParamExternData *prm = &paramLI->params[i];

			prm->value = Values[i];
			prm->isnull = (Nulls && Nulls[i] == 'n');
			prm->pflags = PARAM_FLAG_CONST;
			prm->ptype = argtypes[i];
		}
	}
	else
		paramLI = NULL;
	return paramLI;
}

/*
 * Assign memory for a query before executing through SPI.
 * There are two possibilities:
 *   1. We're not in a function scan. We calculate the
 * 	    query's limit using the queue.
 *   2. We're inside a function scan. We use the memory
 *      allocated to the function scan operator.
 *
 */
static void
_SPI_assign_query_mem(QueryDesc * queryDesc)
{
	if (Gp_role == GP_ROLE_DISPATCH
		&& ActivePortal
		&& !IsResManagerMemoryPolicyNone())
	{
		if (!SPI_IsMemoryReserved())
		{
			queryDesc->plannedstmt->query_mem =
				ResourceManagerGetQueryMemoryLimit(queryDesc->plannedstmt);
		}
		else
		{
			queryDesc->plannedstmt->query_mem = SPI_GetMemoryReservation();
		}
		/*
		 * queryDesc->plannedstmt->query_mem(uint64) can be 0 here.
		 * And in such cases it will use work_mem to run the query.
		 * */
	}
}

static int
<<<<<<< HEAD
_SPI_pquery(QueryDesc *queryDesc, bool fire_triggers, int64 tcount)
=======
_SPI_pquery(QueryDesc *queryDesc, bool fire_triggers, uint64 tcount)
>>>>>>> b5bce6c1
{
	int			operation = queryDesc->operation;
	int			eflags;
	int			res;

	_SPI_assign_query_mem(queryDesc);

	switch (operation)
	{
		case CMD_SELECT:
			Assert(queryDesc->plannedstmt->utilityStmt == NULL);
			if (queryDesc->dest->mydest != DestSPI)
			{
				/* Don't return SPI_OK_SELECT if we're discarding result */
				res = SPI_OK_UTILITY;
			}
			else
				res = SPI_OK_SELECT;

			/* 
			 * Checking if we need to put this through resource queue.
			 * If the Active portal already hold a lock on the queue, we cannot
			 * acquire it again.
			 */
			if (Gp_role == GP_ROLE_DISPATCH && IsResQueueEnabled() && !superuser())
			{
				/*
				 * This is SELECT, so we should have planTree anyway.
				 */
				Assert(queryDesc->plannedstmt->planTree);

				/* 
				 * MPP-6421 - An active portal may not yet be defined if we're
				 * constant folding a stable or volatile function marked as
				 * immutable -- a hack some customers use for partition pruning.
				 *
				 * MPP-16571 - Don't warn about such an event because there are
				 * legitimate parts of the code where we evaluate stable and
				 * volatile functions without an active portal -- describe
				 * functions for table functions, for example.
				 */
				if (ActivePortal)
				{
					if (!IsResQueueLockedForPortal(ActivePortal))
					{
						/** TODO: siva - can we ever reach this point? */
						ResLockPortal(ActivePortal, queryDesc);
						ActivePortal->status = PORTAL_ACTIVE;
					} 
				}
			}

			break;
		/* TODO Find a better way to indicate "returning".  When PlannedStmt
		 * support is finished, the queryTree field will be gone.
		 */
		case CMD_INSERT:
			if (queryDesc->plannedstmt->hasReturning)
				res = SPI_OK_INSERT_RETURNING;
			else
				res = SPI_OK_INSERT;
			break;
		case CMD_DELETE:
			if (queryDesc->plannedstmt->hasReturning)
				res = SPI_OK_DELETE_RETURNING;
			else
				res = SPI_OK_DELETE;
			break;
		case CMD_UPDATE:
			if (queryDesc->plannedstmt->hasReturning)
				res = SPI_OK_UPDATE_RETURNING;
			else
				res = SPI_OK_UPDATE;
			break;
		default:
			return SPI_ERROR_OPUNKNOWN;
	}

#ifdef SPI_EXECUTOR_STATS
	if (ShowExecutorStats)
		ResetUsage();
#endif

	bool orig_gp_enable_gpperfmon = gp_enable_gpperfmon;

	/* Select execution options */
	if (fire_triggers)
		eflags = 0;				/* default run-to-completion flags */
	else
		eflags = EXEC_FLAG_SKIP_TRIGGERS;

	PG_TRY();
	{
		Oid			relationOid = InvalidOid; 	/* relation that is modified */
		AutoStatsCmdType cmdType = AUTOSTATS_CMDTYPE_SENTINEL; 	/* command type */
		bool		checkTuples;

		/*
		 * Temporarily disable gpperfmon since we don't send information for internal queries in
		 * most cases, except when the debugging level is set to DEBUG4 or DEBUG5.
		 */
		if (log_min_messages > DEBUG4)
		{
			gp_enable_gpperfmon = false;
		}

		ExecutorStart(queryDesc, 0);

		ExecutorRun(queryDesc, ForwardScanDirection, tcount);

		/*
		 * In GPDB, in a INSERT/UPDATE/DELETE ... RETURNING statement, the
		 * es_processed counter is only updated in ExecutorEnd, when we
		 * collect the results from each segment. Therefore, we cannot
		 * call _SPI_checktuples() just yet.
		 */
		if ((res == SPI_OK_SELECT || queryDesc->plannedstmt->hasReturning) &&
			queryDesc->dest->mydest == DestSPI)
		{
			checkTuples = true;
		}
		else
			checkTuples = false;

		if (Gp_role == GP_ROLE_DISPATCH)
			autostats_get_cmdtype(queryDesc, &cmdType, &relationOid);

		ExecutorFinish(queryDesc);
		ExecutorEnd(queryDesc);
		/* FreeQueryDesc is done by the caller */

		/*
		 * Now that ExecutorEnd() has run, set # of rows processed (see comment
		 * above) and call _SPI_checktuples()
		 */
		_SPI_current->processed = queryDesc->es_processed;
		_SPI_current->lastoid = queryDesc->es_lastoid;
		if (checkTuples)
		{
#ifdef FAULT_INJECTOR
			/*
			 * only check number tuples if the SPI 64 bit test is NOT running
			 */
			if (!FaultInjector_InjectFaultIfSet("executor_run_high_processed",
										   DDLNotSpecified,
										   "" /* databaseName */,
										   "" /* tableName */))
			{
#endif /* FAULT_INJECTOR */
				if (_SPI_checktuples())
					elog(ERROR, "consistency check on SPI tuple count failed");
#ifdef FAULT_INJECTOR
			}
#endif /* FAULT_INJECTOR */
		}

		gp_enable_gpperfmon = orig_gp_enable_gpperfmon;

		/* MPP-14001: Running auto_stats */
		if (Gp_role == GP_ROLE_DISPATCH)
			auto_stats(cmdType, relationOid, queryDesc->es_processed, true /* inFunction */);
	}
	PG_CATCH();
	{
		gp_enable_gpperfmon = orig_gp_enable_gpperfmon;
		PG_RE_THROW();
	}
	PG_END_TRY();

	_SPI_current->processed = queryDesc->es_processed;	/* Mpp: Dispatched
														 * queries fill in this
														 * at Executor End */
	_SPI_current->lastoid = queryDesc->es_lastoid;

#ifdef SPI_EXECUTOR_STATS
	if (ShowExecutorStats)
		ShowUsage("SPI EXECUTOR STATS");
#endif

	return res;
}

/*
 * _SPI_error_callback
 *
 * Add context information when a query invoked via SPI fails
 */
static void
_SPI_error_callback(void *arg)
{
	const char *query = (const char *) arg;
	int			syntaxerrposition;

	if (query == NULL)			/* in case arg wasn't set yet */
		return;

	/*
	 * If there is a syntax error position, convert to internal syntax error;
	 * otherwise treat the query as an item of context stack
	 */
	syntaxerrposition = geterrposition();
	if (syntaxerrposition > 0)
	{
		errposition(0);
		internalerrposition(syntaxerrposition);
		internalerrquery(query);
	}
	else
		errcontext("SQL statement \"%s\"", query);
}

/*
 * _SPI_cursor_operation()
 *
 *	Do a FETCH or MOVE in a cursor
 */
static void
_SPI_cursor_operation(Portal portal, FetchDirection direction, int64 count,
					  DestReceiver *dest)
{
	uint64		nfetched;

	/* Check that the portal is valid */
	if (!PortalIsValid(portal))
		elog(ERROR, "invalid portal in SPI cursor operation");

	/* Push the SPI stack */
	if (_SPI_begin_call(true) < 0)
		elog(ERROR, "SPI cursor operation called while not connected");

	/* Reset the SPI result (note we deliberately don't touch lastoid) */
	SPI_processed = 0;
	SPI_tuptable = NULL;
	_SPI_current->processed = 0;
	_SPI_current->tuptable = NULL;

	/* Run the cursor */
	nfetched = PortalRunFetch(portal,
							  direction,
							  count,
							  dest);

	/*
	 * Think not to combine this store with the preceding function call. If
	 * the portal contains calls to functions that use SPI, then SPI_stack is
	 * likely to move around while the portal runs.  When control returns,
	 * _SPI_current will point to the correct stack entry... but the pointer
	 * may be different than it was beforehand. So we must be sure to re-fetch
	 * the pointer after the function call completes.
	 */
	_SPI_current->processed = nfetched;

	if (dest->mydest == DestSPI && _SPI_checktuples())
		elog(ERROR, "consistency check on SPI tuple count failed");

	/* Put the result into place for access by caller */
	SPI_processed = _SPI_current->processed;

	SPI_tuptable = _SPI_current->tuptable;

	/* tuptable now is caller's responsibility, not SPI's */
	_SPI_current->tuptable = NULL;

	/* Pop the SPI stack */
	_SPI_end_call(true);
}


static MemoryContext
_SPI_execmem(void)
{
	return MemoryContextSwitchTo(_SPI_current->execCxt);
}

static MemoryContext
_SPI_procmem(void)
{
	return MemoryContextSwitchTo(_SPI_current->procCxt);
}

/*
 * _SPI_begin_call: begin a SPI operation within a connected procedure
 *
 * use_exec is true if we intend to make use of the procedure's execCxt
 * during this SPI operation.  We'll switch into that context, and arrange
 * for it to be cleaned up at _SPI_end_call or if an error occurs.
 */
static int
_SPI_begin_call(bool use_exec)
{
	if (_SPI_curid + 1 != _SPI_connected)
		return SPI_ERROR_UNCONNECTED;
	_SPI_curid++;
	if (_SPI_current != &(_SPI_stack[_SPI_curid]))
		elog(ERROR, "SPI stack corrupted");

	if (use_exec)
	{
		/* remember when the Executor operation started */
		_SPI_current->execSubid = GetCurrentSubTransactionId();
		/* switch to the Executor memory context */
		_SPI_execmem();
	}

	return 0;
}

/*
 * _SPI_end_call: end a SPI operation within a connected procedure
 *
 * use_exec must be the same as in the previous _SPI_begin_call
 *
 * Note: this currently has no failure return cases, so callers don't check
 */
static int
_SPI_end_call(bool use_exec)
{
	/*
	 * We're returning to procedure where _SPI_curid == _SPI_connected - 1
	 */
	_SPI_curid--;

	if (use_exec)
	{
		/* switch to the procedure memory context */
		_SPI_procmem();
		/* mark Executor context no longer in use */
		_SPI_current->execSubid = InvalidSubTransactionId;
		/* and free Executor memory */
		MemoryContextResetAndDeleteChildren(_SPI_current->execCxt);
	}

	return 0;
}

static bool
_SPI_checktuples(void)
{
	uint64		processed = _SPI_current->processed;
	SPITupleTable *tuptable = _SPI_current->tuptable;
	bool		failed = false;

	if (tuptable == NULL)		/* spi_dest_startup was not called */
		failed = true;
	else if (processed != (tuptable->alloced - tuptable->free))
		failed = true;

	return failed;
}

/*
 * Convert a "temporary" SPIPlan into an "unsaved" plan.
 *
 * The passed _SPI_plan struct is on the stack, and all its subsidiary data
 * is in or under the current SPI executor context.  Copy the plan into the
 * SPI procedure context so it will survive _SPI_end_call().  To minimize
 * data copying, this destructively modifies the input plan, by taking the
 * plancache entries away from it and reparenting them to the new SPIPlan.
 */
static SPIPlanPtr
_SPI_make_plan_non_temp(SPIPlanPtr plan)
{
	SPIPlanPtr	newplan;
	MemoryContext parentcxt = _SPI_current->procCxt;
	MemoryContext plancxt;
	MemoryContext oldcxt;
	ListCell   *lc;

	/* Assert the input is a temporary SPIPlan */
	Assert(plan->magic == _SPI_PLAN_MAGIC);
	Assert(plan->plancxt == NULL);
	/* One-shot plans can't be saved */
	Assert(!plan->oneshot);

	/*
	 * Create a memory context for the plan, underneath the procedure context.
	 * We don't expect the plan to be very large, so use smaller-than-default
	 * alloc parameters.
	 */
	plancxt = AllocSetContextCreate(parentcxt,
									"SPI Plan",
									ALLOCSET_SMALL_MINSIZE,
									ALLOCSET_SMALL_INITSIZE,
									ALLOCSET_SMALL_MAXSIZE);
	oldcxt = MemoryContextSwitchTo(plancxt);

	/* Copy the SPI_plan struct and subsidiary data into the new context */
	newplan = (SPIPlanPtr) palloc(sizeof(_SPI_plan));
	newplan->magic = _SPI_PLAN_MAGIC;
	newplan->saved = false;
	newplan->oneshot = false;
	newplan->plancache_list = NIL;
	newplan->plancxt = plancxt;
	newplan->cursor_options = plan->cursor_options;
	newplan->nargs = plan->nargs;
	if (plan->nargs > 0)
	{
		newplan->argtypes = (Oid *) palloc(plan->nargs * sizeof(Oid));
		memcpy(newplan->argtypes, plan->argtypes, plan->nargs * sizeof(Oid));
	}
	else
		newplan->argtypes = NULL;
	newplan->parserSetup = plan->parserSetup;
	newplan->parserSetupArg = plan->parserSetupArg;

	/*
	 * Reparent all the CachedPlanSources into the procedure context.  In
	 * theory this could fail partway through due to the pallocs, but we don't
	 * care too much since both the procedure context and the executor context
	 * would go away on error.
	 */
	foreach(lc, plan->plancache_list)
	{
		CachedPlanSource *plansource = (CachedPlanSource *) lfirst(lc);

		CachedPlanSetParentContext(plansource, parentcxt);

		/* Build new list, with list cells in plancxt */
		newplan->plancache_list = lappend(newplan->plancache_list, plansource);
	}

	MemoryContextSwitchTo(oldcxt);

	/* For safety, unlink the CachedPlanSources from the temporary plan */
	plan->plancache_list = NIL;

	return newplan;
}

/*
 * Make a "saved" copy of the given plan.
 */
static SPIPlanPtr
_SPI_save_plan(SPIPlanPtr plan)
{
	SPIPlanPtr	newplan;
	MemoryContext plancxt;
	MemoryContext oldcxt;
	ListCell   *lc;

	/* One-shot plans can't be saved */
	Assert(!plan->oneshot);

	/*
	 * Create a memory context for the plan.  We don't expect the plan to be
	 * very large, so use smaller-than-default alloc parameters.  It's a
	 * transient context until we finish copying everything.
	 */
	plancxt = AllocSetContextCreate(CurrentMemoryContext,
									"SPI Plan",
									ALLOCSET_SMALL_MINSIZE,
									ALLOCSET_SMALL_INITSIZE,
									ALLOCSET_SMALL_MAXSIZE);
	oldcxt = MemoryContextSwitchTo(plancxt);

	/* Copy the SPI plan into its own context */
	newplan = (SPIPlanPtr) palloc(sizeof(_SPI_plan));
	newplan->magic = _SPI_PLAN_MAGIC;
	newplan->saved = false;
	newplan->oneshot = false;
	newplan->plancache_list = NIL;
	newplan->plancxt = plancxt;
	newplan->cursor_options = plan->cursor_options;
	newplan->nargs = plan->nargs;
	if (plan->nargs > 0)
	{
		newplan->argtypes = (Oid *) palloc(plan->nargs * sizeof(Oid));
		memcpy(newplan->argtypes, plan->argtypes, plan->nargs * sizeof(Oid));
	}
	else
		newplan->argtypes = NULL;
	newplan->parserSetup = plan->parserSetup;
	newplan->parserSetupArg = plan->parserSetupArg;

	/* Copy all the plancache entries */
	foreach(lc, plan->plancache_list)
	{
		CachedPlanSource *plansource = (CachedPlanSource *) lfirst(lc);
		CachedPlanSource *newsource;

		newsource = CopyCachedPlan(plansource);
		newplan->plancache_list = lappend(newplan->plancache_list, newsource);
	}

	MemoryContextSwitchTo(oldcxt);

	/*
	 * Mark it saved, reparent it under CacheMemoryContext, and mark all the
	 * component CachedPlanSources as saved.  This sequence cannot fail
	 * partway through, so there's no risk of long-term memory leakage.
	 */
	newplan->saved = true;
	MemoryContextSetParent(newplan->plancxt, CacheMemoryContext);

	foreach(lc, newplan->plancache_list)
	{
		CachedPlanSource *plansource = (CachedPlanSource *) lfirst(lc);

		SaveCachedPlan(plansource);
	}

	return newplan;
}

/**
 * Memory reserved for SPI cals
 */
static uint64 SPIMemReserved = 0;

/**
 * Initialize the SPI memory reservation stack. See SPI_ReserveMemory() for detailed comments on how this stack
 * is used.
 */
void SPI_InitMemoryReservation(void)
{
	Assert(!IsResManagerMemoryPolicyNone());

	if (IsResGroupEnabled())
	{
		SPIMemReserved = 0;
	}
	else
	{
		SPIMemReserved = (uint64) statement_mem * 1024L;;
	}
}

/**
 * Push memory reserved for next SPI call. It is possible for an operator to (after several levels of nesting),
 * result in execution of SQL statements via SPI e.g. a pl/pgsql function that issues queries. These queries must be sandboxed into
 * the memory limits of the operator. This stack represents the nesting of these operators and each
 * operator will push its own limit.
 */
void SPI_ReserveMemory(uint64 mem_reserved)
{
	Assert(!IsResManagerMemoryPolicyNone());
	if (mem_reserved > 0
			&& (SPIMemReserved == 0 || mem_reserved < SPIMemReserved))
	{
		SPIMemReserved = mem_reserved;
	}

	if (LogResManagerMemory())
	{
		elog(GP_RESMANAGER_MEMORY_LOG_LEVEL, "SPI memory reservation %d", (int) SPIMemReserved);
	}
}

/**
 * What was the amount of memory reserved for the last operator? See SPI_ReserveMemory()
 * for details.
 */
uint64 SPI_GetMemoryReservation(void)
{
	Assert(!IsResManagerMemoryPolicyNone());
	return SPIMemReserved;
}

/**
 * Is memory reserved stack empty?
 */
bool SPI_IsMemoryReserved(void)
{
	Assert(!IsResManagerMemoryPolicyNone());
	return (SPIMemReserved == 0);
}

/**
  * Are we in SPI context 
  */
bool
SPI_context(void)
{ 
	return (_SPI_connected != -1); 
}<|MERGE_RESOLUTION|>--- conflicted
+++ resolved
@@ -48,15 +48,7 @@
 #include "cdb/memquota.h"
 #include "parser/analyze.h"
 
-<<<<<<< HEAD
-/*
- * These global variables are part of the API for various SPI functions
- * (a horrible API choice, but it's too late now).  To reduce the risk of
- * interference between different SPI callers, we save and restore them
- * when entering/exiting a SPI nesting level.
- */
-=======
->>>>>>> b5bce6c1
+
 uint64		SPI_processed = 0;
 Oid			SPI_lastoid = InvalidOid;
 SPITupleTable *SPI_tuptable = NULL;
@@ -77,22 +69,14 @@
 
 static int _SPI_execute_plan(SPIPlanPtr plan, ParamListInfo paramLI,
 				  Snapshot snapshot, Snapshot crosscheck_snapshot,
-<<<<<<< HEAD
-				  bool read_only, bool fire_triggers, int64 tcount);
-=======
 				  bool read_only, bool fire_triggers, uint64 tcount);
->>>>>>> b5bce6c1
 
 static ParamListInfo _SPI_convert_params(int nargs, Oid *argtypes,
 					Datum *Values, const char *Nulls);
 
-<<<<<<< HEAD
 static void _SPI_assign_query_mem(QueryDesc *queryDesc);
 
-static int	_SPI_pquery(QueryDesc *queryDesc, bool fire_triggers, int64 tcount);
-=======
 static int	_SPI_pquery(QueryDesc *queryDesc, bool fire_triggers, uint64 tcount);
->>>>>>> b5bce6c1
 
 static void _SPI_error_callback(void *arg);
 
@@ -1893,15 +1877,7 @@
 		/* Double the size of the pointer array */
 		tuptable->free = tuptable->alloced;
 		tuptable->alloced += tuptable->free;
-<<<<<<< HEAD
-		/* 
-		 * 74a379b984d4df91acec2436a16c51caee3526af uses repalloc_huge(),
-		 * but this is not yet backported from PG
-		 */
-		tuptable->vals = (HeapTuple *) repalloc(tuptable->vals,
-=======
 		tuptable->vals = (HeapTuple *) repalloc_huge(tuptable->vals,
->>>>>>> b5bce6c1
 									  tuptable->alloced * sizeof(HeapTuple));
 	}
 
@@ -2117,11 +2093,7 @@
 static int
 _SPI_execute_plan(SPIPlanPtr plan, ParamListInfo paramLI,
 				  Snapshot snapshot, Snapshot crosscheck_snapshot,
-<<<<<<< HEAD
-				  bool read_only, bool fire_triggers, int64 tcount)
-=======
 				  bool read_only, bool fire_triggers, uint64 tcount)
->>>>>>> b5bce6c1
 {
 	int			my_res = 0;
 	uint64		my_processed = 0;
@@ -2392,13 +2364,6 @@
 
 					if (strncmp(completionTag, "SELECT ", 7) == 0)
 						_SPI_current->processed =
-<<<<<<< HEAD
-							strtoul(completionTag + 7, NULL, 10);
-					else
-					{
-						/* Must be a CREATE ... WITH NO DATA */
-						Assert(ctastmt->into->skipData);
-=======
 							pg_strtouint64(completionTag + 7, NULL, 10);
 					else
 					{
@@ -2408,7 +2373,6 @@
 						 */
 						Assert(ctastmt->if_not_exists ||
 							   ctastmt->into->skipData);
->>>>>>> b5bce6c1
 						_SPI_current->processed = 0;
 					}
 
@@ -2572,11 +2536,7 @@
 }
 
 static int
-<<<<<<< HEAD
-_SPI_pquery(QueryDesc *queryDesc, bool fire_triggers, int64 tcount)
-=======
 _SPI_pquery(QueryDesc *queryDesc, bool fire_triggers, uint64 tcount)
->>>>>>> b5bce6c1
 {
 	int			operation = queryDesc->operation;
 	int			eflags;
