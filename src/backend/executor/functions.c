/*-------------------------------------------------------------------------
 *
 * functions.c
 *	  Execution of SQL-language functions
 *
 * Portions Copyright (c) 1996-2008, PostgreSQL Global Development Group
 * Portions Copyright (c) 1994, Regents of the University of California
 *
 *
 * IDENTIFICATION
 *	  $PostgreSQL: pgsql/src/backend/executor/functions.c,v 1.130 2008/11/30 20:51:25 tgl Exp $
 *
 *-------------------------------------------------------------------------
 */
#include "postgres.h"

#include "access/xact.h"
#include "catalog/catalog.h"
#include "catalog/pg_proc.h"
#include "catalog/pg_type.h"
#include "commands/trigger.h"
#include "executor/executor.h"          /* ExecutorStart, ExecutorRun, etc */
#include "executor/functions.h"
#include "funcapi.h"
#include "miscadmin.h"
#include "nodes/makefuncs.h"
#include "nodes/nodeFuncs.h"
#include "parser/parse_coerce.h"
<<<<<<< HEAD
#include "tcop/tcopprot.h"
=======
>>>>>>> 38e93482
#include "tcop/utility.h"
#include "utils/builtins.h"
#include "utils/datum.h"
#include "utils/lsyscache.h"
#include "utils/snapmgr.h"
#include "utils/syscache.h"
<<<<<<< HEAD
#include "utils/typcache.h"
#include "catalog/namespace.h"
#include "catalog/pg_namespace.h"
#include "cdb/cdbvars.h"
#include "optimizer/clauses.h"
#include "executor/spi.h"
#include "cdb/memquota.h"
#include "postmaster/autostats.h"
=======
>>>>>>> 38e93482


/*
 * Specialized DestReceiver for collecting query output in a SQL function
 */
typedef struct
{
	DestReceiver pub;			/* publicly-known function pointers */
	Tuplestorestate *tstore;	/* where to put result tuples */
	MemoryContext cxt;			/* context containing tstore */
	JunkFilter *filter;			/* filter to convert tuple type */
} DR_sqlfunction;

/*
 * We have an execution_state record for each query in a function.	Each
 * record contains a plantree for its query.  If the query is currently in
 * F_EXEC_RUN state then there's a QueryDesc too.
 */
typedef enum
{
	F_EXEC_START, F_EXEC_RUN, F_EXEC_DONE
} ExecStatus;

typedef struct execution_state
{
	struct execution_state *next;
	ExecStatus	status;
	bool		setsResult;		/* true if this query produces func's result */
	bool		lazyEval;		/* true if should fetch one row at a time */
	Node	   *stmt;			/* PlannedStmt or utility statement */
	QueryDesc  *qd;				/* null unless status == RUN */
} execution_state;


/*
 * An SQLFunctionCache record is built during the first call,
 * and linked to from the fn_extra field of the FmgrInfo struct.
 *
 * Note that currently this has only the lifespan of the calling query.
 * Someday we might want to consider caching the parse/plan results longer
 * than that.
 */
typedef struct
{
	char	   *src;			/* function body text (for error msgs) */

	Oid		   *argtypes;		/* resolved types of arguments */
	Oid			rettype;		/* actual return type */
	int16		typlen;			/* length of the return type */
	bool		typbyval;		/* true if return type is pass by value */
	bool		returnsSet;		/* true if returning multiple rows */
	bool		returnsTuple;	/* true if returning whole tuple result */
	bool		shutdown_reg;	/* true if registered shutdown callback */
	bool		readonly_func;	/* true to run in "read only" mode */
	bool		lazyEval;		/* true if using lazyEval for result query */

	ParamListInfo paramLI;		/* Param list representing current args */

	Tuplestorestate *tstore;	/* where we accumulate result tuples */

	JunkFilter *junkFilter;		/* will be NULL if function returns VOID */

	/* head of linked list of execution_state records */
	execution_state *func_state;
} SQLFunctionCache;

typedef SQLFunctionCache *SQLFunctionCachePtr;


/* non-export function prototypes */
static execution_state *init_execution_state(List *queryTree_list,
<<<<<<< HEAD
					 SQLFunctionCache *fcache,
					 bool readonly_func);
static void init_sql_fcache(FmgrInfo *finfo);
=======
											 SQLFunctionCachePtr fcache,
											 bool lazyEvalOK);
static void init_sql_fcache(FmgrInfo *finfo, bool lazyEvalOK);
>>>>>>> 38e93482
static void postquel_start(execution_state *es, SQLFunctionCachePtr fcache);
static bool postquel_getnext(execution_state *es, SQLFunctionCachePtr fcache);
static void postquel_end(execution_state *es);
static void postquel_sub_params(SQLFunctionCachePtr fcache,
					FunctionCallInfo fcinfo);
static Datum postquel_get_single_result(TupleTableSlot *slot,
						   FunctionCallInfo fcinfo,
						   SQLFunctionCachePtr fcache,
						   MemoryContext resultcontext);
static void sql_exec_error_callback(void *arg);
static void ShutdownSQLFunction(Datum arg);
<<<<<<< HEAD
static bool querytree_safe_for_segment_walker(Node *expr, void *context);
=======
static void sqlfunction_startup(DestReceiver *self, int operation, TupleDesc typeinfo);
static void sqlfunction_receive(TupleTableSlot *slot, DestReceiver *self);
static void sqlfunction_shutdown(DestReceiver *self);
static void sqlfunction_destroy(DestReceiver *self);
>>>>>>> 38e93482

/**
 * Walker for querytree_safe_for_segment. 
 */
bool querytree_safe_for_segment_walker(Node *expr, void *context)
{
	Assert(context == NULL);
	
	if (!expr)
	{
		/**
		 * Do not end recursion just because we have reached one leaf node.
		 */
		return false;
	}

	switch(nodeTag(expr))
	{
		case T_Query:
			{
				Query *q = (Query *) expr;
				
				if (!allow_segment_DML &&
					(q->commandType != CMD_SELECT
					 || q->intoClause != NULL
					 || q->resultRelation > 0))
				{
					ereport(ERROR,
							(errcode(ERRCODE_FEATURE_NOT_SUPPORTED),
							 errmsg("function cannot execute on segment because it issues a non-SELECT statement")));
				}
				
				ListCell * f = NULL;
				foreach(f,q->rtable)
				{
					RangeTblEntry *rte = (RangeTblEntry *) lfirst(f);

					if (rte->rtekind == RTE_RELATION)
					{
						Assert(rte->relid != InvalidOid);
						
						Oid namespaceId = get_rel_namespace(rte->relid);

						Assert(namespaceId != InvalidOid);
						
						if (!(IsSystemNamespace(namespaceId) ||
							  IsToastNamespace(namespaceId) ||
							  IsAoSegmentNamespace(namespaceId)))
						{
							ereport(ERROR,
									(errcode(ERRCODE_FEATURE_NOT_SUPPORTED),
									 errmsg("function cannot execute on segment because it accesses relation \"%s.%s\"",
											quote_identifier(get_namespace_name(namespaceId)),
											quote_identifier(get_rel_name(rte->relid)))));
						}
					}
				}
				query_tree_walker(q, querytree_safe_for_segment_walker, context, 0);
				break;
			}
		default:
			break;
	}
	
	return expression_tree_walker(expr, querytree_safe_for_segment_walker, context);
}


/**
 * This function determines if the query tree is safe to be planned and executed on a segment. The checks it performs are:
 * 1. The query cannot access any non-catalog relation.
 * 2. The query must be select only.
 * In case of a problem, the method spits out an error.
 */
void querytree_safe_for_segment(Query *query)
{
	Assert(query);
	querytree_safe_for_segment_walker((Node *)query, NULL);
}

/* Set up the list of per-query execution_state records for a SQL function */
static execution_state *
<<<<<<< HEAD
init_execution_state(List *queryTree_list, SQLFunctionCache *fcache, bool readonly_func)
=======
init_execution_state(List *queryTree_list,
					 SQLFunctionCachePtr fcache,
					 bool lazyEvalOK)
>>>>>>> 38e93482
{
	execution_state *firstes = NULL;
	execution_state *preves = NULL;
	execution_state *lasttages = NULL;
	ListCell   *qtl_item;

	foreach(qtl_item, queryTree_list)
	{
		Query	   *queryTree = (Query *) lfirst(qtl_item);
		Node	   *stmt;
		execution_state *newes;

		Assert(IsA(queryTree, Query));

		if (queryTree->commandType == CMD_UTILITY)
			stmt = queryTree->utilityStmt;
		else
			stmt = (Node *) pg_plan_query(queryTree, 0, NULL);

		/* Precheck all commands for validity in a function */
		if (IsA(stmt, TransactionStmt))
			ereport(ERROR,
					(errcode(ERRCODE_FEATURE_NOT_SUPPORTED),
			/* translator: %s is a SQL statement name */
					 errmsg("%s is not allowed in a SQL function",
							CreateCommandTag(stmt))));

		if (fcache->readonly_func && !CommandIsReadOnly(stmt))
			ereport(ERROR,
					(errcode(ERRCODE_FEATURE_NOT_SUPPORTED),
			/* translator: %s is a SQL statement name */
					 errmsg("%s is not allowed in a non-volatile function",
							CreateCommandTag(stmt))));

		newes = (execution_state *) palloc(sizeof(execution_state));
		if (preves)
			preves->next = newes;
		else
			firstes = newes;

		newes->next = NULL;
		newes->status = F_EXEC_START;
		newes->setsResult = false;			/* might change below */
		newes->lazyEval = false;			/* might change below */
		newes->stmt = stmt;
		newes->qd = NULL;

		if (queryTree->canSetTag)
			lasttages = newes;

		preves = newes;
	}

	/*
	 * Mark the last canSetTag query as delivering the function result;
	 * then, if it is a plain SELECT, mark it for lazy evaluation.
	 * If it's not a SELECT we must always run it to completion.
	 *
	 * Note: at some point we might add additional criteria for whether to use
	 * lazy eval.  However, we should prefer to use it whenever the function
	 * doesn't return set, since fetching more than one row is useless in that
	 * case.
	 *
	 * Note: don't set setsResult if the function returns VOID, as evidenced
	 * by not having made a junkfilter.  This ensures we'll throw away any
	 * output from a utility statement that check_sql_fn_retval deemed to
	 * not have output.
	 */
	if (lasttages && fcache->junkFilter)
	{
		lasttages->setsResult = true;
		if (lazyEvalOK &&
			IsA(lasttages->stmt, PlannedStmt))
		{
			PlannedStmt *ps = (PlannedStmt *) lasttages->stmt;

			if (ps->commandType == CMD_SELECT &&
				ps->utilityStmt == NULL &&
				ps->intoClause == NULL)
				fcache->lazyEval = lasttages->lazyEval = true;
		}
	}

	return firstes;
}

/* Initialize the SQLFunctionCache for a SQL function */
static void
init_sql_fcache(FmgrInfo *finfo, bool lazyEvalOK)
{
	Oid			foid = finfo->fn_oid;
	Oid			rettype;
	HeapTuple	procedureTuple;
	Form_pg_proc procedureStruct;
	SQLFunctionCachePtr fcache;
	Oid		   *argOidVect;
	int			nargs;
	List	   *queryTree_list;
	Datum		tmp;
	bool		isNull;

	fcache = (SQLFunctionCachePtr) palloc0(sizeof(SQLFunctionCache));

	/*
	 * get the procedure tuple corresponding to the given function Oid
	 */
	procedureTuple = SearchSysCache(PROCOID,
									ObjectIdGetDatum(foid),
									0, 0, 0);
	if (!HeapTupleIsValid(procedureTuple))
		elog(ERROR, "cache lookup failed for function %u", foid);
	procedureStruct = (Form_pg_proc) GETSTRUCT(procedureTuple);

	/*
	 * get the result type from the procedure tuple, and check for polymorphic
	 * result type; if so, find out the actual result type.
	 */
	rettype = procedureStruct->prorettype;

	if (IsPolymorphicType(rettype))
	{
		rettype = get_fn_expr_rettype(finfo);
		if (rettype == InvalidOid)		/* this probably should not happen */
			ereport(ERROR,
					(errcode(ERRCODE_DATATYPE_MISMATCH),
					 errmsg("could not determine actual result type for function declared to return type %s",
							format_type_be(procedureStruct->prorettype))));
	}

	fcache->rettype = rettype;

	/* Fetch the typlen and byval info for the result type */
	get_typlenbyval(rettype, &fcache->typlen, &fcache->typbyval);

	/* Remember whether we're returning setof something */
	fcache->returnsSet = procedureStruct->proretset;

	/* Remember if function is STABLE/IMMUTABLE */
	fcache->readonly_func =
		(procedureStruct->provolatile != PROVOLATILE_VOLATILE);

	/*
	 * We need the actual argument types to pass to the parser.
	 */
	nargs = procedureStruct->pronargs;
	if (nargs > 0)
	{
		int			argnum;

		argOidVect = (Oid *) palloc(nargs * sizeof(Oid));
		memcpy(argOidVect,
			   procedureStruct->proargtypes.values,
			   nargs * sizeof(Oid));
		/* Resolve any polymorphic argument types */
		for (argnum = 0; argnum < nargs; argnum++)
		{
			Oid			argtype = argOidVect[argnum];

			if (IsPolymorphicType(argtype))
			{
				argtype = get_fn_expr_argtype(finfo, argnum);
				if (argtype == InvalidOid)
					ereport(ERROR,
							(errcode(ERRCODE_DATATYPE_MISMATCH),
							 errmsg("could not determine actual type of argument declared %s",
									format_type_be(argOidVect[argnum]))));
				argOidVect[argnum] = argtype;
			}
		}
	}
	else
		argOidVect = NULL;
	fcache->argtypes = argOidVect;

	/*
	 * And of course we need the function body text.
	 */
	tmp = SysCacheGetAttr(PROCOID,
						  procedureTuple,
						  Anum_pg_proc_prosrc,
						  &isNull);
	if (isNull)
		elog(ERROR, "null prosrc for function %u", foid);
	fcache->src = TextDatumGetCString(tmp);

	/*
	 * Parse and rewrite the queries in the function text.
	 */
	queryTree_list = pg_parse_and_rewrite(fcache->src, argOidVect, nargs);

	/*
	 * If we have only SELECT statements with no FROM clauses, we should
	 * be able to execute them locally, even on the QE.  Most often, this is something 
	 * like   SELECT $1
	 * Functions use that type of SELECT to evaluate expressions, so without those,
	 * no functions would be useful.
	 * 
	 * We also need to execute certain catalog queries locally.  The
	 * Fault-Tolerance system does queries of gp_segment_configuration, and
	 * some DDL and Utility commands do selects from the catalog table, etc.
	 * So, if the FROM clause consists only of catalog tables, we will run the
	 * query locally.
	 * 
	 */
	if (Gp_role == GP_ROLE_EXECUTE)
	{
		bool		canRunLocal = true;
		ListCell   *list_item;

		foreach(list_item, queryTree_list)
		{
			Node	   *parsetree = (Node *) lfirst(list_item);
			if (IsA(parsetree,Query))
			{
				/* This will error out if there is a problem with the query tree */
				querytree_safe_for_segment((Query*)parsetree);
			}
			else
			{
				canRunLocal = false;
				break;
			}		
		}

		if (!canRunLocal)
		{
			if (procedureStruct->provolatile == PROVOLATILE_VOLATILE)
				elog(ERROR,"Volatile SQL function %s cannot be executed from the segment databases",NameStr(procedureStruct->proname));	
			else if (procedureStruct->provolatile == PROVOLATILE_STABLE)
				elog(ERROR,"Stable SQL function %s cannot be executed from the segment databases",NameStr(procedureStruct->proname));
			else 
				elog(ERROR,"SQL function %s cannot be executed from the segment databases",NameStr(procedureStruct->proname));		
		}
	}

	/*
	 * Check that the function returns the type it claims to.  Although in
	 * simple cases this was already done when the function was defined, we
	 * have to recheck because database objects used in the function's queries
	 * might have changed type.  We'd have to do it anyway if the function had
	 * any polymorphic arguments.
	 *
	 * Note: we set fcache->returnsTuple according to whether we are returning
	 * the whole tuple result or just a single column.	In the latter case we
	 * clear returnsTuple because we need not act different from the scalar
	 * result case, even if it's a rowtype column.  (However, we have to
	 * force lazy eval mode in that case; otherwise we'd need extra code to
	 * expand the rowtype column into multiple columns, since we have no
	 * way to notify the caller that it should do that.)
	 *
	 * check_sql_fn_retval will also construct a JunkFilter we can use to
	 * coerce the returned rowtype to the desired form (unless the result type
	 * is VOID, in which case there's nothing to coerce to).
	 */
	fcache->returnsTuple = check_sql_fn_retval(foid,
											   rettype,
											   queryTree_list,
											   false,
											   &fcache->junkFilter);

	if (fcache->returnsTuple)
	{
		/* Make sure output rowtype is properly blessed */
		BlessTupleDesc(fcache->junkFilter->jf_resultSlot->tts_tupleDescriptor);
	}
	else if (fcache->returnsSet && type_is_rowtype(fcache->rettype))
	{
		/*
		 * Returning rowtype as if it were scalar --- materialize won't work.
		 * Right now it's sufficient to override any caller preference for
		 * materialize mode, but to add more smarts in init_execution_state
		 * about this, we'd probably need a three-way flag instead of bool.
		 */
		lazyEvalOK = true;
	}

	/* Finally, plan the queries */
	fcache->func_state = init_execution_state(queryTree_list,
											  fcache,
<<<<<<< HEAD
											  fcache->readonly_func);
=======
											  lazyEvalOK);
>>>>>>> 38e93482

	ReleaseSysCache(procedureTuple);

	finfo->fn_extra = (void *) fcache;
}

/* Start up execution of one execution_state node */
static void
postquel_start(execution_state *es, SQLFunctionCachePtr fcache)
{
	Snapshot	snapshot;
	DestReceiver *dest;

	Assert(es->qd == NULL);

	/*
	 * In a read-only function, use the surrounding query's snapshot;
	 * otherwise take a new snapshot for each query.  The snapshot should
	 * include a fresh command ID so that all work to date in this transaction
	 * is visible.
	 */
	if (fcache->readonly_func)
		snapshot = GetActiveSnapshot();
	else
	{
		CommandCounterIncrement();
		snapshot = GetTransactionSnapshot();
	}

	/*
	 * If this query produces the function result, send its output to the
	 * tuplestore; else discard any output.
	 */
	if (es->setsResult)
	{
		DR_sqlfunction *myState;

		dest = CreateDestReceiver(DestSQLFunction);
		/* pass down the needed info to the dest receiver routines */
		myState = (DR_sqlfunction *) dest;
		Assert(myState->pub.mydest == DestSQLFunction);
		myState->tstore = fcache->tstore;
		myState->cxt = CurrentMemoryContext;
		myState->filter = fcache->junkFilter;
	}
	else
		dest = None_Receiver;

	if (IsA(es->stmt, PlannedStmt))
	{
		es->qd = CreateQueryDesc((PlannedStmt *) es->stmt,
								 fcache->src,
								 snapshot, InvalidSnapshot,
								 dest,
								 fcache->paramLI, false);

		if (gp_enable_gpperfmon 
			&& Gp_role == GP_ROLE_DISPATCH 
			&& log_min_messages < DEBUG4)
		{
			/* For log level of DEBUG4, gpmon is sent information about queries inside SQL functions as well */
			Assert(fcache->src);
			gpmon_qlog_query_submit(es->qd->gpmon_pkt);
			gpmon_qlog_query_text(es->qd->gpmon_pkt,
					fcache->src,
					application_name,
					NULL /* resqueue name */,
					NULL /* priority */);

		}
		else
		{
			/* Otherwise, we do not record information about internal queries. */
			es->qd->gpmon_pkt = NULL;
		}
	}
	else
		es->qd = CreateUtilityQueryDesc(es->stmt,
										fcache->src,
										snapshot,
										dest,
										fcache->paramLI);

	/* We assume we don't need to set up ActiveSnapshot for ExecutorStart */

	/* Utility commands don't need Executor. */
	if (es->qd->utilitystmt == NULL)
	{
		/*
		 * Only set up to collect queued triggers if it's not a SELECT. This
		 * isn't just an optimization, but is necessary in case a SELECT
		 * returns multiple rows to caller --- we mustn't exit from the
		 * function execution with a stacked AfterTrigger level still active.
		 */
		if (es->qd->operation != CMD_SELECT)
			AfterTriggerBeginQuery();
		
		
		if (!IsResManagerMemoryPolicyNone()
			&& SPI_IsMemoryReserved())
		{
			es->qd->plannedstmt->query_mem = SPI_GetMemoryReservation();
		}

		ExecutorStart(es->qd, 0);
	}

	es->status = F_EXEC_RUN;
}

/* Run one execution_state; either to completion or to first result row */
/* Returns true if we ran to completion */
static bool
postquel_getnext(execution_state *es, SQLFunctionCachePtr fcache)
{
	bool		result;

	/* Make our snapshot the active one for any called functions */
	PushActiveSnapshot(es->qd->snapshot);

	if (es->qd->utilitystmt)
	{
		/* ProcessUtility needs the PlannedStmt for DECLARE CURSOR */
		ProcessUtility((es->qd->plannedstmt ?
						(Node *) es->qd->plannedstmt :
						es->qd->utilitystmt),
					   fcache->src,
					   es->qd->params,
					   false,		/* not top level */
					   es->qd->dest,
					   NULL);
		result = true;			/* never stops early */
	}
	else
	{
		/* Run regular commands to completion unless lazyEval */
		long		count = (es->lazyEval) ? 1L : 0L;

		ExecutorRun(es->qd, ForwardScanDirection, count);

		/*
		 * If we requested run to completion OR there was no tuple returned,
		 * command must be complete.
		 */
		result = (count == 0L || es->qd->estate->es_processed == 0);
	}

	PopActiveSnapshot();

	return result;
}

/* Shut down execution of one execution_state node */
static void
postquel_end(execution_state *es)
{
	/* mark status done to ensure we don't do ExecutorEnd twice */
	es->status = F_EXEC_DONE;

	/* Utility commands don't need Executor. */
	if (es->qd->utilitystmt == NULL)
	{
		/* Make our snapshot the active one for any called functions */
		PushActiveSnapshot(es->qd->snapshot);

		{
			Oid			relationOid = InvalidOid; 	/* relation that is modified */
			AutoStatsCmdType cmdType = AUTOSTATS_CMDTYPE_SENTINEL; 	/* command type */

			if (es->qd->operation != CMD_SELECT)
				AfterTriggerEndQuery(es->qd->estate);

			if (Gp_role == GP_ROLE_DISPATCH)
				autostats_get_cmdtype(es->qd, &cmdType, &relationOid);

			ExecutorEnd(es->qd);

			/* MPP-14001: Running auto_stats */
			if (Gp_role == GP_ROLE_DISPATCH)
				auto_stats(cmdType, relationOid, es->qd->es_processed, true /* inFunction */);
		}

		PopActiveSnapshot();
	}

	(*es->qd->dest->rDestroy) (es->qd->dest);

	FreeQueryDesc(es->qd);
	es->qd = NULL;
}

/* Build ParamListInfo array representing current arguments */
static void
postquel_sub_params(SQLFunctionCachePtr fcache,
					FunctionCallInfo fcinfo)
{
	int			nargs = fcinfo->nargs;

	if (nargs > 0)
	{
		ParamListInfo paramLI;
		int			i;

		if (fcache->paramLI == NULL)
		{
			/* sizeof(ParamListInfoData) includes the first array element */
			paramLI = (ParamListInfo) palloc(sizeof(ParamListInfoData) +
									   (nargs - 1) *sizeof(ParamExternData));
			paramLI->numParams = nargs;
			fcache->paramLI = paramLI;
		}
		else
		{
			paramLI = fcache->paramLI;
			Assert(paramLI->numParams == nargs);
		}

		for (i = 0; i < nargs; i++)
		{
			ParamExternData *prm = &paramLI->params[i];

			prm->value = fcinfo->arg[i];
			prm->isnull = fcinfo->argnull[i];
			prm->pflags = 0;
			prm->ptype = fcache->argtypes[i];
		}
	}
	else
		fcache->paramLI = NULL;
}

/*
 * Extract the SQL function's value from a single result row.  This is used
 * both for scalar (non-set) functions and for each row of a lazy-eval set
 * result.
 */
static Datum
postquel_get_single_result(TupleTableSlot *slot,
						   FunctionCallInfo fcinfo,
						   SQLFunctionCachePtr fcache,
						   MemoryContext resultcontext)
{
	Datum		value;
	MemoryContext oldcontext;

	/*
	 * Set up to return the function value.  For pass-by-reference datatypes,
	 * be sure to allocate the result in resultcontext, not the current memory
	 * context (which has query lifespan).  We can't leave the data in the
	 * TupleTableSlot because we intend to clear the slot before returning.
	 */
	oldcontext = MemoryContextSwitchTo(resultcontext);

	if (fcache->returnsTuple)
	{
		/* We must return the whole tuple as a Datum. */
		fcinfo->isnull = false;
		value = ExecFetchSlotTupleDatum(slot);
		value = datumCopy(value, fcache->typbyval, fcache->typlen);
	}
	else
	{
		/*
		 * Returning a scalar, which we have to extract from the first column
		 * of the SELECT result, and then copy into result context if needed.
		 */
		value = slot_getattr(slot, 1, &(fcinfo->isnull));

		if (!fcinfo->isnull)
			value = datumCopy(value, fcache->typbyval, fcache->typlen);
	}

	MemoryContextSwitchTo(oldcontext);

	return value;
}

/*
 * fmgr_sql: function call manager for SQL functions
 */
Datum
fmgr_sql(PG_FUNCTION_ARGS)
{
	MemoryContext oldcontext;
	SQLFunctionCachePtr fcache;
	ErrorContextCallback sqlerrcontext;
	bool		randomAccess;
	bool		lazyEvalOK;
	execution_state *es;
	TupleTableSlot *slot;
	Datum		result;

	/*
	 * Switch to context in which the fcache lives.  This ensures that
	 * parsetrees, plans, etc, will have sufficient lifetime.  The
	 * sub-executor is responsible for deleting per-tuple information.
	 */
	oldcontext = MemoryContextSwitchTo(fcinfo->flinfo->fn_mcxt);

	/*
	 * Setup error traceback support for ereport()
	 */
	sqlerrcontext.callback = sql_exec_error_callback;
	sqlerrcontext.arg = fcinfo->flinfo;
	sqlerrcontext.previous = error_context_stack;
	error_context_stack = &sqlerrcontext;

	/* Check call context */
	if (fcinfo->flinfo->fn_retset)
	{
		ReturnSetInfo *rsi = (ReturnSetInfo *) fcinfo->resultinfo;

		/*
		 * For simplicity, we require callers to support both set eval modes.
		 * There are cases where we must use one or must use the other, and
		 * it's not really worthwhile to postpone the check till we know.
		 */
		if (!rsi || !IsA(rsi, ReturnSetInfo) ||
			(rsi->allowedModes & SFRM_ValuePerCall) == 0 ||
			(rsi->allowedModes & SFRM_Materialize) == 0 ||
			rsi->expectedDesc == NULL)
			ereport(ERROR,
					(errcode(ERRCODE_FEATURE_NOT_SUPPORTED),
					 errmsg("set-valued function called in context that cannot accept a set")));
		randomAccess = rsi->allowedModes & SFRM_Materialize_Random;
		lazyEvalOK = !(rsi->allowedModes & SFRM_Materialize_Preferred);
	}
	else
	{
		randomAccess = false;
		lazyEvalOK = true;
	}

	/*
	 * Initialize fcache (build plans) if first time through.
	 */
	fcache = (SQLFunctionCachePtr) fcinfo->flinfo->fn_extra;
	if (fcache == NULL)
	{
		init_sql_fcache(fcinfo->flinfo, lazyEvalOK);
		fcache = (SQLFunctionCachePtr) fcinfo->flinfo->fn_extra;
	}
	es = fcache->func_state;

	/*
	 * Convert params to appropriate format if starting a fresh execution. (If
	 * continuing execution, we can re-use prior params.)
	 */
	if (es && es->status == F_EXEC_START)
		postquel_sub_params(fcache, fcinfo);

	/*
	 * Build tuplestore to hold results, if we don't have one already.
	 * Note it's in the query-lifespan context.
	 */
	if (!fcache->tstore)
		fcache->tstore = tuplestore_begin_heap(randomAccess, false, work_mem);

	/*
	 * Find first unfinished query in function.
	 */
	while (es && es->status == F_EXEC_DONE)
		es = es->next;

<<<<<<< HEAD
	bool orig_gp_enable_gpperfmon = gp_enable_gpperfmon;

	PG_TRY();
	{
		/*
		 * Temporarily disable gpperfmon since we don't send information for internal queries in
		 * most cases, except when the debugging level is set to DEBUG4 or DEBUG5.
		 */
		if (log_min_messages > DEBUG4)
		{
			gp_enable_gpperfmon = false;
		}

		/*
		 * Execute each command in the function one after another until we're
		 * executing the final command and get a result or we run out of commands.
		 */
		while (es)
		{
			result = postquel_execute(es, fcinfo, fcache, oldcontext);
			if (es->status != F_EXEC_DONE)
				break;
			es = es->next;
		}

		gp_enable_gpperfmon = orig_gp_enable_gpperfmon;
	}
	PG_CATCH();
	{
		gp_enable_gpperfmon = orig_gp_enable_gpperfmon;
		PG_RE_THROW();
=======
	/*
	 * Execute each command in the function one after another until we either
	 * run out of commands or get a result row from a lazily-evaluated SELECT.
	 */
	while (es)
	{
		bool	completed;

		if (es->status == F_EXEC_START)
			postquel_start(es, fcache);

		completed = postquel_getnext(es, fcache);

		/*
		 * If we ran the command to completion, we can shut it down now.
		 * Any row(s) we need to return are safely stashed in the tuplestore,
		 * and we want to be sure that, for example, AFTER triggers get fired
		 * before we return anything.  Also, if the function doesn't return
		 * set, we can shut it down anyway because it must be a SELECT and
		 * we don't care about fetching any more result rows.
		 */
		if (completed || !fcache->returnsSet)
			postquel_end(es);

		/*
		 * Break from loop if we didn't shut down (implying we got a
		 * lazily-evaluated row).  Otherwise we'll press on till the
		 * whole function is done, relying on the tuplestore to keep hold
		 * of the data to eventually be returned.  This is necessary since
		 * an INSERT/UPDATE/DELETE RETURNING that sets the result might be
		 * followed by additional rule-inserted commands, and we want to
		 * finish doing all those commands before we return anything.
		 */
		if (es->status != F_EXEC_DONE)
			break;
		es = es->next;
>>>>>>> 38e93482
	}
	PG_END_TRY();

	/*
	 * The tuplestore now contains whatever row(s) we are supposed to return.
	 */
	if (fcache->returnsSet)
	{
		ReturnSetInfo *rsi = (ReturnSetInfo *) fcinfo->resultinfo;

		if (es)
		{
			/*
			 * If we stopped short of being done, we must have a lazy-eval row.
			 */
			Assert(es->lazyEval);
			/* Re-use the junkfilter's output slot to fetch back the tuple */
			Assert(fcache->junkFilter);
			slot = fcache->junkFilter->jf_resultSlot;
			if (!tuplestore_gettupleslot(fcache->tstore, true, slot))
				elog(ERROR, "failed to fetch lazy-eval tuple");
			/* Extract the result as a datum, and copy out from the slot */
			result = postquel_get_single_result(slot, fcinfo,
												fcache, oldcontext);
			/* Clear the tuplestore, but keep it for next time */
			/* NB: this might delete the slot's content, but we don't care */
			tuplestore_clear(fcache->tstore);

			/*
			 * Let caller know we're not finished.
			 */
			rsi->isDone = ExprMultipleResult;

			/*
			 * Ensure we will get shut down cleanly if the exprcontext is not
			 * run to completion.
			 */
			if (!fcache->shutdown_reg)
			{
				RegisterExprContextCallback(rsi->econtext,
											ShutdownSQLFunction,
											PointerGetDatum(fcache));
				fcache->shutdown_reg = true;
			}
		}
		else if (fcache->lazyEval)
		{
			/*
			 * We are done with a lazy evaluation.  Clean up.
			 */
			tuplestore_clear(fcache->tstore);

			/*
			 * Let caller know we're finished.
			 */
			rsi->isDone = ExprEndResult;

			fcinfo->isnull = true;
			result = (Datum) 0;

			/* Deregister shutdown callback, if we made one */
			if (fcache->shutdown_reg)
			{
				UnregisterExprContextCallback(rsi->econtext,
											  ShutdownSQLFunction,
											  PointerGetDatum(fcache));
				fcache->shutdown_reg = false;
			}
		}
		else
		{
			/*
			 * We are done with a non-lazy evaluation.  Return whatever is
			 * in the tuplestore.  (It is now caller's responsibility to
			 * free the tuplestore when done.)
			 */
			rsi->returnMode = SFRM_Materialize;
			rsi->setResult = fcache->tstore;
			fcache->tstore = NULL;
			/* must copy desc because execQual will free it */
			if (fcache->junkFilter)
				rsi->setDesc = CreateTupleDescCopy(fcache->junkFilter->jf_cleanTupType);

			fcinfo->isnull = true;
			result = (Datum) 0;

			/* Deregister shutdown callback, if we made one */
			if (fcache->shutdown_reg)
			{
				UnregisterExprContextCallback(rsi->econtext,
											  ShutdownSQLFunction,
											  PointerGetDatum(fcache));
				fcache->shutdown_reg = false;
			}
		}
	}
	else
	{
		/*
		 * Non-set function.  If we got a row, return it; else return NULL.
		 */
		if (fcache->junkFilter)
		{
			/* Re-use the junkfilter's output slot to fetch back the tuple */
			slot = fcache->junkFilter->jf_resultSlot;
			if (tuplestore_gettupleslot(fcache->tstore, true, slot))
				result = postquel_get_single_result(slot, fcinfo,
													fcache, oldcontext);
			else
			{
				fcinfo->isnull = true;
				result = (Datum) 0;
			}
		}
		else
		{
			/* Should only get here for VOID functions */
			Assert(fcache->rettype == VOIDOID);
			fcinfo->isnull = true;
			result = (Datum) 0;
		}

		/* Clear the tuplestore, but keep it for next time */
		tuplestore_clear(fcache->tstore);
	}

	/*
	 * If we've gone through every command in the function, we are done.
	 * Reset the execution states to start over again on next call.
	 */
	if (es == NULL)
	{
		es = fcache->func_state;
		while (es)
		{
			es->status = F_EXEC_START;
			es = es->next;
		}
	}

	error_context_stack = sqlerrcontext.previous;

	MemoryContextSwitchTo(oldcontext);

	return result;
}


/*
 * error context callback to let us supply a call-stack traceback
 */
static void
sql_exec_error_callback(void *arg)
{
	FmgrInfo   *flinfo = (FmgrInfo *) arg;
	SQLFunctionCachePtr fcache = (SQLFunctionCachePtr) flinfo->fn_extra;
	HeapTuple	func_tuple;
	Form_pg_proc functup;
	char	   *fn_name;
	int			syntaxerrposition;

	/* Need access to function's pg_proc tuple */
	func_tuple = SearchSysCache(PROCOID,
								ObjectIdGetDatum(flinfo->fn_oid),
								0, 0, 0);
	if (!HeapTupleIsValid(func_tuple))
		return;					/* shouldn't happen */
	functup = (Form_pg_proc) GETSTRUCT(func_tuple);
	fn_name = NameStr(functup->proname);

	/*
	 * If there is a syntax error position, convert to internal syntax error
	 */
	syntaxerrposition = geterrposition();
	if (syntaxerrposition > 0)
	{
		bool		isnull;
		Datum		tmp;
		char	   *prosrc;

		tmp = SysCacheGetAttr(PROCOID, func_tuple, Anum_pg_proc_prosrc,
							  &isnull);
		if (isnull)
			elog(ERROR, "null prosrc");
		prosrc = TextDatumGetCString(tmp);
		errposition(0);
		internalerrposition(syntaxerrposition);
		internalerrquery(prosrc);
		pfree(prosrc);
	}

	/*
	 * Try to determine where in the function we failed.  If there is a query
	 * with non-null QueryDesc, finger it.	(We check this rather than looking
	 * for F_EXEC_RUN state, so that errors during ExecutorStart or
	 * ExecutorEnd are blamed on the appropriate query; see postquel_start and
	 * postquel_end.)
	 */
	if (fcache)
	{
		execution_state *es;
		int			query_num;

		es = fcache->func_state;
		query_num = 1;
		while (es)
		{
			if (es->qd)
			{
				errcontext("SQL function \"%s\" statement %d",
						   fn_name, query_num);
				break;
			}
			es = es->next;
			query_num++;
		}
		if (es == NULL)
		{
			/*
			 * couldn't identify a running query; might be function entry,
			 * function exit, or between queries.
			 */
			errcontext("SQL function \"%s\"", fn_name);
		}
	}
	else
	{
		/* must have failed during init_sql_fcache() */
		errcontext("SQL function \"%s\" during startup", fn_name);
	}

	ReleaseSysCache(func_tuple);
}


/*
 * callback function in case a function-returning-set needs to be shut down
 * before it has been run to completion
 */
static void
ShutdownSQLFunction(Datum arg)
{
	SQLFunctionCachePtr fcache = (SQLFunctionCachePtr) DatumGetPointer(arg);
	execution_state *es = fcache->func_state;

	while (es != NULL)
	{
		/* Shut down anything still running */
		if (es->status == F_EXEC_RUN)
			postquel_end(es);
		/* Reset states to START in case we're called again */
		es->status = F_EXEC_START;
		es = es->next;
	}

	/* Release tuplestore if we have one */
	if (fcache->tstore)
		tuplestore_end(fcache->tstore);
	fcache->tstore = NULL;

	/* execUtils will deregister the callback... */
	fcache->shutdown_reg = false;
}


/*
 * check_sql_fn_retval() -- check return value of a list of sql parse trees.
 *
 * The return value of a sql function is the value returned by the last
 * canSetTag query in the function.  We do some ad-hoc type checking here
 * to be sure that the user is returning the type he claims.  There are
 * also a couple of strange-looking features to assist callers in dealing
 * with allowed special cases, such as binary-compatible result types.
 *
 * For a polymorphic function the passed rettype must be the actual resolved
 * output type of the function; we should never see a polymorphic pseudotype
 * such as ANYELEMENT as rettype.  (This means we can't check the type during
 * function definition of a polymorphic function.)
 *
 * This function returns true if the sql function returns the entire tuple
 * result of its final statement, and false otherwise.  Note that because we
 * allow "SELECT rowtype_expression", this may be false even when the declared
 * function return type is a rowtype.
 *
 * If insertRelabels is true, then binary-compatible cases are dealt with
 * by actually inserting RelabelType nodes into the output targetlist;
 * obviously the caller must pass a parsetree that it's okay to modify in this
 * case.
 *
 * If junkFilter isn't NULL, then *junkFilter is set to a JunkFilter defined
 * to convert the function's tuple result to the correct output tuple type.
 * Exception: if the function is defined to return VOID then *junkFilter is
 * set to NULL.
 */
bool
check_sql_fn_retval(Oid func_id, Oid rettype, List *queryTreeList,
					bool insertRelabels,
					JunkFilter **junkFilter)
{
	Query	   *parse;
	List	   *tlist;
	int			tlistlen;
	char		fn_typtype;
	Oid			restype;
	ListCell   *lc;

	AssertArg(!IsPolymorphicType(rettype));

	if (junkFilter)
		*junkFilter = NULL;		/* initialize in case of VOID result */

	/*
	 * Find the last canSetTag query in the list.  This isn't necessarily
	 * the last parsetree, because rule rewriting can insert queries after
	 * what the user wrote.
	 */
	parse = NULL;
	foreach(lc, queryTreeList)
	{
		Query  *q = (Query *) lfirst(lc);

		if (q->canSetTag)
			parse = q;
	}

	/*
	 * If it's a plain SELECT, it returns whatever the targetlist says.
	 * Otherwise, if it's INSERT/UPDATE/DELETE with RETURNING, it returns that.
	 * Otherwise, the function return type must be VOID.
	 *
	 * Note: eventually replace this test with QueryReturnsTuples?	We'd need
	 * a more general method of determining the output type, though.  Also,
	 * it seems too dangerous to consider FETCH or EXECUTE as returning a
	 * determinable rowtype, since they depend on relatively short-lived
	 * entities.
	 */
	if (parse &&
		parse->commandType == CMD_SELECT &&
		parse->utilityStmt == NULL &&
		parse->intoClause == NULL)
	{
		tlist = parse->targetList;
	}
	else if (parse &&
			 (parse->commandType == CMD_INSERT ||
			  parse->commandType == CMD_UPDATE ||
			  parse->commandType == CMD_DELETE) &&
			 parse->returningList)
	{
		tlist = parse->returningList;
	}
	else
	{
		/* Empty function body, or last statement is a utility command */
		if (rettype != VOIDOID)
			ereport(ERROR,
					(errcode(ERRCODE_INVALID_FUNCTION_DEFINITION),
			 errmsg("return type mismatch in function declared to return %s",
					format_type_be(rettype)),
				 errdetail("Function's final statement must be SELECT or INSERT/UPDATE/DELETE RETURNING.")));
		return false;
	}

	/*
	 * OK, check that the targetlist returns something matching the declared
	 * type.  (We used to insist that the declared type not be VOID in this
	 * case, but that makes it hard to write a void function that exits after
	 * calling another void function.  Instead, we insist that the tlist
	 * return void ... so void is treated as if it were a scalar type below.)
	 */

	/*
	 * Count the non-junk entries in the result targetlist.
	 */
	tlistlen = ExecCleanTargetListLength(tlist);

	fn_typtype = get_typtype(rettype);

	if (fn_typtype == TYPTYPE_BASE ||
		fn_typtype == TYPTYPE_DOMAIN ||
		fn_typtype == TYPTYPE_ENUM ||
		rettype == VOIDOID)
	{
		/*
		 * For scalar-type returns, the target list must have exactly one
		 * non-junk entry, and its type must agree with what the user
		 * declared; except we allow binary-compatible types too.
		 */
		TargetEntry *tle;

		if (tlistlen != 1)
			ereport(ERROR,
					(errcode(ERRCODE_INVALID_FUNCTION_DEFINITION),
			 errmsg("return type mismatch in function declared to return %s",
					format_type_be(rettype)),
				 errdetail("Final statement must return exactly one column.")));

		/* We assume here that non-junk TLEs must come first in tlists */
		tle = (TargetEntry *) linitial(tlist);
		Assert(!tle->resjunk);

		restype = exprType((Node *) tle->expr);
		if (!IsBinaryCoercible(restype, rettype))
			ereport(ERROR,
					(errcode(ERRCODE_INVALID_FUNCTION_DEFINITION),
			 errmsg("return type mismatch in function declared to return %s",
					format_type_be(rettype)),
					 errdetail("Actual return type is %s.",
							   format_type_be(restype))));
		if (insertRelabels && restype != rettype)
			tle->expr = (Expr *) makeRelabelType(tle->expr,
												 rettype,
												 -1,
												 COERCE_DONTCARE);

		/* Set up junk filter if needed */
		if (junkFilter)
			*junkFilter = ExecInitJunkFilter(tlist, false, NULL);
	}
	else if (fn_typtype == TYPTYPE_COMPOSITE || rettype == RECORDOID)
	{
		/* Returns a rowtype */
		TupleDesc	tupdesc;
		int			tupnatts;	/* physical number of columns in tuple */
		int			tuplogcols; /* # of nondeleted columns in tuple */
		int			colindex;	/* physical column index */

		/*
		 * If the target list is of length 1, and the type of the varnode in
		 * the target list matches the declared return type, this is okay.
		 * This can happen, for example, where the body of the function is
		 * 'SELECT func2()', where func2 has the same composite return type
		 * as the function that's calling it.
		 *
		 * XXX Note that if rettype is RECORD, the IsBinaryCoercible check
		 * will succeed for any composite restype.  For the moment we rely on
		 * runtime type checking to catch any discrepancy, but it'd be nice to
		 * do better at parse time.
		 */
		if (tlistlen == 1)
		{
			TargetEntry *tle = (TargetEntry *) linitial(tlist);

			Assert(!tle->resjunk);
			restype = exprType((Node *) tle->expr);
			if (IsBinaryCoercible(restype, rettype))
			{
				if (insertRelabels && restype != rettype)
					tle->expr = (Expr *) makeRelabelType(tle->expr,
														 rettype,
														 -1,
														 COERCE_DONTCARE);
				/* Set up junk filter if needed */
				if (junkFilter)
					*junkFilter = ExecInitJunkFilter(tlist, false, NULL);
				return false;	/* NOT returning whole tuple */
			}
		}

		/* Is the rowtype fixed, or determined only at runtime? */
		if (get_func_result_type(func_id, NULL, &tupdesc) != TYPEFUNC_COMPOSITE)
		{
			/*
			 * Assume we are returning the whole tuple. Crosschecking against
			 * what the caller expects will happen at runtime.
			 */
			if (junkFilter)
				*junkFilter = ExecInitJunkFilter(tlist, false, NULL);
			return true;
		}
		Assert(tupdesc);

		/*
		 * Verify that the targetlist matches the return tuple type. We scan
		 * the non-deleted attributes to ensure that they match the datatypes
		 * of the non-resjunk columns.
		 */
		tupnatts = tupdesc->natts;
		tuplogcols = 0;			/* we'll count nondeleted cols as we go */
		colindex = 0;

		foreach(lc, tlist)
		{
			TargetEntry *tle = (TargetEntry *) lfirst(lc);
			Form_pg_attribute attr;
			Oid			tletype;
			Oid			atttype;

			if (tle->resjunk)
				continue;

			do
			{
				colindex++;
				if (colindex > tupnatts)
					ereport(ERROR,
							(errcode(ERRCODE_INVALID_FUNCTION_DEFINITION),
							 errmsg("return type mismatch in function declared to return %s",
									format_type_be(rettype)),
					   errdetail("Final statement returns too many columns.")));
				attr = tupdesc->attrs[colindex - 1];
			} while (attr->attisdropped);
			tuplogcols++;

			tletype = exprType((Node *) tle->expr);
			atttype = attr->atttypid;
			if (!IsBinaryCoercible(tletype, atttype))
				ereport(ERROR,
						(errcode(ERRCODE_INVALID_FUNCTION_DEFINITION),
						 errmsg("return type mismatch in function declared to return %s",
								format_type_be(rettype)),
						 errdetail("Final statement returns %s instead of %s at column %d.",
								   format_type_be(tletype),
								   format_type_be(atttype),
								   tuplogcols)));
			if (insertRelabels && tletype != atttype)
				tle->expr = (Expr *) makeRelabelType(tle->expr,
													 atttype,
													 -1,
													 COERCE_DONTCARE);
		}

		for (;;)
		{
			colindex++;
			if (colindex > tupnatts)
				break;
			if (!tupdesc->attrs[colindex - 1]->attisdropped)
				tuplogcols++;
		}

		if (tlistlen != tuplogcols)
			ereport(ERROR,
					(errcode(ERRCODE_INVALID_FUNCTION_DEFINITION),
			 errmsg("return type mismatch in function declared to return %s",
					format_type_be(rettype)),
					 errdetail("Final statement returns too few columns.")));

		/* Set up junk filter if needed */
		if (junkFilter)
			*junkFilter = ExecInitJunkFilterConversion(tlist,
												CreateTupleDescCopy(tupdesc),
													   NULL);

		/* Report that we are returning entire tuple result */
		return true;
	}
	else
		ereport(ERROR,
				(errcode(ERRCODE_INVALID_FUNCTION_DEFINITION),
				 errmsg("return type %s is not supported for SQL functions",
						format_type_be(rettype))));

	return false;
}


/*
 * CreateSQLFunctionDestReceiver -- create a suitable DestReceiver object
 */
DestReceiver *
CreateSQLFunctionDestReceiver(void)
{
	DR_sqlfunction *self = (DR_sqlfunction *) palloc0(sizeof(DR_sqlfunction));

	self->pub.receiveSlot = sqlfunction_receive;
	self->pub.rStartup = sqlfunction_startup;
	self->pub.rShutdown = sqlfunction_shutdown;
	self->pub.rDestroy = sqlfunction_destroy;
	self->pub.mydest = DestSQLFunction;

	/* private fields will be set by postquel_start */

	return (DestReceiver *) self;
}

/*
 * sqlfunction_startup --- executor startup
 */
static void
sqlfunction_startup(DestReceiver *self, int operation, TupleDesc typeinfo)
{
	/* no-op */
}

/*
 * sqlfunction_receive --- receive one tuple
 */
static void
sqlfunction_receive(TupleTableSlot *slot, DestReceiver *self)
{
	DR_sqlfunction *myState = (DR_sqlfunction *) self;
	MemoryContext oldcxt;

	/* Filter tuple as needed */
	slot = ExecFilterJunk(myState->filter, slot);

	/* Store the filtered tuple into the tuplestore */
	oldcxt = MemoryContextSwitchTo(myState->cxt);
	tuplestore_puttupleslot(myState->tstore, slot);
	MemoryContextSwitchTo(oldcxt);
}

/*
 * sqlfunction_shutdown --- executor end
 */
static void
sqlfunction_shutdown(DestReceiver *self)
{
	/* no-op */
}

/*
 * sqlfunction_destroy --- release DestReceiver object
 */
static void
sqlfunction_destroy(DestReceiver *self)
{
	pfree(self);
}<|MERGE_RESOLUTION|>--- conflicted
+++ resolved
@@ -26,17 +26,13 @@
 #include "nodes/makefuncs.h"
 #include "nodes/nodeFuncs.h"
 #include "parser/parse_coerce.h"
-<<<<<<< HEAD
 #include "tcop/tcopprot.h"
-=======
->>>>>>> 38e93482
 #include "tcop/utility.h"
 #include "utils/builtins.h"
 #include "utils/datum.h"
 #include "utils/lsyscache.h"
 #include "utils/snapmgr.h"
 #include "utils/syscache.h"
-<<<<<<< HEAD
 #include "utils/typcache.h"
 #include "catalog/namespace.h"
 #include "catalog/pg_namespace.h"
@@ -45,8 +41,6 @@
 #include "executor/spi.h"
 #include "cdb/memquota.h"
 #include "postmaster/autostats.h"
-=======
->>>>>>> 38e93482
 
 
 /*
@@ -118,15 +112,9 @@
 
 /* non-export function prototypes */
 static execution_state *init_execution_state(List *queryTree_list,
-<<<<<<< HEAD
-					 SQLFunctionCache *fcache,
-					 bool readonly_func);
-static void init_sql_fcache(FmgrInfo *finfo);
-=======
 											 SQLFunctionCachePtr fcache,
 											 bool lazyEvalOK);
 static void init_sql_fcache(FmgrInfo *finfo, bool lazyEvalOK);
->>>>>>> 38e93482
 static void postquel_start(execution_state *es, SQLFunctionCachePtr fcache);
 static bool postquel_getnext(execution_state *es, SQLFunctionCachePtr fcache);
 static void postquel_end(execution_state *es);
@@ -138,14 +126,11 @@
 						   MemoryContext resultcontext);
 static void sql_exec_error_callback(void *arg);
 static void ShutdownSQLFunction(Datum arg);
-<<<<<<< HEAD
 static bool querytree_safe_for_segment_walker(Node *expr, void *context);
-=======
 static void sqlfunction_startup(DestReceiver *self, int operation, TupleDesc typeinfo);
 static void sqlfunction_receive(TupleTableSlot *slot, DestReceiver *self);
 static void sqlfunction_shutdown(DestReceiver *self);
 static void sqlfunction_destroy(DestReceiver *self);
->>>>>>> 38e93482
 
 /**
  * Walker for querytree_safe_for_segment. 
@@ -228,13 +213,9 @@
 
 /* Set up the list of per-query execution_state records for a SQL function */
 static execution_state *
-<<<<<<< HEAD
-init_execution_state(List *queryTree_list, SQLFunctionCache *fcache, bool readonly_func)
-=======
 init_execution_state(List *queryTree_list,
 					 SQLFunctionCachePtr fcache,
 					 bool lazyEvalOK)
->>>>>>> 38e93482
 {
 	execution_state *firstes = NULL;
 	execution_state *preves = NULL;
@@ -514,11 +495,7 @@
 	/* Finally, plan the queries */
 	fcache->func_state = init_execution_state(queryTree_list,
 											  fcache,
-<<<<<<< HEAD
-											  fcache->readonly_func);
-=======
 											  lazyEvalOK);
->>>>>>> 38e93482
 
 	ReleaseSysCache(procedureTuple);
 
@@ -835,11 +812,11 @@
 		 * For simplicity, we require callers to support both set eval modes.
 		 * There are cases where we must use one or must use the other, and
 		 * it's not really worthwhile to postpone the check till we know.
+		 * But note we do not require caller to provide an expectedDesc.
 		 */
 		if (!rsi || !IsA(rsi, ReturnSetInfo) ||
 			(rsi->allowedModes & SFRM_ValuePerCall) == 0 ||
-			(rsi->allowedModes & SFRM_Materialize) == 0 ||
-			rsi->expectedDesc == NULL)
+			(rsi->allowedModes & SFRM_Materialize) == 0)
 			ereport(ERROR,
 					(errcode(ERRCODE_FEATURE_NOT_SUPPORTED),
 					 errmsg("set-valued function called in context that cannot accept a set")));
@@ -883,7 +860,6 @@
 	while (es && es->status == F_EXEC_DONE)
 		es = es->next;
 
-<<<<<<< HEAD
 	bool orig_gp_enable_gpperfmon = gp_enable_gpperfmon;
 
 	PG_TRY();
@@ -897,13 +873,41 @@
 			gp_enable_gpperfmon = false;
 		}
 
+		gp_enable_gpperfmon = orig_gp_enable_gpperfmon;
+
 		/*
-		 * Execute each command in the function one after another until we're
-		 * executing the final command and get a result or we run out of commands.
+		 * Execute each command in the function one after another until we either
+		 * run out of commands or get a result row from a lazily-evaluated SELECT.
 		 */
 		while (es)
 		{
-			result = postquel_execute(es, fcinfo, fcache, oldcontext);
+			bool	completed;
+
+			if (es->status == F_EXEC_START)
+				postquel_start(es, fcache);
+
+			completed = postquel_getnext(es, fcache);
+
+			/*
+			 * If we ran the command to completion, we can shut it down now.
+			 * Any row(s) we need to return are safely stashed in the tuplestore,
+			 * and we want to be sure that, for example, AFTER triggers get fired
+			 * before we return anything.  Also, if the function doesn't return
+			 * set, we can shut it down anyway because it must be a SELECT and
+			 * we don't care about fetching any more result rows.
+			 */
+			if (completed || !fcache->returnsSet)
+				postquel_end(es);
+
+			/*
+			 * Break from loop if we didn't shut down (implying we got a
+			 * lazily-evaluated row).  Otherwise we'll press on till the
+			 * whole function is done, relying on the tuplestore to keep hold
+			 * of the data to eventually be returned.  This is necessary since
+			 * an INSERT/UPDATE/DELETE RETURNING that sets the result might be
+			 * followed by additional rule-inserted commands, and we want to
+			 * finish doing all those commands before we return anything.
+			 */
 			if (es->status != F_EXEC_DONE)
 				break;
 			es = es->next;
@@ -915,44 +919,6 @@
 	{
 		gp_enable_gpperfmon = orig_gp_enable_gpperfmon;
 		PG_RE_THROW();
-=======
-	/*
-	 * Execute each command in the function one after another until we either
-	 * run out of commands or get a result row from a lazily-evaluated SELECT.
-	 */
-	while (es)
-	{
-		bool	completed;
-
-		if (es->status == F_EXEC_START)
-			postquel_start(es, fcache);
-
-		completed = postquel_getnext(es, fcache);
-
-		/*
-		 * If we ran the command to completion, we can shut it down now.
-		 * Any row(s) we need to return are safely stashed in the tuplestore,
-		 * and we want to be sure that, for example, AFTER triggers get fired
-		 * before we return anything.  Also, if the function doesn't return
-		 * set, we can shut it down anyway because it must be a SELECT and
-		 * we don't care about fetching any more result rows.
-		 */
-		if (completed || !fcache->returnsSet)
-			postquel_end(es);
-
-		/*
-		 * Break from loop if we didn't shut down (implying we got a
-		 * lazily-evaluated row).  Otherwise we'll press on till the
-		 * whole function is done, relying on the tuplestore to keep hold
-		 * of the data to eventually be returned.  This is necessary since
-		 * an INSERT/UPDATE/DELETE RETURNING that sets the result might be
-		 * followed by additional rule-inserted commands, and we want to
-		 * finish doing all those commands before we return anything.
-		 */
-		if (es->status != F_EXEC_DONE)
-			break;
-		es = es->next;
->>>>>>> 38e93482
 	}
 	PG_END_TRY();
 
@@ -972,7 +938,7 @@
 			/* Re-use the junkfilter's output slot to fetch back the tuple */
 			Assert(fcache->junkFilter);
 			slot = fcache->junkFilter->jf_resultSlot;
-			if (!tuplestore_gettupleslot(fcache->tstore, true, slot))
+			if (!tuplestore_gettupleslot(fcache->tstore, true, false, slot))
 				elog(ERROR, "failed to fetch lazy-eval tuple");
 			/* Extract the result as a datum, and copy out from the slot */
 			result = postquel_get_single_result(slot, fcinfo,
@@ -1058,7 +1024,7 @@
 		{
 			/* Re-use the junkfilter's output slot to fetch back the tuple */
 			slot = fcache->junkFilter->jf_resultSlot;
-			if (tuplestore_gettupleslot(fcache->tstore, true, slot))
+			if (tuplestore_gettupleslot(fcache->tstore, true, false, slot))
 				result = postquel_get_single_result(slot, fcinfo,
 													fcache, oldcontext);
 			else
