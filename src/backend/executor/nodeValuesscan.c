/*-------------------------------------------------------------------------
 *
 * nodeValuesscan.c
 *	  Support routines for scanning Values lists
 *	  ("VALUES (...), (...), ..." in rangetable).
 *
<<<<<<< HEAD
 * Portions Copyright (c) 2006-2008, Greenplum inc
 * Portions Copyright (c) 2012-Present Pivotal Software, Inc.
 * Portions Copyright (c) 1996-2016, PostgreSQL Global Development Group
=======
 * Portions Copyright (c) 1996-2019, PostgreSQL Global Development Group
>>>>>>> 9e1c9f95
 * Portions Copyright (c) 1994, Regents of the University of California
 *
 *
 * IDENTIFICATION
 *	  src/backend/executor/nodeValuesscan.c
 *
 *-------------------------------------------------------------------------
 */
/*
 * INTERFACE ROUTINES
 *		ExecValuesScan			scans a values list.
 *		ExecValuesNext			retrieve next tuple in sequential order.
 *		ExecInitValuesScan		creates and initializes a valuesscan node.
 *		ExecEndValuesScan		releases any storage allocated.
 *		ExecReScanValuesScan	rescans the values list
 */
#include "postgres.h"

#include "executor/executor.h"
#include "executor/nodeValuesscan.h"
<<<<<<< HEAD
#include "optimizer/clauses.h"
=======
#include "jit/jit.h"
>>>>>>> 9e1c9f95
#include "utils/expandeddatum.h"


static TupleTableSlot *ValuesNext(ValuesScanState *node);


/* ----------------------------------------------------------------
 *						Scan Support
 * ----------------------------------------------------------------
 */

/* ----------------------------------------------------------------
 *		ValuesNext
 *
 *		This is a workhorse for ExecValuesScan
 * ----------------------------------------------------------------
 */
static TupleTableSlot *
ValuesNext(ValuesScanState *node)
{
	TupleTableSlot *slot;
	EState	   *estate;
	ExprContext *econtext;
	ScanDirection direction;
	List	   *exprlist;

	/*
	 * get information from the estate and scan state
	 */
	estate = node->ss.ps.state;
	direction = estate->es_direction;
	slot = node->ss.ss_ScanTupleSlot;
	econtext = node->rowcontext;

	/*
	 * Get the next tuple. Return NULL if no more tuples.
	 */
	if (ScanDirectionIsForward(direction))
	{
		if (node->curr_idx < node->array_len)
			node->curr_idx++;
		if (node->curr_idx < node->array_len)
			exprlist = node->exprlists[node->curr_idx];
		else
			exprlist = NIL;
	}
	else
	{
		if (node->curr_idx >= 0)
			node->curr_idx--;
		if (node->curr_idx >= 0)
			exprlist = node->exprlists[node->curr_idx];
		else
			exprlist = NIL;
	}

	/*
	 * Always clear the result slot; this is appropriate if we are at the end
	 * of the data, and if we're not, we still need it as the first step of
	 * the store-virtual-tuple protocol.  It seems wise to clear the slot
	 * before we reset the context it might have pointers into.
	 */
	ExecClearTuple(slot);

	if (exprlist)
	{
		MemoryContext oldContext;
		List	   *oldsubplans;
		List	   *exprstatelist;
		Datum	   *values;
		bool	   *isnull;
		ListCell   *lc;
		int			resind;
		int			saved_jit_flags;

		/*
		 * Get rid of any prior cycle's leftovers.  We use ReScanExprContext
		 * not just ResetExprContext because we want any registered shutdown
		 * callbacks to be called.
		 */
		ReScanExprContext(econtext);

		/*
		 * Build the expression eval state in the econtext's per-tuple memory.
		 * This is a tad unusual, but we want to delete the eval state again
		 * when we move to the next row, to avoid growth of memory
		 * requirements over a long values list.
		 */
		oldContext = MemoryContextSwitchTo(econtext->ecxt_per_tuple_memory);

		/*
		 * The expressions might contain SubPlans (this is currently only
		 * possible if there's a sub-select containing a LATERAL reference,
		 * otherwise sub-selects in a VALUES list should be InitPlans). Those
		 * subplans will want to hook themselves into our subPlan list, which
		 * would result in a corrupted list after we delete the eval state. We
		 * can work around this by saving and restoring the subPlan list.
		 * (There's no need for the functionality that would be enabled by
		 * having the list entries, since the SubPlans aren't going to be
		 * re-executed anyway.)
		 */
		oldsubplans = node->ss.ps.subPlan;
		node->ss.ps.subPlan = NIL;

<<<<<<< HEAD
		exprstatelist = (List *) ExecInitExpr((Expr *) exprlist, &node->ss.ps);
=======
		/*
		 * As the expressions are only ever used once, disable JIT for them.
		 * This is worthwhile because it's common to insert significant
		 * amounts of data via VALUES().
		 */
		saved_jit_flags = econtext->ecxt_estate->es_jit_flags;
		econtext->ecxt_estate->es_jit_flags = PGJIT_NONE;
		exprstatelist = ExecInitExprList(exprlist, &node->ss.ps);
		econtext->ecxt_estate->es_jit_flags = saved_jit_flags;
>>>>>>> 9e1c9f95

		node->ss.ps.subPlan = oldsubplans;

		/* parser should have checked all sublists are the same length */
		Assert(list_length(exprstatelist) == slot->tts_tupleDescriptor->natts);

		/*
		 * Compute the expressions and build a virtual result tuple. We
		 * already did ExecClearTuple(slot).
		 */
<<<<<<< HEAD
		ExecClearTuple(slot); 
		values = slot_get_values(slot); 
		isnull = slot_get_isnull(slot);
		att = slot->tts_tupleDescriptor->attrs;
=======
		values = slot->tts_values;
		isnull = slot->tts_isnull;
>>>>>>> 9e1c9f95

		resind = 0;
		foreach(lc, exprstatelist)
		{
			ExprState  *estate = (ExprState *) lfirst(lc);
			Form_pg_attribute attr = TupleDescAttr(slot->tts_tupleDescriptor,
												   resind);

			values[resind] = ExecEvalExpr(estate,
										  econtext,
										  &isnull[resind]);

			/*
			 * We must force any R/W expanded datums to read-only state, in
			 * case they are multiply referenced in the plan node's output
			 * expressions, or in case we skip the output projection and the
			 * output column is multiply referenced in higher plan nodes.
			 */
			values[resind] = MakeExpandedObjectReadOnly(values[resind],
														isnull[resind],
														attr->attlen);

			resind++;
		}

		MemoryContextSwitchTo(oldContext);

		/*
		 * And return the virtual tuple.
		 */
		ExecStoreVirtualTuple(slot);
	}

	return slot;
}

/*
 * ValuesRecheck -- access method routine to recheck a tuple in EvalPlanQual
 */
static bool
ValuesRecheck(ValuesScanState *node, TupleTableSlot *slot)
{
	/* nothing to check */
	return true;
}

/* ----------------------------------------------------------------
 *		ExecValuesScan(node)
 *
 *		Scans the values lists sequentially and returns the next qualifying
 *		tuple.
 *		We call the ExecScan() routine and pass it the appropriate
 *		access method functions.
 * ----------------------------------------------------------------
 */
static TupleTableSlot *
ExecValuesScan(PlanState *pstate)
{
	ValuesScanState *node = castNode(ValuesScanState, pstate);

	return ExecScan(&node->ss,
					(ExecScanAccessMtd) ValuesNext,
					(ExecScanRecheckMtd) ValuesRecheck);
}

/* ----------------------------------------------------------------
 *		ExecInitValuesScan
 * ----------------------------------------------------------------
 */
ValuesScanState *
ExecInitValuesScan(ValuesScan *node, EState *estate, int eflags)
{
	ValuesScanState *scanstate;
	TupleDesc	tupdesc;
	ListCell   *vtl;
	int			i;
	PlanState  *planstate;

	/*
	 * ValuesScan should not have any children.
	 */
	Assert(outerPlan(node) == NULL);
	Assert(innerPlan(node) == NULL);

	/*
	 * create new ScanState for node
	 */
	scanstate = makeNode(ValuesScanState);
	scanstate->ss.ps.plan = (Plan *) node;
	scanstate->ss.ps.state = estate;
	scanstate->ss.ps.ExecProcNode = ExecValuesScan;

	/*
	 * Miscellaneous initialization
	 */
	planstate = &scanstate->ss.ps;

	/*
	 * Create expression contexts.  We need two, one for per-sublist
	 * processing and one for execScan.c to use for quals and projections. We
	 * cheat a little by using ExecAssignExprContext() to build both.
	 */
	ExecAssignExprContext(estate, planstate);
	scanstate->rowcontext = planstate->ps_ExprContext;
	ExecAssignExprContext(estate, planstate);

	/*
	 * Get info about values list, initialize scan slot with it.
	 */
	tupdesc = ExecTypeFromExprList((List *) linitial(node->values_lists));
	ExecInitScanTupleSlot(estate, &scanstate->ss, tupdesc, &TTSOpsVirtual);

	/*
	 * Initialize result type and projection.
	 */
	ExecInitResultTypeTL(&scanstate->ss.ps);
	ExecAssignScanProjectionInfo(&scanstate->ss);

	/*
	 * initialize child expressions
	 */
	scanstate->ss.ps.qual =
		ExecInitQual(node->scan.plan.qual, (PlanState *) scanstate);

	/*
	 * Other node-specific setup
	 */
	scanstate->curr_idx = -1;
	scanstate->array_len = list_length(node->values_lists);

	/* convert list of sublists into array of sublists for easy addressing */
	scanstate->exprlists = (List **)
		palloc(scanstate->array_len * sizeof(List *));
	i = 0;
	foreach(vtl, node->values_lists)
	{
		scanstate->exprlists[i++] = (List *) lfirst(vtl);
	}

<<<<<<< HEAD
	/*
	 * Initialize result tuple type and projection info.
	 */
	ExecAssignResultTypeFromTL(&scanstate->ss.ps);
	ExecAssignScanProjectionInfo(&scanstate->ss);

=======
>>>>>>> 9e1c9f95
	return scanstate;
}

/* ----------------------------------------------------------------
 *		ExecEndValuesScan
 *
 *		frees any storage allocated through C routines.
 * ----------------------------------------------------------------
 */
void
ExecEndValuesScan(ValuesScanState *node)
{
	/*
	 * Free both exprcontexts
	 */
	ExecFreeExprContext(&node->ss.ps);
	node->ss.ps.ps_ExprContext = node->rowcontext;
	ExecFreeExprContext(&node->ss.ps);

	/*
	 * clean out the tuple table
	 */
	if (node->ss.ps.ps_ResultTupleSlot)
		ExecClearTuple(node->ss.ps.ps_ResultTupleSlot);
	ExecClearTuple(node->ss.ss_ScanTupleSlot);
}

/* ----------------------------------------------------------------
 *		ExecReScanValuesScan
 *
 *		Rescans the relation.
 * ----------------------------------------------------------------
 */
void
ExecReScanValuesScan(ValuesScanState *node)
{
	if (node->ss.ps.ps_ResultTupleSlot)
		ExecClearTuple(node->ss.ps.ps_ResultTupleSlot);

	ExecScanReScan(&node->ss);

	node->curr_idx = -1;
}<|MERGE_RESOLUTION|>--- conflicted
+++ resolved
@@ -4,13 +4,9 @@
  *	  Support routines for scanning Values lists
  *	  ("VALUES (...), (...), ..." in rangetable).
  *
-<<<<<<< HEAD
  * Portions Copyright (c) 2006-2008, Greenplum inc
  * Portions Copyright (c) 2012-Present Pivotal Software, Inc.
- * Portions Copyright (c) 1996-2016, PostgreSQL Global Development Group
-=======
  * Portions Copyright (c) 1996-2019, PostgreSQL Global Development Group
->>>>>>> 9e1c9f95
  * Portions Copyright (c) 1994, Regents of the University of California
  *
  *
@@ -31,12 +27,10 @@
 
 #include "executor/executor.h"
 #include "executor/nodeValuesscan.h"
-<<<<<<< HEAD
-#include "optimizer/clauses.h"
-=======
 #include "jit/jit.h"
->>>>>>> 9e1c9f95
 #include "utils/expandeddatum.h"
+
+#include "cdb/cdbvars.h"
 
 
 static TupleTableSlot *ValuesNext(ValuesScanState *node);
@@ -140,9 +134,6 @@
 		oldsubplans = node->ss.ps.subPlan;
 		node->ss.ps.subPlan = NIL;
 
-<<<<<<< HEAD
-		exprstatelist = (List *) ExecInitExpr((Expr *) exprlist, &node->ss.ps);
-=======
 		/*
 		 * As the expressions are only ever used once, disable JIT for them.
 		 * This is worthwhile because it's common to insert significant
@@ -152,7 +143,6 @@
 		econtext->ecxt_estate->es_jit_flags = PGJIT_NONE;
 		exprstatelist = ExecInitExprList(exprlist, &node->ss.ps);
 		econtext->ecxt_estate->es_jit_flags = saved_jit_flags;
->>>>>>> 9e1c9f95
 
 		node->ss.ps.subPlan = oldsubplans;
 
@@ -163,15 +153,8 @@
 		 * Compute the expressions and build a virtual result tuple. We
 		 * already did ExecClearTuple(slot).
 		 */
-<<<<<<< HEAD
-		ExecClearTuple(slot); 
-		values = slot_get_values(slot); 
-		isnull = slot_get_isnull(slot);
-		att = slot->tts_tupleDescriptor->attrs;
-=======
 		values = slot->tts_values;
 		isnull = slot->tts_isnull;
->>>>>>> 9e1c9f95
 
 		resind = 0;
 		foreach(lc, exprstatelist)
@@ -311,15 +294,6 @@
 		scanstate->exprlists[i++] = (List *) lfirst(vtl);
 	}
 
-<<<<<<< HEAD
-	/*
-	 * Initialize result tuple type and projection info.
-	 */
-	ExecAssignResultTypeFromTL(&scanstate->ss.ps);
-	ExecAssignScanProjectionInfo(&scanstate->ss);
-
-=======
->>>>>>> 9e1c9f95
 	return scanstate;
 }
 
