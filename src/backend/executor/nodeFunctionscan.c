--- conflicted
+++ resolved
@@ -277,15 +277,6 @@
 	return scanstate;
 }
 
-<<<<<<< HEAD
-int
-ExecCountSlotsFunctionScan(FunctionScan *node)
-{
-	return ExecCountSlotsNode(outerPlan(node)) +
-		ExecCountSlotsNode(innerPlan(node)) +
-		FUNCTIONSCAN_NSLOTS;
-}
-
 /*
  * ExecFunctionScanExplainEnd
  *      Called before ExecutorEnd to finish EXPLAIN ANALYZE reporting.
@@ -300,9 +291,6 @@
 	ExecEagerFreeFunctionScan((FunctionScanState *) planstate);
 }                               /* ExecFunctionScanExplainEnd */
 
-
-=======
->>>>>>> 78a09145
 /* ----------------------------------------------------------------
  *		ExecEndFunctionScan
  *
@@ -338,12 +326,8 @@
 ExecFunctionReScan(FunctionScanState *node, ExprContext *exprCtxt)
 {
 	ExecClearTuple(node->ss.ps.ps_ResultTupleSlot);
-<<<<<<< HEAD
-	/*node->ss.ps.ps_TupFromTlist = false;*/
-=======
 
 	ExecScanReScan(&node->ss);
->>>>>>> 78a09145
 
 	/*
 	 * If we haven't materialized yet, just return.
