/*-------------------------------------------------------------------------
 *
 * nodeMaterial.c
 *	  Routines to handle materialization nodes.
 *
<<<<<<< HEAD
 * Portions Copyright (c) 2005-2008, Greenplum inc
 * Portions Copyright (c) 2012-Present Pivotal Software, Inc.
 * Portions Copyright (c) 1996-2009, PostgreSQL Global Development Group
=======
 * Portions Copyright (c) 1996-2010, PostgreSQL Global Development Group
>>>>>>> 1084f317
 * Portions Copyright (c) 1994, Regents of the University of California
 *
 *
 * IDENTIFICATION
 *	  $PostgreSQL: pgsql/src/backend/executor/nodeMaterial.c,v 1.71 2010/01/02 16:57:42 momjian Exp $
 *
 *-------------------------------------------------------------------------
 */
/*
 * INTERFACE ROUTINES
 *		ExecMaterial			- materialize the result of a subplan
 *		ExecInitMaterial		- initialize node and subnodes
 *		ExecEndMaterial			- shutdown node and subnodes
 *
 */
#include "postgres.h"

#include "executor/executor.h"
#include "executor/nodeMaterial.h"
#include "executor/instrument.h"        /* Instrumentation */
#include "utils/tuplestorenew.h"

#include "miscadmin.h"

#include "cdb/cdbvars.h"

static void ExecMaterialExplainEnd(PlanState *planstate, struct StringInfoData *buf);
static void ExecChildRescan(MaterialState *node, ExprContext *exprCtxt);
static void DestroyTupleStore(MaterialState *node);


/* ----------------------------------------------------------------
 *		ExecMaterial
 *
 *		As long as we are at the end of the data collected in the tuplestore,
 *		we collect one new row from the subplan on each call, and stash it
 *		aside in the tuplestore before returning it.  The tuplestore is
 *		only read if we are asked to scan backwards, rescan, or mark/restore.
 *
 * ----------------------------------------------------------------
 */
TupleTableSlot *				/* result tuple from subplan */
ExecMaterial(MaterialState *node)
{
	EState	   *estate;
	ScanDirection dir;
	bool		forward;

	NTupleStore *ts;
	NTupleStoreAccessor *tsa;

	bool		eof_tuplestore;
	TupleTableSlot *slot;
	Material *ma;

	/*
	 * get state info from node
	 */
	estate = node->ss.ps.state;
	dir = estate->es_direction;
	forward = ScanDirectionIsForward(dir);

	ts = node->ts_state->matstore;
	tsa = (NTupleStoreAccessor *) node->ts_pos;

	ma = (Material *) node->ss.ps.plan;
	Assert(IsA(ma, Material));

	/*
	 * If first time through, and we need a tuplestore, initialize it.
	 */
	if (ts == NULL && (ma->share_type != SHARE_NOTSHARED || node->eflags != 0))
	{
		/*
		 * For cross slice material, we only run ExecMaterial on DriverSlice
		 */
		if(ma->share_type == SHARE_MATERIAL_XSLICE)
		{
			char rwfile_prefix[100];

			if(ma->driver_slice != currentSliceId)
			{
				elog(LOG, "Material Exec on CrossSlice, current slice %d", currentSliceId);
				return NULL;
			}

			shareinput_create_bufname_prefix(rwfile_prefix, sizeof(rwfile_prefix), ma->share_id);
			elog(LOG, "Material node creates shareinput rwfile %s", rwfile_prefix);

			ts = ntuplestore_create_readerwriter(rwfile_prefix, PlanStateOperatorMemKB((PlanState *)node) * 1024, true);
			tsa = ntuplestore_create_accessor(ts, true);
		}
		else
		{
			/* Non-shared Materialize node */
			workfile_set *work_set =  workfile_mgr_create_set(BUFFILE, false /* can_reuse */, &node->ss.ps);

			ts = ntuplestore_create_workset(work_set, PlanStateOperatorMemKB((PlanState *) node) * 1024);
			tsa = ntuplestore_create_accessor(ts, true /* isWriter */);
		}

		Assert(ts && tsa);
		node->ts_state->matstore = ts;
		node->ts_pos = (void *) tsa;

        /* CDB: Offer extra info for EXPLAIN ANALYZE. */
        if (node->ss.ps.instrument && node->ss.ps.instrument->need_cdb)
        {
            /* Let the tuplestore share our Instrumentation object. */
			ntuplestore_setinstrument(ts, node->ss.ps.instrument);

            /* Request a callback at end of query. */
            node->ss.ps.cdbexplainfun = ExecMaterialExplainEnd;
        }

		/*
		 * MPP: If requested, fetch all rows from subplan and put them
		 * in the tuplestore.  This decouples a middle slice's receiving
		 * and sending Motion operators to neutralize a deadlock hazard.
		 * MPP TODO: Remove when a better solution is implemented.
		 *
		 * See motion_sanity_walker() for details on how a deadlock may occur.
		 *
		 * ShareInput: if the material node
		 * is used to share input, we will need to fetch all rows and put
		 * them in tuple store
		 */
		while (((Material *) node->ss.ps.plan)->cdb_strict
				|| ma->share_type != SHARE_NOTSHARED)
		{
			TupleTableSlot *outerslot = ExecProcNode(outerPlanState(node));

			if (TupIsNull(outerslot))
			{
				node->eof_underlying = true;
				ntuplestore_acc_seek_bof(tsa);

				break;
			}

			ntuplestore_acc_put_tupleslot(tsa, outerslot);
		}

		CheckSendPlanStateGpmonPkt(&node->ss.ps);

		if(forward)
			ntuplestore_acc_seek_bof(tsa);
		else
			ntuplestore_acc_seek_eof(tsa);

		/* for share input, material do not need to return any tuple */
		if(ma->share_type != SHARE_NOTSHARED)
		{
			Assert(ma->share_type == SHARE_MATERIAL || ma->share_type == SHARE_MATERIAL_XSLICE);
			/*
			 * if the material is shared across slice, notify consumers that
			 * it is ready.
			 */
			if (ma->share_type == SHARE_MATERIAL_XSLICE)
			{
				if (ma->driver_slice == currentSliceId)
				{
					ntuplestore_flush(ts);

					node->share_lk_ctxt = shareinput_writer_notifyready(ma->share_id, ma->nsharer_xslice,
							estate->es_plannedstmt->planGen);
				}
			}
			return NULL;
		}
	}

	if(ma->share_type != SHARE_NOTSHARED)
		return NULL;

	/*
	 * If we can fetch another tuple from the tuplestore, return it.
	 */
	slot = node->ss.ps.ps_ResultTupleSlot;

	if(forward)
		eof_tuplestore = (tsa == NULL) || !ntuplestore_acc_advance(tsa, 1);
	else
		eof_tuplestore = (tsa == NULL) || !ntuplestore_acc_advance(tsa, -1);

	if(tsa != NULL && ntuplestore_acc_tell(tsa, NULL))
	{
		ntuplestore_acc_current_tupleslot(tsa, slot);
		return slot;
	}

	/*
	 * If necessary, try to fetch another row from the subplan.
	 *
	 * Note: the eof_underlying state variable exists to short-circuit further
	 * subplan calls.  It's not optional, unfortunately, because some plan
	 * node types are not robust about being called again when they've already
	 * returned NULL.
	 * If reusing cached workfiles, there is no need to execute subplan at all.
	 */
	if (eof_tuplestore && !node->eof_underlying)
	{
		PlanState  *outerNode;
		TupleTableSlot *outerslot;

		/*
		 * We can only get here with forward==true, so no need to worry about
		 * which direction the subplan will go.
		 */
		outerNode = outerPlanState(node);
		outerslot = ExecProcNode(outerNode);
		if (TupIsNull(outerslot))
		{
			node->eof_underlying = true;
			if (!node->ss.ps.delayEagerFree)
			{
				ExecEagerFreeMaterial(node);
			}

			return NULL;
		}

		if (tsa)
			ntuplestore_acc_put_tupleslot(tsa, outerslot);

		/*
		 * We can just return the subplan's returned tuple, without copying.
		 */
		return outerslot;
	}


	if (!node->ss.ps.delayEagerFree)
	{
		ExecEagerFreeMaterial(node);
	}

	/*
	 * Nothing left ...
	 */
	return NULL;
}

/* ----------------------------------------------------------------
 *		ExecInitMaterial
 * ----------------------------------------------------------------
 */
MaterialState *
ExecInitMaterial(Material *node, EState *estate, int eflags)
{
	MaterialState *matstate;
	Plan	   *outerPlan;

	/*
	 * create state structure
	 */
	matstate = makeNode(MaterialState);
	matstate->ss.ps.plan = (Plan *) node;
	matstate->ss.ps.state = estate;

	if (node->cdb_strict)
		eflags |= EXEC_FLAG_REWIND;

	/*
	 * We must have a tuplestore buffering the subplan output to do backward
	 * scan or mark/restore.  We also prefer to materialize the subplan output
	 * if we might be called on to rewind and replay it many times. However,
	 * if none of these cases apply, we can skip storing the data.
	 */
	matstate->eflags = (eflags & (EXEC_FLAG_REWIND |
								  EXEC_FLAG_BACKWARD |
								  EXEC_FLAG_MARK));

	/*
	 * Tuplestore's interpretation of the flag bits is subtly different from
	 * the general executor meaning: it doesn't think BACKWARD necessarily
	 * means "backwards all the way to start".	If told to support BACKWARD we
	 * must include REWIND in the tuplestore eflags, else tuplestore_trim
	 * might throw away too much.
	 */
	if (eflags & EXEC_FLAG_BACKWARD)
		matstate->eflags |= EXEC_FLAG_REWIND;

	matstate->eof_underlying = false;
	matstate->ts_state = palloc0(sizeof(GenericTupStore));
	matstate->ts_pos = NULL;
	matstate->ts_markpos = NULL;
	matstate->share_lk_ctxt = NULL;
	matstate->ts_destroyed = false;

	/*
	 * Miscellaneous initialization
	 *
	 * Materialization nodes don't need ExprContexts because they never call
	 * ExecQual or ExecProject.
	 */

	/*
	 * tuple table initialization
	 *
	 * material nodes only return tuples from their materialized relation.
	 */
	ExecInitResultTupleSlot(estate, &matstate->ss.ps);
	matstate->ss.ss_ScanTupleSlot = ExecInitExtraTupleSlot(estate);

	/*
	 * If eflag contains EXEC_FLAG_REWIND or EXEC_FLAG_BACKWARD or EXEC_FLAG_MARK,
	 * then this node is not eager free safe.
	 */
	matstate->ss.ps.delayEagerFree =
		((eflags & (EXEC_FLAG_REWIND | EXEC_FLAG_BACKWARD | EXEC_FLAG_MARK)) != 0);

	/*
	 * initialize child nodes
	 *
	 * We shield the child node from the need to support BACKWARD, or
	 * MARK/RESTORE.
	 */
	eflags &= ~(EXEC_FLAG_BACKWARD | EXEC_FLAG_MARK);

	/*
	 * If Materialize does not have any external parameters, then it
	 * can shield the child node from being rescanned as well, hence
	 * we can clear the EXEC_FLAG_REWIND as well. If there are parameters,
	 * don't clear the REWIND flag, as the child will be rewound.
	 */
	if (node->plan.allParam == NULL || node->plan.extParam == NULL)
	{
		eflags &= ~EXEC_FLAG_REWIND;
	}

	outerPlan = outerPlan(node);
	/*
	 * A very basic check to see if the optimizer requires the material to do a projection.
	 * Ideally, this check would recursively compare all the target list expressions. However,
	 * such a check is tricky because of the varno mismatch (outer plan may have a varno that
	 * index into range table, while the material may refer to the same relation as "outer" varno)
	 * [JIRA: MPP-25365]
	 */
	insist_log(list_length(node->plan.targetlist) == list_length(outerPlan->targetlist),
			"Material operator does not support projection");
	outerPlanState(matstate) = ExecInitNode(outerPlan, estate, eflags);

	/*
	 * If the child node of a Material is a Motion, then this Material node is
	 * not eager free safe.
	 */
	if (IsA(outerPlan((Plan *)node), Motion))
	{
		matstate->ss.ps.delayEagerFree = true;
	}

	/*
	 * initialize tuple type.  no need to initialize projection info because
	 * this node doesn't do projections.
	 */
	ExecAssignResultTypeFromTL(&matstate->ss.ps);
	ExecAssignScanTypeFromOuterPlan(&matstate->ss);
	matstate->ss.ps.ps_ProjInfo = NULL;

	/*
	 * If share input, need to register with range table entry
	 */
	if (node->share_type != SHARE_NOTSHARED)
	{
		ShareNodeEntry *snEntry = ExecGetShareNodeEntry(estate, node->share_id, true);
		snEntry->sharePlan = (Node *) node;
		snEntry->shareState = (Node *) matstate;
	}

	return matstate;
}

/*
 * ExecMaterialExplainEnd
 *      Called before ExecutorEnd to finish EXPLAIN ANALYZE reporting.
 *
 * Some of the cleanup that ordinarily would occur during ExecEndMaterial()
 * needs to be done earlier in order to report statistics to EXPLAIN ANALYZE.
 * Note that ExecEndMaterial() will be called again during ExecutorEnd().
 */
void
ExecMaterialExplainEnd(PlanState *planstate, struct StringInfoData *buf)
{
	ExecEagerFreeMaterial((MaterialState*)planstate);
}                               /* ExecMaterialExplainEnd */


/* ----------------------------------------------------------------
 *		ExecEndMaterial
 * ----------------------------------------------------------------
 */
void
ExecEndMaterial(MaterialState *node)
{
	ExecClearTuple(node->ss.ps.ps_ResultTupleSlot);
	ExecClearTuple(node->ss.ss_ScanTupleSlot);

	ExecEagerFreeMaterial(node);

	/*
	 * Release tuplestore resources for cases where EagerFree doesn't do it
	 */
	if (node->ts_state->matstore != NULL)
	{
		Material   *ma = (Material *) node->ss.ps.plan;
		if (ma->share_type == SHARE_MATERIAL_XSLICE && node->share_lk_ctxt)
		{
			shareinput_writer_waitdone(node->share_lk_ctxt, ma->share_id, ma->nsharer_xslice);
		}
		Assert(node->ts_pos);

		DestroyTupleStore(node);
	}

	/*
	 * shut down the subplan
	 */
	ExecEndNode(outerPlanState(node));
	EndPlanStateGpmonPkt(&node->ss.ps);
}

/* ----------------------------------------------------------------
 *		ExecMaterialMarkPos
 *
 *		Calls tuplestore to save the current position in the stored file.
 * ----------------------------------------------------------------
 */
void
ExecMaterialMarkPos(MaterialState *node)
{
	Assert(node->eflags & EXEC_FLAG_MARK);

#ifdef DEBUG
	{
		/* share input should never call this */
		Material *ma = (Material *) node->ss.ps.plan;
		Assert(ma->share_type == SHARE_NOTSHARED);
	}
#endif

	/*
	 * if we haven't materialized yet, just return.
	 */
	if (NULL == node->ts_state->matstore)
	{
		return;
	}

	Assert(node->ts_pos);

	if(node->ts_markpos == NULL)
	{
		node->ts_markpos = palloc(sizeof(NTupleStorePos));
	}

	ntuplestore_acc_tell((NTupleStoreAccessor *) node->ts_pos, (NTupleStorePos *) node->ts_markpos);
}

/* ----------------------------------------------------------------
 *		ExecMaterialRestrPos
 *
 *		Calls tuplestore to restore the last saved file position.
 * ----------------------------------------------------------------
 */
void
ExecMaterialRestrPos(MaterialState *node)
{
	Assert(node->eflags & EXEC_FLAG_MARK);

#ifdef DEBUG
	{
		/* share input should never call this */
		Material *ma = (Material *) node->ss.ps.plan;
		Assert(ma->share_type == SHARE_NOTSHARED);
	}
#endif

	/*
	 * if we haven't materialized yet, just return.
	 */
	if (NULL == node->ts_state->matstore)
	{
		return;
	}

	Assert(node->ts_pos && node->ts_markpos);
	ntuplestore_acc_seek((NTupleStoreAccessor *) node->ts_pos, (NTupleStorePos *) node->ts_markpos);
}

/*
 * DestroyTupleStore
 * 		Helper function for destroying tuple store
 */
void
DestroyTupleStore(MaterialState *node)
{
	Assert(NULL != node);
	Assert(NULL != node->ts_state);
	Assert(NULL != node->ts_state->matstore);

	ntuplestore_destroy_accessor((NTupleStoreAccessor *) node->ts_pos);
	ntuplestore_destroy(node->ts_state->matstore);
	if(node->ts_markpos)
	{
		pfree(node->ts_markpos);
	}

	node->ts_state->matstore = NULL;
	node->ts_pos = NULL;
	node->ts_markpos = NULL;
	node->eof_underlying = false;
	node->ts_destroyed = true;
}

/*
 * ExecChildRescan
 *      Helper function for rescanning child of materialize node
 */
void
ExecChildRescan(MaterialState *node, ExprContext *exprCtxt)
{
	Assert(node);
	/*
	 * if parameters of subplan have changed, then subplan will be rescanned by
	 * first ExecProcNode. Otherwise, we need to rescan subplan here
	 */
	if (((PlanState *) node)->lefttree->chgParam == NULL)
		ExecReScan(((PlanState *) node)->lefttree, exprCtxt);

	node->eof_underlying = false;
}

/* ----------------------------------------------------------------
 *		ExecMaterialReScan
 *
 *		Rescans the materialized relation.
 * ----------------------------------------------------------------
 */
void
ExecMaterialReScan(MaterialState *node, ExprContext *exprCtxt)
{
	ExecClearTuple(node->ss.ps.ps_ResultTupleSlot);

	if (node->eflags != 0)
	{
		/*
		 * If tuple store is empty, then either we have not materialized yet
		 * or tuple store was destroyed after a previous execution of materialize.
		 */
		if (NULL == node->ts_state->matstore)
		{
			/*
			 *  If tuple store was destroyed before, then materialize is part of subquery
			 *  execution, and we need to rescan child (MPP-15087).
			 */
			if (node->ts_destroyed)
			{
				ExecChildRescan(node, exprCtxt);
			}
			return;
		}

		/*
		 * If subnode is to be rescanned then we forget previous stored
		 * results; we have to re-read the subplan and re-store.  Also, if we
		 * told tuplestore it needn't support rescan, we lose and must
		 * re-read.  (This last should not happen in common cases; else our
		 * caller lied by not passing EXEC_FLAG_REWIND to us.)
		 *
		 * Otherwise we can just rewind and rescan the stored output. The
		 * state of the subnode does not change.
		 */
		if (((PlanState *) node)->lefttree->chgParam != NULL ||
			(node->eflags & EXEC_FLAG_REWIND) == 0)
		{
			DestroyTupleStore(node);
			if (((PlanState *) node)->lefttree->chgParam == NULL)
				ExecReScan(((PlanState *) node)->lefttree, exprCtxt);
		}
		else
		{
			ntuplestore_acc_seek_bof((NTupleStoreAccessor *) node->ts_pos);
		}
	}
	else
	{
		/* In this case we are just passing on the subquery's output */
		ExecChildRescan(node, exprCtxt);
	}
}

void
ExecEagerFreeMaterial(MaterialState *node)
{
	Material   *ma = (Material *) node->ss.ps.plan;
	EState	   *estate = node->ss.ps.state;

	/*
	 * If we still have potential readers assocated with this node,
	 * we shouldn't free the tuplestore too early.  The eager-free message
	 * doesn't know about upper ShareInputScan nodes, but those nodes
	 * bumps up the reference count in their initializations and decrement
	 * it in either EagerFree or ExecEnd.
	 */
	if (ma->share_type == SHARE_MATERIAL)
	{
		ShareNodeEntry	   *snEntry;

		snEntry = ExecGetShareNodeEntry(estate, ma->share_id, false);

		if (snEntry->refcount > 0)
			return;
	}

	/*
	 * Release tuplestore resources
	 */
	if (NULL != node->ts_state->matstore)
	{
		if (ma->share_type == SHARE_MATERIAL_XSLICE && node->share_lk_ctxt)
		{
			/*
			 * MPP-22682: If this is a producer shared XSLICE, don't free up
			 * the tuple store here. For XSLICE producers, that will wait for
			 * consumers that haven't completed yet, which can cause deadlocks.
			 * Wait until ExecEndMaterial to free it, which is safer.
			 */
			return;
		}
		Assert(node->ts_pos);

		DestroyTupleStore(node);
	}
}<|MERGE_RESOLUTION|>--- conflicted
+++ resolved
@@ -3,13 +3,9 @@
  * nodeMaterial.c
  *	  Routines to handle materialization nodes.
  *
-<<<<<<< HEAD
  * Portions Copyright (c) 2005-2008, Greenplum inc
  * Portions Copyright (c) 2012-Present Pivotal Software, Inc.
- * Portions Copyright (c) 1996-2009, PostgreSQL Global Development Group
-=======
  * Portions Copyright (c) 1996-2010, PostgreSQL Global Development Group
->>>>>>> 1084f317
  * Portions Copyright (c) 1994, Regents of the University of California
  *
  *
@@ -97,7 +93,7 @@
 			}
 
 			shareinput_create_bufname_prefix(rwfile_prefix, sizeof(rwfile_prefix), ma->share_id);
-			elog(LOG, "Material node creates shareinput rwfile %s", rwfile_prefix);
+			elog(DEBUG1, "Material node creates shareinput rwfile %s", rwfile_prefix);
 
 			ts = ntuplestore_create_readerwriter(rwfile_prefix, PlanStateOperatorMemKB((PlanState *)node) * 1024, true);
 			tsa = ntuplestore_create_accessor(ts, true);
