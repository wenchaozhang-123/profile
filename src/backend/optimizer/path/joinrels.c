--- conflicted
+++ resolved
@@ -3,13 +3,9 @@
  * joinrels.c
  *	  Routines to determine which relations should be joined
  *
-<<<<<<< HEAD
  * Portions Copyright (c) 2006-2008, Greenplum inc
  * Portions Copyright (c) 2012-Present Pivotal Software, Inc.
- * Portions Copyright (c) 1996-2015, PostgreSQL Global Development Group
-=======
  * Portions Copyright (c) 1996-2016, PostgreSQL Global Development Group
->>>>>>> b5bce6c1
  * Portions Copyright (c) 1994, Regents of the University of California
  *
  *
@@ -503,14 +499,8 @@
 			/*
 			 * The proposed join could still be legal, but only if we're
 			 * allowed to associate it into the RHS of this SJ.  That means
-<<<<<<< HEAD
-			 * this SJ must be a LEFT join (not SEMI, ANTI or LASJ, and
-			 * certainly not FULL) and the proposed join must not overlap the
-			 * LHS.
-=======
-			 * this SJ must be a LEFT join (not SEMI or ANTI, and certainly
+			 * this SJ must be a LEFT join (not SEMI, ANTI or LASJ, and certainly
 			 * not FULL) and the proposed join must not overlap the LHS.
->>>>>>> b5bce6c1
 			 */
 			if (sjinfo->jointype != JOIN_LEFT ||
 				bms_overlap(joinrelids, sjinfo->min_lefthand))
@@ -578,19 +568,7 @@
 				 match_sjinfo->jointype == JOIN_FULL))
 				return false;	/* not implementable as nestloop */
 			/* check there is a direct reference from rel2 to rel1 */
-<<<<<<< HEAD
-			foreach(l, root->lateral_info_list)
-			{
-				LateralJoinInfo *ljinfo = (LateralJoinInfo *) lfirst(l);
-
-				if (bms_is_subset(ljinfo->lateral_rhs, rel2->relids) &&
-					bms_is_subset(ljinfo->lateral_lhs, rel1->relids))
-					break;
-			}
-			if (l == NULL)
-=======
 			if (!bms_overlap(rel1->relids, rel2->direct_lateral_relids))
->>>>>>> b5bce6c1
 				return false;	/* only indirect refs, so reject */
 			/* check we won't have a dangerous PHV */
 			if (have_dangerous_phv(root, rel1->relids, rel2->lateral_relids))
@@ -605,19 +583,7 @@
 				 match_sjinfo->jointype == JOIN_FULL))
 				return false;	/* not implementable as nestloop */
 			/* check there is a direct reference from rel1 to rel2 */
-<<<<<<< HEAD
-			foreach(l, root->lateral_info_list)
-			{
-				LateralJoinInfo *ljinfo = (LateralJoinInfo *) lfirst(l);
-
-				if (bms_is_subset(ljinfo->lateral_rhs, rel1->relids) &&
-					bms_is_subset(ljinfo->lateral_lhs, rel2->relids))
-					break;
-			}
-			if (l == NULL)
-=======
 			if (!bms_overlap(rel2->relids, rel1->direct_lateral_relids))
->>>>>>> b5bce6c1
 				return false;	/* only indirect refs, so reject */
 			/* check we won't have a dangerous PHV */
 			if (have_dangerous_phv(root, rel2->relids, rel1->lateral_relids))
@@ -1275,11 +1241,7 @@
 	rel->partial_pathlist = NIL;
 
 	/* Set up the dummy path */
-<<<<<<< HEAD
-	add_path(rel, (Path *) create_append_path(root, rel, NIL, NULL));
-=======
-	add_path(rel, (Path *) create_append_path(rel, NIL, NULL, 0));
->>>>>>> b5bce6c1
+	add_path(rel, (Path *) create_append_path(root, rel, NIL, NULL, 0));
 
 	/* Set or update cheapest_total_path */
 	set_cheapest(rel);
