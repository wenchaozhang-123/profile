/*-------------------------------------------------------------------------
 *
 * clauses.c
 *	  routines to manipulate qualification clauses
 *
<<<<<<< HEAD
 * Portions Copyright (c) 2005-2008, Greenplum inc
 * Portions Copyright (c) 2012-Present Pivotal Software, Inc.
 * Portions Copyright (c) 1996-2013, PostgreSQL Global Development Group
=======
 * Portions Copyright (c) 1996-2014, PostgreSQL Global Development Group
>>>>>>> ab76208e
 * Portions Copyright (c) 1994, Regents of the University of California
 *
 *
 * IDENTIFICATION
 *	  src/backend/optimizer/util/clauses.c
 *
 * HISTORY
 *	  AUTHOR			DATE			MAJOR EVENT
 *	  Andrew Yu			Nov 3, 1994		clause.c and clauses.c combined
 *
 *-------------------------------------------------------------------------
 */

#include "postgres.h"

#include "access/htup_details.h"
#include "catalog/pg_aggregate.h"
#include "catalog/pg_language.h"
#include "catalog/pg_operator.h"
#include "catalog/pg_proc.h"
#include "catalog/pg_type.h"
#include "executor/executor.h"
#include "executor/functions.h"
#include "funcapi.h"
#include "miscadmin.h"
#include "nodes/makefuncs.h"
#include "nodes/nodeFuncs.h"
#include "optimizer/clauses.h"
#include "optimizer/cost.h"
#include "optimizer/planmain.h"
#include "optimizer/prep.h"
#include "optimizer/var.h"
#include "parser/analyze.h"
#include "parser/parse_agg.h"
#include "parser/parse_coerce.h"
#include "parser/parse_func.h"
#include "rewrite/rewriteManip.h"
#include "tcop/tcopprot.h"
#include "utils/acl.h"
#include "utils/builtins.h"
#include "utils/datum.h"
#include "utils/fmgroids.h"
#include "utils/lsyscache.h"
#include "utils/memutils.h"
#include "utils/syscache.h"
#include "utils/typcache.h"


typedef struct
{
	PlannerInfo *root;
	AggClauseCosts *costs;
} count_agg_clauses_context;

typedef struct
{
	ParamListInfo boundParams;
	PlannerInfo *root;
	List	   *active_fns;
	Node	   *case_val;
	bool		estimate;
	bool		recurse_queries; /* recurse into query structures */
	bool		recurse_sublink_testexpr; /* recurse into sublink test expressions */
	Size        max_size; /* max constant binary size in bytes, 0: no restrictions */
} eval_const_expressions_context;

typedef struct
{
	int			nargs;
	List	   *args;
	int		   *usecounts;
} substitute_actual_parameters_context;

typedef struct
{
	int			nargs;
	List	   *args;
	int			sublevels_up;
} substitute_actual_srf_parameters_context;

typedef struct
{
	char	   *proname;
	char	   *prosrc;
} inline_error_callback_arg;

static bool contain_agg_clause_walker(Node *node, void *context);
static bool count_agg_clauses_walker(Node *node,
						 count_agg_clauses_context *context);
static bool find_window_functions_walker(Node *node, WindowFuncLists *lists);
static bool expression_returns_set_rows_walker(Node *node, double *count);
static bool contain_subplans_walker(Node *node, void *context);
static bool contain_mutable_functions_walker(Node *node, void *context);
static bool contain_volatile_functions_walker(Node *node, void *context);
static bool contain_volatile_functions_not_nextval_walker(Node *node, void *context);
static bool contain_nonstrict_functions_walker(Node *node, void *context);
static bool contain_leaky_functions_walker(Node *node, void *context);
static Relids find_nonnullable_rels_walker(Node *node, bool top_level);
static List *find_nonnullable_vars_walker(Node *node, bool top_level);
static bool is_strict_saop(ScalarArrayOpExpr *expr, bool falseOK);
static Node *eval_const_expressions_mutator(Node *node,
							   eval_const_expressions_context *context);
static List *simplify_or_arguments(List *args,
					  eval_const_expressions_context *context,
					  bool *haveNull, bool *forceTrue);
static List *simplify_and_arguments(List *args,
					   eval_const_expressions_context *context,
					   bool *haveNull, bool *forceFalse);
static Node *simplify_boolean_equality(Oid opno, List *args);
static Expr *simplify_function(Oid funcid,
				  Oid result_type, int32 result_typmod,
				  Oid result_collid, Oid input_collid, List **args_p,
				  bool funcvariadic, bool process_args, bool allow_non_const,
				  eval_const_expressions_context *context);
static bool large_const(Expr *expr, Size max_size);
static List *expand_function_arguments(List *args, Oid result_type,
						  HeapTuple func_tuple);
static List *reorder_function_arguments(List *args, HeapTuple func_tuple);
static List *add_function_defaults(List *args, HeapTuple func_tuple);
static List *fetch_function_defaults(HeapTuple func_tuple);
static void recheck_cast_function_args(List *args, Oid result_type,
						   HeapTuple func_tuple);
static Expr *evaluate_function(Oid funcid, Oid result_type, int32 result_typmod,
				  Oid result_collid, Oid input_collid, List *args,
				  bool funcvariadic,
				  HeapTuple func_tuple,
				  eval_const_expressions_context *context);
static Expr *inline_function(Oid funcid, Oid result_type, Oid result_collid,
				Oid input_collid, List *args,
				bool funcvariadic,
				HeapTuple func_tuple,
				eval_const_expressions_context *context);
static Node *substitute_actual_parameters(Node *expr, int nargs, List *args,
							 int *usecounts);
static Node *substitute_actual_parameters_mutator(Node *node,
							  substitute_actual_parameters_context *context);
static void sql_inline_error_callback(void *arg);
static Query *substitute_actual_srf_parameters(Query *expr,
								 int nargs, List *args);
static Node *substitute_actual_srf_parameters_mutator(Node *node,
						  substitute_actual_srf_parameters_context *context);
static bool tlist_matches_coltypelist(List *tlist, List *coltypelist);
static bool contain_grouping_clause_walker(Node *node, void *context);


/*****************************************************************************
 *		OPERATOR clause functions
 *****************************************************************************/

/*
 * make_opclause
 *	  Creates an operator clause given its operator info, left operand
 *	  and right operand (pass NULL to create single-operand clause),
 *	  and collation info.
 */
Expr *
make_opclause(Oid opno, Oid opresulttype, bool opretset,
			  Expr *leftop, Expr *rightop,
			  Oid opcollid, Oid inputcollid)
{
	OpExpr	   *expr = makeNode(OpExpr);

	expr->opno = opno;
	expr->opfuncid = InvalidOid;
	expr->opresulttype = opresulttype;
	expr->opretset = opretset;
	expr->opcollid = opcollid;
	expr->inputcollid = inputcollid;
	if (rightop)
		expr->args = list_make2(leftop, rightop);
	else
		expr->args = list_make1(leftop);
	expr->location = -1;
	return (Expr *) expr;
}

/*
 * get_leftop
 *
 * Returns the left operand of a clause of the form (op expr expr)
 *		or (op expr)
 */
Node *
get_leftop(const Expr *clause)
{
	const OpExpr *expr = (const OpExpr *) clause;

	if (expr->args != NIL)
		return linitial(expr->args);
	else
		return NULL;
}

/*
 * get_rightop
 *
 * Returns the right operand in a clause of the form (op expr expr).
 * NB: result will be NULL if applied to a unary op clause.
 */
Node *
get_rightop(const Expr *clause)
{
	const OpExpr *expr = (const OpExpr *) clause;

	if (list_length(expr->args) >= 2)
		return lsecond(expr->args);
	else
		return NULL;
}

/*
 * get_leftscalararrayop
 *
 * Returns the left operand of a clause of the form (scalar op ANY/ALL (array))
 */
Node *
get_leftscalararrayop(const Expr *clause)
{
	const ScalarArrayOpExpr *expr = (const ScalarArrayOpExpr *) clause;

	if (expr->args != NIL)
		return linitial(expr->args);
	else
		return NULL;
}

/*
 * get_rightscalararrayop
 *
 * Returns the right operand in a clause of the form (scalar op ANY/ALL (array)).
 */
Node *
get_rightscalararrayop(const Expr *clause)
{
	const ScalarArrayOpExpr *expr = (const ScalarArrayOpExpr *) clause;

	if (list_length(expr->args) >= 2)
		return lsecond(expr->args);
	else
		return NULL;
}

/*****************************************************************************
 *		NOT clause functions
 *****************************************************************************/

/*
 * not_clause
 *
 * Returns t iff this is a 'not' clause: (NOT expr).
 */
bool
not_clause(Node *clause)
{
	return (clause != NULL &&
			IsA(clause, BoolExpr) &&
			((BoolExpr *) clause)->boolop == NOT_EXPR);
}

/*
 * make_notclause
 *
 * Create a 'not' clause given the expression to be negated.
 */
Expr *
make_notclause(Expr *notclause)
{
	BoolExpr   *expr = makeNode(BoolExpr);

	expr->boolop = NOT_EXPR;
	expr->args = list_make1(notclause);
	expr->location = -1;
	return (Expr *) expr;
}

/*
 * get_notclausearg
 *
 * Retrieve the clause within a 'not' clause
 */
Expr *
get_notclausearg(Expr *notclause)
{
	return linitial(((BoolExpr *) notclause)->args);
}

/*****************************************************************************
 *		OR clause functions
 *****************************************************************************/

/*
 * or_clause
 *
 * Returns t iff the clause is an 'or' clause: (OR { expr }).
 */
bool
or_clause(Node *clause)
{
	return (clause != NULL &&
			IsA(clause, BoolExpr) &&
			((BoolExpr *) clause)->boolop == OR_EXPR);
}

/*
 * make_orclause
 *
 * Creates an 'or' clause given a list of its subclauses.
 */
Expr *
make_orclause(List *orclauses)
{
	BoolExpr   *expr = makeNode(BoolExpr);

	expr->boolop = OR_EXPR;
	expr->args = orclauses;
	expr->location = -1;
	return (Expr *) expr;
}

/*****************************************************************************
 *		AND clause functions
 *****************************************************************************/


/*
 * and_clause
 *
 * Returns t iff its argument is an 'and' clause: (AND { expr }).
 */
bool
and_clause(Node *clause)
{
	return (clause != NULL &&
			IsA(clause, BoolExpr) &&
			((BoolExpr *) clause)->boolop == AND_EXPR);
}

/*
 * make_andclause
 *
 * Creates an 'and' clause given a list of its subclauses.
 */
Expr *
make_andclause(List *andclauses)
{
	BoolExpr   *expr = makeNode(BoolExpr);

	expr->boolop = AND_EXPR;
	expr->args = andclauses;
	expr->location = -1;
	return (Expr *) expr;
}

/*
 * make_and_qual
 *
 * Variant of make_andclause for ANDing two qual conditions together.
 * Qual conditions have the property that a NULL nodetree is interpreted
 * as 'true'.
 *
 * NB: this makes no attempt to preserve AND/OR flatness; so it should not
 * be used on a qual that has already been run through prepqual.c.
 */
Node *
make_and_qual(Node *qual1, Node *qual2)
{
	if (qual1 == NULL)
		return qual2;
	if (qual2 == NULL)
		return qual1;
	return (Node *) make_andclause(list_make2(qual1, qual2));
}

/*
 * Sometimes (such as in the input of ExecQual), we use lists of expression
 * nodes with implicit AND semantics.
 *
 * These functions convert between an AND-semantics expression list and the
 * ordinary representation of a boolean expression.
 *
 * Note that an empty list is considered equivalent to TRUE.
 */
Expr *
make_ands_explicit(List *andclauses)
{
	if (andclauses == NIL)
		return (Expr *) makeBoolConst(true, false);
	else if (list_length(andclauses) == 1)
		return (Expr *) linitial(andclauses);
	else
		return make_andclause(andclauses);
}

List *
make_ands_implicit(Expr *clause)
{
	/*
	 * NB: because the parser sets the qual field to NULL in a query that has
	 * no WHERE clause, we must consider a NULL input clause as TRUE, even
	 * though one might more reasonably think it FALSE.  Grumble. If this
	 * causes trouble, consider changing the parser's behavior.
	 */
	if (clause == NULL)
		return NIL;				/* NULL -> NIL list == TRUE */
	else if (and_clause((Node *) clause))
		return ((BoolExpr *) clause)->args;
	else if (IsA(clause, Const) &&
			 !((Const *) clause)->constisnull &&
			 DatumGetBool(((Const *) clause)->constvalue))
		return NIL;				/* constant TRUE input -> NIL list */
	else if (IsA(clause, List))
	{
		/* already a list */
		Assert(list_length((List *) clause) == 0 || !IsA(list_nth((List *) clause, 0), List));
		return (List *) clause;
	}
	else
		return list_make1(clause);
}


/*****************************************************************************
 *		Aggregate-function clause manipulation
 *****************************************************************************/

/*
 * contain_agg_clause
 *	  Recursively search for Aggref nodes, GroupId, GroupingFunc within a clause.
 *
 *	  Returns true if any aggregate found.
 *
 * This does not descend into subqueries, and so should be used only after
 * reduction of sublinks to subplans, or in contexts where it's known there
 * are no subqueries.  There mustn't be outer-aggregate references either.
 *
 * (If you want something like this but able to deal with subqueries,
 * see rewriteManip.c's contain_aggs_of_level().)
 */
bool
contain_agg_clause(Node *clause)
{
	return contain_agg_clause_walker(clause, NULL);
}

static bool
contain_agg_clause_walker(Node *node, void *context)
{
	if (node == NULL)
		return false;
	if (IsA(node, Aggref))
	{
		Assert(((Aggref *) node)->agglevelsup == 0);
		return true;			/* abort the tree traversal and return true */
	}

	if (IsA(node, GroupId) || IsA(node, GroupingFunc))
		return true;

	Assert(!IsA(node, SubLink));
	return expression_tree_walker(node, contain_agg_clause_walker, context);
}

/*
 * count_agg_clauses
 *	  Recursively count the Aggref nodes in an expression tree, and
 *	  accumulate other cost information about them too.
 *
 *	  Note: this also checks for nested aggregates, which are an error.
 *
 * We not only count the nodes, but estimate their execution costs, and
 * attempt to estimate the total space needed for their transition state
 * values if all are evaluated in parallel (as would be done in a HashAgg
 * plan).  See AggClauseCosts for the exact set of statistics collected.
 *
 * NOTE that the counts/costs are ADDED to those already in *costs ... so
 * the caller is responsible for zeroing the struct initially.
 *
 * This does not descend into subqueries, and so should be used only after
 * reduction of sublinks to subplans, or in contexts where it's known there
 * are no subqueries.  There mustn't be outer-aggregate references either.
 */
void
count_agg_clauses(PlannerInfo *root, Node *clause, AggClauseCosts *costs)
{
	count_agg_clauses_context context;

	context.root = root;
	context.costs = costs;
	(void) count_agg_clauses_walker(clause, &context);
}

static bool
count_agg_clauses_walker(Node *node, count_agg_clauses_context *context)
{
	if (node == NULL)
		return false;
	if (IsA(node, Aggref))
	{
		Aggref	   *aggref = (Aggref *) node;
		AggClauseCosts *costs = context->costs;
		HeapTuple	aggTuple;
		Form_pg_aggregate aggform;
		Oid			aggtransfn;
		Oid			aggfinalfn;
		Oid			aggcombinefn;
		Oid			aggserialfn;
		Oid			aggdeserialfn;
		Oid			aggtranstype;
		int32		aggtransspace;
		QualCost	argcosts;
		Oid			inputTypes[FUNC_MAX_ARGS];
		int			numArguments;

		Assert(aggref->agglevelsup == 0);

		/*
		 * Fetch info about aggregate from pg_aggregate.  Note it's correct to
		 * ignore the moving-aggregate variant, since what we're concerned
		 * with here is aggregates not window functions.
		 */
		aggTuple = SearchSysCache1(AGGFNOID,
								   ObjectIdGetDatum(aggref->aggfnoid));
		if (!HeapTupleIsValid(aggTuple))
			elog(ERROR, "cache lookup failed for aggregate %u",
				 aggref->aggfnoid);
		aggform = (Form_pg_aggregate) GETSTRUCT(aggTuple);
		aggtransfn = aggform->aggtransfn;
		aggfinalfn = aggform->aggfinalfn;
		aggcombinefn = aggform->aggcombinefn;
		aggserialfn = aggform->aggserialfn;
		aggdeserialfn = aggform->aggdeserialfn;
		aggtranstype = aggform->aggtranstype;
		aggtransspace = aggform->aggtransspace;
		ReleaseSysCache(aggTuple);

		/* count it; note ordered-set aggs always have nonempty aggorder */
		costs->numAggs++;
		if (aggref->aggorder != NIL || aggref->aggdistinct != NIL)
			costs->numOrderedAggs++;

		/*
		 * The PostgreSQL 'numOrderedAggs' field includes DISTINCT aggregates,
		 * too, but cdbgroup.c handles DISTINCT aggregates differently, and
		 * needs to know if there are any purely ordered aggs, not counting
		 * DISTINCT aggs.
		 */
		if (aggref->aggorder != NIL)
			costs->numPureOrderedAggs++;

		if (aggref->aggdistinct != NIL)
		{
			ListCell *lc;

			foreach(lc, aggref->args)
			{
				TargetEntry *tle = (TargetEntry *) lfirst(lc);

				if ( !list_member(costs->dqaArgs, tle->expr) )
					costs->dqaArgs = lappend(costs->dqaArgs, tle->expr);
			}
		}

		/*
		 * If there is no combine function, then partial aggregation is
		 * not possible. (Note: This is slightly different from the hasNonPartial
		 * flag in upstream: hasNonPartial is set to 'false', also when there are
		 * any distinct aggregates, but hasNonCombine is strictly about whether
		 * every aggregate has a combine function.
		 */
		if (!OidIsValid(aggcombinefn))
			costs->hasNonCombine = true; /* Nope! */

		/*
		 * If we have any aggs with transtype INTERNAL then we must check
		 * whether they have serialization/deserialization functions; if
		 * not, we can't serialize partial-aggregation results.
		 */
		if (aggtranstype == INTERNALOID &&
				 (!OidIsValid(aggserialfn) || !OidIsValid(aggdeserialfn)))
			costs->hasNonSerial = true;

		/* add component function execution costs to appropriate totals */
		costs->transCost.per_tuple += get_func_cost(aggtransfn) * cpu_operator_cost;
		if (OidIsValid(aggfinalfn))
			costs->finalCost += get_func_cost(aggfinalfn) * cpu_operator_cost;

		/* also add the input expressions' cost to per-input-row costs */
		cost_qual_eval_node(&argcosts, (Node *) aggref->args, context->root);
		costs->transCost.startup += argcosts.startup;
		costs->transCost.per_tuple += argcosts.per_tuple;

		/*
		 * Add any filter's cost to per-input-row costs.
		 *
		 * XXX Ideally we should reduce input expression costs according to
		 * filter selectivity, but it's not clear it's worth the trouble.
		 */
		if (aggref->aggfilter)
		{
			cost_qual_eval_node(&argcosts, (Node *) aggref->aggfilter,
								context->root);
			costs->transCost.startup += argcosts.startup;
			costs->transCost.per_tuple += argcosts.per_tuple;
		}

		/*
		 * If there are direct arguments, treat their evaluation cost like the
		 * cost of the finalfn.
		 */
		if (aggref->aggdirectargs)
		{
			cost_qual_eval_node(&argcosts, (Node *) aggref->aggdirectargs,
								context->root);
			costs->transCost.startup += argcosts.startup;
			costs->finalCost += argcosts.per_tuple;
		}

		/* extract argument types (ignoring any ORDER BY expressions) */
		numArguments = get_aggregate_argtypes(aggref, inputTypes);

		/* resolve actual type of transition state, if polymorphic */
		aggtranstype = resolve_aggregate_transtype(aggref->aggfnoid,
												   aggtranstype,
												   inputTypes,
												   numArguments);

		/*
		 * If the transition type is pass-by-value then it doesn't add
		 * anything to the required size of the hashtable.  If it is
		 * pass-by-reference then we have to add the estimated size of the
		 * value itself, plus palloc overhead.
		 */
		if (!get_typbyval(aggtranstype))
		{
			int32		avgwidth;

			/* Use average width if aggregate definition gave one */
			if (aggtransspace > 0)
				avgwidth = aggtransspace;
			else
			{
				/*
<<<<<<< HEAD
				 * If transition state is of same type as first input, assume
				 * it's the same typmod (same width) as well.  This works for
				 * cases like MAX/MIN and is probably somewhat reasonable
				 * otherwise.
				 */
				int32		aggtranstypmod;

				if (numArguments > 0 && aggtranstype == inputTypes[0])
=======
				 * If transition state is of same type as first aggregated
				 * input, assume it's the same typmod (same width) as well.
				 * This works for cases like MAX/MIN and is probably somewhat
				 * reasonable otherwise.
				 */
				int			numdirectargs = list_length(aggref->aggdirectargs);
				int32		aggtranstypmod;

				if (numArguments > numdirectargs &&
					aggtranstype == inputTypes[numdirectargs])
>>>>>>> ab76208e
					aggtranstypmod = exprTypmod((Node *) linitial(aggref->args));
				else
					aggtranstypmod = -1;

				avgwidth = get_typavgwidth(aggtranstype, aggtranstypmod);
			}

			avgwidth = MAXALIGN(avgwidth);
			costs->transitionSpace += avgwidth + 2 * sizeof(void *);
		}
		else if (aggtranstype == INTERNALOID)
		{
			/*
			 * INTERNAL transition type is a special case: although INTERNAL
			 * is pass-by-value, it's almost certainly being used as a pointer
			 * to some large data structure.  The aggregate definition can
			 * provide an estimate of the size.  If it doesn't, then we assume
			 * ALLOCSET_DEFAULT_INITSIZE, which is a good guess if the data is
			 * being kept in a private memory context, as is done by
			 * array_agg() for instance.
			 */
			if (aggtransspace > 0)
				costs->transitionSpace += aggtransspace;
			else
				costs->transitionSpace += ALLOCSET_DEFAULT_INITSIZE;
		}

		/*
<<<<<<< HEAD
		 * Complain if the aggregate's arguments contain any aggregates;
		 * nested agg functions are semantically nonsensical.  Aggregates in
		 * the FILTER clause are detected in transformAggregateCall().
		 */
		if (contain_agg_clause((Node *) aggref->args) ||
			contain_agg_clause((Node *) aggref->aggorder))
			ereport(ERROR,
					(errcode(ERRCODE_GROUPING_ERROR),
					 errmsg("aggregate function calls cannot be nested")));

		/*
		 * Having checked that, we need not recurse into the argument.
=======
		 * We assume that the parser checked that there are no aggregates (of
		 * this level anyway) in the aggregated arguments, direct arguments,
		 * or filter clause.  Hence, we need not recurse into any of them. (If
		 * either the parser or the planner screws up on this point, the
		 * executor will still catch it; see ExecInitExpr.)
>>>>>>> ab76208e
		 */
		return false;
	}
	Assert(!IsA(node, SubLink));
	return expression_tree_walker(node, count_agg_clauses_walker,
								  (void *) context);
}


/*****************************************************************************
 *		Window-function clause manipulation
 *****************************************************************************/

/*
 * contain_window_function
 *	  Recursively search for WindowFunc nodes within a clause.
 *
 * Since window functions don't have level fields, but are hard-wired to
 * be associated with the current query level, this is just the same as
 * rewriteManip.c's function.
 */
bool
contain_window_function(Node *clause)
{
	return contain_windowfuncs(clause);
}

/*
 * find_window_functions
 *	  Locate all the WindowFunc nodes in an expression tree, and organize
 *	  them by winref ID number.
 *
 * Caller must provide an upper bound on the winref IDs expected in the tree.
 */
WindowFuncLists *
find_window_functions(Node *clause, Index maxWinRef)
{
	WindowFuncLists *lists = palloc(sizeof(WindowFuncLists));

	lists->numWindowFuncs = 0;
	lists->maxWinRef = maxWinRef;
	lists->windowFuncs = (List **) palloc0((maxWinRef + 1) * sizeof(List *));
	(void) find_window_functions_walker(clause, lists);
	return lists;
}

static bool
find_window_functions_walker(Node *node, WindowFuncLists *lists)
{
	if (node == NULL)
		return false;
	if (IsA(node, WindowFunc))
	{
		WindowFunc *wfunc = (WindowFunc *) node;

		/* winref is unsigned, so one-sided test is OK */
		if (wfunc->winref > lists->maxWinRef)
			elog(ERROR, "WindowFunc contains out-of-range winref %u",
				 wfunc->winref);
		lists->windowFuncs[wfunc->winref] =
			lappend(lists->windowFuncs[wfunc->winref], wfunc);
		lists->numWindowFuncs++;

		/*
		 * We assume that the parser checked that there are no window
		 * functions in the arguments or filter clause.  Hence, we need not
		 * recurse into them.  (If either the parser or the planner screws up
		 * on this point, the executor will still catch it; see ExecInitExpr.)
		 */
		return false;
	}
	Assert(!IsA(node, SubLink));
	return expression_tree_walker(node, find_window_functions_walker,
								  (void *) lists);
}


/*****************************************************************************
 *		Support for expressions returning sets
 *****************************************************************************/

/*
 * expression_returns_set_rows
 *	  Estimate the number of rows returned by a set-returning expression.
 *	  The result is 1 if there are no set-returning functions.
 *
 * We use the product of the rowcount estimates of all the functions in
 * the given tree (this corresponds to the behavior of ExecMakeFunctionResult
 * for nested set-returning functions).
 *
 * Note: keep this in sync with expression_returns_set() in nodes/nodeFuncs.c.
 */
double
expression_returns_set_rows(Node *clause)
{
	double		result = 1;

	(void) expression_returns_set_rows_walker(clause, &result);
	return clamp_row_est(result);
}

static bool
expression_returns_set_rows_walker(Node *node, double *count)
{
	if (node == NULL)
		return false;
	if (IsA(node, FuncExpr))
	{
		FuncExpr   *expr = (FuncExpr *) node;

		if (expr->funcretset)
			*count *= get_func_rows(expr->funcid);
	}
	if (IsA(node, OpExpr))
	{
		OpExpr	   *expr = (OpExpr *) node;

		if (expr->opretset)
		{
			set_opfuncid(expr);
			*count *= get_func_rows(expr->opfuncid);
		}
	}

	/* Avoid recursion for some cases that can't return a set */
	if (IsA(node, Aggref))
		return false;
	if (IsA(node, WindowFunc))
		return false;
	if (IsA(node, DistinctExpr))
		return false;
	if (IsA(node, NullIfExpr))
		return false;
	if (IsA(node, ScalarArrayOpExpr))
		return false;
	if (IsA(node, BoolExpr))
		return false;
	if (IsA(node, SubLink))
		return false;
	if (IsA(node, SubPlan))
		return false;
	if (IsA(node, AlternativeSubPlan))
		return false;
	if (IsA(node, ArrayExpr))
		return false;
	if (IsA(node, RowExpr))
		return false;
	if (IsA(node, RowCompareExpr))
		return false;
	if (IsA(node, CoalesceExpr))
		return false;
	if (IsA(node, MinMaxExpr))
		return false;
	if (IsA(node, XmlExpr))
		return false;

	return expression_tree_walker(node, expression_returns_set_rows_walker,
								  (void *) count);
}

/*
 * tlist_returns_set_rows
 *	  Estimate the number of rows returned by a set-returning targetlist.
 *	  The result is 1 if there are no set-returning functions.
 *
 * Here, the result is the largest rowcount estimate of any of the tlist's
 * expressions, not the product as you would get from naively applying
 * expression_returns_set_rows() to the whole tlist.  The behavior actually
 * implemented by ExecTargetList produces a number of rows equal to the least
 * common multiple of the expression rowcounts, so that the product would be
 * a worst-case estimate that is typically not realistic.  Taking the max as
 * we do here is a best-case estimate that might not be realistic either,
 * but it's probably closer for typical usages.  We don't try to compute the
 * actual LCM because we're working with very approximate estimates, so their
 * LCM would be unduly noisy.
 */
double
tlist_returns_set_rows(List *tlist)
{
	double		result = 1;
	ListCell   *lc;

	foreach(lc, tlist)
	{
		TargetEntry *tle = (TargetEntry *) lfirst(lc);
		double		colresult;

		colresult = expression_returns_set_rows((Node *) tle->expr);
		if (result < colresult)
			result = colresult;
	}
	return result;
}


/*****************************************************************************
 *		Subplan clause manipulation
 *****************************************************************************/

/*
 * contain_subplans
 *	  Recursively search for subplan nodes within a clause.
 *
 * If we see a SubLink node, we will return TRUE.  This is only possible if
 * the expression tree hasn't yet been transformed by subselect.c.  We do not
 * know whether the node will produce a true subplan or just an initplan,
 * but we make the conservative assumption that it will be a subplan.
 *
 * Returns true if any subplan found.
 */
bool
contain_subplans(Node *clause)
{
	return contain_subplans_walker(clause, NULL);
}

static bool
contain_subplans_walker(Node *node, void *context)
{
	if (node == NULL)
		return false;
	if (IsA(node, SubPlan) ||
		IsA(node, AlternativeSubPlan) ||
		IsA(node, SubLink))
		return true;			/* abort the tree traversal and return true */
	return expression_tree_walker(node, contain_subplans_walker, context);
}


/*****************************************************************************
 *		Check clauses for mutable functions
 *****************************************************************************/

/*
 * contain_mutable_functions
 *	  Recursively search for mutable functions within a clause.
 *
 * Returns true if any mutable function (or operator implemented by a
 * mutable function) is found.  This test is needed so that we don't
 * mistakenly think that something like "WHERE random() < 0.5" can be treated
 * as a constant qualification.
 *
 * We will recursively look into Query nodes (i.e., SubLink sub-selects)
 * but not into SubPlans.  See comments for contain_volatile_functions().
 */
bool
contain_mutable_functions(Node *clause)
{
	return contain_mutable_functions_walker(clause, NULL);
}

static bool
contain_mutable_functions_walker(Node *node, void *context)
{
	if (node == NULL)
		return false;

    /* the functions in predtest.c handle expressions and
     * RestrictInfo objects -- so make this function handle
     * them too for convenience */
    if (IsA(node, RestrictInfo))
    {
        RestrictInfo * info = (RestrictInfo *) node;
        return contain_mutable_functions_walker((Node*)info->clause, context);
    }

	if (IsA(node, FuncExpr))
	{
		FuncExpr   *expr = (FuncExpr *) node;

		if (func_volatile(expr->funcid) != PROVOLATILE_IMMUTABLE)
			return true;
		/* else fall through to check args */
	}
	else if (IsA(node, OpExpr))
	{
		OpExpr	   *expr = (OpExpr *) node;

		set_opfuncid(expr);
		if (func_volatile(expr->opfuncid) != PROVOLATILE_IMMUTABLE)
			return true;
		/* else fall through to check args */
	}
	else if (IsA(node, DistinctExpr))
	{
		DistinctExpr *expr = (DistinctExpr *) node;

		set_opfuncid((OpExpr *) expr);	/* rely on struct equivalence */
		if (func_volatile(expr->opfuncid) != PROVOLATILE_IMMUTABLE)
			return true;
		/* else fall through to check args */
	}
	else if (IsA(node, NullIfExpr))
	{
		NullIfExpr *expr = (NullIfExpr *) node;

		set_opfuncid((OpExpr *) expr);	/* rely on struct equivalence */
		if (func_volatile(expr->opfuncid) != PROVOLATILE_IMMUTABLE)
			return true;
		/* else fall through to check args */
	}
	else if (IsA(node, ScalarArrayOpExpr))
	{
		ScalarArrayOpExpr *expr = (ScalarArrayOpExpr *) node;

		set_sa_opfuncid(expr);
		if (func_volatile(expr->opfuncid) != PROVOLATILE_IMMUTABLE)
			return true;
		/* else fall through to check args */
	}
	else if (IsA(node, CoerceViaIO))
	{
		CoerceViaIO *expr = (CoerceViaIO *) node;
		Oid			iofunc;
		Oid			typioparam;
		bool		typisvarlena;

		/* check the result type's input function */
		getTypeInputInfo(expr->resulttype,
						 &iofunc, &typioparam);
		if (func_volatile(iofunc) != PROVOLATILE_IMMUTABLE)
			return true;
		/* check the input type's output function */
		getTypeOutputInfo(exprType((Node *) expr->arg),
						  &iofunc, &typisvarlena);
		if (func_volatile(iofunc) != PROVOLATILE_IMMUTABLE)
			return true;
		/* else fall through to check args */
	}
	else if (IsA(node, ArrayCoerceExpr))
	{
		ArrayCoerceExpr *expr = (ArrayCoerceExpr *) node;

		if (OidIsValid(expr->elemfuncid) &&
			func_volatile(expr->elemfuncid) != PROVOLATILE_IMMUTABLE)
			return true;
		/* else fall through to check args */
	}
	else if (IsA(node, RowCompareExpr))
	{
		RowCompareExpr *rcexpr = (RowCompareExpr *) node;
		ListCell   *opid;

		foreach(opid, rcexpr->opnos)
		{
			if (op_volatile(lfirst_oid(opid)) != PROVOLATILE_IMMUTABLE)
				return true;
		}
		/* else fall through to check args */
	}
	else if (IsA(node, Query))
	{
		/* Recurse into subselects */
		return query_tree_walker((Query *) node,
								 contain_mutable_functions_walker,
								 context, 0);
	}
	return expression_tree_walker(node, contain_mutable_functions_walker,
								  context);
}


/*****************************************************************************
 *		Check clauses for volatile functions
 *****************************************************************************/

/*
 * contain_volatile_functions
 *	  Recursively search for volatile functions within a clause.
 *
 * Returns true if any volatile function (or operator implemented by a
 * volatile function) is found. This test prevents, for example,
 * invalid conversions of volatile expressions into indexscan quals.
 *
 * We will recursively look into Query nodes (i.e., SubLink sub-selects)
 * but not into SubPlans.  This is a bit odd, but intentional.  If we are
 * looking at a SubLink, we are probably deciding whether a query tree
 * transformation is safe, and a contained sub-select should affect that;
 * for example, duplicating a sub-select containing a volatile function
 * would be bad.  However, once we've got to the stage of having SubPlans,
 * subsequent planning need not consider volatility within those, since
 * the executor won't change its evaluation rules for a SubPlan based on
 * volatility.
 */
bool
contain_volatile_functions(Node *clause)
{
	return contain_volatile_functions_walker(clause, NULL);
}

bool
contain_volatile_functions_not_nextval(Node *clause)
{
	return contain_volatile_functions_not_nextval_walker(clause, NULL);
}

/*
 * General purpose code for checking expression volatility.
 *
 * Special purpose code for use in COPY is almost identical to this,
 * so any changes here may also be needed in other contain_volatile...
 * functions.
 */
static bool
contain_volatile_functions_walker(Node *node, void *context)
{
	if (node == NULL)
		return false;
	if (IsA(node, FuncExpr))
	{
		FuncExpr   *expr = (FuncExpr *) node;

		if (func_volatile(expr->funcid) == PROVOLATILE_VOLATILE)
			return true;
		/* else fall through to check args */
	}
	else if (IsA(node, OpExpr))
	{
		OpExpr	   *expr = (OpExpr *) node;

		set_opfuncid(expr);
		if (func_volatile(expr->opfuncid) == PROVOLATILE_VOLATILE)
			return true;
		/* else fall through to check args */
	}
	else if (IsA(node, DistinctExpr))
	{
		DistinctExpr *expr = (DistinctExpr *) node;

		set_opfuncid((OpExpr *) expr);	/* rely on struct equivalence */
		if (func_volatile(expr->opfuncid) == PROVOLATILE_VOLATILE)
			return true;
		/* else fall through to check args */
	}
	else if (IsA(node, NullIfExpr))
	{
		NullIfExpr *expr = (NullIfExpr *) node;

		set_opfuncid((OpExpr *) expr);	/* rely on struct equivalence */
		if (func_volatile(expr->opfuncid) == PROVOLATILE_VOLATILE)
			return true;
		/* else fall through to check args */
	}
	else if (IsA(node, ScalarArrayOpExpr))
	{
		ScalarArrayOpExpr *expr = (ScalarArrayOpExpr *) node;

		set_sa_opfuncid(expr);
		if (func_volatile(expr->opfuncid) == PROVOLATILE_VOLATILE)
			return true;
		/* else fall through to check args */
	}
	else if (IsA(node, CoerceViaIO))
	{
		CoerceViaIO *expr = (CoerceViaIO *) node;
		Oid			iofunc;
		Oid			typioparam;
		bool		typisvarlena;

		/* check the result type's input function */
		getTypeInputInfo(expr->resulttype,
						 &iofunc, &typioparam);
		if (func_volatile(iofunc) == PROVOLATILE_VOLATILE)
			return true;
		/* check the input type's output function */
		getTypeOutputInfo(exprType((Node *) expr->arg),
						  &iofunc, &typisvarlena);
		if (func_volatile(iofunc) == PROVOLATILE_VOLATILE)
			return true;
		/* else fall through to check args */
	}
	else if (IsA(node, ArrayCoerceExpr))
	{
		ArrayCoerceExpr *expr = (ArrayCoerceExpr *) node;

		if (OidIsValid(expr->elemfuncid) &&
			func_volatile(expr->elemfuncid) == PROVOLATILE_VOLATILE)
			return true;
		/* else fall through to check args */
	}
	else if (IsA(node, RowCompareExpr))
	{
		/* RowCompare probably can't have volatile ops, but check anyway */
		RowCompareExpr *rcexpr = (RowCompareExpr *) node;
		ListCell   *opid;

		foreach(opid, rcexpr->opnos)
		{
			if (op_volatile(lfirst_oid(opid)) == PROVOLATILE_VOLATILE)
				return true;
		}
		/* else fall through to check args */
	}
	else if (IsA(node, Query))
	{
		/* Recurse into subselects */
		return query_tree_walker((Query *) node,
								 contain_volatile_functions_walker,
								 context, 0);
	}
	return expression_tree_walker(node, contain_volatile_functions_walker,
								  context);
}

/*
 * Special purpose version of contain_volatile_functions for use in COPY
 */
static bool
contain_volatile_functions_not_nextval_walker(Node *node, void *context)
{
	if (node == NULL)
		return false;
	if (IsA(node, FuncExpr))
	{
		FuncExpr   *expr = (FuncExpr *) node;

		/*
		 * For this case only, we want to ignore the volatility of the
		 * nextval() function, since some callers want this.
		 */
		if (expr->funcid != F_NEXTVAL_OID &&
			func_volatile(expr->funcid) == PROVOLATILE_VOLATILE)
			return true;
		/* else fall through to check args */
	}
	else if (IsA(node, OpExpr))
	{
		OpExpr	   *expr = (OpExpr *) node;

		set_opfuncid(expr);
		if (func_volatile(expr->opfuncid) == PROVOLATILE_VOLATILE)
			return true;
		/* else fall through to check args */
	}
	else if (IsA(node, DistinctExpr))
	{
		DistinctExpr *expr = (DistinctExpr *) node;

		set_opfuncid((OpExpr *) expr);	/* rely on struct equivalence */
		if (func_volatile(expr->opfuncid) == PROVOLATILE_VOLATILE)
			return true;
		/* else fall through to check args */
	}
	else if (IsA(node, NullIfExpr))
	{
		NullIfExpr *expr = (NullIfExpr *) node;

		set_opfuncid((OpExpr *) expr);	/* rely on struct equivalence */
		if (func_volatile(expr->opfuncid) == PROVOLATILE_VOLATILE)
			return true;
		/* else fall through to check args */
	}
	else if (IsA(node, ScalarArrayOpExpr))
	{
		ScalarArrayOpExpr *expr = (ScalarArrayOpExpr *) node;

		set_sa_opfuncid(expr);
		if (func_volatile(expr->opfuncid) == PROVOLATILE_VOLATILE)
			return true;
		/* else fall through to check args */
	}
	else if (IsA(node, CoerceViaIO))
	{
		CoerceViaIO *expr = (CoerceViaIO *) node;
		Oid			iofunc;
		Oid			typioparam;
		bool		typisvarlena;

		/* check the result type's input function */
		getTypeInputInfo(expr->resulttype,
						 &iofunc, &typioparam);
		if (func_volatile(iofunc) == PROVOLATILE_VOLATILE)
			return true;
		/* check the input type's output function */
		getTypeOutputInfo(exprType((Node *) expr->arg),
						  &iofunc, &typisvarlena);
		if (func_volatile(iofunc) == PROVOLATILE_VOLATILE)
			return true;
		/* else fall through to check args */
	}
	else if (IsA(node, ArrayCoerceExpr))
	{
		ArrayCoerceExpr *expr = (ArrayCoerceExpr *) node;

		if (OidIsValid(expr->elemfuncid) &&
			func_volatile(expr->elemfuncid) == PROVOLATILE_VOLATILE)
			return true;
		/* else fall through to check args */
	}
	else if (IsA(node, RowCompareExpr))
	{
		/* RowCompare probably can't have volatile ops, but check anyway */
		RowCompareExpr *rcexpr = (RowCompareExpr *) node;
		ListCell   *opid;

		foreach(opid, rcexpr->opnos)
		{
			if (op_volatile(lfirst_oid(opid)) == PROVOLATILE_VOLATILE)
				return true;
		}
		/* else fall through to check args */
	}
	return expression_tree_walker(node, contain_volatile_functions_not_nextval_walker,
								  context);
}

/*****************************************************************************
 *		Check clauses for nonstrict functions
 *****************************************************************************/

/*
 * contain_nonstrict_functions
 *	  Recursively search for nonstrict functions within a clause.
 *
 * Returns true if any nonstrict construct is found --- ie, anything that
 * could produce non-NULL output with a NULL input.
 *
 * The idea here is that the caller has verified that the expression contains
 * one or more Var or Param nodes (as appropriate for the caller's need), and
 * now wishes to prove that the expression result will be NULL if any of these
 * inputs is NULL.  If we return false, then the proof succeeded.
 */
bool
contain_nonstrict_functions(Node *clause)
{
	return contain_nonstrict_functions_walker(clause, NULL);
}

static bool
contain_nonstrict_functions_walker(Node *node, void *context)
{
	if (node == NULL)
		return false;
	if (IsA(node, Aggref))
	{
		/* an aggregate could return non-null with null input */
		return true;
	}
	if (IsA(node, WindowFunc))
	{
		/* a window function could return non-null with null input */
		return true;
	}
	if (IsA(node, ArrayRef))
	{
		/* array assignment is nonstrict, but subscripting is strict */
		if (((ArrayRef *) node)->refassgnexpr != NULL)
			return true;
		/* else fall through to check args */
	}
	if (IsA(node, FuncExpr))
	{
		FuncExpr   *expr = (FuncExpr *) node;

		if (!func_strict(expr->funcid))
			return true;
		/* else fall through to check args */
	}
	if (IsA(node, OpExpr))
	{
		OpExpr	   *expr = (OpExpr *) node;

		set_opfuncid(expr);
		if (!func_strict(expr->opfuncid))
			return true;
		/* else fall through to check args */
	}
	if (IsA(node, DistinctExpr))
	{
		/* IS DISTINCT FROM is inherently non-strict */
		return true;
	}
	if (IsA(node, NullIfExpr))
		return true;
	if (IsA(node, ScalarArrayOpExpr))
	{
		ScalarArrayOpExpr *expr = (ScalarArrayOpExpr *) node;

		if (!is_strict_saop(expr, false))
			return true;
		/* else fall through to check args */
	}
	if (IsA(node, BoolExpr))
	{
		BoolExpr   *expr = (BoolExpr *) node;

		switch (expr->boolop)
		{
			case AND_EXPR:
			case OR_EXPR:
				/* AND, OR are inherently non-strict */
				return true;
			default:
				break;
		}
	}
	if (IsA(node, SubLink))
	{
		/* In some cases a sublink might be strict, but in general not */
		return true;
	}
	if (IsA(node, SubPlan))
		return true;
	if (IsA(node, AlternativeSubPlan))
		return true;
	/* ArrayCoerceExpr is strict at the array level, regardless of elemfunc */
	if (IsA(node, FieldStore))
		return true;
	if (IsA(node, CaseExpr))
		return true;
	if (IsA(node, ArrayExpr))
		return true;
	if (IsA(node, RowExpr))
		return true;
	if (IsA(node, RowCompareExpr))
		return true;
	if (IsA(node, CoalesceExpr))
		return true;
	if (IsA(node, MinMaxExpr))
		return true;
	if (IsA(node, XmlExpr))
		return true;
	if (IsA(node, NullTest))
		return true;
	if (IsA(node, BooleanTest))
		return true;
	return expression_tree_walker(node, contain_nonstrict_functions_walker,
								  context);
}

/*****************************************************************************
 *		  Check clauses for non-leakproof functions
 *****************************************************************************/

/*
 * contain_leaky_functions
 *		Recursively search for leaky functions within a clause.
 *
 * Returns true if any function call with side-effect may be present in the
 * clause.  Qualifiers from outside the a security_barrier view should not
 * be pushed down into the view, lest the contents of tuples intended to be
 * filtered out be revealed via side effects.
 */
bool
contain_leaky_functions(Node *clause)
{
	return contain_leaky_functions_walker(clause, NULL);
}

static bool
contain_leaky_functions_walker(Node *node, void *context)
{
	if (node == NULL)
		return false;

	switch (nodeTag(node))
	{
		case T_Var:
		case T_Const:
		case T_Param:
		case T_ArrayExpr:
		case T_NamedArgExpr:
		case T_BoolExpr:
		case T_RelabelType:
		case T_CaseExpr:
		case T_CaseTestExpr:
		case T_RowExpr:
		case T_MinMaxExpr:
		case T_NullTest:
		case T_BooleanTest:
		case T_List:

			/*
			 * We know these node types don't contain function calls; but
			 * something further down in the node tree might.
			 */
			break;

		case T_FuncExpr:
			{
				FuncExpr   *expr = (FuncExpr *) node;

				if (!get_func_leakproof(expr->funcid))
					return true;
			}
			break;

		case T_OpExpr:
		case T_DistinctExpr:	/* struct-equivalent to OpExpr */
		case T_NullIfExpr:		/* struct-equivalent to OpExpr */
			{
				OpExpr	   *expr = (OpExpr *) node;

				set_opfuncid(expr);
				if (!get_func_leakproof(expr->opfuncid))
					return true;
			}
			break;

		case T_ScalarArrayOpExpr:
			{
				ScalarArrayOpExpr *expr = (ScalarArrayOpExpr *) node;

				set_sa_opfuncid(expr);
				if (!get_func_leakproof(expr->opfuncid))
					return true;
			}
			break;

		case T_CoerceViaIO:
			{
				CoerceViaIO *expr = (CoerceViaIO *) node;
				Oid			funcid;
				Oid			ioparam;
				bool		varlena;

				getTypeInputInfo(exprType((Node *) expr->arg),
								 &funcid, &ioparam);
				if (!get_func_leakproof(funcid))
					return true;

				getTypeOutputInfo(expr->resulttype, &funcid, &varlena);
				if (!get_func_leakproof(funcid))
					return true;
			}
			break;

		case T_ArrayCoerceExpr:
			{
				ArrayCoerceExpr *expr = (ArrayCoerceExpr *) node;
				Oid			funcid;
				Oid			ioparam;
				bool		varlena;

				getTypeInputInfo(exprType((Node *) expr->arg),
								 &funcid, &ioparam);
				if (!get_func_leakproof(funcid))
					return true;
				getTypeOutputInfo(expr->resulttype, &funcid, &varlena);
				if (!get_func_leakproof(funcid))
					return true;
			}
			break;

		case T_RowCompareExpr:
			{
				RowCompareExpr *rcexpr = (RowCompareExpr *) node;
				ListCell   *opid;

				foreach(opid, rcexpr->opnos)
				{
					Oid			funcid = get_opcode(lfirst_oid(opid));

					if (!get_func_leakproof(funcid))
						return true;
				}
			}
			break;

		default:

			/*
			 * If we don't recognize the node tag, assume it might be leaky.
			 * This prevents an unexpected security hole if someone adds a new
			 * node type that can call a function.
			 */
			return true;
	}
	return expression_tree_walker(node, contain_leaky_functions_walker,
								  context);
}

/*
 * find_nonnullable_rels
 *		Determine which base rels are forced nonnullable by given clause.
 *
 * Returns the set of all Relids that are referenced in the clause in such
 * a way that the clause cannot possibly return TRUE if any of these Relids
 * is an all-NULL row.  (It is OK to err on the side of conservatism; hence
 * the analysis here is simplistic.)
 *
 * The semantics here are subtly different from contain_nonstrict_functions:
 * that function is concerned with NULL results from arbitrary expressions,
 * but here we assume that the input is a Boolean expression, and wish to
 * see if NULL inputs will provably cause a FALSE-or-NULL result.  We expect
 * the expression to have been AND/OR flattened and converted to implicit-AND
 * format.
 *
 * Note: this function is largely duplicative of find_nonnullable_vars().
 * The reason not to simplify this function into a thin wrapper around
 * find_nonnullable_vars() is that the tested conditions really are different:
 * a clause like "t1.v1 IS NOT NULL OR t1.v2 IS NOT NULL" does not prove
 * that either v1 or v2 can't be NULL, but it does prove that the t1 row
 * as a whole can't be all-NULL.
 *
 * top_level is TRUE while scanning top-level AND/OR structure; here, showing
 * the result is either FALSE or NULL is good enough.  top_level is FALSE when
 * we have descended below a NOT or a strict function: now we must be able to
 * prove that the subexpression goes to NULL.
 *
 * We don't use expression_tree_walker here because we don't want to descend
 * through very many kinds of nodes; only the ones we can be sure are strict.
 */
Relids
find_nonnullable_rels(Node *clause)
{
	return find_nonnullable_rels_walker(clause, true);
}

static Relids
find_nonnullable_rels_walker(Node *node, bool top_level)
{
	Relids		result = NULL;
	ListCell   *l;

	if (node == NULL)
		return NULL;
	if (IsA(node, Var))
	{
		Var		   *var = (Var *) node;

		if (var->varlevelsup == 0)
			result = bms_make_singleton(var->varno);
	}
	else if (IsA(node, List))
	{
		/*
		 * At top level, we are examining an implicit-AND list: if any of the
		 * arms produces FALSE-or-NULL then the result is FALSE-or-NULL. If
		 * not at top level, we are examining the arguments of a strict
		 * function: if any of them produce NULL then the result of the
		 * function must be NULL.  So in both cases, the set of nonnullable
		 * rels is the union of those found in the arms, and we pass down the
		 * top_level flag unmodified.
		 */
		foreach(l, (List *) node)
		{
			result = bms_join(result,
							  find_nonnullable_rels_walker(lfirst(l),
														   top_level));
		}
	}
	else if (IsA(node, FuncExpr))
	{
		FuncExpr   *expr = (FuncExpr *) node;

		if (func_strict(expr->funcid))
			result = find_nonnullable_rels_walker((Node *) expr->args, false);
	}
	else if (IsA(node, OpExpr))
	{
		OpExpr	   *expr = (OpExpr *) node;

		set_opfuncid(expr);
		if (func_strict(expr->opfuncid))
			result = find_nonnullable_rels_walker((Node *) expr->args, false);
	}
	else if (IsA(node, ScalarArrayOpExpr))
	{
		/* Strict if it's "foo op ANY array" and op is strict */
		ScalarArrayOpExpr *expr = (ScalarArrayOpExpr *) node;

		if (expr->useOr && op_strict(expr->opno))
			result = find_nonnullable_rels_walker((Node *) expr->args, false);
	}
	else if (IsA(node, BoolExpr))
	{
		BoolExpr   *expr = (BoolExpr *) node;

		switch (expr->boolop)
		{
			case AND_EXPR:
				/* At top level we can just recurse (to the List case) */
				if (top_level)
				{
					result = find_nonnullable_rels_walker((Node *) expr->args,
														  top_level);
					break;
				}

				/*
				 * Below top level, even if one arm produces NULL, the result
				 * could be FALSE (hence not NULL).  However, if *all* the
				 * arms produce NULL then the result is NULL, so we can take
				 * the intersection of the sets of nonnullable rels, just as
				 * for OR.  Fall through to share code.
				 */
				/* FALL THRU */
			case OR_EXPR:

				/*
				 * OR is strict if all of its arms are, so we can take the
				 * intersection of the sets of nonnullable rels for each arm.
				 * This works for both values of top_level.
				 */
				foreach(l, expr->args)
				{
					Relids		subresult;

					subresult = find_nonnullable_rels_walker(lfirst(l),
															 top_level);
					if (result == NULL) /* first subresult? */
						result = subresult;
					else
						result = bms_int_members(result, subresult);

					/*
					 * If the intersection is empty, we can stop looking. This
					 * also justifies the test for first-subresult above.
					 */
					if (bms_is_empty(result))
						break;
				}
				break;
			case NOT_EXPR:
				/* NOT will return null if its arg is null */
				result = find_nonnullable_rels_walker((Node *) expr->args,
													  false);
				break;
			default:
				elog(ERROR, "unrecognized boolop: %d", (int) expr->boolop);
				break;
		}
	}
	else if (IsA(node, RelabelType))
	{
		RelabelType *expr = (RelabelType *) node;

		result = find_nonnullable_rels_walker((Node *) expr->arg, top_level);
	}
	else if (IsA(node, CoerceViaIO))
	{
		/* not clear this is useful, but it can't hurt */
		CoerceViaIO *expr = (CoerceViaIO *) node;

		result = find_nonnullable_rels_walker((Node *) expr->arg, top_level);
	}
	else if (IsA(node, ArrayCoerceExpr))
	{
		/* ArrayCoerceExpr is strict at the array level */
		ArrayCoerceExpr *expr = (ArrayCoerceExpr *) node;

		result = find_nonnullable_rels_walker((Node *) expr->arg, top_level);
	}
	else if (IsA(node, ConvertRowtypeExpr))
	{
		/* not clear this is useful, but it can't hurt */
		ConvertRowtypeExpr *expr = (ConvertRowtypeExpr *) node;

		result = find_nonnullable_rels_walker((Node *) expr->arg, top_level);
	}
	else if (IsA(node, CollateExpr))
	{
		CollateExpr *expr = (CollateExpr *) node;

		result = find_nonnullable_rels_walker((Node *) expr->arg, top_level);
	}
	else if (IsA(node, NullTest))
	{
		/* IS NOT NULL can be considered strict, but only at top level */
		NullTest   *expr = (NullTest *) node;

		if (top_level && expr->nulltesttype == IS_NOT_NULL && !expr->argisrow)
			result = find_nonnullable_rels_walker((Node *) expr->arg, false);
	}
	else if (IsA(node, BooleanTest))
	{
		/* Boolean tests that reject NULL are strict at top level */
		BooleanTest *expr = (BooleanTest *) node;

		if (top_level &&
			(expr->booltesttype == IS_TRUE ||
			 expr->booltesttype == IS_FALSE ||
			 expr->booltesttype == IS_NOT_UNKNOWN))
			result = find_nonnullable_rels_walker((Node *) expr->arg, false);
	}
	else if (IsA(node, PlaceHolderVar))
	{
		PlaceHolderVar *phv = (PlaceHolderVar *) node;

		result = find_nonnullable_rels_walker((Node *) phv->phexpr, top_level);
	}
	return result;
}

/*
 * find_nonnullable_vars
 *		Determine which Vars are forced nonnullable by given clause.
 *
 * Returns a list of all level-zero Vars that are referenced in the clause in
 * such a way that the clause cannot possibly return TRUE if any of these Vars
 * is NULL.  (It is OK to err on the side of conservatism; hence the analysis
 * here is simplistic.)
 *
 * The semantics here are subtly different from contain_nonstrict_functions:
 * that function is concerned with NULL results from arbitrary expressions,
 * but here we assume that the input is a Boolean expression, and wish to
 * see if NULL inputs will provably cause a FALSE-or-NULL result.  We expect
 * the expression to have been AND/OR flattened and converted to implicit-AND
 * format.
 *
 * The result is a palloc'd List, but we have not copied the member Var nodes.
 * Also, we don't bother trying to eliminate duplicate entries.
 *
 * top_level is TRUE while scanning top-level AND/OR structure; here, showing
 * the result is either FALSE or NULL is good enough.  top_level is FALSE when
 * we have descended below a NOT or a strict function: now we must be able to
 * prove that the subexpression goes to NULL.
 *
 * We don't use expression_tree_walker here because we don't want to descend
 * through very many kinds of nodes; only the ones we can be sure are strict.
 */
List *
find_nonnullable_vars(Node *clause)
{
	return find_nonnullable_vars_walker(clause, true);
}

static List *
find_nonnullable_vars_walker(Node *node, bool top_level)
{
	List	   *result = NIL;
	ListCell   *l;

	if (node == NULL)
		return NIL;
	if (IsA(node, Var))
	{
		Var		   *var = (Var *) node;

		if (var->varlevelsup == 0)
			result = list_make1(var);
	}
	else if (IsA(node, List))
	{
		/*
		 * At top level, we are examining an implicit-AND list: if any of the
		 * arms produces FALSE-or-NULL then the result is FALSE-or-NULL. If
		 * not at top level, we are examining the arguments of a strict
		 * function: if any of them produce NULL then the result of the
		 * function must be NULL.  So in both cases, the set of nonnullable
		 * vars is the union of those found in the arms, and we pass down the
		 * top_level flag unmodified.
		 */
		foreach(l, (List *) node)
		{
			result = list_concat(result,
								 find_nonnullable_vars_walker(lfirst(l),
															  top_level));
		}
	}
	else if (IsA(node, FuncExpr))
	{
		FuncExpr   *expr = (FuncExpr *) node;

		if (func_strict(expr->funcid))
			result = find_nonnullable_vars_walker((Node *) expr->args, false);
	}
	else if (IsA(node, OpExpr))
	{
		OpExpr	   *expr = (OpExpr *) node;

		set_opfuncid(expr);
		if (func_strict(expr->opfuncid))
			result = find_nonnullable_vars_walker((Node *) expr->args, false);
	}
	else if (IsA(node, ScalarArrayOpExpr))
	{
		ScalarArrayOpExpr *expr = (ScalarArrayOpExpr *) node;

		if (is_strict_saop(expr, true))
			result = find_nonnullable_vars_walker((Node *) expr->args, false);
	}
	else if (IsA(node, BoolExpr))
	{
		BoolExpr   *expr = (BoolExpr *) node;

		switch (expr->boolop)
		{
			case AND_EXPR:
				/* At top level we can just recurse (to the List case) */
				if (top_level)
				{
					result = find_nonnullable_vars_walker((Node *) expr->args,
														  top_level);
					break;
				}

				/*
				 * Below top level, even if one arm produces NULL, the result
				 * could be FALSE (hence not NULL).  However, if *all* the
				 * arms produce NULL then the result is NULL, so we can take
				 * the intersection of the sets of nonnullable vars, just as
				 * for OR.  Fall through to share code.
				 */
				/* FALL THRU */
			case OR_EXPR:

				/*
				 * OR is strict if all of its arms are, so we can take the
				 * intersection of the sets of nonnullable vars for each arm.
				 * This works for both values of top_level.
				 */
				foreach(l, expr->args)
				{
					List	   *subresult;

					subresult = find_nonnullable_vars_walker(lfirst(l),
															 top_level);
					if (result == NIL)	/* first subresult? */
						result = subresult;
					else
						result = list_intersection(result, subresult);

					/*
					 * If the intersection is empty, we can stop looking. This
					 * also justifies the test for first-subresult above.
					 */
					if (result == NIL)
						break;
				}
				break;
			case NOT_EXPR:
				/* NOT will return null if its arg is null */
				result = find_nonnullable_vars_walker((Node *) expr->args,
													  false);
				break;
			default:
				elog(ERROR, "unrecognized boolop: %d", (int) expr->boolop);
				break;
		}
	}
	else if (IsA(node, RelabelType))
	{
		RelabelType *expr = (RelabelType *) node;

		result = find_nonnullable_vars_walker((Node *) expr->arg, top_level);
	}
	else if (IsA(node, CoerceViaIO))
	{
		/* not clear this is useful, but it can't hurt */
		CoerceViaIO *expr = (CoerceViaIO *) node;

		result = find_nonnullable_vars_walker((Node *) expr->arg, false);
	}
	else if (IsA(node, ArrayCoerceExpr))
	{
		/* ArrayCoerceExpr is strict at the array level */
		ArrayCoerceExpr *expr = (ArrayCoerceExpr *) node;

		result = find_nonnullable_vars_walker((Node *) expr->arg, top_level);
	}
	else if (IsA(node, ConvertRowtypeExpr))
	{
		/* not clear this is useful, but it can't hurt */
		ConvertRowtypeExpr *expr = (ConvertRowtypeExpr *) node;

		result = find_nonnullable_vars_walker((Node *) expr->arg, top_level);
	}
	else if (IsA(node, CollateExpr))
	{
		CollateExpr *expr = (CollateExpr *) node;

		result = find_nonnullable_vars_walker((Node *) expr->arg, top_level);
	}
	else if (IsA(node, NullTest))
	{
		/* IS NOT NULL can be considered strict, but only at top level */
		NullTest   *expr = (NullTest *) node;

		if (top_level && expr->nulltesttype == IS_NOT_NULL && !expr->argisrow)
			result = find_nonnullable_vars_walker((Node *) expr->arg, false);
	}
	else if (IsA(node, BooleanTest))
	{
		/* Boolean tests that reject NULL are strict at top level */
		BooleanTest *expr = (BooleanTest *) node;

		if (top_level &&
			(expr->booltesttype == IS_TRUE ||
			 expr->booltesttype == IS_FALSE ||
			 expr->booltesttype == IS_NOT_UNKNOWN))
			result = find_nonnullable_vars_walker((Node *) expr->arg, false);
	}
	else if (IsA(node, PlaceHolderVar))
	{
		PlaceHolderVar *phv = (PlaceHolderVar *) node;

		result = find_nonnullable_vars_walker((Node *) phv->phexpr, top_level);
	}
	return result;
}

/*
 * find_forced_null_vars
 *		Determine which Vars must be NULL for the given clause to return TRUE.
 *
 * This is the complement of find_nonnullable_vars: find the level-zero Vars
 * that must be NULL for the clause to return TRUE.  (It is OK to err on the
 * side of conservatism; hence the analysis here is simplistic.  In fact,
 * we only detect simple "var IS NULL" tests at the top level.)
 *
 * The result is a palloc'd List, but we have not copied the member Var nodes.
 * Also, we don't bother trying to eliminate duplicate entries.
 */
List *
find_forced_null_vars(Node *node)
{
	List	   *result = NIL;
	Var		   *var;
	ListCell   *l;

	if (node == NULL)
		return NIL;
	/* Check single-clause cases using subroutine */
	var = find_forced_null_var(node);
	if (var)
	{
		result = list_make1(var);
	}
	/* Otherwise, handle AND-conditions */
	else if (IsA(node, List))
	{
		/*
		 * At top level, we are examining an implicit-AND list: if any of the
		 * arms produces FALSE-or-NULL then the result is FALSE-or-NULL.
		 */
		foreach(l, (List *) node)
		{
			result = list_concat(result,
								 find_forced_null_vars(lfirst(l)));
		}
	}
	else if (IsA(node, BoolExpr))
	{
		BoolExpr   *expr = (BoolExpr *) node;

		/*
		 * We don't bother considering the OR case, because it's fairly
		 * unlikely anyone would write "v1 IS NULL OR v1 IS NULL". Likewise,
		 * the NOT case isn't worth expending code on.
		 */
		if (expr->boolop == AND_EXPR)
		{
			/* At top level we can just recurse (to the List case) */
			result = find_forced_null_vars((Node *) expr->args);
		}
	}
	return result;
}

/*
 * find_forced_null_var
 *		Return the Var forced null by the given clause, or NULL if it's
 *		not an IS NULL-type clause.  For success, the clause must enforce
 *		*only* nullness of the particular Var, not any other conditions.
 *
 * This is just the single-clause case of find_forced_null_vars(), without
 * any allowance for AND conditions.  It's used by initsplan.c on individual
 * qual clauses.  The reason for not just applying find_forced_null_vars()
 * is that if an AND of an IS NULL clause with something else were to somehow
 * survive AND/OR flattening, initsplan.c might get fooled into discarding
 * the whole clause when only the IS NULL part of it had been proved redundant.
 */
Var *
find_forced_null_var(Node *node)
{
	if (node == NULL)
		return NULL;
	if (IsA(node, NullTest))
	{
		/* check for var IS NULL */
		NullTest   *expr = (NullTest *) node;

		if (expr->nulltesttype == IS_NULL && !expr->argisrow)
		{
			Var		   *var = (Var *) expr->arg;

			if (var && IsA(var, Var) &&
				var->varlevelsup == 0)
				return var;
		}
	}
	else if (IsA(node, BooleanTest))
	{
		/* var IS UNKNOWN is equivalent to var IS NULL */
		BooleanTest *expr = (BooleanTest *) node;

		if (expr->booltesttype == IS_UNKNOWN)
		{
			Var		   *var = (Var *) expr->arg;

			if (var && IsA(var, Var) &&
				var->varlevelsup == 0)
				return var;
		}
	}
	return NULL;
}

/*
 * Can we treat a ScalarArrayOpExpr as strict?
 *
 * If "falseOK" is true, then a "false" result can be considered strict,
 * else we need to guarantee an actual NULL result for NULL input.
 *
 * "foo op ALL array" is strict if the op is strict *and* we can prove
 * that the array input isn't an empty array.  We can check that
 * for the cases of an array constant and an ARRAY[] construct.
 *
 * "foo op ANY array" is strict in the falseOK sense if the op is strict.
 * If not falseOK, the test is the same as for "foo op ALL array".
 */
static bool
is_strict_saop(ScalarArrayOpExpr *expr, bool falseOK)
{
	Node	   *rightop;

	/* The contained operator must be strict. */
	set_sa_opfuncid(expr);
	if (!func_strict(expr->opfuncid))
		return false;
	/* If ANY and falseOK, that's all we need to check. */
	if (expr->useOr && falseOK)
		return true;
	/* Else, we have to see if the array is provably non-empty. */
	Assert(list_length(expr->args) == 2);
	rightop = (Node *) lsecond(expr->args);
	if (rightop && IsA(rightop, Const))
	{
		Datum		arraydatum = ((Const *) rightop)->constvalue;
		bool		arrayisnull = ((Const *) rightop)->constisnull;
		ArrayType  *arrayval;
		int			nitems;

		if (arrayisnull)
			return false;
		arrayval = DatumGetArrayTypeP(arraydatum);
		nitems = ArrayGetNItems(ARR_NDIM(arrayval), ARR_DIMS(arrayval));
		if (nitems > 0)
			return true;
	}
	else if (rightop && IsA(rightop, ArrayExpr))
	{
		ArrayExpr  *arrayexpr = (ArrayExpr *) rightop;

		if (arrayexpr->elements != NIL && !arrayexpr->multidims)
			return true;
	}
	return false;
}



typedef struct
{
	char		exec_location;
} check_execute_on_functions_context;

static bool
check_execute_on_functions_walker(Node *node,
								  check_execute_on_functions_context *context)
{
	if (node == NULL)
		return false;

	if (IsA(node, FuncExpr))
	{
		FuncExpr   *expr = (FuncExpr *) node;
		char		exec_location;

		exec_location = func_exec_location(expr->funcid);
		if (exec_location != PROEXECLOCATION_ANY && exec_location != context->exec_location)
		{
			if (context->exec_location != PROEXECLOCATION_ANY)
				ereport(ERROR,
						(errcode(ERRCODE_FEATURE_NOT_SUPPORTED),
						 errmsg("cannot mix EXECUTE ON MASTER and EXECUTE ON ALL SEGMENTS functions in same query level")));
			context->exec_location = exec_location;
		}
		/* fall through to check args */
	}
	return expression_tree_walker(node, check_execute_on_functions_walker, context);
}


char
check_execute_on_functions(Node *clause)
{
	check_execute_on_functions_context context;

	context.exec_location = PROEXECLOCATION_ANY;

	check_execute_on_functions_walker(clause, &context);

	return context.exec_location;
}

/*****************************************************************************
 *		Check for "pseudo-constant" clauses
 *****************************************************************************/

/*
 * is_pseudo_constant_clause
 *	  Detect whether an expression is "pseudo constant", ie, it contains no
 *	  variables of the current query level and no uses of volatile functions.
 *	  Such an expr is not necessarily a true constant: it can still contain
 *	  Params and outer-level Vars, not to mention functions whose results
 *	  may vary from one statement to the next.  However, the expr's value
 *	  will be constant over any one scan of the current query, so it can be
 *	  used as, eg, an indexscan key.
 *
 * CAUTION: this function omits to test for one very important class of
 * not-constant expressions, namely aggregates (Aggrefs).  In current usage
 * this is only applied to WHERE clauses and so a check for Aggrefs would be
 * a waste of cycles; but be sure to also check contain_agg_clause() if you
 * want to know about pseudo-constness in other contexts.  The same goes
 * for window functions (WindowFuncs).
 */
bool
is_pseudo_constant_clause(Node *clause)
{
	/*
	 * We could implement this check in one recursive scan.  But since the
	 * check for volatile functions is both moderately expensive and unlikely
	 * to fail, it seems better to look for Vars first and only check for
	 * volatile functions if we find no Vars.
	 */
	if (!contain_var_clause(clause) &&
		!contain_volatile_functions(clause))
		return true;
	return false;
}

/*
 * is_pseudo_constant_clause_relids
 *	  Same as above, except caller already has available the var membership
 *	  of the expression; this lets us avoid the contain_var_clause() scan.
 */
bool
is_pseudo_constant_clause_relids(Node *clause, Relids relids)
{
	if (bms_is_empty(relids) &&
		!contain_volatile_functions(clause))
		return true;
	return false;
}


/*****************************************************************************
 *																			 *
 *		General clause-manipulating routines								 *
 *																			 *
 *****************************************************************************/

/*
 * NumRelids
 *		(formerly clause_relids)
 *
 * Returns the number of different relations referenced in 'clause'.
 */
int
NumRelids(Node *clause)
{
	Relids		varnos = pull_varnos(clause);
	int			result = bms_num_members(varnos);

	bms_free(varnos);
	return result;
}

/*
 * CommuteOpExpr: commute a binary operator clause
 *
 * XXX the clause is destructively modified!
 */
void
CommuteOpExpr(OpExpr *clause)
{
	Oid			opoid;
	Node	   *temp;

	/* Sanity checks: caller is at fault if these fail */
	if (!is_opclause(clause) ||
		list_length(clause->args) != 2)
		elog(ERROR, "cannot commute non-binary-operator clause");

	opoid = get_commutator(clause->opno);

	if (!OidIsValid(opoid))
		elog(ERROR, "could not find commutator for operator %u",
			 clause->opno);

	/*
	 * modify the clause in-place!
	 */
	clause->opno = opoid;
	clause->opfuncid = InvalidOid;
	/* opresulttype, opretset, opcollid, inputcollid need not change */

	temp = linitial(clause->args);
	linitial(clause->args) = lsecond(clause->args);
	lsecond(clause->args) = temp;
}

/*
 * CommuteRowCompareExpr: commute a RowCompareExpr clause
 *
 * XXX the clause is destructively modified!
 */
void
CommuteRowCompareExpr(RowCompareExpr *clause)
{
	List	   *newops;
	List	   *temp;
	ListCell   *l;

	/* Sanity checks: caller is at fault if these fail */
	if (!IsA(clause, RowCompareExpr))
		elog(ERROR, "expected a RowCompareExpr");

	/* Build list of commuted operators */
	newops = NIL;
	foreach(l, clause->opnos)
	{
		Oid			opoid = lfirst_oid(l);

		opoid = get_commutator(opoid);
		if (!OidIsValid(opoid))
			elog(ERROR, "could not find commutator for operator %u",
				 lfirst_oid(l));
		newops = lappend_oid(newops, opoid);
	}

	/*
	 * modify the clause in-place!
	 */
	switch (clause->rctype)
	{
		case ROWCOMPARE_LT:
			clause->rctype = ROWCOMPARE_GT;
			break;
		case ROWCOMPARE_LE:
			clause->rctype = ROWCOMPARE_GE;
			break;
		case ROWCOMPARE_GE:
			clause->rctype = ROWCOMPARE_LE;
			break;
		case ROWCOMPARE_GT:
			clause->rctype = ROWCOMPARE_LT;
			break;
		default:
			elog(ERROR, "unexpected RowCompare type: %d",
				 (int) clause->rctype);
			break;
	}

	clause->opnos = newops;

	/*
	 * Note: we need not change the opfamilies list; we assume any btree
	 * opfamily containing an operator will also contain its commutator.
	 * Collations don't change either.
	 */

	temp = clause->largs;
	clause->largs = clause->rargs;
	clause->rargs = temp;
}

/*
 * Helper for eval_const_expressions: check that datatype of an attribute
 * is still what it was when the expression was parsed.  This is needed to
 * guard against improper simplification after ALTER COLUMN TYPE.  (XXX we
 * may well need to make similar checks elsewhere?)
 */
static bool
rowtype_field_matches(Oid rowtypeid, int fieldnum,
					  Oid expectedtype, int32 expectedtypmod,
					  Oid expectedcollation)
{
	TupleDesc	tupdesc;
	Form_pg_attribute attr;

	/* No issue for RECORD, since there is no way to ALTER such a type */
	if (rowtypeid == RECORDOID)
		return true;
	tupdesc = lookup_rowtype_tupdesc(rowtypeid, -1);
	if (fieldnum <= 0 || fieldnum > tupdesc->natts)
	{
		ReleaseTupleDesc(tupdesc);
		return false;
	}
	attr = tupdesc->attrs[fieldnum - 1];
	if (attr->attisdropped ||
		attr->atttypid != expectedtype ||
		attr->atttypmod != expectedtypmod ||
		attr->attcollation != expectedcollation)
	{
		ReleaseTupleDesc(tupdesc);
		return false;
	}
	ReleaseTupleDesc(tupdesc);
	return true;
}


/**
 * fold_constants
 *
 * Recurses into query tree and folds all constant expressions.
 */

Query *
fold_constants(PlannerInfo *root, Query *q, ParamListInfo boundParams, Size max_size)
{
	eval_const_expressions_context context;

	context.root = root;
	context.boundParams = boundParams;
	context.active_fns = NIL;	/* nothing being recursively simplified */
	context.case_val = NULL;	/* no CASE being examined */
	context.estimate = false;	/* safe transformations only */
	context.recurse_queries = true; /* recurse into query structures */
	context.recurse_sublink_testexpr = false; /* do not recurse into sublink test expressions */

	context.max_size = max_size;
	
	return (Query *) query_or_expression_tree_mutator
						(
						(Node *) q,
						eval_const_expressions_mutator,
						&context,
						0
						);
}

/*
 * Transform a small array constant to an ArrayExpr.
 *
 * This is used by ORCA, to transform the array argument of a ScalarArrayExpr
 * into an ArrayExpr. If a ScalarArrayExpr has an ArrayExpr argument, ORCA can
 * perform some optimizations - partition pruning at least - by first expanding
 * the ArrayExpr into its disjunctive normal form and then deriving constraints
 * based on the elements in the ArrayExpr. It doesn't currently know how to
 * extract elements from an Array const, however, so to enable those
 * optimizations in ORCA, we convert small Array Consts into corresponding
 * ArrayExprs.
 *
 * If the argument is not an array constant or the number of elements in the
 * array is greater than optimizer_array_expansion_threshold, returns the
 * original Const unmodified since it is expensive to derive constraints for
 * large arrays.
 */
Expr *
transform_array_Const_to_ArrayExpr(Const *c)
{
	Oid			elemtype;
	int16		elemlen;
	bool		elembyval;
	char		elemalign;
	int			nelems;
	Datum	   *elems;
	bool	   *nulls;
	ArrayType  *ac;
	ArrayExpr *aexpr;
	int			i;

	Assert(IsA(c, Const));

	/* Does it look like the right kind of an array Const? */
	if (c->constisnull)
		return (Expr *) c;	/* NULL const */

	elemtype = get_element_type(c->consttype);
	if (elemtype == InvalidOid)
		return (Expr *) c;	/* not an array */

	ac = DatumGetArrayTypeP(c->constvalue);
	nelems = ArrayGetNItems(ARR_NDIM(ac), ARR_DIMS(ac));

	/* All set, extract the elements, and an ArrayExpr to hold them. */
	get_typlenbyvalalign(elemtype, &elemlen, &elembyval, &elemalign);
	deconstruct_array(ac, elemtype, elemlen, elembyval, elemalign,
					  &elems, &nulls, &nelems);

	if (nelems > optimizer_array_expansion_threshold)
		return (Expr *) c;	/* too many elements */

	aexpr = makeNode(ArrayExpr);
	aexpr->array_typeid = c->consttype;
	aexpr->element_typeid = elemtype;
	aexpr->multidims = false;
	aexpr->location = c->location;

	for (i = 0; i < nelems; i++)
	{
		aexpr->elements = lappend(aexpr->elements,
								  makeConst(elemtype,
											-1,
											c->constcollid,
											elemlen,
											elems[i],
											nulls[i],
											elembyval));
	}

	return (Expr *) aexpr;
}

/*--------------------
 * eval_const_expressions
 *
 * Reduce any recognizably constant subexpressions of the given
 * expression tree, for example "2 + 2" => "4".  More interestingly,
 * we can reduce certain boolean expressions even when they contain
 * non-constant subexpressions: "x OR true" => "true" no matter what
 * the subexpression x is.  (XXX We assume that no such subexpression
 * will have important side-effects, which is not necessarily a good
 * assumption in the presence of user-defined functions; do we need a
 * pg_proc flag that prevents discarding the execution of a function?)
 *
 * We do understand that certain functions may deliver non-constant
 * results even with constant inputs, "nextval()" being the classic
 * example.  Functions that are not marked "immutable" in pg_proc
 * will not be pre-evaluated here, although we will reduce their
 * arguments as far as possible.
 *
 * Whenever a function is eliminated from the expression by means of
 * constant-expression evaluation or inlining, we add the function to
 * root->glob->invalItems.  This ensures the plan is known to depend on
 * such functions, even though they aren't referenced anymore.
 *
 * We assume that the tree has already been type-checked and contains
 * only operators and functions that are reasonable to try to execute.
 *
 * NOTE: "root" can be passed as NULL if the caller never wants to do any
 * Param substitutions nor receive info about inlined functions.
 *
 * NOTE: the planner assumes that this will always flatten nested AND and
 * OR clauses into N-argument form.  See comments in prepqual.c.
 *
 * NOTE: another critical effect is that any function calls that require
 * default arguments will be expanded, and named-argument calls will be
 * converted to positional notation.  The executor won't handle either.
 *--------------------
 */
Node *
eval_const_expressions(PlannerInfo *root, Node *node)
{
	eval_const_expressions_context context;

	if (root)
		context.boundParams = root->glob->boundParams;	/* bound Params */
	else
		context.boundParams = NULL;
	context.root = root;		/* for inlined-function dependencies */
	context.active_fns = NIL;	/* nothing being recursively simplified */
	context.case_val = NULL;	/* no CASE being examined */
	context.estimate = false;	/* safe transformations only */
	context.recurse_queries = false; /* do not recurse into query structures */
	context.recurse_sublink_testexpr = true;
	context.max_size = 0;

	return eval_const_expressions_mutator(node, &context);
}

/*--------------------
 * estimate_expression_value
 *
 * This function attempts to estimate the value of an expression for
 * planning purposes.  It is in essence a more aggressive version of
 * eval_const_expressions(): we will perform constant reductions that are
 * not necessarily 100% safe, but are reasonable for estimation purposes.
 *
 * Currently the extra steps that are taken in this mode are:
 * 1. Substitute values for Params, where a bound Param value has been made
 *	  available by the caller of planner(), even if the Param isn't marked
 *	  constant.  This effectively means that we plan using the first supplied
 *	  value of the Param.
 * 2. Fold stable, as well as immutable, functions to constants.
 * 3. Reduce PlaceHolderVar nodes to their contained expressions.
 *--------------------
 */
Node *
estimate_expression_value(PlannerInfo *root, Node *node)
{
	eval_const_expressions_context context;

	context.boundParams = root->glob->boundParams;		/* bound Params */
	/* we do not need to mark the plan as depending on inlined functions */
	context.root = NULL;
	context.active_fns = NIL;	/* nothing being recursively simplified */
	context.case_val = NULL;	/* no CASE being examined */
	context.estimate = true;	/* unsafe transformations OK */
	context.recurse_queries = false; /* do not recurse into query structures */
	context.recurse_sublink_testexpr = true;
	context.max_size = 0;

	return eval_const_expressions_mutator(node, &context);
}

static Node *
eval_const_expressions_mutator(Node *node,
							   eval_const_expressions_context *context)
{
	if (node == NULL)
		return NULL;
	switch (nodeTag(node))
	{
		case T_Param:
			{
				Param	   *param = (Param *) node;

				/* Look to see if we've been given a value for this Param */
				if (param->paramkind == PARAM_EXTERN &&
					context->boundParams != NULL &&
					param->paramid > 0 &&
					param->paramid <= context->boundParams->numParams)
				{
					ParamExternData *prm = &context->boundParams->params[param->paramid - 1];

					if (OidIsValid(prm->ptype))
					{
						/* OK to substitute parameter value? */
						if (context->estimate ||
							(prm->pflags & PARAM_FLAG_CONST))
						{
							/*
							 * Return a Const representing the param value.
							 * Must copy pass-by-ref datatypes, since the
							 * Param might be in a memory context
							 * shorter-lived than our output plan should be.
							 */
							int16		typLen;
							bool		typByVal;
							Datum		pval;

							Assert(prm->ptype == param->paramtype);
							get_typlenbyval(param->paramtype,
											&typLen, &typByVal);
							if (prm->isnull || typByVal)
								pval = prm->value;
							else
								pval = datumCopy(prm->value, typByVal, typLen);
							return (Node *) makeConst(param->paramtype,
													  param->paramtypmod,
													  param->paramcollid,
													  (int) typLen,
													  pval,
													  prm->isnull,
													  typByVal);
						}
					}
				}

				/*
				 * Not replaceable, so just copy the Param (no need to
				 * recurse)
				 */
				return (Node *) copyObject(param);
			}
		case T_WindowFunc:
			{
				WindowFunc *expr = (WindowFunc *) node;
				Oid			funcid = expr->winfnoid;
				List	   *args;
				Expr	   *aggfilter;
				HeapTuple	func_tuple;
				WindowFunc *newexpr;

				/*
				 * We can't really simplify a WindowFunc node, but we mustn't
				 * just fall through to the default processing, because we
				 * have to apply expand_function_arguments to its argument
				 * list.  That takes care of inserting default arguments and
				 * expanding named-argument notation.
				 */
				func_tuple = SearchSysCache1(PROCOID, ObjectIdGetDatum(funcid));
				if (!HeapTupleIsValid(func_tuple))
					elog(ERROR, "cache lookup failed for function %u", funcid);

				args = expand_function_arguments(expr->args, expr->wintype,
												 func_tuple);

				ReleaseSysCache(func_tuple);

				/* Now, recursively simplify the args (which are a List) */
				args = (List *)
					expression_tree_mutator((Node *) args,
											eval_const_expressions_mutator,
											(void *) context);
				/* ... and the filter expression, which isn't */
				aggfilter = (Expr *)
					eval_const_expressions_mutator((Node *) expr->aggfilter,
												   context);

				/* And build the replacement WindowFunc node */
				newexpr = makeNode(WindowFunc);
				newexpr->winfnoid = expr->winfnoid;
				newexpr->wintype = expr->wintype;
				newexpr->wincollid = expr->wincollid;
				newexpr->inputcollid = expr->inputcollid;
				newexpr->args = args;
				newexpr->aggfilter = aggfilter;
				newexpr->winref = expr->winref;
				newexpr->winstar = expr->winstar;
				newexpr->winagg = expr->winagg;
				newexpr->location = expr->location;

				return (Node *) newexpr;
			}
		case T_FuncExpr:
			{
				FuncExpr   *expr = (FuncExpr *) node;
				List	   *args = expr->args;
				Expr	   *simple;
				FuncExpr   *newexpr;

				/*
				 * Code for op/func reduction is pretty bulky, so split it out
				 * as a separate function.  Note: exprTypmod normally returns
				 * -1 for a FuncExpr, but not when the node is recognizably a
				 * length coercion; we want to preserve the typmod in the
				 * eventual Const if so.
				 */
				simple = simplify_function(expr->funcid,
										   expr->funcresulttype,
										   exprTypmod(node),
										   expr->funccollid,
										   expr->inputcollid,
										   &args,
										   expr->funcvariadic,
										   true,
										   true,
										   context);
				if (simple)		/* successfully simplified it */
					return (Node *) simple;

				/*
				 * The expression cannot be simplified any further, so build
				 * and return a replacement FuncExpr node using the
				 * possibly-simplified arguments.  Note that we have also
				 * converted the argument list to positional notation.
				 */
				newexpr = makeNode(FuncExpr);
				newexpr->funcid = expr->funcid;
				newexpr->funcresulttype = expr->funcresulttype;
				newexpr->funcretset = expr->funcretset;
				newexpr->funcvariadic = expr->funcvariadic;
				newexpr->funcformat = expr->funcformat;
				newexpr->funccollid = expr->funccollid;
				newexpr->inputcollid = expr->inputcollid;
				newexpr->args = args;
				newexpr->location = expr->location;
				return (Node *) newexpr;
			}
		case T_OpExpr:
			{
				OpExpr	   *expr = (OpExpr *) node;
				List	   *args = expr->args;
				Expr	   *simple;
				OpExpr	   *newexpr;

				/*
				 * Need to get OID of underlying function.  Okay to scribble
				 * on input to this extent.
				 */
				set_opfuncid(expr);

				/*
				 * Code for op/func reduction is pretty bulky, so split it out
				 * as a separate function.
				 */
				simple = simplify_function(expr->opfuncid,
										   expr->opresulttype, -1,
										   expr->opcollid,
										   expr->inputcollid,
										   &args,
										   false,
										   true,
										   true,
										   context);
				if (simple)		/* successfully simplified it */
					return (Node *) simple;

				/*
				 * If the operator is boolean equality or inequality, we know
				 * how to simplify cases involving one constant and one
				 * non-constant argument.
				 */
				if (expr->opno == BooleanEqualOperator ||
					expr->opno == BooleanNotEqualOperator)
				{
					simple = (Expr *) simplify_boolean_equality(expr->opno,
																args);
					if (simple) /* successfully simplified it */
						return (Node *) simple;
				}

				/*
				 * The expression cannot be simplified any further, so build
				 * and return a replacement OpExpr node using the
				 * possibly-simplified arguments.
				 */
				newexpr = makeNode(OpExpr);
				newexpr->opno = expr->opno;
				newexpr->opfuncid = expr->opfuncid;
				newexpr->opresulttype = expr->opresulttype;
				newexpr->opretset = expr->opretset;
				newexpr->opcollid = expr->opcollid;
				newexpr->inputcollid = expr->inputcollid;
				newexpr->args = args;
				newexpr->location = expr->location;
				return (Node *) newexpr;
			}
		case T_DistinctExpr:
			{
				DistinctExpr *expr = (DistinctExpr *) node;
				List	   *args;
				ListCell   *arg;
				bool		has_null_input = false;
				bool		all_null_input = true;
				bool		has_nonconst_input = false;
				Expr	   *simple;
				DistinctExpr *newexpr;

				/*
				 * Reduce constants in the DistinctExpr's arguments.  We know
				 * args is either NIL or a List node, so we can call
				 * expression_tree_mutator directly rather than recursing to
				 * self.
				 */
				args = (List *) expression_tree_mutator((Node *) expr->args,
											  eval_const_expressions_mutator,
														(void *) context);

				/*
				 * We must do our own check for NULLs because DistinctExpr has
				 * different results for NULL input than the underlying
				 * operator does.
				 */
				foreach(arg, args)
				{
					if (IsA(lfirst(arg), Const))
					{
						has_null_input |= ((Const *) lfirst(arg))->constisnull;
						all_null_input &= ((Const *) lfirst(arg))->constisnull;
					}
					else
						has_nonconst_input = true;
				}

				/* all constants? then can optimize this out */
				if (!has_nonconst_input)
				{
					/* all nulls? then not distinct */
					if (all_null_input)
						return makeBoolConst(false, false);

					/* one null? then distinct */
					if (has_null_input)
						return makeBoolConst(true, false);

					/* otherwise try to evaluate the '=' operator */
					/* (NOT okay to try to inline it, though!) */

					/*
					 * Need to get OID of underlying function.  Okay to
					 * scribble on input to this extent.
					 */
					set_opfuncid((OpExpr *) expr);		/* rely on struct
														 * equivalence */

					/*
					 * Code for op/func reduction is pretty bulky, so split it
					 * out as a separate function.
					 */
					simple = simplify_function(expr->opfuncid,
											   expr->opresulttype, -1,
											   expr->opcollid,
											   expr->inputcollid,
											   &args,
											   false,
											   false,
											   false,
											   context);
					if (simple) /* successfully simplified it */
					{
						/*
						 * Since the underlying operator is "=", must negate
						 * its result
						 */
						Const	   *csimple = (Const *) simple;

						Assert(IsA(csimple, Const));
						csimple->constvalue =
							BoolGetDatum(!DatumGetBool(csimple->constvalue));
						return (Node *) csimple;
					}
				}

				/*
				 * The expression cannot be simplified any further, so build
				 * and return a replacement DistinctExpr node using the
				 * possibly-simplified arguments.
				 */
				newexpr = makeNode(DistinctExpr);
				newexpr->opno = expr->opno;
				newexpr->opfuncid = expr->opfuncid;
				newexpr->opresulttype = expr->opresulttype;
				newexpr->opretset = expr->opretset;
				newexpr->opcollid = expr->opcollid;
				newexpr->inputcollid = expr->inputcollid;
				newexpr->args = args;
				newexpr->location = expr->location;
				return (Node *) newexpr;
			}
		case T_BoolExpr:
			{
				BoolExpr   *expr = (BoolExpr *) node;

				switch (expr->boolop)
				{
					case OR_EXPR:
						{
							List	   *newargs;
							bool		haveNull = false;
							bool		forceTrue = false;

							newargs = simplify_or_arguments(expr->args,
															context,
															&haveNull,
															&forceTrue);
							if (forceTrue)
								return makeBoolConst(true, false);
							if (haveNull)
								newargs = lappend(newargs,
												  makeBoolConst(false, true));
							/* If all the inputs are FALSE, result is FALSE */
							if (newargs == NIL)
								return makeBoolConst(false, false);

							/*
							 * If only one nonconst-or-NULL input, it's the
							 * result
							 */
							if (list_length(newargs) == 1)
								return (Node *) linitial(newargs);
							/* Else we still need an OR node */
							return (Node *) make_orclause(newargs);
						}
					case AND_EXPR:
						{
							List	   *newargs;
							bool		haveNull = false;
							bool		forceFalse = false;

							newargs = simplify_and_arguments(expr->args,
															 context,
															 &haveNull,
															 &forceFalse);
							if (forceFalse)
								return makeBoolConst(false, false);
							if (haveNull)
								newargs = lappend(newargs,
												  makeBoolConst(false, true));
							/* If all the inputs are TRUE, result is TRUE */
							if (newargs == NIL)
								return makeBoolConst(true, false);

							/*
							 * If only one nonconst-or-NULL input, it's the
							 * result
							 */
							if (list_length(newargs) == 1)
								return (Node *) linitial(newargs);
							/* Else we still need an AND node */
							return (Node *) make_andclause(newargs);
						}
					case NOT_EXPR:
						{
							Node	   *arg;

							Assert(list_length(expr->args) == 1);
							arg = eval_const_expressions_mutator(linitial(expr->args),
																 context);

							/*
							 * Use negate_clause() to see if we can simplify
							 * away the NOT.
							 */
							return negate_clause(arg);
						}
					default:
						elog(ERROR, "unrecognized boolop: %d",
							 (int) expr->boolop);
						break;
				}
				break;
			}
		case T_SubPlan:
		case T_AlternativeSubPlan:

			/*
			 * Return a SubPlan unchanged --- too late to do anything with it.
			 *
			 * XXX should we ereport() here instead?  Probably this routine
			 * should never be invoked after SubPlan creation.
			 */
			return node;
		case T_RelabelType:
			{
				/*
				 * If we can simplify the input to a constant, then we don't
				 * need the RelabelType node anymore: just change the type
				 * field of the Const node.  Otherwise, must copy the
				 * RelabelType node.
				 */
				RelabelType *relabel = (RelabelType *) node;
				Node	   *arg;

				arg = eval_const_expressions_mutator((Node *) relabel->arg,
													 context);

				/*
				 * If we find stacked RelabelTypes (eg, from foo :: int ::
				 * oid) we can discard all but the top one.
				 */
				while (arg && IsA(arg, RelabelType))
					arg = (Node *) ((RelabelType *) arg)->arg;

				if (arg && IsA(arg, Const))
				{
					Const	   *con = (Const *) arg;

					con->consttype = relabel->resulttype;
					con->consttypmod = relabel->resulttypmod;
					con->constcollid = relabel->resultcollid;
					return (Node *) con;
				}
				else
				{
					RelabelType *newrelabel = makeNode(RelabelType);

					newrelabel->arg = (Expr *) arg;
					newrelabel->resulttype = relabel->resulttype;
					newrelabel->resulttypmod = relabel->resulttypmod;
					newrelabel->resultcollid = relabel->resultcollid;
					newrelabel->relabelformat = relabel->relabelformat;
					newrelabel->location = relabel->location;
					return (Node *) newrelabel;
				}
			}
		case T_CoerceViaIO:
			{
				CoerceViaIO *expr = (CoerceViaIO *) node;
				List	   *args;
				Oid			outfunc;
				bool		outtypisvarlena;
				Oid			infunc;
				Oid			intypioparam;
				Expr	   *simple;
				CoerceViaIO *newexpr;

				/* Make a List so we can use simplify_function */
				args = list_make1(expr->arg);

				/*
				 * CoerceViaIO represents calling the source type's output
				 * function then the result type's input function.  So, try to
				 * simplify it as though it were a stack of two such function
				 * calls.  First we need to know what the functions are.
				 *
				 * Note that the coercion functions are assumed not to care
				 * about input collation, so we just pass InvalidOid for that.
				 */
				getTypeOutputInfo(exprType((Node *) expr->arg),
								  &outfunc, &outtypisvarlena);
				getTypeInputInfo(expr->resulttype,
								 &infunc, &intypioparam);

				simple = simplify_function(outfunc,
										   CSTRINGOID, -1,
										   InvalidOid,
										   InvalidOid,
										   &args,
										   false,
										   true,
										   true,
										   context);
				if (simple)		/* successfully simplified output fn */
				{
					/*
					 * Input functions may want 1 to 3 arguments.  We always
					 * supply all three, trusting that nothing downstream will
					 * complain.
					 */
					args = list_make3(simple,
									  makeConst(OIDOID,
												-1,
												InvalidOid,
												sizeof(Oid),
											  ObjectIdGetDatum(intypioparam),
												false,
												true),
									  makeConst(INT4OID,
												-1,
												InvalidOid,
												sizeof(int32),
												Int32GetDatum(-1),
												false,
												true));

					simple = simplify_function(infunc,
											   expr->resulttype, -1,
											   expr->resultcollid,
											   InvalidOid,
											   &args,
											   false,
											   false,
											   true,
											   context);
					if (simple) /* successfully simplified input fn */
						return (Node *) simple;
				}

				/*
				 * The expression cannot be simplified any further, so build
				 * and return a replacement CoerceViaIO node using the
				 * possibly-simplified argument.
				 */
				newexpr = makeNode(CoerceViaIO);
				newexpr->arg = (Expr *) linitial(args);
				newexpr->resulttype = expr->resulttype;
				newexpr->resultcollid = expr->resultcollid;
				newexpr->coerceformat = expr->coerceformat;
				newexpr->location = expr->location;
				return (Node *) newexpr;
			}
		case T_ArrayCoerceExpr:
			{
				ArrayCoerceExpr *expr = (ArrayCoerceExpr *) node;
				Expr	   *arg;
				ArrayCoerceExpr *newexpr;

				/*
				 * Reduce constants in the ArrayCoerceExpr's argument, then
				 * build a new ArrayCoerceExpr.
				 */
				arg = (Expr *) eval_const_expressions_mutator((Node *) expr->arg,
															  context);

				newexpr = makeNode(ArrayCoerceExpr);
				newexpr->arg = arg;
				newexpr->elemfuncid = expr->elemfuncid;
				newexpr->resulttype = expr->resulttype;
				newexpr->resulttypmod = expr->resulttypmod;
				newexpr->resultcollid = expr->resultcollid;
				newexpr->isExplicit = expr->isExplicit;
				newexpr->coerceformat = expr->coerceformat;
				newexpr->location = expr->location;

				/*
				 * If constant argument and it's a binary-coercible or
				 * immutable conversion, we can simplify it to a constant.
				 */
				if (arg && IsA(arg, Const) &&
					(!OidIsValid(newexpr->elemfuncid) ||
				func_volatile(newexpr->elemfuncid) == PROVOLATILE_IMMUTABLE))
					return (Node *) evaluate_expr((Expr *) newexpr,
												  newexpr->resulttype,
												  newexpr->resulttypmod,
												  newexpr->resultcollid);

				/* Else we must return the partially-simplified node */
				return (Node *) newexpr;
			}
		case T_CollateExpr:
			{
				/*
				 * If we can simplify the input to a constant, then we don't
				 * need the CollateExpr node at all: just change the
				 * constcollid field of the Const node.  Otherwise, replace
				 * the CollateExpr with a RelabelType. (We do that so as to
				 * improve uniformity of expression representation and thus
				 * simplify comparison of expressions.)
				 */
				CollateExpr *collate = (CollateExpr *) node;
				Node	   *arg;

				arg = eval_const_expressions_mutator((Node *) collate->arg,
													 context);

				if (arg && IsA(arg, Const))
				{
					Const	   *con = (Const *) arg;

					con->constcollid = collate->collOid;
					return (Node *) con;
				}
				else if (collate->collOid == exprCollation(arg))
				{
					/* Don't need a RelabelType either... */
					return arg;
				}
				else
				{
					RelabelType *relabel = makeNode(RelabelType);

					relabel->resulttype = exprType(arg);
					relabel->resulttypmod = exprTypmod(arg);
					relabel->resultcollid = collate->collOid;
					relabel->relabelformat = COERCE_IMPLICIT_CAST;
					relabel->location = collate->location;

					/* Don't create stacked RelabelTypes */
					while (arg && IsA(arg, RelabelType))
						arg = (Node *) ((RelabelType *) arg)->arg;
					relabel->arg = (Expr *) arg;

					return (Node *) relabel;
				}
			}
		case T_CaseExpr:
			{
				/*----------
				 * CASE expressions can be simplified if there are constant
				 * condition clauses:
				 *		FALSE (or NULL): drop the alternative
				 *		TRUE: drop all remaining alternatives
				 * If the first non-FALSE alternative is a constant TRUE,
				 * we can simplify the entire CASE to that alternative's
				 * expression.  If there are no non-FALSE alternatives,
				 * we simplify the entire CASE to the default result (ELSE).
				 *
				 * If we have a simple-form CASE with constant test
				 * expression, we substitute the constant value for contained
				 * CaseTestExpr placeholder nodes, so that we have the
				 * opportunity to reduce constant test conditions.  For
				 * example this allows
				 *		CASE 0 WHEN 0 THEN 1 ELSE 1/0 END
				 * to reduce to 1 rather than drawing a divide-by-0 error.
				 * Note that when the test expression is constant, we don't
				 * have to include it in the resulting CASE; for example
				 *		CASE 0 WHEN x THEN y ELSE z END
				 * is transformed by the parser to
				 *		CASE 0 WHEN CaseTestExpr = x THEN y ELSE z END
				 * which we can simplify to
				 *		CASE WHEN 0 = x THEN y ELSE z END
				 * It is not necessary for the executor to evaluate the "arg"
				 * expression when executing the CASE, since any contained
				 * CaseTestExprs that might have referred to it will have been
				 * replaced by the constant.
				 *----------
				 */
				CaseExpr   *caseexpr = (CaseExpr *) node;
				CaseExpr   *newcase;
				Node	   *save_case_val;
				Node	   *newarg;
				List	   *newargs;
				bool		const_true_cond;
				Node	   *defresult = NULL;
				ListCell   *arg;

				/* Simplify the test expression, if any */
				newarg = eval_const_expressions_mutator((Node *) caseexpr->arg,
														context);

				/* Set up for contained CaseTestExpr nodes */
				save_case_val = context->case_val;
				if (newarg && IsA(newarg, Const))
				{
					context->case_val = newarg;
					newarg = NULL;		/* not needed anymore, see above */
				}
				else
					context->case_val = NULL;

				/* Simplify the WHEN clauses */
				newargs = NIL;
				const_true_cond = false;
				foreach(arg, caseexpr->args)
				{
					CaseWhen   *oldcasewhen = (CaseWhen *) lfirst(arg);
					Node	   *casecond;
					Node	   *caseresult;

					Assert(IsA(oldcasewhen, CaseWhen));

					/* Simplify this alternative's test condition */
					casecond = eval_const_expressions_mutator((Node *) oldcasewhen->expr,
															  context);

					/*
					 * If the test condition is constant FALSE (or NULL), then
					 * drop this WHEN clause completely, without processing
					 * the result.
					 */
					if (casecond && IsA(casecond, Const))
					{
						Const	   *const_input = (Const *) casecond;

						if (const_input->constisnull ||
							!DatumGetBool(const_input->constvalue))
							continue;	/* drop alternative with FALSE cond */
						/* Else it's constant TRUE */
						const_true_cond = true;
					}

					/* Simplify this alternative's result value */
					caseresult = eval_const_expressions_mutator((Node *) oldcasewhen->result,
																context);

					/* If non-constant test condition, emit a new WHEN node */
					if (!const_true_cond)
					{
						CaseWhen   *newcasewhen = makeNode(CaseWhen);

						newcasewhen->expr = (Expr *) casecond;
						newcasewhen->result = (Expr *) caseresult;
						newcasewhen->location = oldcasewhen->location;
						newargs = lappend(newargs, newcasewhen);
						continue;
					}

					/*
					 * Found a TRUE condition, so none of the remaining
					 * alternatives can be reached.  We treat the result as
					 * the default result.
					 */
					defresult = caseresult;
					break;
				}

				/* Simplify the default result, unless we replaced it above */
				if (!const_true_cond)
					defresult = eval_const_expressions_mutator((Node *) caseexpr->defresult,
															   context);

				context->case_val = save_case_val;

				/*
				 * If no non-FALSE alternatives, CASE reduces to the default
				 * result
				 */
				if (newargs == NIL)
					return defresult;
				/* Otherwise we need a new CASE node */
				newcase = makeNode(CaseExpr);
				newcase->casetype = caseexpr->casetype;
				newcase->casecollid = caseexpr->casecollid;
				newcase->arg = (Expr *) newarg;
				newcase->args = newargs;
				newcase->defresult = (Expr *) defresult;
				newcase->location = caseexpr->location;
				return (Node *) newcase;
			}
		case T_CaseTestExpr:
			{
				/*
				 * If we know a constant test value for the current CASE
				 * construct, substitute it for the placeholder.  Else just
				 * return the placeholder as-is.
				 */
				if (context->case_val)
					return copyObject(context->case_val);
				else
					return copyObject(node);
			}
		case T_ScalarArrayOpExpr:
			{
				ScalarArrayOpExpr *saop;
				Node *scalar;
				Node *values;

				saop = (ScalarArrayOpExpr *) expression_tree_mutator(node, eval_const_expressions_mutator,
																	 (void *) context);

				Assert( IsA(saop, ScalarArrayOpExpr));
				Assert( list_length(saop->args) == 2);

				scalar = (Node *) linitial(saop->args);
				values = (Node *) lsecond(saop->args);

				if ( IsA(scalar, Const) && IsA(values, Const))
				{
					Node *result = (Node *) evaluate_expr( (Expr *) saop, BOOLOID, -1, InvalidOid);
					Assert(IsA(result, Const));
					return result;
				}

				/* note a couple things:
				 *
				 * 1) If values is not a constant (it could be an ArrayExpr) then that means
				 *    the ArrayExpr could not be reduced to a constant ...
				 * 2) We could further improve this by, for OR scalar array ops, extract only the Const values
				 *    from the array and make a constant out of those to evaluate.  If it evaluates to true then
				 *    we can return true, otherwise we can return a new ScalarArrayOpExpr with values being
				 *    only the non-Const values.  This seems overkill: I think      a in (1,2,3,x,y,z)    is rare
				 */

				return (Node *) saop; /* this has been walked and is a new one */
			}
		case T_ArrayExpr:
			{
				ArrayExpr  *arrayexpr = (ArrayExpr *) node;
				ArrayExpr  *newarray;
				bool		all_const = true;
				List	   *newelems;
				ListCell   *element;

				newelems = NIL;
				foreach(element, arrayexpr->elements)
				{
					Node	   *e;

					e = eval_const_expressions_mutator((Node *) lfirst(element),
													   context);
					if (!IsA(e, Const))
						all_const = false;
					newelems = lappend(newelems, e);
				}

				newarray = makeNode(ArrayExpr);
				newarray->array_typeid = arrayexpr->array_typeid;
				newarray->array_collid = arrayexpr->array_collid;
				newarray->element_typeid = arrayexpr->element_typeid;
				newarray->elements = newelems;
				newarray->multidims = arrayexpr->multidims;
				newarray->location = arrayexpr->location;

				if (all_const)
					return (Node *) evaluate_expr((Expr *) newarray,
												  newarray->array_typeid,
												  exprTypmod(node),
												  newarray->array_collid);

				return (Node *) newarray;
			}
		case T_CoalesceExpr:
			{
				CoalesceExpr *coalesceexpr = (CoalesceExpr *) node;
				CoalesceExpr *newcoalesce;
				List	   *newargs;
				ListCell   *arg;

				newargs = NIL;
				foreach(arg, coalesceexpr->args)
				{
					Node	   *e;

					e = eval_const_expressions_mutator((Node *) lfirst(arg),
													   context);

					/*
					 * We can remove null constants from the list. For a
					 * non-null constant, if it has not been preceded by any
					 * other non-null-constant expressions then it is the
					 * result. Otherwise, it's the next argument, but we can
					 * drop following arguments since they will never be
					 * reached.
					 */
					if (IsA(e, Const))
					{
						if (((Const *) e)->constisnull)
							continue;	/* drop null constant */
						if (newargs == NIL)
							return e;	/* first expr */
						newargs = lappend(newargs, e);
						break;
					}
					newargs = lappend(newargs, e);
				}

				/*
				 * If all the arguments were constant null, the result is just
				 * null
				 */
				if (newargs == NIL)
					return (Node *) makeNullConst(coalesceexpr->coalescetype,
												  -1,
											   coalesceexpr->coalescecollid);

				newcoalesce = makeNode(CoalesceExpr);
				newcoalesce->coalescetype = coalesceexpr->coalescetype;
				newcoalesce->coalescecollid = coalesceexpr->coalescecollid;
				newcoalesce->args = newargs;
				newcoalesce->location = coalesceexpr->location;
				return (Node *) newcoalesce;
			}
		case T_FieldSelect:
			{
				/*
				 * We can optimize field selection from a whole-row Var into a
				 * simple Var.  (This case won't be generated directly by the
				 * parser, because ParseComplexProjection short-circuits it.
				 * But it can arise while simplifying functions.)  Also, we
				 * can optimize field selection from a RowExpr construct.
				 *
				 * We must however check that the declared type of the field
				 * is still the same as when the FieldSelect was created ---
				 * this can change if someone did ALTER COLUMN TYPE on the
				 * rowtype.
				 */
				FieldSelect *fselect = (FieldSelect *) node;
				FieldSelect *newfselect;
				Node	   *arg;

				arg = eval_const_expressions_mutator((Node *) fselect->arg,
													 context);
				if (arg && IsA(arg, Var) &&
					((Var *) arg)->varattno == InvalidAttrNumber)
				{
					if (rowtype_field_matches(((Var *) arg)->vartype,
											  fselect->fieldnum,
											  fselect->resulttype,
											  fselect->resulttypmod,
											  fselect->resultcollid))
						return (Node *) makeVar(((Var *) arg)->varno,
												fselect->fieldnum,
												fselect->resulttype,
												fselect->resulttypmod,
												fselect->resultcollid,
												((Var *) arg)->varlevelsup);
				}
				if (arg && IsA(arg, RowExpr))
				{
					RowExpr    *rowexpr = (RowExpr *) arg;

					if (fselect->fieldnum > 0 &&
						fselect->fieldnum <= list_length(rowexpr->args))
					{
						Node	   *fld = (Node *) list_nth(rowexpr->args,
													  fselect->fieldnum - 1);

						if (rowtype_field_matches(rowexpr->row_typeid,
												  fselect->fieldnum,
												  fselect->resulttype,
												  fselect->resulttypmod,
												  fselect->resultcollid) &&
							fselect->resulttype == exprType(fld) &&
							fselect->resulttypmod == exprTypmod(fld) &&
							fselect->resultcollid == exprCollation(fld))
							return fld;
					}
				}
				newfselect = makeNode(FieldSelect);
				newfselect->arg = (Expr *) arg;
				newfselect->fieldnum = fselect->fieldnum;
				newfselect->resulttype = fselect->resulttype;
				newfselect->resulttypmod = fselect->resulttypmod;
				newfselect->resultcollid = fselect->resultcollid;
				return (Node *) newfselect;
			}
		case T_NullTest:
			{
				NullTest   *ntest = (NullTest *) node;
				NullTest   *newntest;
				Node	   *arg;

				arg = eval_const_expressions_mutator((Node *) ntest->arg,
													 context);
				if (arg && IsA(arg, RowExpr))
				{
					/*
					 * We break ROW(...) IS [NOT] NULL into separate tests on
					 * its component fields.  This form is usually more
					 * efficient to evaluate, as well as being more amenable
					 * to optimization.
					 */
					RowExpr    *rarg = (RowExpr *) arg;
					List	   *newargs = NIL;
					ListCell   *l;

					Assert(ntest->argisrow);

					foreach(l, rarg->args)
					{
						Node	   *relem = (Node *) lfirst(l);

						/*
						 * A constant field refutes the whole NullTest if it's
						 * of the wrong nullness; else we can discard it.
						 */
						if (relem && IsA(relem, Const))
						{
							Const	   *carg = (Const *) relem;

							if (carg->constisnull ?
								(ntest->nulltesttype == IS_NOT_NULL) :
								(ntest->nulltesttype == IS_NULL))
								return makeBoolConst(false, false);
							continue;
						}
						newntest = makeNode(NullTest);
						newntest->arg = (Expr *) relem;
						newntest->nulltesttype = ntest->nulltesttype;
						newntest->argisrow = type_is_rowtype(exprType(relem));
						newargs = lappend(newargs, newntest);
					}
					/* If all the inputs were constants, result is TRUE */
					if (newargs == NIL)
						return makeBoolConst(true, false);
					/* If only one nonconst input, it's the result */
					if (list_length(newargs) == 1)
						return (Node *) linitial(newargs);
					/* Else we need an AND node */
					return (Node *) make_andclause(newargs);
				}
				if (!ntest->argisrow && arg && IsA(arg, Const))
				{
					Const	   *carg = (Const *) arg;
					bool		result;

					switch (ntest->nulltesttype)
					{
						case IS_NULL:
							result = carg->constisnull;
							break;
						case IS_NOT_NULL:
							result = !carg->constisnull;
							break;
						default:
							elog(ERROR, "unrecognized nulltesttype: %d",
								 (int) ntest->nulltesttype);
							result = false;		/* keep compiler quiet */
							break;
					}

					return makeBoolConst(result, false);
				}

				newntest = makeNode(NullTest);
				newntest->arg = (Expr *) arg;
				newntest->nulltesttype = ntest->nulltesttype;
				newntest->argisrow = ntest->argisrow;
				return (Node *) newntest;
			}
		case T_BooleanTest:
			{
				BooleanTest *btest = (BooleanTest *) node;
				BooleanTest *newbtest;
				Node	   *arg;

				arg = eval_const_expressions_mutator((Node *) btest->arg,
													 context);
				if (arg && IsA(arg, Const))
				{
					Const	   *carg = (Const *) arg;
					bool		result;

					switch (btest->booltesttype)
					{
						case IS_TRUE:
							result = (!carg->constisnull &&
									  DatumGetBool(carg->constvalue));
							break;
						case IS_NOT_TRUE:
							result = (carg->constisnull ||
									  !DatumGetBool(carg->constvalue));
							break;
						case IS_FALSE:
							result = (!carg->constisnull &&
									  !DatumGetBool(carg->constvalue));
							break;
						case IS_NOT_FALSE:
							result = (carg->constisnull ||
									  DatumGetBool(carg->constvalue));
							break;
						case IS_UNKNOWN:
							result = carg->constisnull;
							break;
						case IS_NOT_UNKNOWN:
							result = !carg->constisnull;
							break;
						default:
							elog(ERROR, "unrecognized booltesttype: %d",
								 (int) btest->booltesttype);
							result = false;		/* keep compiler quiet */
							break;
					}

					return makeBoolConst(result, false);
				}

				newbtest = makeNode(BooleanTest);
				newbtest->arg = (Expr *) arg;
				newbtest->booltesttype = btest->booltesttype;
				return (Node *) newbtest;
			}
		case T_PlaceHolderVar:

			/*
			 * In estimation mode, just strip the PlaceHolderVar node
			 * altogether; this amounts to estimating that the contained value
			 * won't be forced to null by an outer join.  In regular mode we
			 * just use the default behavior (ie, simplify the expression but
			 * leave the PlaceHolderVar node intact).
			 */
			if (context->estimate)
			{
				PlaceHolderVar *phv = (PlaceHolderVar *) node;

				return eval_const_expressions_mutator((Node *) phv->phexpr,
													  context);
			}
			break;
		default:
			break;
	}

	/* prevent recursion into sublinks */
	if (IsA(node, SubLink) && !context->recurse_sublink_testexpr)
	{
		SubLink    *sublink = (SubLink *) node;
		SubLink    *newnode = copyObject(sublink);

		/*
		 * Also invoke the mutator on the sublink's Query node, so it
		 * can recurse into the sub-query if it wants to.
		 */
		newnode->subselect = (Node *) query_tree_mutator((Query *) sublink->subselect, eval_const_expressions_mutator, (void*) context, 0);
		return (Node *) newnode;
	}

	/* recurse into query structure if requested */
	if (IsA(node, Query) && context->recurse_queries)
	{
		return (Node *)
					query_tree_mutator
					(
					(Query *) node,
					eval_const_expressions_mutator,
					(void *) context,
					0);
	}

	/*
	 * For any node type not handled above, we recurse using
	 * expression_tree_mutator, which will copy the node unchanged but try to
	 * simplify its arguments (if any) using this routine. For example: we
	 * cannot eliminate an ArrayRef node, but we might be able to simplify
	 * constant expressions in its subscripts.
	 */
	return expression_tree_mutator(node, eval_const_expressions_mutator,
								   (void *) context);
}

/*
 * Subroutine for eval_const_expressions: process arguments of an OR clause
 *
 * This includes flattening of nested ORs as well as recursion to
 * eval_const_expressions to simplify the OR arguments.
 *
 * After simplification, OR arguments are handled as follows:
 *		non constant: keep
 *		FALSE: drop (does not affect result)
 *		TRUE: force result to TRUE
 *		NULL: keep only one
 * We must keep one NULL input because ExecEvalOr returns NULL when no input
 * is TRUE and at least one is NULL.  We don't actually include the NULL
 * here, that's supposed to be done by the caller.
 *
 * The output arguments *haveNull and *forceTrue must be initialized FALSE
 * by the caller.  They will be set TRUE if a null constant or true constant,
 * respectively, is detected anywhere in the argument list.
 */
static List *
simplify_or_arguments(List *args,
					  eval_const_expressions_context *context,
					  bool *haveNull, bool *forceTrue)
{
	List	   *newargs = NIL;
	List	   *unprocessed_args;

	/*
	 * Since the parser considers OR to be a binary operator, long OR lists
	 * become deeply nested expressions.  We must flatten these into long
	 * argument lists of a single OR operator.  To avoid blowing out the stack
	 * with recursion of eval_const_expressions, we resort to some tenseness
	 * here: we keep a list of not-yet-processed inputs, and handle flattening
	 * of nested ORs by prepending to the to-do list instead of recursing.
	 */
	unprocessed_args = list_copy(args);
	while (unprocessed_args)
	{
		Node	   *arg = (Node *) linitial(unprocessed_args);

		unprocessed_args = list_delete_first(unprocessed_args);

		/* flatten nested ORs as per above comment */
		if (or_clause(arg))
		{
			List	   *subargs = list_copy(((BoolExpr *) arg)->args);

			/* overly tense code to avoid leaking unused list header */
			if (!unprocessed_args)
				unprocessed_args = subargs;
			else
			{
				List	   *oldhdr = unprocessed_args;

				unprocessed_args = list_concat(subargs, unprocessed_args);
				pfree(oldhdr);
			}
			continue;
		}

		/* If it's not an OR, simplify it */
		arg = eval_const_expressions_mutator(arg, context);

		/*
		 * It is unlikely but not impossible for simplification of a non-OR
		 * clause to produce an OR.  Recheck, but don't be too tense about it
		 * since it's not a mainstream case. In particular we don't worry
		 * about const-simplifying the input twice.
		 */
		if (or_clause(arg))
		{
			List	   *subargs = list_copy(((BoolExpr *) arg)->args);

			unprocessed_args = list_concat(subargs, unprocessed_args);
			continue;
		}

		/*
		 * OK, we have a const-simplified non-OR argument.  Process it per
		 * comments above.
		 */
		if (IsA(arg, Const))
		{
			Const	   *const_input = (Const *) arg;

			if (const_input->constisnull)
				*haveNull = true;
			else if (DatumGetBool(const_input->constvalue))
			{
				*forceTrue = true;

				/*
				 * Once we detect a TRUE result we can just exit the loop
				 * immediately.  However, if we ever add a notion of
				 * non-removable functions, we'd need to keep scanning.
				 */
				return NIL;
			}
			/* otherwise, we can drop the constant-false input */
			continue;
		}

		/* else emit the simplified arg into the result list */
		newargs = lappend(newargs, arg);
	}

	return newargs;
}

/*
 * Subroutine for eval_const_expressions: process arguments of an AND clause
 *
 * This includes flattening of nested ANDs as well as recursion to
 * eval_const_expressions to simplify the AND arguments.
 *
 * After simplification, AND arguments are handled as follows:
 *		non constant: keep
 *		TRUE: drop (does not affect result)
 *		FALSE: force result to FALSE
 *		NULL: keep only one
 * We must keep one NULL input because ExecEvalAnd returns NULL when no input
 * is FALSE and at least one is NULL.  We don't actually include the NULL
 * here, that's supposed to be done by the caller.
 *
 * The output arguments *haveNull and *forceFalse must be initialized FALSE
 * by the caller.  They will be set TRUE if a null constant or false constant,
 * respectively, is detected anywhere in the argument list.
 */
static List *
simplify_and_arguments(List *args,
					   eval_const_expressions_context *context,
					   bool *haveNull, bool *forceFalse)
{
	List	   *newargs = NIL;
	List	   *unprocessed_args;

	/* See comments in simplify_or_arguments */
	unprocessed_args = list_copy(args);
	while (unprocessed_args)
	{
		Node	   *arg = (Node *) linitial(unprocessed_args);

		unprocessed_args = list_delete_first(unprocessed_args);

		/* flatten nested ANDs as per above comment */
		if (and_clause(arg))
		{
			List	   *subargs = list_copy(((BoolExpr *) arg)->args);

			/* overly tense code to avoid leaking unused list header */
			if (!unprocessed_args)
				unprocessed_args = subargs;
			else
			{
				List	   *oldhdr = unprocessed_args;

				unprocessed_args = list_concat(subargs, unprocessed_args);
				pfree(oldhdr);
			}
			continue;
		}

		/* If it's not an AND, simplify it */
		arg = eval_const_expressions_mutator(arg, context);

		/*
		 * It is unlikely but not impossible for simplification of a non-AND
		 * clause to produce an AND.  Recheck, but don't be too tense about it
		 * since it's not a mainstream case. In particular we don't worry
		 * about const-simplifying the input twice.
		 */
		if (and_clause(arg))
		{
			List	   *subargs = list_copy(((BoolExpr *) arg)->args);

			unprocessed_args = list_concat(subargs, unprocessed_args);
			continue;
		}

		/*
		 * OK, we have a const-simplified non-AND argument.  Process it per
		 * comments above.
		 */
		if (IsA(arg, Const))
		{
			Const	   *const_input = (Const *) arg;

			if (const_input->constisnull)
				*haveNull = true;
			else if (!DatumGetBool(const_input->constvalue))
			{
				*forceFalse = true;

				/*
				 * Once we detect a FALSE result we can just exit the loop
				 * immediately.  However, if we ever add a notion of
				 * non-removable functions, we'd need to keep scanning.
				 */
				return NIL;
			}
			/* otherwise, we can drop the constant-true input */
			continue;
		}

		/* else emit the simplified arg into the result list */
		newargs = lappend(newargs, arg);
	}

	return newargs;
}

/*
 * Subroutine for eval_const_expressions: try to simplify boolean equality
 * or inequality condition
 *
 * Inputs are the operator OID and the simplified arguments to the operator.
 * Returns a simplified expression if successful, or NULL if cannot
 * simplify the expression.
 *
 * The idea here is to reduce "x = true" to "x" and "x = false" to "NOT x",
 * or similarly "x <> true" to "NOT x" and "x <> false" to "x".
 * This is only marginally useful in itself, but doing it in constant folding
 * ensures that we will recognize these forms as being equivalent in, for
 * example, partial index matching.
 *
 * We come here only if simplify_function has failed; therefore we cannot
 * see two constant inputs, nor a constant-NULL input.
 */
static Node *
simplify_boolean_equality(Oid opno, List *args)
{
	Node	   *leftop;
	Node	   *rightop;

	Assert(list_length(args) == 2);
	leftop = linitial(args);
	rightop = lsecond(args);
	if (leftop && IsA(leftop, Const))
	{
		Assert(!((Const *) leftop)->constisnull);
		if (opno == BooleanEqualOperator)
		{
			if (DatumGetBool(((Const *) leftop)->constvalue))
				return rightop; /* true = foo */
			else
				return negate_clause(rightop);	/* false = foo */
		}
		else
		{
			if (DatumGetBool(((Const *) leftop)->constvalue))
				return negate_clause(rightop);	/* true <> foo */
			else
				return rightop; /* false <> foo */
		}
	}
	if (rightop && IsA(rightop, Const))
	{
		Assert(!((Const *) rightop)->constisnull);
		if (opno == BooleanEqualOperator)
		{
			if (DatumGetBool(((Const *) rightop)->constvalue))
				return leftop;	/* foo = true */
			else
				return negate_clause(leftop);	/* foo = false */
		}
		else
		{
			if (DatumGetBool(((Const *) rightop)->constvalue))
				return negate_clause(leftop);	/* foo <> true */
			else
				return leftop;	/* foo <> false */
		}
	}
	return NULL;
}

/*
 * Subroutine for eval_const_expressions: try to simplify a function call
 * (which might originally have been an operator; we don't care)
 *
 * Inputs are the function OID, actual result type OID (which is needed for
 * polymorphic functions), result typmod, result collation, the input
 * collation to use for the function, the original argument list (not
 * const-simplified yet, unless process_args is false), and some flags;
 * also the context data for eval_const_expressions.
 *
 * Returns a simplified expression if successful, or NULL if cannot
 * simplify the function call.
 *
 * This function is also responsible for converting named-notation argument
 * lists into positional notation and/or adding any needed default argument
 * expressions; which is a bit grotty, but it avoids extra fetches of the
 * function's pg_proc tuple.  For this reason, the args list is
 * pass-by-reference.  Conversion and const-simplification of the args list
 * will be done even if simplification of the function call itself is not
 * possible.
 */
/*
 * GPDB_92_MERGE_FIXME: please check if the arguments input by whom is
 * called this function is correct,?
 */
static Expr *simplify_function(Oid funcid,
				  Oid result_type, int32 result_typmod,
				  Oid result_collid, Oid input_collid, List **args_p,
				  bool funcvariadic, bool process_args, bool allow_non_const,
				  eval_const_expressions_context *context)
{
	List	   *args = *args_p;
	HeapTuple	func_tuple;
	Form_pg_proc func_form;
	Expr	   *newexpr;

	/*
	 * We have three strategies for simplification: execute the function to
	 * deliver a constant result, use a transform function to generate a
	 * substitute node tree, or expand in-line the body of the function
	 * definition (which only works for simple SQL-language functions, but
	 * that is a common case).  Each case needs access to the function's
	 * pg_proc tuple, so fetch it just once.
	 *
	 * Note: the allow_non_const flag suppresses both the second and third
	 * strategies; so if !allow_non_const, simplify_function can only return a
	 * Const or NULL.  Argument-list rewriting happens anyway, though.
	 */
	func_tuple = SearchSysCache1(PROCOID, ObjectIdGetDatum(funcid));
	if (!HeapTupleIsValid(func_tuple))
		elog(ERROR, "cache lookup failed for function %u", funcid);
	func_form = (Form_pg_proc) GETSTRUCT(func_tuple);

	/*
	 * Process the function arguments, unless the caller did it already.
	 *
	 * Here we must deal with named or defaulted arguments, and then
	 * recursively apply eval_const_expressions to the whole argument list.
	 */
	if (process_args)
	{
		args = expand_function_arguments(args, result_type, func_tuple);
		args = (List *) expression_tree_mutator((Node *) args,
											  eval_const_expressions_mutator,
												(void *) context);
		/* Argument processing done, give it back to the caller */
		*args_p = args;
	}

	/* Now attempt simplification of the function call proper. */

	newexpr = evaluate_function(funcid, result_type, result_typmod,
								result_collid, input_collid,
								args, funcvariadic,
								func_tuple, context);

	if (large_const(newexpr, context->max_size))
	{
		// folded expression prohibitively large
		newexpr = NULL;
	}

	if (!newexpr && allow_non_const && OidIsValid(func_form->protransform))
	{
		/*
		 * Build a dummy FuncExpr node containing the simplified arg list.  We
		 * use this approach to present a uniform interface to the transform
		 * function regardless of how the function is actually being invoked.
		 */
		FuncExpr	fexpr;

		fexpr.xpr.type = T_FuncExpr;
		fexpr.funcid = funcid;
		fexpr.funcresulttype = result_type;
		fexpr.funcretset = func_form->proretset;
		fexpr.funcvariadic = funcvariadic;
		fexpr.funcformat = COERCE_EXPLICIT_CALL;
		fexpr.funccollid = result_collid;
		fexpr.inputcollid = input_collid;
		fexpr.args = args;
		fexpr.location = -1;

		newexpr = (Expr *)
			DatumGetPointer(OidFunctionCall1(func_form->protransform,
											 PointerGetDatum(&fexpr)));
	}

	if (!newexpr && allow_non_const)
		newexpr = inline_function(funcid, result_type, result_collid,
								  input_collid, args, funcvariadic,
								  func_tuple, context);

	ReleaseSysCache(func_tuple);

	return newexpr;
}

/*
 * expand_function_arguments: convert named-notation args to positional args
 * and/or insert default args, as needed
 *
 * If we need to change anything, the input argument list is copied, not
 * modified.
 *
 * Note: this gets applied to operator argument lists too, even though the
 * cases it handles should never occur there.  This should be OK since it
 * will fall through very quickly if there's nothing to do.
 */
static List *
expand_function_arguments(List *args, Oid result_type, HeapTuple func_tuple)
{
	Form_pg_proc funcform = (Form_pg_proc) GETSTRUCT(func_tuple);
	bool		has_named_args = false;
	ListCell   *lc;

	/* Do we have any named arguments? */
	foreach(lc, args)
	{
		Node	   *arg = (Node *) lfirst(lc);

		if (IsA(arg, NamedArgExpr))
		{
			has_named_args = true;
			break;
		}
	}

	/* If so, we must apply reorder_function_arguments */
	if (has_named_args)
	{
		args = reorder_function_arguments(args, func_tuple);
		/* Recheck argument types and add casts if needed */
		recheck_cast_function_args(args, result_type, func_tuple);
	}
	else if (list_length(args) < funcform->pronargs)
	{
		/* No named args, but we seem to be short some defaults */
		args = add_function_defaults(args, func_tuple);
		/* Recheck argument types and add casts if needed */
		recheck_cast_function_args(args, result_type, func_tuple);
	}

	return args;
}

/*
 * reorder_function_arguments: convert named-notation args to positional args
 *
 * This function also inserts default argument values as needed, since it's
 * impossible to form a truly valid positional call without that.
 */
static List *
reorder_function_arguments(List *args, HeapTuple func_tuple)
{
	Form_pg_proc funcform = (Form_pg_proc) GETSTRUCT(func_tuple);
	int			pronargs = funcform->pronargs;
	int			nargsprovided = list_length(args);
	Node	   *argarray[FUNC_MAX_ARGS];
	ListCell   *lc;
	int			i;

	Assert(nargsprovided <= pronargs);
	if (pronargs > FUNC_MAX_ARGS)
		elog(ERROR, "too many function arguments");
	MemSet(argarray, 0, pronargs * sizeof(Node *));

	/* Deconstruct the argument list into an array indexed by argnumber */
	i = 0;
	foreach(lc, args)
	{
		Node	   *arg = (Node *) lfirst(lc);

		if (!IsA(arg, NamedArgExpr))
		{
			/* positional argument, assumed to precede all named args */
			Assert(argarray[i] == NULL);
			argarray[i++] = arg;
		}
		else
		{
			NamedArgExpr *na = (NamedArgExpr *) arg;

			Assert(argarray[na->argnumber] == NULL);
			argarray[na->argnumber] = (Node *) na->arg;
		}
	}

	/*
	 * Fetch default expressions, if needed, and insert into array at proper
	 * locations (they aren't necessarily consecutive or all used)
	 */
	if (nargsprovided < pronargs)
	{
		List	   *defaults = fetch_function_defaults(func_tuple);

		i = pronargs - funcform->pronargdefaults;
		foreach(lc, defaults)
		{
			if (argarray[i] == NULL)
				argarray[i] = (Node *) lfirst(lc);
			i++;
		}
	}

	/* Now reconstruct the args list in proper order */
	args = NIL;
	for (i = 0; i < pronargs; i++)
	{
		Assert(argarray[i] != NULL);
		args = lappend(args, argarray[i]);
	}

	return args;
}

/*
 * add_function_defaults: add missing function arguments from its defaults
 *
 * This is used only when the argument list was positional to begin with,
 * and so we know we just need to add defaults at the end.
 */
static List *
add_function_defaults(List *args, HeapTuple func_tuple)
{
	Form_pg_proc funcform = (Form_pg_proc) GETSTRUCT(func_tuple);
	int			nargsprovided = list_length(args);
	List	   *defaults;
	int			ndelete;

	/* Get all the default expressions from the pg_proc tuple */
	defaults = fetch_function_defaults(func_tuple);

	/* Delete any unused defaults from the list */
	ndelete = nargsprovided + list_length(defaults) - funcform->pronargs;
	if (ndelete < 0)
		elog(ERROR, "not enough default arguments");
	while (ndelete-- > 0)
		defaults = list_delete_first(defaults);

	/* And form the combined argument list, not modifying the input list */
	return list_concat(list_copy(args), defaults);
}

/*
 * fetch_function_defaults: get function's default arguments as expression list
 */
static List *
fetch_function_defaults(HeapTuple func_tuple)
{
	List	   *defaults;
	Datum		proargdefaults;
	bool		isnull;
	char	   *str;

	/* The error cases here shouldn't happen, but check anyway */
	proargdefaults = SysCacheGetAttr(PROCOID, func_tuple,
									 Anum_pg_proc_proargdefaults,
									 &isnull);
	if (isnull)
		elog(ERROR, "not enough default arguments");
	str = TextDatumGetCString(proargdefaults);
	defaults = (List *) stringToNode(str);
	Assert(IsA(defaults, List));
	pfree(str);
	return defaults;
}

/*
 * recheck_cast_function_args: recheck function args and typecast as needed
 * after adding defaults.
 *
 * It is possible for some of the defaulted arguments to be polymorphic;
 * therefore we can't assume that the default expressions have the correct
 * data types already.  We have to re-resolve polymorphics and do coercion
 * just like the parser did.
 *
 * This should be a no-op if there are no polymorphic arguments,
 * but we do it anyway to be sure.
 *
 * Note: if any casts are needed, the args list is modified in-place;
 * caller should have already copied the list structure.
 */
static void
recheck_cast_function_args(List *args, Oid result_type, HeapTuple func_tuple)
{
	Form_pg_proc funcform = (Form_pg_proc) GETSTRUCT(func_tuple);
	int			nargs;
	Oid			actual_arg_types[FUNC_MAX_ARGS];
	Oid			declared_arg_types[FUNC_MAX_ARGS];
	Oid			rettype;
	ListCell   *lc;

	if (list_length(args) > FUNC_MAX_ARGS)
		elog(ERROR, "too many function arguments");
	nargs = 0;
	foreach(lc, args)
	{
		actual_arg_types[nargs++] = exprType((Node *) lfirst(lc));
	}
	Assert(nargs == funcform->pronargs);
	memcpy(declared_arg_types, funcform->proargtypes.values,
		   funcform->pronargs * sizeof(Oid));
	rettype = enforce_generic_type_consistency(actual_arg_types,
											   declared_arg_types,
											   nargs,
											   funcform->prorettype,
											   false);
	/* let's just check we got the same answer as the parser did ... */
	if (rettype != result_type)
		elog(ERROR, "function's resolved result type changed during planning");

	/* perform any necessary typecasting of arguments */
	make_fn_arguments(NULL, args, actual_arg_types, declared_arg_types);
}

/*
 * large_const: check if given expression is a Const expression larger than
 * the given size
 *
 */
static bool
large_const(Expr *expr, Size max_size)
{
	if (NULL == expr || 0 == max_size)
	{
		return false;
	}
	
	if (!IsA(expr, Const))
	{
		return false;
	}
	
	Const *const_expr = (Const *) expr;
	
	if (const_expr->constisnull)
	{
		return false;
	}
	
	Size size = datumGetSize(const_expr->constvalue, const_expr->constbyval, const_expr->constlen);
	return size > max_size;
}

/*
 * evaluate_function: try to pre-evaluate a function call
 *
 * We can do this if the function is strict and has any constant-null inputs
 * (just return a null constant), or if the function is immutable and has all
 * constant inputs (call it and return the result as a Const node).  In
 * estimation mode we are willing to pre-evaluate stable functions too.
 *
 * Returns a simplified expression if successful, or NULL if cannot
 * simplify the function.
 */
static Expr *
evaluate_function(Oid funcid, Oid result_type, int32 result_typmod,
				  Oid result_collid, Oid input_collid, List *args,
				  bool funcvariadic,
				  HeapTuple func_tuple,
				  eval_const_expressions_context *context)
{
	Form_pg_proc funcform = (Form_pg_proc) GETSTRUCT(func_tuple);
	bool		has_nonconst_input = false;
	bool		has_null_input = false;
	ListCell   *arg;
	FuncExpr   *newexpr;

	/*
	 * Can't simplify if it returns a set.
	 */
	if (funcform->proretset)
		return NULL;

	/*
	 * Can't simplify if it returns RECORD.  The immediate problem is that it
	 * will be needing an expected tupdesc which we can't supply here.
	 *
	 * In the case where it has OUT parameters, it could get by without an
	 * expected tupdesc, but we still have issues: get_expr_result_type()
	 * doesn't know how to extract type info from a RECORD constant, and in
	 * the case of a NULL function result there doesn't seem to be any clean
	 * way to fix that.  In view of the likelihood of there being still other
	 * gotchas, seems best to leave the function call unreduced.
	 */
	if (funcform->prorettype == RECORDOID)
		return NULL;

	/*
	 * Check for constant inputs and especially constant-NULL inputs.
	 */
	foreach(arg, args)
	{
		if (IsA(lfirst(arg), Const))
			has_null_input |= ((Const *) lfirst(arg))->constisnull;
		else
			has_nonconst_input = true;
	}

	/*
	 * If the function is strict and has a constant-NULL input, it will never
	 * be called at all, so we can replace the call by a NULL constant, even
	 * if there are other inputs that aren't constant, and even if the
	 * function is not otherwise immutable.
	 */
	if (funcform->proisstrict && has_null_input)
		return (Expr *) makeNullConst(result_type, result_typmod,
									  result_collid);

	/*
	 * Otherwise, can simplify only if all inputs are constants. (For a
	 * non-strict function, constant NULL inputs are treated the same as
	 * constant non-NULL inputs.)
	 */
	if (has_nonconst_input)
		return NULL;

	/*
	 * Ordinarily we are only allowed to simplify immutable functions. But for
	 * purposes of estimation, we consider it okay to simplify functions that
	 * are merely stable; the risk that the result might change from planning
	 * time to execution time is worth taking in preference to not being able
	 * to estimate the value at all.
	 */
	if (funcform->provolatile == PROVOLATILE_IMMUTABLE)
		 /* okay */ ;
	else if (context->estimate && funcform->provolatile == PROVOLATILE_STABLE)
		 /* okay */ ;
	else if (context->root && context->root->glob && funcform->provolatile == PROVOLATILE_STABLE)
	{
		/*
		 * okay, but we cannot reuse this plan
		 *
		 * Explanation: in GPDB, unlike in upstream, we go ahead and evaluate
		 * stable functions in any case. But it means that the plan is only
		 * good for this execution, and will need to be re-planned on next one.
		 * For GPDB, that's considered a good tradeoff, as typical queries are
		 * long running, and evaluating the stable functions aggressively can
		 * allow partition pruning to happen, which can be a big win.
		 */
		context->root->glob->oneoffPlan = true;
	}
	else
		return NULL;

	/*
	 * OK, looks like we can simplify this operator/function.
	 *
	 * Build a new FuncExpr node containing the already-simplified arguments.
	 */
	newexpr = makeNode(FuncExpr);
	newexpr->funcid = funcid;
	newexpr->funcresulttype = result_type;
	newexpr->funcretset = false;
	newexpr->funcvariadic = funcvariadic;
	newexpr->funcformat = COERCE_EXPLICIT_CALL; /* doesn't matter */
	newexpr->funccollid = result_collid;		/* doesn't matter */
	newexpr->inputcollid = input_collid;
	newexpr->args = args;
	newexpr->location = -1;

	return evaluate_expr((Expr *) newexpr, result_type, result_typmod,
						 result_collid);
}

/*
 * inline_function: try to expand a function call inline
 *
 * If the function is a sufficiently simple SQL-language function
 * (just "SELECT expression"), then we can inline it and avoid the rather
 * high per-call overhead of SQL functions.  Furthermore, this can expose
 * opportunities for constant-folding within the function expression.
 *
 * We have to beware of some special cases however.  A directly or
 * indirectly recursive function would cause us to recurse forever,
 * so we keep track of which functions we are already expanding and
 * do not re-expand them.  Also, if a parameter is used more than once
 * in the SQL-function body, we require it not to contain any volatile
 * functions (volatiles might deliver inconsistent answers) nor to be
 * unreasonably expensive to evaluate.  The expensiveness check not only
 * prevents us from doing multiple evaluations of an expensive parameter
 * at runtime, but is a safety value to limit growth of an expression due
 * to repeated inlining.
 *
 * We must also beware of changing the volatility or strictness status of
 * functions by inlining them.
 *
 * Also, at the moment we can't inline functions returning RECORD.  This
 * doesn't work in the general case because it discards information such
 * as OUT-parameter declarations.
 *
 * Returns a simplified expression if successful, or NULL if cannot
 * simplify the function.
 */
static Expr *
inline_function(Oid funcid, Oid result_type, Oid result_collid,
				Oid input_collid, List *args,
				bool funcvariadic,
				HeapTuple func_tuple,
				eval_const_expressions_context *context)
{
	Form_pg_proc funcform = (Form_pg_proc) GETSTRUCT(func_tuple);
	char	   *src;
	Datum		tmp;
	bool		isNull;
	bool		modifyTargetList;
	MemoryContext oldcxt;
	MemoryContext mycxt;
	inline_error_callback_arg callback_arg;
	ErrorContextCallback sqlerrcontext;
	FuncExpr   *fexpr;
	SQLFunctionParseInfoPtr pinfo;
	ParseState *pstate;
	List	   *raw_parsetree_list;
	Query	   *querytree;
	Node	   *newexpr;
	int		   *usecounts;
	ListCell   *arg;
	int			i;

	/*
	 * Forget it if the function is not SQL-language or has other showstopper
	 * properties.  (The nargs check is just paranoia.)
	 */
	if (funcform->prolang != SQLlanguageId ||
		funcform->prosecdef ||
		funcform->proretset ||
		funcform->prorettype == RECORDOID ||
		!heap_attisnull(func_tuple, Anum_pg_proc_proconfig) ||
		funcform->pronargs != list_length(args))
		return NULL;

	/* Check for recursive function, and give up trying to expand if so */
	if (list_member_oid(context->active_fns, funcid))
		return NULL;

	/* Check permission to call function (fail later, if not) */
	if (pg_proc_aclcheck(funcid, GetUserId(), ACL_EXECUTE) != ACLCHECK_OK)
		return NULL;

	/* Check whether a plugin wants to hook function entry/exit */
	if (FmgrHookIsNeeded(funcid))
		return NULL;

	/*
	 * Make a temporary memory context, so that we don't leak all the stuff
	 * that parsing might create.
	 */
	mycxt = AllocSetContextCreate(CurrentMemoryContext,
								  "inline_function",
								  ALLOCSET_DEFAULT_MINSIZE,
								  ALLOCSET_DEFAULT_INITSIZE,
								  ALLOCSET_DEFAULT_MAXSIZE);
	oldcxt = MemoryContextSwitchTo(mycxt);

	/* Fetch the function body */
	tmp = SysCacheGetAttr(PROCOID,
						  func_tuple,
						  Anum_pg_proc_prosrc,
						  &isNull);
	if (isNull)
		elog(ERROR, "null prosrc for function %u", funcid);
	src = TextDatumGetCString(tmp);

	/*
	 * Setup error traceback support for ereport().  This is so that we can
	 * finger the function that bad information came from.
	 */
	callback_arg.proname = NameStr(funcform->proname);
	callback_arg.prosrc = src;

	sqlerrcontext.callback = sql_inline_error_callback;
	sqlerrcontext.arg = (void *) &callback_arg;
	sqlerrcontext.previous = error_context_stack;
	error_context_stack = &sqlerrcontext;

	/*
	 * Set up to handle parameters while parsing the function body.  We need a
	 * dummy FuncExpr node containing the already-simplified arguments to pass
	 * to prepare_sql_fn_parse_info.  (It is really only needed if there are
	 * some polymorphic arguments, but for simplicity we always build it.)
	 */
	fexpr = makeNode(FuncExpr);
	fexpr->funcid = funcid;
	fexpr->funcresulttype = result_type;
	fexpr->funcretset = false;
	fexpr->funcvariadic = funcvariadic;
	fexpr->funcformat = COERCE_EXPLICIT_CALL;	/* doesn't matter */
	fexpr->funccollid = result_collid;	/* doesn't matter */
	fexpr->inputcollid = input_collid;
	fexpr->args = args;
	fexpr->location = -1;

	pinfo = prepare_sql_fn_parse_info(func_tuple,
									  (Node *) fexpr,
									  input_collid);

	/*
	 * We just do parsing and parse analysis, not rewriting, because rewriting
	 * will not affect table-free-SELECT-only queries, which is all that we
	 * care about.  Also, we can punt as soon as we detect more than one
	 * command in the function body.
	 */
	raw_parsetree_list = pg_parse_query(src);
	if (list_length(raw_parsetree_list) != 1)
		goto fail;

	pstate = make_parsestate(NULL);
	pstate->p_sourcetext = src;
	sql_fn_parser_setup(pstate, pinfo);

	querytree = transformTopLevelStmt(pstate, linitial(raw_parsetree_list));

	free_parsestate(pstate);

	/*
	 * The single command must be a simple "SELECT expression".
	 */
	if (!IsA(querytree, Query) ||
		querytree->commandType != CMD_SELECT ||
		querytree->utilityStmt ||
		querytree->hasAggs ||
		querytree->hasWindowFuncs ||
		querytree->hasSubLinks ||
		querytree->cteList ||
		querytree->rtable ||
		querytree->jointree->fromlist ||
		querytree->jointree->quals ||
		querytree->groupClause ||
		querytree->havingQual ||
		querytree->windowClause ||
		querytree->distinctClause ||
		querytree->sortClause ||
		querytree->limitOffset ||
		querytree->limitCount ||
		querytree->setOperations ||
		list_length(querytree->targetList) != 1)
		goto fail;

	/*
	 * Make sure the function (still) returns what it's declared to.  This
	 * will raise an error if wrong, but that's okay since the function would
	 * fail at runtime anyway.  Note that check_sql_fn_retval will also insert
	 * a RelabelType if needed to make the tlist expression match the declared
	 * type of the function.
	 *
	 * Note: we do not try this until we have verified that no rewriting was
	 * needed; that's probably not important, but let's be careful.
	 */
	if (check_sql_fn_retval(funcid, result_type, list_make1(querytree),
							&modifyTargetList, NULL))
		goto fail;				/* reject whole-tuple-result cases */

	/* Now we can grab the tlist expression */
	newexpr = (Node *) ((TargetEntry *) linitial(querytree->targetList))->expr;

	/* Assert that check_sql_fn_retval did the right thing */
	Assert(exprType(newexpr) == result_type);
	/* It couldn't have made any dangerous tlist changes, either */
	Assert(!modifyTargetList);

	/*
	 * Additional validity checks on the expression.  It mustn't return a set,
	 * and it mustn't be more volatile than the surrounding function (this is
	 * to avoid breaking hacks that involve pretending a function is immutable
	 * when it really ain't).  If the surrounding function is declared strict,
	 * then the expression must contain only strict constructs and must use
	 * all of the function parameters (this is overkill, but an exact analysis
	 * is hard).
	 */
	if (expression_returns_set(newexpr))
		goto fail;

	if (funcform->provolatile == PROVOLATILE_IMMUTABLE &&
		contain_mutable_functions(newexpr))
		goto fail;
	else if (funcform->provolatile == PROVOLATILE_STABLE &&
			 contain_volatile_functions(newexpr))
		goto fail;

	if (funcform->proisstrict &&
		contain_nonstrict_functions(newexpr))
		goto fail;

	/*
	 * We may be able to do it; there are still checks on parameter usage to
	 * make, but those are most easily done in combination with the actual
	 * substitution of the inputs.  So start building expression with inputs
	 * substituted.
	 */
	usecounts = (int *) palloc0(funcform->pronargs * sizeof(int));
	newexpr = substitute_actual_parameters(newexpr, funcform->pronargs,
										   args, usecounts);

	/* Now check for parameter usage */
	i = 0;
	foreach(arg, args)
	{
		Node	   *param = lfirst(arg);

		if (usecounts[i] == 0)
		{
			/* Param not used at all: uncool if func is strict */
			if (funcform->proisstrict)
				goto fail;
		}
		else if (usecounts[i] != 1)
		{
			/* Param used multiple times: uncool if expensive or volatile */
			QualCost	eval_cost;

			/*
			 * We define "expensive" as "contains any subplan or more than 10
			 * operators".  Note that the subplan search has to be done
			 * explicitly, since cost_qual_eval() will barf on unplanned
			 * subselects.
			 */
			if (contain_subplans(param))
				goto fail;
			cost_qual_eval(&eval_cost, list_make1(param), NULL);
			if (eval_cost.startup + eval_cost.per_tuple >
				10 * cpu_operator_cost)
				goto fail;

			/*
			 * Check volatility last since this is more expensive than the
			 * above tests
			 */
			if (contain_volatile_functions(param))
				goto fail;
		}
		i++;
	}

	/*
	 * Whew --- we can make the substitution.  Copy the modified expression
	 * out of the temporary memory context, and clean up.
	 */
	MemoryContextSwitchTo(oldcxt);

	newexpr = copyObject(newexpr);

	MemoryContextDelete(mycxt);

	/*
	 * If the result is of a collatable type, force the result to expose the
	 * correct collation.  In most cases this does not matter, but it's
	 * possible that the function result is used directly as a sort key or in
	 * other places where we expect exprCollation() to tell the truth.
	 */
	if (OidIsValid(result_collid))
	{
		Oid			exprcoll = exprCollation(newexpr);

		if (OidIsValid(exprcoll) && exprcoll != result_collid)
		{
			CollateExpr *newnode = makeNode(CollateExpr);

			newnode->arg = (Expr *) newexpr;
			newnode->collOid = result_collid;
			newnode->location = -1;

			newexpr = (Node *) newnode;
		}
	}

	/*
	 * Since there is now no trace of the function in the plan tree, we must
	 * explicitly record the plan's dependency on the function.
	 */
	if (context->root)
		record_plan_function_dependency(context->root, funcid);

	/*
	 * Recursively try to simplify the modified expression.  Here we must add
	 * the current function to the context list of active functions.
	 */
	context->active_fns = lcons_oid(funcid, context->active_fns);
	newexpr = eval_const_expressions_mutator(newexpr, context);
	context->active_fns = list_delete_first(context->active_fns);

	error_context_stack = sqlerrcontext.previous;

	return (Expr *) newexpr;

	/* Here if func is not inlinable: release temp memory and return NULL */
fail:
	MemoryContextSwitchTo(oldcxt);
	MemoryContextDelete(mycxt);
	error_context_stack = sqlerrcontext.previous;

	return NULL;
}

/*
 * Replace Param nodes by appropriate actual parameters
 */
static Node *
substitute_actual_parameters(Node *expr, int nargs, List *args,
							 int *usecounts)
{
	substitute_actual_parameters_context context;

	context.nargs = nargs;
	context.args = args;
	context.usecounts = usecounts;

	return substitute_actual_parameters_mutator(expr, &context);
}

static Node *
substitute_actual_parameters_mutator(Node *node,
							   substitute_actual_parameters_context *context)
{
	if (node == NULL)
		return NULL;
	if (IsA(node, Param))
	{
		Param	   *param = (Param *) node;

		if (param->paramkind != PARAM_EXTERN)
			elog(ERROR, "unexpected paramkind: %d", (int) param->paramkind);
		if (param->paramid <= 0 || param->paramid > context->nargs)
			elog(ERROR, "invalid paramid: %d", param->paramid);

		/* Count usage of parameter */
		context->usecounts[param->paramid - 1]++;

		/* Select the appropriate actual arg and replace the Param with it */
		/* We don't need to copy at this time (it'll get done later) */
		return list_nth(context->args, param->paramid - 1);
	}
	return expression_tree_mutator(node, substitute_actual_parameters_mutator,
								   (void *) context);
}

/*
 * error context callback to let us supply a call-stack traceback
 */
static void
sql_inline_error_callback(void *arg)
{
	inline_error_callback_arg *callback_arg = (inline_error_callback_arg *) arg;
	int			syntaxerrposition;

	/* If it's a syntax error, convert to internal syntax error report */
	syntaxerrposition = geterrposition();
	if (syntaxerrposition > 0)
	{
		errposition(0);
		internalerrposition(syntaxerrposition);
		internalerrquery(callback_arg->prosrc);
	}

	errcontext("SQL function \"%s\" during inlining", callback_arg->proname);
}

/*
 * evaluate_expr: pre-evaluate a constant expression
 *
 * We use the executor's routine ExecEvalExpr() to avoid duplication of
 * code and ensure we get the same result as the executor would get.
 */
Expr *
evaluate_expr(Expr *expr, Oid result_type, int32 result_typmod,
			  Oid result_collation)
{
	EState	   *estate;
	ExprState  *exprstate;
	MemoryContext oldcontext;
	Datum		const_val;
	bool		const_is_null;
	int16		resultTypLen;
	bool		resultTypByVal;

	/*
	 * To use the executor, we need an EState.
	 */
	estate = CreateExecutorState();

	/* We can use the estate's working context to avoid memory leaks. */
	oldcontext = MemoryContextSwitchTo(estate->es_query_cxt);

	/* Make sure any opfuncids are filled in. */
	fix_opfuncids((Node *) expr);

	/*
	 * Prepare expr for execution.  (Note: we can't use ExecPrepareExpr
	 * because it'd result in recursively invoking eval_const_expressions.)
	 */
	exprstate = ExecInitExpr(expr, NULL);

	/*
	 * And evaluate it.
	 *
	 * It is OK to use a default econtext because none of the ExecEvalExpr()
	 * code used in this situation will use econtext.  That might seem
	 * fortuitous, but it's not so unreasonable --- a constant expression does
	 * not depend on context, by definition, n'est ce pas?
	 */
	const_val = ExecEvalExprSwitchContext(exprstate,
										  GetPerTupleExprContext(estate),
										  &const_is_null, NULL);

	/* Get info needed about result datatype */
	get_typlenbyval(result_type, &resultTypLen, &resultTypByVal);

	/* Get back to outer memory context */
	MemoryContextSwitchTo(oldcontext);

	/*
	 * Must copy result out of sub-context used by expression eval.
	 *
	 * Also, if it's varlena, forcibly detoast it.  This protects us against
	 * storing TOAST pointers into plans that might outlive the referenced
	 * data.
	 */
	if (!const_is_null)
	{
		if (resultTypLen == -1)
			const_val = PointerGetDatum(PG_DETOAST_DATUM_COPY(const_val));
		else
			const_val = datumCopy(const_val, resultTypByVal, resultTypLen);
	}

	/* Release all the junk we just created */
	FreeExecutorState(estate);

	/*
	 * Make the constant result node.
	 */
	return (Expr *) makeConst(result_type, result_typmod, result_collation,
							  resultTypLen,
							  const_val, const_is_null,
							  resultTypByVal);
}


/*
 * inline_set_returning_function
 *		Attempt to "inline" a set-returning function in the FROM clause.
 *
 * "rte" is an RTE_FUNCTION rangetable entry.  If it represents a call of a
 * set-returning SQL function that can safely be inlined, expand the function
 * and return the substitute Query structure.  Otherwise, return NULL.
 *
 * This has a good deal of similarity to inline_function(), but that's
 * for the non-set-returning case, and there are enough differences to
 * justify separate functions.
 */
Query *
inline_set_returning_function(PlannerInfo *root, RangeTblEntry *rte)
{
	RangeTblFunction *rtfunc;
	FuncExpr   *fexpr;
	Oid			func_oid;
	HeapTuple	func_tuple;
	Form_pg_proc funcform;
	char	   *src;
	Datum		tmp;
	bool		isNull;
	bool		modifyTargetList;
	MemoryContext oldcxt;
	MemoryContext mycxt;
	List	   *saveInvalItems;
	inline_error_callback_arg callback_arg;
	ErrorContextCallback sqlerrcontext;
	SQLFunctionParseInfoPtr pinfo;
	List	   *raw_parsetree_list;
	List	   *querytree_list;
	Query	   *querytree;

	Assert(rte->rtekind == RTE_FUNCTION);

	/*
	 * It doesn't make a lot of sense for a SQL SRF to refer to itself in its
	 * own FROM clause, since that must cause infinite recursion at runtime.
	 * It will cause this code to recurse too, so check for stack overflow.
	 * (There's no need to do more.)
	 */
	check_stack_depth();

	/* Fail if the RTE has ORDINALITY - we don't implement that here. */
	if (rte->funcordinality)
		return NULL;

	/* Fail if RTE isn't a single, simple FuncExpr */
	if (list_length(rte->functions) != 1)
		return NULL;
	rtfunc = (RangeTblFunction *) linitial(rte->functions);

	if (!IsA(rtfunc->funcexpr, FuncExpr))
		return NULL;
	fexpr = (FuncExpr *) rtfunc->funcexpr;

	func_oid = fexpr->funcid;

	/*
	 * The function must be declared to return a set, else inlining would
	 * change the results if the contained SELECT didn't return exactly one
	 * row.
	 */
	if (!fexpr->funcretset)
		return NULL;

	/*
	 * Refuse to inline if the arguments contain any volatile functions or
	 * sub-selects.  Volatile functions are rejected because inlining may
	 * result in the arguments being evaluated multiple times, risking a
	 * change in behavior.  Sub-selects are rejected partly for implementation
	 * reasons (pushing them down another level might change their behavior)
	 * and partly because they're likely to be expensive and so multiple
	 * evaluation would be bad.
	 */
	if (contain_volatile_functions((Node *) fexpr->args) ||
		contain_subplans((Node *) fexpr->args))
		return NULL;

	/* Check permission to call function (fail later, if not) */
	if (pg_proc_aclcheck(func_oid, GetUserId(), ACL_EXECUTE) != ACLCHECK_OK)
		return NULL;

	/* Check whether a plugin wants to hook function entry/exit */
	if (FmgrHookIsNeeded(func_oid))
		return NULL;

	/*
	 * OK, let's take a look at the function's pg_proc entry.
	 */
	func_tuple = SearchSysCache1(PROCOID, ObjectIdGetDatum(func_oid));
	if (!HeapTupleIsValid(func_tuple))
		elog(ERROR, "cache lookup failed for function %u", func_oid);
	funcform = (Form_pg_proc) GETSTRUCT(func_tuple);

	/*
	 * Forget it if the function is not SQL-language or has other showstopper
	 * properties.  In particular it mustn't be declared STRICT, since we
	 * couldn't enforce that.  It also mustn't be VOLATILE, because that is
	 * supposed to cause it to be executed with its own snapshot, rather than
	 * sharing the snapshot of the calling query.  (Rechecking proretset is
	 * just paranoia.)
	 */
	if (funcform->prolang != SQLlanguageId ||
		funcform->proisstrict ||
		funcform->provolatile == PROVOLATILE_VOLATILE ||
		funcform->prosecdef ||
		!funcform->proretset ||
		!heap_attisnull(func_tuple, Anum_pg_proc_proconfig))
	{
		ReleaseSysCache(func_tuple);
		return NULL;
	}

	/*
	 * Make a temporary memory context, so that we don't leak all the stuff
	 * that parsing might create.
	 */
	mycxt = AllocSetContextCreate(CurrentMemoryContext,
								  "inline_set_returning_function",
								  ALLOCSET_DEFAULT_MINSIZE,
								  ALLOCSET_DEFAULT_INITSIZE,
								  ALLOCSET_DEFAULT_MAXSIZE);
	oldcxt = MemoryContextSwitchTo(mycxt);

	/*
	 * When we call eval_const_expressions below, it might try to add items to
	 * root->glob->invalItems.  Since it is running in the temp context, those
	 * items will be in that context, and will need to be copied out if we're
	 * successful.  Temporarily reset the list so that we can keep those items
	 * separate from the pre-existing list contents.
	 */
	saveInvalItems = root->glob->invalItems;
	root->glob->invalItems = NIL;

	/* Fetch the function body */
	tmp = SysCacheGetAttr(PROCOID,
						  func_tuple,
						  Anum_pg_proc_prosrc,
						  &isNull);
	if (isNull)
		elog(ERROR, "null prosrc for function %u", func_oid);
	src = TextDatumGetCString(tmp);

	/*
	 * Setup error traceback support for ereport().  This is so that we can
	 * finger the function that bad information came from.
	 */
	callback_arg.proname = NameStr(funcform->proname);
	callback_arg.prosrc = src;

	sqlerrcontext.callback = sql_inline_error_callback;
	sqlerrcontext.arg = (void *) &callback_arg;
	sqlerrcontext.previous = error_context_stack;
	error_context_stack = &sqlerrcontext;

	/*
	 * Run eval_const_expressions on the function call.  This is necessary to
	 * ensure that named-argument notation is converted to positional notation
	 * and any default arguments are inserted.  It's a bit of overkill for the
	 * arguments, since they'll get processed again later, but no harm will be
	 * done.
	 */
	fexpr = (FuncExpr *) eval_const_expressions(root, (Node *) fexpr);

	/* It should still be a call of the same function, but let's check */
	if (!IsA(fexpr, FuncExpr) ||
		fexpr->funcid != func_oid)
		goto fail;

	/* Arg list length should now match the function */
	if (list_length(fexpr->args) != funcform->pronargs)
		goto fail;

	/*
	 * Set up to handle parameters while parsing the function body.  We can
	 * use the FuncExpr just created as the input for
	 * prepare_sql_fn_parse_info.
	 */
	pinfo = prepare_sql_fn_parse_info(func_tuple,
									  (Node *) fexpr,
									  fexpr->inputcollid);

	/*
	 * Parse, analyze, and rewrite (unlike inline_function(), we can't skip
	 * rewriting here).  We can fail as soon as we find more than one query,
	 * though.
	 */
	raw_parsetree_list = pg_parse_query(src);
	if (list_length(raw_parsetree_list) != 1)
		goto fail;

	querytree_list = pg_analyze_and_rewrite_params(linitial(raw_parsetree_list),
												   src,
									   (ParserSetupHook) sql_fn_parser_setup,
												   pinfo);
	if (list_length(querytree_list) != 1)
		goto fail;
	querytree = linitial(querytree_list);

	/*
	 * The single command must be a plain SELECT.
	 */
	if (!IsA(querytree, Query) ||
		querytree->commandType != CMD_SELECT ||
		querytree->utilityStmt)
		goto fail;

	/*
	 * Make sure the function (still) returns what it's declared to.  This
	 * will raise an error if wrong, but that's okay since the function would
	 * fail at runtime anyway.  Note that check_sql_fn_retval will also insert
	 * RelabelType(s) and/or NULL columns if needed to make the tlist
	 * expression(s) match the declared type of the function.
	 *
	 * If the function returns a composite type, don't inline unless the check
	 * shows it's returning a whole tuple result; otherwise what it's
	 * returning is a single composite column which is not what we need.
	 */
	if (!check_sql_fn_retval(func_oid, fexpr->funcresulttype,
							 querytree_list,
							 &modifyTargetList, NULL) &&
		(get_typtype(fexpr->funcresulttype) == TYPTYPE_COMPOSITE ||
		 fexpr->funcresulttype == RECORDOID))
		goto fail;				/* reject not-whole-tuple-result cases */

	/*
	 * If we had to modify the tlist to make it match, and the statement is
	 * one in which changing the tlist contents could change semantics, we
	 * have to punt and not inline.
	 */
	if (modifyTargetList)
		goto fail;

	/*
	 * If it returns RECORD, we have to check against the column type list
	 * provided in the RTE; check_sql_fn_retval can't do that.  (If no match,
	 * we just fail to inline, rather than complaining; see notes for
	 * tlist_matches_coltypelist.)	We don't have to do this for functions
	 * with declared OUT parameters, even though their funcresulttype is
	 * RECORDOID, so check get_func_result_type too.
	 */
	if (fexpr->funcresulttype == RECORDOID &&
		get_func_result_type(func_oid, NULL, NULL) == TYPEFUNC_RECORD &&
		!tlist_matches_coltypelist(querytree->targetList,
								   rtfunc->funccoltypes))
		goto fail;

	/*
	 * Looks good --- substitute parameters into the query.
	 */
	querytree = substitute_actual_srf_parameters(querytree,
												 funcform->pronargs,
												 fexpr->args);

	/*
	 * Copy the modified query out of the temporary memory context, and clean
	 * up.
	 */
	MemoryContextSwitchTo(oldcxt);

	querytree = copyObject(querytree);

	/* copy up any new invalItems, too */
	root->glob->invalItems = list_concat(saveInvalItems,
										 copyObject(root->glob->invalItems));

	MemoryContextDelete(mycxt);
	error_context_stack = sqlerrcontext.previous;
	ReleaseSysCache(func_tuple);

	/*
	 * We don't have to fix collations here because the upper query is already
	 * parsed, ie, the collations in the RTE are what count.
	 */

	/*
	 * Since there is now no trace of the function in the plan tree, we must
	 * explicitly record the plan's dependency on the function.
	 */
	record_plan_function_dependency(root, func_oid);

	return querytree;

	/* Here if func is not inlinable: release temp memory and return NULL */
fail:
	MemoryContextSwitchTo(oldcxt);
	root->glob->invalItems = saveInvalItems;
	MemoryContextDelete(mycxt);
	error_context_stack = sqlerrcontext.previous;
	ReleaseSysCache(func_tuple);

	return NULL;
}

/*
 * Replace Param nodes by appropriate actual parameters
 *
 * This is just enough different from substitute_actual_parameters()
 * that it needs its own code.
 */
static Query *
substitute_actual_srf_parameters(Query *expr, int nargs, List *args)
{
	substitute_actual_srf_parameters_context context;

	context.nargs = nargs;
	context.args = args;
	context.sublevels_up = 1;

	return query_tree_mutator(expr,
							  substitute_actual_srf_parameters_mutator,
							  &context,
							  0);
}

static Node *
substitute_actual_srf_parameters_mutator(Node *node,
						   substitute_actual_srf_parameters_context *context)
{
	Node	   *result;

	if (node == NULL)
		return NULL;
	if (IsA(node, Query))
	{
		context->sublevels_up++;
		result = (Node *) query_tree_mutator((Query *) node,
									substitute_actual_srf_parameters_mutator,
											 (void *) context,
											 0);
		context->sublevels_up--;
		return result;
	}
	if (IsA(node, Param))
	{
		Param	   *param = (Param *) node;

		if (param->paramkind == PARAM_EXTERN)
		{
			if (param->paramid <= 0 || param->paramid > context->nargs)
				elog(ERROR, "invalid paramid: %d", param->paramid);

			/*
			 * Since the parameter is being inserted into a subquery, we must
			 * adjust levels.
			 */
			result = copyObject(list_nth(context->args, param->paramid - 1));
			IncrementVarSublevelsUp(result, context->sublevels_up, 0);
			return result;
		}
	}
	return expression_tree_mutator(node,
								   substitute_actual_srf_parameters_mutator,
								   (void *) context);
}

/*
 * flatten_join_alias_var_optimizer
 *	  Replace Vars that reference JOIN outputs with references to the original
 *	  relation variables instead.
 */
Query *
flatten_join_alias_var_optimizer(Query *query, int queryLevel)
{
	Query *queryNew = (Query *) copyObject(query);

	/* Create a PlannerInfo data structure for this subquery */
	PlannerInfo *root = makeNode(PlannerInfo);
	root->parse = queryNew;
	root->query_level = queryLevel;

	root->glob = makeNode(PlannerGlobal);
	root->glob->boundParams = NULL;
	root->glob->subplans = NIL;
	root->glob->subroots = NIL;
	root->glob->finalrtable = NIL;
	root->glob->relationOids = NIL;
	root->glob->invalItems = NIL;
	root->glob->transientPlan = false;
	root->glob->nParamExec = 0;

	root->config = DefaultPlannerConfig();

	root->parent_root = NULL;
	root->planner_cxt = CurrentMemoryContext;
	root->init_plans = NIL;

	root->list_cteplaninfo = NIL;
	root->join_info_list = NIL;
	root->append_rel_list = NIL;

	root->hasJoinRTEs = false;

	ListCell *plc = NULL;
	foreach(plc, queryNew->rtable)
	{
		RangeTblEntry *rte = (RangeTblEntry *) lfirst(plc);

		if (rte->rtekind == RTE_JOIN)
		{
			root->hasJoinRTEs = true;
			if (IS_OUTER_JOIN(rte->jointype))
			{
				break;
			}
		}
	}

	/*
	 * Flatten join alias for expression in
	 * 1. targetlist
	 * 2. returningList
	 * 3. having qual
	 * 4. scatterClause
	 * 5. limit offset
	 * 6. limit count
	 * 
	 * We flatten the above expressions since these entries may be moved during the query 
	 * normalization step before algebrization. In contrast, the planner flattens alias 
	 * inside quals to allow predicates involving such vars to be pushed down. 
	 * 
	 * Here we ignore the flattening of quals due to the following reasons:
	 * 1. we assume that the function will be called before Query->DXL translation:
	 * 2. the quals never gets moved from old query to the new top-level query in the 
	 * query normalization phase before algebrization. In other words, the quals hang of 
	 * the same query structure that is now the new derived table.
	 * 3. the algebrizer can resolve the abiquity of join aliases in quals since we maintain 
	 * all combinations of <query level, varno, varattno> to DXL-ColId during Query->DXL translation.
	 * 
	 */

	List *targetList = queryNew->targetList;
	if (NIL != targetList)
	{
		queryNew->targetList = (List *) flatten_join_alias_vars(root, (Node *) targetList);
		pfree(targetList);
	}

	List * returningList = queryNew->returningList;
	if (NIL != returningList)
	{
		queryNew->returningList = (List *) flatten_join_alias_vars(root, (Node *) returningList);
		pfree(returningList);
	}

	Node *havingQual = queryNew->havingQual;
	if (NULL != havingQual)
	{
		queryNew->havingQual = flatten_join_alias_vars(root, havingQual);
		pfree(havingQual);
	}

	List *scatterClause = queryNew->scatterClause;
	if (NIL != scatterClause)
	{
		queryNew->scatterClause = (List *) flatten_join_alias_vars(root, (Node *) scatterClause);
		pfree(scatterClause);
	}

	Node *limitOffset = queryNew->limitOffset;
	if (NULL != limitOffset)
	{
		queryNew->limitOffset = flatten_join_alias_vars(root, limitOffset);
		pfree(limitOffset);
	}

	List *windowClause = queryNew->windowClause;
	if (NIL != queryNew->windowClause)
	{
		ListCell *l;

		foreach (l, windowClause)
		{
			WindowClause *wc = (WindowClause *) lfirst(l);

			if (wc == NULL)
				continue;

			if (wc->startOffset)
				wc->startOffset = flatten_join_alias_vars(root, wc->startOffset);

			if (wc->endOffset)
				wc->endOffset = flatten_join_alias_vars(root, wc->endOffset);
		}
	}

	Node *limitCount = queryNew->limitCount;
	if (NULL != limitCount)
	{
		queryNew->limitCount = flatten_join_alias_vars(root, limitCount);
		pfree(limitCount);
	}

    return queryNew;
}

/* 
 * Does grp contain GroupingClause or not? Useful for indentifying use of
 * ROLLUP, CUBE and grouping sets.
 */
bool
contain_extended_grouping(List *grp)
{
	return contain_grouping_clause_walker((Node *)grp, NULL);
}

static bool
contain_grouping_clause_walker(Node *node, void *context)
{
	if (node == NULL)
		return false;
	else if (IsA(node, GroupingClause))
		return true;			/* abort the tree traversal and return true */
	
	Assert(!IsA(node, SubLink));
	return expression_tree_walker(node, contain_grouping_clause_walker, 
								  context);
}

/*
 * is_grouping_extension -
 *     Return true if a given grpsets contain multiple grouping sets.
 *
 * This function also returns false when a query has a single unique
 * groupig set appearing multiple times.
 */
bool
is_grouping_extension(CanonicalGroupingSets *grpsets)
{
	if (grpsets == NULL ||
		grpsets->ngrpsets == 0)
		return false;

	if (grpsets->ngrpsets == 1)
		return false;

	return true;
}

/**
 * Returns true if the equality operator with the given opno
 *   values is a true equality operator (unlike some of the
 *   box/rectangle/etc. types which implement 'goofy' operators).
 *
 * This function currently only knows about built-in types, and is
 *   conservative with regard to which it returns true for (only
 *     ones which have been verified to work the right way).
 */
bool is_builtin_true_equality_between_same_type(int opno)
{
	switch (opno)
	{
	case BitEqualOperator:
	case BooleanEqualOperator:
	case BPCharEqualOperator:
	case CashEqualOperator:
	case CharEqualOperator:
	case CidEqualOperator:
	case DateEqualOperator:
	case Float4EqualOperator:
	case Float8EqualOperator:
	case Int2EqualOperator:
	case Int4EqualOperator:
	case Int8EqualOperator:
	case IntervalEqualOperator:
	case NameEqualOperator:
	case NumericEqualOperator:
	case OidEqualOperator:
	case RelTimeEqualOperator:
	case TextEqualOperator:
	case TIDEqualOperator:
	case TimeEqualOperator:
	case TimestampEqualOperator:
	case TimestampTZEqualOperator:
	case TimeTZEqualOperator:
	case XidEqualOperator:
		return true;

	default:
		return false;
	}
}

/**
 * Returns true if the equality operator with the given opno
 *   values is an equality operator, with same type on both sides
 *  (unlike int24 equality) AND the type being compare is greenplum hashable
 *
 *
 * Note that this function is conservative with regard to when it returns true:
 *   it is okay to have some greenplum hashtable types that don't have entries here
 *   (this function may return false even if this is a comparison between
 *        a greenplum hashable type and itself
 *
 * Note also that i think it might be possible for this to return true even
 *   if the operands of the operator are not themselves greenplum hashable,
 *   because of type conversion or something.  I'm not 100% sure on that.
 */
bool
is_builtin_greenplum_hashable_equality_between_same_type(int opno)
{
    switch(opno)
    {
        case BitEqualOperator:
        case BooleanEqualOperator:
        case BPCharEqualOperator:
        case CashEqualOperator:
        case CharEqualOperator:
        case DateEqualOperator:
        case Float4EqualOperator:
        case Float8EqualOperator:
        case Int2EqualOperator:
        case Int4EqualOperator:
        case Int8EqualOperator:
        case IntervalEqualOperator:
        case NameEqualOperator:
        case NumericEqualOperator:
        case OidEqualOperator:
        case RelTimeEqualOperator:
        case TextEqualOperator:
        case TIDEqualOperator:
        case TimeEqualOperator:
        case TimestampEqualOperator:
        case TimestampTZEqualOperator:
        case TimeTZEqualOperator:

        /* these new ones were added to list for MPP-7858 */
        case AbsTimeEqualOperator:
        case ByteaEqualOperator:
        case InetEqualOperator: /* for inet and cidr */
        case MacAddrEqualOperator:
        case TIntervalEqualOperator:
        case VarbitEqualOperator:
            return true;

/*
        these types are greenplum hashable but haven't checked the semantics of these types function
        case ACLITEMOID:
        case ANYARRAYOID: 
        case INT2VECTOROID: 
        case OIDVECTOROID: 
        case REGPROCOID: 
        case REGPROCEDUREOID: 
        case REGOPEROID: 
        case REGOPERATOROID: 
        case REGCLASSOID: 
        case REGTYPEOID: 
  */
        default:

        return false;
    }
}

/**
 * Structs and Methods to support searching of matching subexpressions.
 */

typedef struct subexpression_matching_context
{
	Expr *needle;	/* This is the expression being searched */
} subexpression_matching_context;

/**
 * expression_matching_walker checks if the expression 'needle' in context is a sub-expression of hayStack.
 */
static bool subexpression_matching_walker(Node *hayStack, void *context)
{
	Assert(context);
	subexpression_matching_context *ctx = (subexpression_matching_context *) context;
	Assert(ctx->needle);

	if (!hayStack)
	{
		return false;
	}

	if (equal(ctx->needle, hayStack))
	{
		return true;
	}

	return expression_tree_walker(hayStack, subexpression_matching_walker, (void *) context);
}

/**
 * Method checks if expr1 is a subexpression of expr2.
 * For example, expr1 = (x + 2) and expr = (x + 2 ) * 100 + 20 would return true.
 */
bool subexpression_match(Expr *expr1, Expr *expr2)
{
	subexpression_matching_context ctx;
	ctx.needle = expr1;
	return subexpression_matching_walker((Node *) expr2, (void *) &ctx);
}

/*
 * Check whether a SELECT targetlist emits the specified column types,
 * to see if it's safe to inline a function returning record.
 *
 * We insist on exact match here.  The executor allows binary-coercible
 * cases too, but we don't have a way to preserve the correct column types
 * in the correct places if we inline the function in such a case.
 *
 * Note that we only check type OIDs not typmods; this agrees with what the
 * executor would do at runtime, and attributing a specific typmod to a
 * function result is largely wishful thinking anyway.
 */
static bool
tlist_matches_coltypelist(List *tlist, List *coltypelist)
{
	ListCell   *tlistitem;
	ListCell   *clistitem;

	clistitem = list_head(coltypelist);
	foreach(tlistitem, tlist)
	{
		TargetEntry *tle = (TargetEntry *) lfirst(tlistitem);
		Oid			coltype;

		if (tle->resjunk)
			continue;			/* ignore junk columns */

		if (clistitem == NULL)
			return false;		/* too many tlist items */

		coltype = lfirst_oid(clistitem);
		clistitem = lnext(clistitem);

		if (exprType((Node *) tle->expr) != coltype)
			return false;		/* column type mismatch */
	}

	if (clistitem != NULL)
		return false;			/* too few tlist items */

	return true;
}<|MERGE_RESOLUTION|>--- conflicted
+++ resolved
@@ -3,13 +3,9 @@
  * clauses.c
  *	  routines to manipulate qualification clauses
  *
-<<<<<<< HEAD
  * Portions Copyright (c) 2005-2008, Greenplum inc
  * Portions Copyright (c) 2012-Present Pivotal Software, Inc.
- * Portions Copyright (c) 1996-2013, PostgreSQL Global Development Group
-=======
  * Portions Copyright (c) 1996-2014, PostgreSQL Global Development Group
->>>>>>> ab76208e
  * Portions Copyright (c) 1994, Regents of the University of California
  *
  *
@@ -652,16 +648,6 @@
 			else
 			{
 				/*
-<<<<<<< HEAD
-				 * If transition state is of same type as first input, assume
-				 * it's the same typmod (same width) as well.  This works for
-				 * cases like MAX/MIN and is probably somewhat reasonable
-				 * otherwise.
-				 */
-				int32		aggtranstypmod;
-
-				if (numArguments > 0 && aggtranstype == inputTypes[0])
-=======
 				 * If transition state is of same type as first aggregated
 				 * input, assume it's the same typmod (same width) as well.
 				 * This works for cases like MAX/MIN and is probably somewhat
@@ -672,7 +658,6 @@
 
 				if (numArguments > numdirectargs &&
 					aggtranstype == inputTypes[numdirectargs])
->>>>>>> ab76208e
 					aggtranstypmod = exprTypmod((Node *) linitial(aggref->args));
 				else
 					aggtranstypmod = -1;
@@ -701,7 +686,6 @@
 		}
 
 		/*
-<<<<<<< HEAD
 		 * Complain if the aggregate's arguments contain any aggregates;
 		 * nested agg functions are semantically nonsensical.  Aggregates in
 		 * the FILTER clause are detected in transformAggregateCall().
@@ -713,14 +697,11 @@
 					 errmsg("aggregate function calls cannot be nested")));
 
 		/*
-		 * Having checked that, we need not recurse into the argument.
-=======
 		 * We assume that the parser checked that there are no aggregates (of
 		 * this level anyway) in the aggregated arguments, direct arguments,
 		 * or filter clause.  Hence, we need not recurse into any of them. (If
 		 * either the parser or the planner screws up on this point, the
 		 * executor will still catch it; see ExecInitExpr.)
->>>>>>> ab76208e
 		 */
 		return false;
 	}
@@ -2729,6 +2710,7 @@
 				newexpr->winref = expr->winref;
 				newexpr->winstar = expr->winstar;
 				newexpr->winagg = expr->winagg;
+				newexpr->windistinct = expr->windistinct;
 				newexpr->location = expr->location;
 
 				return (Node *) newexpr;
