--- conflicted
+++ resolved
@@ -3,13 +3,9 @@
  * relnode.c
  *	  Relation-node lookup/construction routines
  *
-<<<<<<< HEAD
- * Portions Copyright (c) 2005-2008, Greenplum inc
+ * Portions Copyright (c) 2005-2008, Cloudberry inc
  * Portions Copyright (c) 2012-Present VMware, Inc. or its affiliates.
- * Portions Copyright (c) 1996-2019, PostgreSQL Global Development Group
-=======
  * Portions Copyright (c) 1996-2021, PostgreSQL Global Development Group
->>>>>>> d457cb4e
  * Portions Copyright (c) 1994, Regents of the University of California
  *
  *
@@ -23,19 +19,25 @@
 #include <limits.h>
 
 #include "miscadmin.h"
+#include "catalog/pg_class_d.h"
+#include "catalog/pg_constraint.h"
 #include "nodes/nodeFuncs.h"
 #include "optimizer/appendinfo.h"
 #include "optimizer/clauses.h"
 #include "optimizer/cost.h"
 #include "optimizer/inherit.h"
+#include "optimizer/optimizer.h"
 #include "optimizer/pathnode.h"
 #include "optimizer/paths.h"
 #include "optimizer/placeholder.h"
 #include "optimizer/plancat.h"
+#include "optimizer/planner.h"
 #include "optimizer/restrictinfo.h"
 #include "optimizer/tlist.h"
+#include "parser/parse_oper.h"
 #include "utils/hsearch.h"
 #include "utils/lsyscache.h"
+#include "utils/selfuncs.h"
 
 #include "access/sysattr.h"
 #include "cdb/cdbutil.h"
@@ -45,6 +47,12 @@
 	Relids		join_relids;	/* hash key --- MUST BE FIRST */
 	RelOptInfo *join_rel;
 } JoinHashEntry;
+
+typedef struct GroupedHashEntry
+{
+	Relids		relids;		/* hash key --- MUST BE FIRST */
+	RelAggInfo *agg_info;
+} GroupedHashEntry;
 
 static void build_joinrel_tlist(PlannerInfo *root, RelOptInfo *joinrel,
 					RelOptInfo *input_rel);
@@ -67,9 +75,6 @@
 static void build_joinrel_partition_info(RelOptInfo *joinrel,
 										 RelOptInfo *outer_rel, RelOptInfo *inner_rel,
 										 List *restrictlist, JoinType jointype);
-static bool have_partkey_equi_join(RelOptInfo *joinrel,
-								   RelOptInfo *rel1, RelOptInfo *rel2,
-								   JoinType jointype, List *restrictlist);
 static int	match_expr_to_partition_keys(Expr *expr, RelOptInfo *rel,
 										 bool strict_op);
 static void set_joinrel_partition_key_exprs(RelOptInfo *joinrel,
@@ -80,6 +85,12 @@
 									   RelOptInfo *childrel,
 									   int nappinfos,
 									   AppendRelInfo **appinfos);
+static bool init_grouping_targets(PlannerInfo *root, RelOptInfo *rel,
+								  PathTarget *target, PathTarget *agg_input,
+								  List *gvis, List **group_exprs_extra_p);
+static Index get_expression_sortgroupref(Expr *expr, List *gvis);
+static bool is_var_in_aggref_only(PlannerInfo *root, Var *var);
+static bool is_var_needed_by_join(PlannerInfo *root, Var *var, RelOptInfo *rel);
 
 
 /*
@@ -401,6 +412,95 @@
 }
 
 /*
+ * build_simple_grouped_rel
+ *	  Construct a new RelOptInfo for a grouped base relation out of an
+ *	  existing non-grouped relation. On success, pointer to the corresponding
+ *	  RelAggInfo is stored in *agg_info_p in addition to returning the grouped
+ *	  relation.
+ */
+RelOptInfo *
+build_base_grouped_rel(PlannerInfo *root, RelOptInfo *rel_plain,
+					   RelAggInfo **agg_info_p)
+{
+	RangeTblEntry *rte;
+	RelOptInfo *rel_grouped;
+	RelAggInfo *agg_info;
+
+	/* Isn't there any grouping expression to be pushed down? */
+	if (root->grouped_var_list == NIL)
+		return NULL;
+
+	/* Currently we do not support child relations ("other rels"). */
+	if (rel_plain->reloptkind != RELOPT_BASEREL)
+		return NULL;
+
+	/* We don't pushdown to empty relation. */
+	if (rel_plain->rows == 0)
+		return NULL;
+
+	/* Not all RTE kinds are supported when grouping is considered. */
+	rte = root->simple_rte_array[rel_plain->relid];
+	if (rte->rtekind != RTE_RELATION && rte->rtekind != RTE_JOIN &&
+		rte->rtekind != RTE_SUBQUERY && rte->rtekind != RTE_FUNCTION &&
+		rte->rtekind != RTE_VALUES)
+		return NULL;
+	if (rte->tablesample != NULL)
+		return NULL;
+
+	/* Grouped append relation is not supported yet. */
+	if (rte->inh && rte->relkind != RELKIND_PARTITIONED_TABLE)
+		return NULL;
+
+	/* Prepare the information we need for aggregation of the rel contents. */
+	agg_info = create_rel_agg_info(root, rel_plain);
+	if (agg_info == NULL)
+		return NULL;
+
+	/*
+	 * Build RelOptInfo from plain rel.
+	 *
+	 * Note that the plain version and grouped version of the same RelOptInfo
+	 * should be identical in most aspects, except for reltarget, paths, and
+	 * row estimates. Therefore, to construct the grouped version, we can
+	 * simply duplicate the plain version and reset these fields. It's ok for
+	 * them to share the same pointer value in other feilds without deep-copy.
+	 */
+	rel_grouped = makeNode(RelOptInfo);
+	memcpy(rel_grouped, rel_plain, sizeof(RelOptInfo));
+
+	/*
+	 * Set the appropriate target for grouped paths.
+	 *
+	 * reltarget should match the target of partially aggregated paths.
+	 */
+	rel_grouped->reltarget = agg_info->target;
+
+	/* Grouped paths must not be mixed with the plain ones. */
+	rel_grouped->pathlist = NIL;
+	rel_grouped->partial_pathlist = NIL;
+	rel_grouped->cheapest_startup_path = NULL;
+	rel_grouped->cheapest_total_path = NULL;
+	rel_grouped->cheapest_unique_path = NULL;
+	rel_grouped->cheapest_parameterized_paths = NIL;
+
+	/*
+	 * The number of aggregation input rows is simply the number of rows of
+	 * the non-grouped relation, which should have been estimated by now.
+	 */
+	agg_info->input_rows = rel_plain->rows;
+
+	/*
+	 * The number of output rows is supposedly different (lower) due to
+	 * grouping.
+	 */
+	rel_grouped->rows = estimate_num_groups(root, agg_info->group_exprs,
+											agg_info->input_rows, NULL, NULL);
+
+	*agg_info_p = agg_info;
+	return rel_grouped;
+}
+
+/*
  * find_base_rel
  *	  Find a base or other relation entry, which must already exist.
  */
@@ -597,6 +697,215 @@
 }
 
 /*
+ * add_grouped_rel_agg_info
+ *		Add grouped relation specific info to list.
+ *		Also add it to the auxiliary hashtable if there is one.
+ */
+void
+add_grouped_rel_agg_info(PlannerInfo *root, RelOptInfo *rel, RelAggInfo *agginfo)
+{
+	/* The RelOptInfo must be unique, just attach to RelAggInfo. */
+	if (!IS_DUMMY_REL(rel))
+		set_cheapest(rel);
+	if (agginfo->build_from_plain)
+		agginfo->rel_grouped = rel;
+	else
+		agginfo->rel_grouped_non_plain = rel;
+
+	/* Add to RelAggInfo list if not exist */
+	if (!find_grouped_rel_agg_info(root, rel->relids))
+	{
+		HTAB   *hashtab = root->grouped_rel_info_hash;
+
+		/* Always add to the list. */
+		root->grouped_rel_info_list =
+			lappend(root->grouped_rel_info_list, agginfo);
+
+		/* Add to hash table if exists */
+		if (hashtab)
+		{
+			GroupedHashEntry   *hentry;
+			bool				found;
+
+			hentry = (GroupedHashEntry *) hash_search(hashtab,
+													  &(rel->relids),
+													  HASH_ENTER,
+													  &found);
+			Assert(!found);
+			hentry->agg_info = agginfo;
+		}
+	}
+}
+
+/*
+ * build_grouped_rel_info_hash
+ *	  Construct the auxiliary hash table for grouped RelAggInfo.
+ */
+static void
+build_grouped_rel_info_hash(PlannerInfo *root)
+{
+	HTAB	   *hashtab;
+	HASHCTL		hash_ctl;
+	ListCell   *l;
+
+	/* Create the hash table */
+	hash_ctl.keysize = sizeof(Relids);
+	hash_ctl.entrysize = sizeof(GroupedHashEntry);
+	hash_ctl.hash = bitmap_hash;
+	hash_ctl.match = bitmap_match;
+	hash_ctl.hcxt = CurrentMemoryContext;
+	hashtab = hash_create("GroupedInfoHashTable",
+						  256L,
+						  &hash_ctl,
+						  HASH_ELEM | HASH_FUNCTION | HASH_COMPARE | HASH_CONTEXT);
+
+	/* Insert all the already-existing joinrels */
+	foreach(l, root->grouped_rel_info_list)
+	{
+		RelAggInfo *agginfo = (RelAggInfo *) lfirst(l);
+		GroupedHashEntry   *hentry;
+		bool				found;
+
+		hentry = (GroupedHashEntry *) hash_search(hashtab,
+												  &(agginfo->relids),
+												  HASH_ENTER,
+												  &found);
+		Assert(!found);
+		hentry->agg_info = agginfo;
+	}
+
+	root->grouped_rel_info_hash = hashtab;
+}
+
+/*
+ * find_grouped_rel_agg_info
+ *	  Returns RelAggInfo corresponding to 'relids' (a set of RT indexes),
+ *	  or NULL if none exists.  This is for grouped join relations.
+ */
+RelAggInfo *
+find_grouped_rel_agg_info(PlannerInfo *root, Relids relids)
+{
+	ListCell   *lc;
+
+	if (!root->grouped_rel_info_hash &&
+		list_length(root->grouped_rel_info_list) > 32)
+		build_grouped_rel_info_hash(root);
+
+	if (root->grouped_rel_info_hash)
+	{
+		Relids		hashkey = relids;
+		GroupedHashEntry *hentry;
+
+		hentry = (GroupedHashEntry *) hash_search(root->grouped_rel_info_hash,
+												  &hashkey,
+												  HASH_FIND,
+												  NULL);
+		if (hentry)
+			return hentry->agg_info;
+	}
+	else
+	{
+		foreach(lc, root->grouped_rel_info_list)
+		{
+			RelAggInfo *agg_info = (RelAggInfo *) lfirst(lc);
+
+			if (bms_equal(agg_info->relids, relids))
+				return agg_info;
+		}
+	}
+	return NULL;
+}
+
+/*
+ * get_grouped_rel_agg_info
+ *	  Returns RelAggInfo corresponding to 'relids'. Will try to generate new
+ *	  RelAggInfo if not exists. Return NULL iff not exists and failed to
+ *	  generate.
+ */
+RelAggInfo *
+get_grouped_rel_agg_info(PlannerInfo *root, RelOptInfo *joinrel_plain)
+{
+	RelAggInfo *agg_info;
+
+	agg_info = find_grouped_rel_agg_info(root, joinrel_plain->relids);
+	if (agg_info == NULL)
+		agg_info = create_rel_agg_info(root, joinrel_plain);
+	return agg_info;
+}
+
+static RelOptInfo *
+get_cheaper_rel(RelOptInfo *rel1, RelOptInfo *rel2)
+{
+	int cmp;
+
+	if (rel1 == NULL || IS_DUMMY_REL(rel1))
+		return rel2;
+	if (rel2 == NULL || IS_DUMMY_REL(rel2))
+		return rel1;
+
+	cmp = compare_path_costs(rel1->cheapest_total_path,
+							 rel2->cheapest_total_path,
+							 TOTAL_COST);
+	return cmp < 0 ? rel1 : rel2;
+}
+
+/*
+ * find_grouped_rel
+ *	  Returns grouped relation entry corresponding to 'relids' (a set of RT
+ *	  indexes), or NULL if none exists.
+ */
+RelOptInfo *
+find_grouped_rel(PlannerInfo *root, Relids relids)
+{
+	RelAggInfo *agg_info;
+
+	if (!root->setup_agg_pushdown)
+		return NULL;
+
+	agg_info = find_grouped_rel_agg_info(root, relids);
+	if (agg_info == NULL)
+		return NULL;
+
+	return get_cheaper_rel(agg_info->rel_grouped,
+						   agg_info->rel_grouped_non_plain);
+}
+
+/*
+ * get_grouped_rel
+ *	  Get gouped version of given rel.
+ *	  We will first look up in the cache, and then try to build a grouped
+ *	  version of this rel, if it's a BASE_REL and we have not tried.
+ */
+RelOptInfo *
+get_grouped_rel(PlannerInfo *root, RelOptInfo *rel)
+{
+	RelOptInfo *rel_grouped;
+	RelAggInfo *agg_info;
+
+	/* Try to find exist one. */
+	rel_grouped = find_grouped_rel(root, rel->relids);
+	if (rel_grouped != NULL)
+		return !IS_DUMMY_REL(rel_grouped) ? rel_grouped : NULL;
+
+	/*
+	 * Build grouped version iff given rel is BASE_REL, grouped
+	 * JOIN_REL will be handled by make_grouped_join_rel().
+	 */
+	if (rel->reloptkind != RELOPT_BASEREL)
+		return NULL;
+
+	rel_grouped = build_base_grouped_rel(root, rel, &agg_info);
+	if (rel_grouped != NULL)
+	{
+		/* Create related paths and remember. */
+		generate_grouping_paths(root, rel_grouped, rel, agg_info);
+		add_grouped_rel_agg_info(root, rel_grouped, agg_info);
+		return !IS_DUMMY_REL(rel_grouped) ? rel_grouped : NULL;
+	}
+	return NULL;
+}
+
+/*
  * build_join_rel
  *	  Returns relation entry corresponding to the union of two given rels,
  *	  creating a new relation entry if none already exists.
@@ -618,18 +927,23 @@
 			   RelOptInfo *outer_rel,
 			   RelOptInfo *inner_rel,
 			   SpecialJoinInfo *sjinfo,
-			   List **restrictlist_ptr)
+			   List **restrictlist_ptr,
+			   RelAggInfo *agg_info)
 {
 	RelOptInfo *joinrel;
 	List	   *restrictlist;
+	bool		grouped = agg_info != NULL;
 
 	/* This function should be used only for join between parents. */
 	Assert(!IS_OTHER_REL(outer_rel) && !IS_OTHER_REL(inner_rel));
 
 	/*
 	 * See if we already have a joinrel for this set of base rels.
-	 */
-	joinrel = find_join_rel(root, joinrelids);
+	 *
+	 * NB: We only call this function to build a grouped relation when it does
+	 * not exist, so we won't try to find here.
+	 */
+	joinrel = !grouped ? find_join_rel(root, joinrelids) : NULL;
 
 	if (joinrel)
 	{
@@ -726,9 +1040,17 @@
 	 * and inner rels we first try to build it from.  But the contents should
 	 * be the same regardless.
 	 */
-	build_joinrel_tlist(root, joinrel, outer_rel);
-	build_joinrel_tlist(root, joinrel, inner_rel);
-	add_placeholders_to_joinrel(root, joinrel, outer_rel, inner_rel);
+	if (!grouped)
+	{
+		build_joinrel_tlist(root, joinrel, outer_rel);
+		build_joinrel_tlist(root, joinrel, inner_rel);
+		add_placeholders_to_joinrel(root, joinrel, outer_rel, inner_rel);
+	}
+	else
+	{
+		/* Target and costs already created in create_rel_agg_info */
+		joinrel->reltarget = agg_info->target;
+	}
 
 	/*
 	 * add_placeholders_to_joinrel also took care of adding the ph_lateral
@@ -768,13 +1090,30 @@
 
 	/* Store the partition information. */
 	build_joinrel_partition_info(joinrel, outer_rel, inner_rel, restrictlist,
-								 sjinfo->jointype);
-
-	/*
-	 * Set estimates of the joinrel's size.
-	 */
-	set_joinrel_size_estimates(root, joinrel, outer_rel, inner_rel,
-							   sjinfo, restrictlist);
+									sjinfo->jointype);
+
+	if (grouped && agg_info->build_from_plain)
+	{
+		/*
+		 * Grouped version of join rel, and build from 2 plain rels. In this
+		 * case we need to join plain rels and then apply partial aggregate,
+		 * which will essentially changes the number of rows.
+		 */
+		joinrel->rows = estimate_num_groups(root, agg_info->group_exprs,
+											agg_info->input_rows, NULL, NULL);
+	}
+	else
+	{
+		/*
+		 * Set estimates of the joinrel's size.
+		 *
+		 * Row estimate logic for plain rel and grouped rel are the same,
+		 * because in this case, grouped rel is simply formed by join grouped
+		 * rel and plain rel together.
+		 */
+		set_joinrel_size_estimates(root, joinrel, outer_rel, inner_rel,
+								   sjinfo, restrictlist);
+	}
 
 	/*
 	 * Set the consider_parallel flag if this joinrel could potentially be
@@ -795,8 +1134,12 @@
 		is_parallel_safe(root, (Node *) joinrel->reltarget->exprs))
 		joinrel->consider_parallel = true;
 
-	/* Add the joinrel to the PlannerInfo. */
-	add_join_rel(root, joinrel);
+	/*
+	 * Add the joinrel to the PlannerInfo. Ignore grouped rel here, it will
+	 * be handled by the caller, and it should not be added to join rel list.
+	 */
+	if (!grouped)
+		add_join_rel(root, joinrel);
 
 	/*
 	 * Also, if dynamic-programming join search is active, add the new joinrel
@@ -804,7 +1147,7 @@
 	 * of members should be for equality, but some of the level 1 rels might
 	 * have been joinrels already, so we can only assert <=.
 	 */
-	if (root->join_rel_level)
+	if (root->join_rel_level && !grouped)
 	{
 		Assert(root->join_cur_level > 0);
 		Assert(root->join_cur_level <= bms_num_members(joinrel->relids));
@@ -1043,20 +1386,7 @@
 			elog(ERROR, "unexpected node type in rel targetlist: %d",
 				 (int) nodeTag(var));
 
-<<<<<<< HEAD
-		/* Get the Var's original base rel */
-		baserel = find_base_rel(root, var->varno);
-
-        /* System-defined attribute, whole row, or user-defined attribute */
-        Assert(var->varattno >= baserel->min_attr &&
-               var->varattno <= baserel->max_attr);
-
-		/* Is it still needed above this joinrel? */
-		ndx = var->varattno - baserel->min_attr;
-		if (bms_nonempty_difference(baserel->attr_needed[ndx], relids))
-=======
 		if (var->varno == ROWID_VAR)
->>>>>>> d457cb4e
 		{
 			/* UPDATE/DELETE row identity vars are always needed */
 			RowIdentityVarInfo *ridinfo = (RowIdentityVarInfo *)
@@ -1774,7 +2104,7 @@
  * of matching partition keys of the relations being joined for all
  * partition keys.
  */
-static bool
+bool
 have_partkey_equi_join(RelOptInfo *joinrel,
 					   RelOptInfo *rel1, RelOptInfo *rel2,
 					   JoinType jointype, List *restrictlist)
@@ -2103,4 +2433,564 @@
 	childrel->reltarget->cost.startup = parentrel->reltarget->cost.startup;
 	childrel->reltarget->cost.per_tuple = parentrel->reltarget->cost.per_tuple;
 	childrel->reltarget->width = parentrel->reltarget->width;
+}
+
+/*
+ * Check if the relation can produce grouped paths and return the information
+ * it'll need for it. The passed relation is the non-grouped one which has the
+ * reltarget already constructed.
+ */
+RelAggInfo *
+create_rel_agg_info(PlannerInfo *root, RelOptInfo *rel)
+{
+	List       *gvis;
+	List	   *aggregates = NIL;
+	bool		unsolved_agg_found;
+	ListCell   *lc;
+	RelAggInfo *result;
+	PathTarget *agg_input;
+	PathTarget *target = NULL;
+	List	   *grp_exprs_extra = NIL;
+	List	   *group_clauses_final;
+	int			i;
+
+	/* Shouldn't been called if there's no opportunity for push-down */
+	Assert(root->grouped_var_list != NIL);
+
+	/*
+	 * The current implementation of aggregation push-down cannot handle
+	 * PlaceHolderVar(PHV).
+	 */
+	foreach(lc, rel->reltarget->exprs)
+	{
+		Expr	   *expr = lfirst(lc);
+
+		if (IsA(expr, PlaceHolderVar))
+			return NULL;
+	}
+
+	/* Caller should only pass base relations or joins. */
+	Assert(rel->reloptkind == RELOPT_BASEREL ||
+		   rel->reloptkind == RELOPT_JOINREL);
+
+	/*
+	 * Use equivalence classes to generate additional grouping expressions for
+	 * the current rel. Without these we might not be able to apply
+	 * aggregation to the relation result set.
+	 *
+	 * It's important that create_grouping_expr_grouped_var_infos has
+	 * processed the explicit grouping columns by now. If the grouping clause
+	 * contains multiple expressions belonging to the same EC, the original
+	 * (i.e. not derived) one should be preferred when we build grouping
+	 * target for a relation. Otherwise we have a problem when trying to match
+	 * target entries to grouping clauses during plan creation, see
+	 * get_grouping_expression().
+	 *
+	 * NB: the correctness of translating Aggerf through EC can't be
+	 * guaranteed, so we only translate grouping expressions.
+	 */
+	gvis = list_copy(root->grouped_var_list);
+	foreach(lc, root->grouped_var_list)
+	{
+		GroupedVarInfo *gvi = lfirst_node(GroupedVarInfo, lc);
+		int			relid = -1;
+
+		/* Only interested in grouping expressions. */
+		if (IsA(gvi->gvexpr, Aggref))
+			continue;
+
+		while ((relid = bms_next_member(rel->relids, relid)) >= 0)
+		{
+			GroupedVarInfo *gvi_trans;
+
+			gvi_trans = translate_expr_to_rel_vars(root, gvi, relid);
+			if (gvi_trans != NULL)
+				gvis = lappend(gvis, gvi_trans);
+		}
+	}
+
+	/*
+	 * Check if some aggregates or grouping expressions can be evaluated in
+	 * this relation's target, and collect all vars referenced by these
+	 * aggregates / grouping expressions;
+	 */
+	unsolved_agg_found = false;
+	foreach(lc, gvis)
+	{
+		GroupedVarInfo *gvi = lfirst_node(GroupedVarInfo, lc);
+
+		/* Only interested in aggregates. */
+		if (!IsA(gvi->gvexpr, Aggref))
+			continue;
+
+		/*
+		 * The subset includes gv_eval_at uninitialized, which includes
+		 * Aggref.aggstar.
+		 */
+		if (bms_is_subset(gvi->gv_eval_at, rel->relids))
+		{
+			gvi->agg_partial = (Aggref *) copyObject(gvi->gvexpr);
+			mark_partial_aggref(gvi->agg_partial, AGGSPLIT_INITIAL_SERIAL);
+			/* Accept the aggregate. */
+			aggregates = lappend(aggregates, gvi);
+		}
+		else
+		{
+			/* 
+			 * Give up if there is at least one aggregate expression that
+			 * needs something else than this rel which is not supported.
+			 */
+			unsolved_agg_found = true;
+			break;
+		}
+	}
+
+	/*
+	 * Give up if no avaliable aggregates or some other aggregate(s) need
+	 * relations other than the current one (which is not supported yet).
+	 */
+	if (aggregates == NIL || unsolved_agg_found)
+	{
+		list_free(gvis);
+		return NULL;
+	}
+
+	/*
+	 * Create target for grouped paths as well as one for the input paths of
+	 * the aggregation paths.
+	 */
+	target = create_empty_pathtarget();
+	agg_input = create_empty_pathtarget();
+
+	/* Cannot suitable targets for the aggregation push-down be derived? */
+	if (!init_grouping_targets(root, rel, target, agg_input, gvis,
+							   &grp_exprs_extra))
+	{
+		list_free(gvis);
+		return NULL;
+	}
+
+	list_free(gvis);
+
+	/* Aggregation push-down makes no sense without grouping expressions. */
+	if ((list_length(target->exprs) + list_length(grp_exprs_extra)) == 0)
+		return NULL;
+
+	group_clauses_final = root->parse->groupClause;
+
+	/*
+	 * If the aggregation target should have extra grouping expressions (in
+	 * order to emit input vars for join conditions), add them now. This step
+	 * includes assignment of tleSortGroupRef's which we can generate now.
+	 */
+	if (list_length(grp_exprs_extra) > 0)
+	{
+		Index		sortgroupref;
+
+		/*
+		 * We'll have to add some clauses, but query group clause must be
+		 * preserved.
+		 */
+		group_clauses_final = list_copy(root->parse->groupClause);
+
+		/*
+		 * Always start at root->max_sortgroupref. The extra grouping
+		 * expressions aren't used during the final aggregation, so the
+		 * sortgroupref values don't need to be unique across the query. Thus
+		 * we don't have to increase root->max_sortgroupref, which makes
+		 * recognition of the extra grouping expressions pretty easy.
+		 */
+		sortgroupref = root->max_sortgroupref;
+
+		/*
+		 * Generate the SortGroupClause's and add the expressions to the
+		 * target.
+		 */
+		foreach(lc, grp_exprs_extra)
+		{
+			Var		   *var = lfirst_node(Var, lc);
+			SortGroupClause *cl = makeNode(SortGroupClause);
+
+			/*
+			 * Initialize the SortGroupClause.
+			 *
+			 * As the final aggregation will not use this grouping expression,
+			 * we don't care whether sortop is < or >. The value of
+			 * nulls_first should not matter for the same reason.
+			 */
+			cl->tleSortGroupRef = ++sortgroupref;
+			get_sort_group_operators(var->vartype,
+									 false, true, false,
+									 &cl->sortop, &cl->eqop, NULL,
+									 &cl->hashable);
+			group_clauses_final = lappend(group_clauses_final, cl);
+			add_column_to_pathtarget(target, (Expr *) var,
+									 cl->tleSortGroupRef);
+
+			/* The aggregation input target must emit this var too. */
+			add_column_to_pathtarget(agg_input, (Expr *) var,
+									 cl->tleSortGroupRef);
+		}
+	}
+
+	/* Add aggregates to the grouping target. */
+	foreach(lc, aggregates)
+	{
+		GroupedVarInfo *gvi;
+
+		gvi = lfirst_node(GroupedVarInfo, lc);
+		add_column_to_pathtarget(target, (Expr *) gvi->agg_partial,
+								 gvi->sortgroupref);
+	}
+
+	/*
+	 * Build a list of grouping expressions and a list of the corresponding
+	 * SortGroupClauses.
+	 */
+	i = 0;
+	result = makeNode(RelAggInfo);
+	result->rel_grouped = NULL;
+	result->rel_grouped_non_plain = NULL;
+	foreach(lc, target->exprs)
+	{
+		Index		sortgroupref = 0;
+		SortGroupClause *cl;
+		Expr	   *texpr;
+
+		texpr = (Expr *) lfirst(lc);
+
+		if (IsA(texpr, Aggref))
+		{
+			/* Once we see Aggref, no grouping expressions should follow. */
+			break;
+		}
+
+		/* Find the clause by sortgroupref. */
+		sortgroupref = target->sortgrouprefs[i++];
+
+		/*
+		 * Besides being an aggregate, the target expression should have no
+		 * other reason then being a column of a relation functionally
+		 * dependent on the GROUP BY clause. So it's not actually a grouping
+		 * column.
+		 */
+		if (sortgroupref == 0)
+			continue;
+
+		/*
+		 * group_clause_final contains the "local" clauses, so this search
+		 * should succeed.
+		 */
+		cl = get_sortgroupref_clause(sortgroupref, group_clauses_final);
+
+		result->group_clauses = list_append_unique(result->group_clauses, cl);
+
+		/*
+		 * Add only unique clauses because of joins (both sides of a join can
+		 * point at the same grouping clause). XXX Is it worth adding a bool
+		 * argument indicating that we're dealing with join right now?
+		 */
+		result->group_exprs = list_append_unique(result->group_exprs, texpr);
+	}
+
+	/*
+	 * Since neither target nor agg_input is supposed to be identical to the
+	 * source reltarget, compute the width and cost again.
+	 *
+	 * target does not yet contain aggregates, but these will be accounted by
+	 * AggPath.
+	 */
+	set_pathtarget_cost_width(root, target);
+	set_pathtarget_cost_width(root, agg_input);
+
+	result->relids = bms_copy(rel->relids);
+	result->target = target;
+	result->agg_input = agg_input;
+
+	/* Finally collect the aggregates. */
+	while (lc != NULL)
+	{
+		Aggref	   *aggref = lfirst_node(Aggref, lc);
+
+		/* Partial aggregation is what the grouped paths should do. */
+		result->agg_exprs = lappend(result->agg_exprs, aggref);
+		lc = lnext(target->exprs, lc);
+	}
+
+	/* The "input_rows" field should be set by caller. */
+	return result;
+}
+
+/*
+ * Initialize target for grouped paths (target) as well as a target for paths
+ * that generate input for aggregation (agg_input).
+ *
+ * group_exprs_extra_p receives a list of Var nodes for which we need to
+ * construct SortGroupClause. Those vars will then be used as additional
+ * grouping expressions, for the sake of join clauses.
+ *
+ * gvis a list of GroupedVarInfo's possibly useful for rel.
+ *
+ * Return true iff the targets could be initialized.
+ */
+static bool
+init_grouping_targets(PlannerInfo *root, RelOptInfo *rel,
+					  PathTarget *target, PathTarget *agg_input,
+					  List *gvis, List **group_exprs_extra_p)
+{
+	ListCell   *lc;
+	List	   *possibly_dependent = NIL;
+	Var		   *tvar;
+
+	foreach(lc, rel->reltarget->exprs)
+	{
+		Index		sortgroupref;
+
+		/*
+		 * We don't support PlaceHolderVar, the source target of the plain
+		 * relation must be a simple Var.
+		 */
+		tvar = lfirst_node(Var, lc);
+
+		sortgroupref = get_expression_sortgroupref((Expr *) tvar, gvis);
+		if (sortgroupref > 0)
+		{
+			/*
+			 * If the target expression can be used as the grouping key, we
+			 * don't have to worry whether it can be emitted by the AggPath
+			 * pushed down to relation / join.
+			 */
+			add_column_to_pathtarget(target, (Expr *) tvar, sortgroupref);
+
+			/*
+			 * As for agg_input, add the original expression but set
+			 * sortgroupref in addition.
+			 */
+			add_column_to_pathtarget(agg_input, (Expr *) tvar, sortgroupref);
+		}
+		else
+		{
+			if (is_var_needed_by_join(root, tvar, rel))
+			{
+				/*
+				 * The variable is needed for a join, however it's neither in
+				 * the GROUP BY clause nor can it be derived from it using EC.
+				 * (Otherwise it would have to be added to the targets above.)
+				 * We need to construct special SortGroupClause for that
+				 * variable.
+				 *
+				 * Note that its tleSortGroupRef needs to be unique within
+				 * agg_input, so we need to postpone creation of the
+				 * SortGroupClause's until we're done with the iteration of
+				 * rel->reltarget->exprs. Also it makes sense for the caller
+				 * to do some more check before it starts to create those
+				 * SortGroupClause's.
+				 */
+				*group_exprs_extra_p = lappend(*group_exprs_extra_p, tvar);
+			}
+			else if (is_var_in_aggref_only(root, tvar))
+			{
+				/*
+				 * Another reason we might need this variable is that some
+				 * aggregate pushed down to this relation references it. In such a
+				 * case, add that var to agg_input, but not to "target". However,
+				 * if the aggregate is not the only reason for the var to be in
+				 * the target, some more checks need to be performed below.
+				 */
+				add_new_column_to_pathtarget(agg_input, (Expr *) tvar);
+			}
+			else
+			{
+				/*
+				 * The Var can be functionally dependent on another expression
+				 * of the target, but we cannot check until the other
+				 * expressions are in the target. For example:
+				 *
+				 * SELCT name, SUM(val) FROM tbl GROUP BY id;
+				 *
+				 * In the case where id is the primary key, even if name is not
+				 * in any SortGroupRef and will not be used by any joins or
+				 * aggregations, it still needs to be added to the input and
+				 * target.
+				 */
+				possibly_dependent = lappend(possibly_dependent, tvar);
+			}
+		}
+	}
+
+	/*
+	 * Now we can check whether the expression is functionally dependent on
+	 * another one.
+	 */
+	foreach(lc, possibly_dependent)
+	{
+		List	   *deps = NIL;
+		RangeTblEntry *rte;
+
+		tvar = lfirst_node(Var, lc);
+		rte = root->simple_rte_array[tvar->varno];
+
+		/*
+		 * Check if the Var can be in the grouping key even though it's not
+		 * mentioned by the GROUP BY clause (and could not be derived using
+		 * ECs).
+		 */
+		if (check_functional_grouping(rte->relid, tvar->varno,
+									  tvar->varlevelsup,
+									  target->exprs, &deps))
+		{
+			/*
+			 * The var shouldn't be actually used for grouping key evaluation
+			 * (instead, the one this depends on will be), so sortgroupref
+			 * should not be important.
+			 */
+			add_new_column_to_pathtarget(target, (Expr *) tvar);
+			add_new_column_to_pathtarget(agg_input, (Expr *) tvar);
+		}
+		else
+		{
+			/*
+			 * As long as the query is semantically correct, arriving here
+			 * means that the var is referenced by a generic grouping
+			 * expression but not referenced by any join.
+			 *
+			 * If the aggregate push-down will support generic grouping
+			 * expression in the future, create_rel_agg_info() will have to
+			 * add this variable to "agg_input" target and also add the whole
+			 * generic expression to "target".
+			 */
+			return false;
+		}
+	}
+
+	return true;
+}
+
+/*
+ * Return sortgroupref if expr can be used as the grouping expression in an
+ * AggPath at relation or join level, or 0 if it can't.
+ *
+ * gvis a list of a list of GroupedVarInfo's available for the query,
+ * including those derived using equivalence classes.
+ */
+static Index
+get_expression_sortgroupref(Expr *expr, List *gvis)
+{
+	ListCell   *lc;
+
+	foreach(lc, gvis)
+	{
+		GroupedVarInfo *gvi = lfirst_node(GroupedVarInfo, lc);
+
+		if (equal(gvi->gvexpr, expr))
+		{
+			Assert(gvi->sortgroupref > 0);
+
+			return gvi->sortgroupref;
+		}
+	}
+
+	/* The expression cannot be used as grouping key. */
+	return 0;
+}
+
+/*
+ * Check whether given variable appears in Aggref(s) which we consider usable
+ * at relation / join level, and only in the Aggref(s).
+ */
+static bool
+is_var_in_aggref_only(PlannerInfo *root, Var *var)
+{
+	ListCell   *lc;
+	bool		found = false;
+
+	foreach(lc, root->grouped_var_list)
+	{
+		GroupedVarInfo *gvi = lfirst_node(GroupedVarInfo, lc);
+		ListCell   *lc2;
+		List	   *vars;
+
+		if (!IsA(gvi->gvexpr, Aggref))
+			continue;
+
+		if (!bms_is_member(var->varno, gvi->gv_eval_at))
+			continue;
+		
+		/* FIXME: consider some kind of caching? */
+		vars = pull_var_clause((Node *) gvi->gvexpr, PVC_RECURSE_AGGREGATES);
+		foreach(lc2, vars)
+		{
+			Var		   *v = lfirst_node(Var, lc2);
+
+			if (equal(v, var))
+			{
+				found = true;
+				break;
+			}
+
+		}
+		list_free(vars);
+
+		if (found)
+			break;
+	}
+
+	/* No aggregate references the Var? */
+	if (!found)
+		return false;
+
+	/* Does the Var appear in the target outside aggregates? */
+	foreach(lc, root->processed_tlist)
+	{
+		TargetEntry *te = lfirst_node(TargetEntry, lc);
+
+		if (IsA(te->expr, Aggref))
+			continue;
+
+		if (equal(te->expr, var))
+			return false;
+	}
+
+	/* The Var is in aggregate(s) and only there. */
+	return true;
+}
+
+/*
+ * Check if given variable is needed by joins above the current rel?
+ *
+ * Consider pushing the aggregate avg(b.y) down to relation "b" for the
+ * following query:
+ *
+ *    SELECT a.i, avg(b.y)
+ *    FROM a JOIN b ON b.j = a.i
+ *    GROUP BY a.i;
+ *
+ * If we aggregate the "b" relation alone, the column "b.j" needs to be used
+ * as the grouping key because otherwise it cannot find its way to the input
+ * of the join expression.
+ */
+static bool
+is_var_needed_by_join(PlannerInfo *root, Var *var, RelOptInfo *rel)
+{
+	Relids		relids_no_top;
+	int			idx;
+	RelOptInfo *baserel;
+
+	/*
+	 * The relids we're not interested in do include 0, which is the top-level
+	 * targetlist. The only reason for relids to contain 0 should be that
+	 * arg_var is referenced either by aggregate or by grouping expression,
+	 * but right now we're interested in the *other* reasons. (As soon
+	 * aggregation is pushed down, the aggregates in the query targetlist no
+	 * longer need direct reference to arg_var anyway.)
+	 */
+
+	relids_no_top = bms_copy(rel->relids);
+	bms_add_member(relids_no_top, 0);
+
+	baserel = find_base_rel(root, var->varno);
+	idx = var->varattno - baserel->min_attr;
+
+	/* Still needed by other relations? */
+	return bms_nonempty_difference(baserel->attr_needed[idx], relids_no_top);
 }