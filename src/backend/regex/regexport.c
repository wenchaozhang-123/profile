--- conflicted
+++ resolved
@@ -6,13 +6,8 @@
  * In this implementation, the NFA defines a necessary but not sufficient
  * condition for a string to match the regex: that is, there can be strings
  * that match the NFA but don't match the full regex, but not vice versa.
-<<<<<<< HEAD
- * Thus, for example, it is okay for the functions below to treat lookahead
+ * Thus, for example, it is okay for the functions below to treat lookaround
  * constraints as no-ops, since they merely constrain the string some more.
-=======
- * Thus, for example, it is okay for the functions below to ignore lookaround
- * constraints, which merely constrain the string some more.
->>>>>>> b5bce6c1
  *
  * Notice that these functions return info into caller-provided arrays
  * rather than doing their own malloc's.  This simplifies the APIs by
