/*-------------------------------------------------------------------------
 *
 * standby.c
 *	  Misc functions used in Hot Standby mode.
 *
 *	All functions for handling RM_STANDBY_ID, which relate to
 *	AccessExclusiveLocks and starting snapshots for Hot Standby mode.
 *	Plus conflict recovery processing.
 *
 * Portions Copyright (c) 1996-2013, PostgreSQL Global Development Group
 * Portions Copyright (c) 1994, Regents of the University of California
 *
 * IDENTIFICATION
 *	  src/backend/storage/ipc/standby.c
 *
 *-------------------------------------------------------------------------
 */
#include "postgres.h"
#include "access/transam.h"
#include "access/twophase.h"
#include "access/xact.h"
#include "access/xlog.h"
#include "miscadmin.h"
#include "pgstat.h"
#include "storage/bufmgr.h"
#include "storage/lmgr.h"
#include "storage/proc.h"
#include "storage/procarray.h"
#include "storage/sinvaladt.h"
#include "storage/standby.h"
#include "utils/ps_status.h"
#include "utils/timeout.h"
#include "utils/timestamp.h"

/* User-settable GUC parameters */
int			vacuum_defer_cleanup_age;
int			max_standby_archive_delay = 30 * 1000;
int			max_standby_streaming_delay = 30 * 1000;

static List *RecoveryLockList;

static void ResolveRecoveryConflictWithVirtualXIDs(VirtualTransactionId *waitlist,
									   ProcSignalReason reason);
static void ResolveRecoveryConflictWithLock(Oid dbOid, Oid relOid);
static void SendRecoveryConflictWithBufferPin(ProcSignalReason reason);
static void LogCurrentRunningXacts(RunningTransactions CurrRunningXacts);
static void LogAccessExclusiveLocks(int nlocks, xl_standby_lock *locks);


/*
 * InitRecoveryTransactionEnvironment
 *		Initialize tracking of in-progress transactions in master
 *
 * We need to issue shared invalidations and hold locks. Holding locks
 * means others may want to wait on us, so we need to make a lock table
 * vxact entry like a real transaction. We could create and delete
 * lock table entries for each transaction but its simpler just to create
 * one permanent entry and leave it there all the time. Locks are then
 * acquired and released as needed. Yes, this means you can see the
 * Startup process in pg_locks once we have run this.
 */
void
InitRecoveryTransactionEnvironment(void)
{
	VirtualTransactionId vxid;

	/*
	 * Initialize shared invalidation management for Startup process, being
	 * careful to register ourselves as a sendOnly process so we don't need to
	 * read messages, nor will we get signalled when the queue starts filling
	 * up.
	 */
	SharedInvalBackendInit(true);

	/*
	 * Lock a virtual transaction id for Startup process.
	 *
	 * We need to do GetNextLocalTransactionId() because
	 * SharedInvalBackendInit() leaves localTransactionid invalid and the lock
	 * manager doesn't like that at all.
	 *
	 * Note that we don't need to run XactLockTableInsert() because nobody
	 * needs to wait on xids. That sounds a little strange, but table locks
	 * are held by vxids and row level locks are held by xids. All queries
	 * hold AccessShareLocks so never block while we write or lock new rows.
	 */
	vxid.backendId = MyBackendId;
	vxid.localTransactionId = GetNextLocalTransactionId();
	VirtualXactLockTableInsert(vxid);

	standbyState = STANDBY_INITIALIZED;
}

/*
 * ShutdownRecoveryTransactionEnvironment
 *		Shut down transaction tracking
 *
 * Prepare to switch from hot standby mode to normal operation. Shut down
 * recovery-time transaction tracking.
 */
void
ShutdownRecoveryTransactionEnvironment(void)
{
	/* Mark all tracked in-progress transactions as finished. */
	ExpireAllKnownAssignedTransactionIds();

	/* Release all locks the tracked transactions were holding */
	StandbyReleaseAllLocks();

	/* Cleanup our VirtualTransaction */
	VirtualXactLockTableCleanup();
}


/*
 * -----------------------------------------------------
 *		Standby wait timers and backend cancel logic
 * -----------------------------------------------------
 */

/*
 * Determine the cutoff time at which we want to start canceling conflicting
 * transactions.  Returns zero (a time safely in the past) if we are willing
 * to wait forever.
 */
static TimestampTz
GetStandbyLimitTime(void)
{
	TimestampTz rtime;
	bool		fromStream;

	/*
	 * The cutoff time is the last WAL data receipt time plus the appropriate
	 * delay variable.	Delay of -1 means wait forever.
	 */
	GetXLogReceiptTime(&rtime, &fromStream);
	if (fromStream)
	{
		if (max_standby_streaming_delay < 0)
			return 0;			/* wait forever */
		return TimestampTzPlusMilliseconds(rtime, max_standby_streaming_delay);
	}
	else
	{
		if (max_standby_archive_delay < 0)
			return 0;			/* wait forever */
		return TimestampTzPlusMilliseconds(rtime, max_standby_archive_delay);
	}
}

#define STANDBY_INITIAL_WAIT_US  1000
static int	standbyWait_us = STANDBY_INITIAL_WAIT_US;

/*
 * Standby wait logic for ResolveRecoveryConflictWithVirtualXIDs.
 * We wait here for a while then return. If we decide we can't wait any
 * more then we return true, if we can wait some more return false.
 */
static bool
WaitExceedsMaxStandbyDelay(void)
{
	TimestampTz ltime;

	/* Are we past the limit time? */
	ltime = GetStandbyLimitTime();
	if (ltime && GetCurrentTimestamp() >= ltime)
		return true;

	/*
	 * Sleep a bit (this is essential to avoid busy-waiting).
	 */
	pg_usleep(standbyWait_us);

	/*
	 * Progressively increase the sleep times, but not to more than 1s, since
	 * pg_usleep isn't interruptable on some platforms.
	 */
	standbyWait_us *= 2;
	if (standbyWait_us > 1000000)
		standbyWait_us = 1000000;

	return false;
}

/*
 * This is the main executioner for any query backend that conflicts with
 * recovery processing. Judgement has already been passed on it within
 * a specific rmgr. Here we just issue the orders to the procs. The procs
 * then throw the required error as instructed.
 */
static void
ResolveRecoveryConflictWithVirtualXIDs(VirtualTransactionId *waitlist,
									   ProcSignalReason reason)
{
	TimestampTz waitStart;
	char	   *new_status;

	/* Fast exit, to avoid a kernel call if there's no work to be done. */
	if (!VirtualTransactionIdIsValid(*waitlist))
		return;

	gpstat_report_waiting(PGBE_WAITING_LOCK);

	waitStart = GetCurrentTimestamp();
	new_status = NULL;			/* we haven't changed the ps display */

	while (VirtualTransactionIdIsValid(*waitlist))
	{
		/* reset standbyWait_us for each xact we wait for */
		standbyWait_us = STANDBY_INITIAL_WAIT_US;

		/* wait until the virtual xid is gone */
		while (!VirtualXactLock(*waitlist, false))
		{
			/*
			 * Report via ps if we have been waiting for more than 500 msec
			 * (should that be configurable?)
			 */
			if (update_process_title && new_status == NULL &&
				TimestampDifferenceExceeds(waitStart, GetCurrentTimestamp(),
										   500))
			{
				const char *old_status;
				int			len;

				old_status = get_real_act_ps_display(&len);
				new_status = (char *) palloc(len + 8 + 1);
				memcpy(new_status, old_status, len);
				strcpy(new_status + len, " waiting");
				set_ps_display(new_status, false);
				new_status[len] = '\0'; /* truncate off " waiting" */
			}

			/* Is it time to kill it? */
			if (WaitExceedsMaxStandbyDelay())
			{
				pid_t		pid;

				/*
				 * Now find out who to throw out of the balloon.
				 */
				Assert(VirtualTransactionIdIsValid(*waitlist));
				pid = CancelVirtualTransaction(*waitlist, reason);

				/*
				 * Wait a little bit for it to die so that we avoid flooding
				 * an unresponsive backend when system is heavily loaded.
				 */
				if (pid != 0)
					pg_usleep(5000L);
			}
		}

		/* Reset ps display if we changed it */
		if (new_status)
		{
			set_ps_display(new_status, false);
			pfree(new_status);
		}
		gpstat_report_waiting(PGBE_WAITING_NONE);

		/* The virtual transaction is gone now, wait for the next one */
		waitlist++;
	}

	/* Reset ps display if we changed it */
	if (new_status)
	{
		set_ps_display(new_status, false);
		pfree(new_status);
	}
}

void
ResolveRecoveryConflictWithSnapshot(TransactionId latestRemovedXid, RelFileNode node)
{
	VirtualTransactionId *backends;

	/*
	 * If we get passed InvalidTransactionId then we are a little surprised,
	 * but it is theoretically possible in normal running. It also happens
	 * when replaying already applied WAL records after a standby crash or
	 * restart. If latestRemovedXid is invalid then there is no conflict. That
	 * rule applies across all record types that suffer from this conflict.
	 */
	if (!TransactionIdIsValid(latestRemovedXid))
		return;

	backends = GetConflictingVirtualXIDs(latestRemovedXid,
										 node.dbNode);

	ResolveRecoveryConflictWithVirtualXIDs(backends,
										 PROCSIG_RECOVERY_CONFLICT_SNAPSHOT);
}

void
ResolveRecoveryConflictWithTablespace(Oid tsid)
{
	VirtualTransactionId *temp_file_users;

	/*
	 * Standby users may be currently using this tablespace for their
	 * temporary files. We only care about current users because
	 * temp_tablespace parameter will just ignore tablespaces that no longer
	 * exist.
	 *
	 * Ask everybody to cancel their queries immediately so we can ensure no
	 * temp files remain and we can remove the tablespace. Nuke the entire
	 * site from orbit, it's the only way to be sure.
	 *
	 * XXX: We could work out the pids of active backends using this
	 * tablespace by examining the temp filenames in the directory. We would
	 * then convert the pids into VirtualXIDs before attempting to cancel
	 * them.
	 *
	 * We don't wait for commit because drop tablespace is non-transactional.
	 */
	temp_file_users = GetConflictingVirtualXIDs(InvalidTransactionId,
												InvalidOid);
	ResolveRecoveryConflictWithVirtualXIDs(temp_file_users,
									   PROCSIG_RECOVERY_CONFLICT_TABLESPACE);
}

void
ResolveRecoveryConflictWithDatabase(Oid dbid)
{
	/*
	 * We don't do ResolveRecoveryConflictWithVirtualXIDs() here since that
	 * only waits for transactions and completely idle sessions would block
	 * us. This is rare enough that we do this as simply as possible: no wait,
	 * just force them off immediately.
	 *
	 * No locking is required here because we already acquired
	 * AccessExclusiveLock. Anybody trying to connect while we do this will
	 * block during InitPostgres() and then disconnect when they see the
	 * database has been removed.
	 */
	while (CountDBBackends(dbid) > 0)
	{
		CancelDBBackends(dbid, PROCSIG_RECOVERY_CONFLICT_DATABASE, true);

		/*
		 * Wait awhile for them to die so that we avoid flooding an
		 * unresponsive backend when system is heavily loaded.
		 */
		pg_usleep(10000);
	}
}

static void
ResolveRecoveryConflictWithLock(Oid dbOid, Oid relOid)
{
	VirtualTransactionId *backends;
	bool		lock_acquired = false;
	int			num_attempts = 0;
	LOCKTAG		locktag;

	SET_LOCKTAG_RELATION(locktag, dbOid, relOid);

	/*
	 * If blowing away everybody with conflicting locks doesn't work, after
	 * the first two attempts then we just start blowing everybody away until
	 * it does work. We do this because its likely that we either have too
	 * many locks and we just can't get one at all, or that there are many
	 * people crowding for the same table. Recovery must win; the end
	 * justifies the means.
	 */
	while (!lock_acquired)
	{
		if (++num_attempts < 3)
			backends = GetLockConflicts(&locktag, AccessExclusiveLock);
		else
			backends = GetConflictingVirtualXIDs(InvalidTransactionId,
												 InvalidOid);

		ResolveRecoveryConflictWithVirtualXIDs(backends,
											 PROCSIG_RECOVERY_CONFLICT_LOCK);

		if (LockAcquireExtended(&locktag, AccessExclusiveLock, true, true, false)
			!= LOCKACQUIRE_NOT_AVAIL)
			lock_acquired = true;
	}
}

/*
 * ResolveRecoveryConflictWithBufferPin is called from LockBufferForCleanup()
 * to resolve conflicts with other backends holding buffer pins.
 *
 * The ProcWaitForSignal() sleep normally done in LockBufferForCleanup()
 * (when not InHotStandby) is performed here, for code clarity.
 *
 * We either resolve conflicts immediately or set a timeout to wake us at
 * the limit of our patience.
 *
 * Resolve conflicts by sending a PROCSIG signal to all backends to check if
 * they hold one of the buffer pins that is blocking Startup process. If so,
 * those backends will take an appropriate error action, ERROR or FATAL.
 *
 * We also must check for deadlocks.  Deadlocks occur because if queries
 * wait on a lock, that must be behind an AccessExclusiveLock, which can only
 * be cleared if the Startup process replays a transaction completion record.
 * If Startup process is also waiting then that is a deadlock. The deadlock
 * can occur if the query is waiting and then the Startup sleeps, or if
 * Startup is sleeping and the query waits on a lock. We protect against
 * only the former sequence here, the latter sequence is checked prior to
 * the query sleeping, in CheckRecoveryConflictDeadlock().
 *
 * Deadlocks are extremely rare, and relatively expensive to check for,
 * so we don't do a deadlock check right away ... only if we have had to wait
 * at least deadlock_timeout.
 */
void
ResolveRecoveryConflictWithBufferPin(void)
{
	TimestampTz ltime;

	Assert(InHotStandby);

	ltime = GetStandbyLimitTime();

	if (ltime == 0)
	{
		/*
		 * We're willing to wait forever for conflicts, so set timeout for
		 * deadlock check only
		 */
		enable_timeout_after(STANDBY_DEADLOCK_TIMEOUT, DeadlockTimeout);
	}
	else if (GetCurrentTimestamp() >= ltime)
	{
		/*
		 * We're already behind, so clear a path as quickly as possible.
		 */
		SendRecoveryConflictWithBufferPin(PROCSIG_RECOVERY_CONFLICT_BUFFERPIN);
	}
	else
	{
		/*
		 * Wake up at ltime, and check for deadlocks as well if we will be
		 * waiting longer than deadlock_timeout
		 */
		EnableTimeoutParams timeouts[2];

		timeouts[0].id = STANDBY_TIMEOUT;
		timeouts[0].type = TMPARAM_AT;
		timeouts[0].fin_time = ltime;
		timeouts[1].id = STANDBY_DEADLOCK_TIMEOUT;
		timeouts[1].type = TMPARAM_AFTER;
		timeouts[1].delay_ms = DeadlockTimeout;
		enable_timeouts(timeouts, 2);
	}

	/* Wait to be signaled by UnpinBuffer() */
	ProcWaitForSignal();

	/*
	 * Clear any timeout requests established above.  We assume here that the
	 * Startup process doesn't have any other timeouts than what this function
	 * uses.  If that stops being true, we could cancel the timeouts
	 * individually, but that'd be slower.
	 */
	disable_all_timeouts(false);
}

static void
SendRecoveryConflictWithBufferPin(ProcSignalReason reason)
{
	Assert(reason == PROCSIG_RECOVERY_CONFLICT_BUFFERPIN ||
		   reason == PROCSIG_RECOVERY_CONFLICT_STARTUP_DEADLOCK);

	/*
	 * We send signal to all backends to ask them if they are holding the
	 * buffer pin which is delaying the Startup process. We must not set the
	 * conflict flag yet, since most backends will be innocent. Let the
	 * SIGUSR1 handling in each backend decide their own fate.
	 */
	CancelDBBackends(InvalidOid, reason, false);
}

/*
 * In Hot Standby perform early deadlock detection.  We abort the lock
 * wait if we are about to sleep while holding the buffer pin that Startup
 * process is waiting for.
 *
 * Note: this code is pessimistic, because there is no way for it to
 * determine whether an actual deadlock condition is present: the lock we
 * need to wait for might be unrelated to any held by the Startup process.
 * Sooner or later, this mechanism should get ripped out in favor of somehow
 * accounting for buffer locks in DeadLockCheck().	However, errors here
 * seem to be very low-probability in practice, so for now it's not worth
 * the trouble.
 */
void
CheckRecoveryConflictDeadlock(void)
{
	Assert(!InRecovery);		/* do not call in Startup process */

	if (!HoldingBufferPinThatDelaysRecovery())
		return;

	/*
	 * Error message should match ProcessInterrupts() but we avoid calling
	 * that because we aren't handling an interrupt at this point. Note that
	 * we only cancel the current transaction here, so if we are in a
	 * subtransaction and the pin is held by a parent, then the Startup
	 * process will continue to wait even though we have avoided deadlock.
	 */
	ereport(ERROR,
			(errcode(ERRCODE_T_R_DEADLOCK_DETECTED),
			 errmsg("canceling statement due to conflict with recovery"),
	   errdetail("User transaction caused buffer deadlock with recovery.")));
}


/* --------------------------------
 *		timeout handler routines
 * --------------------------------
 */

/*
 * StandbyDeadLockHandler() will be called if STANDBY_DEADLOCK_TIMEOUT
 * occurs before STANDBY_TIMEOUT.  Send out a request for hot-standby
 * backends to check themselves for deadlocks.
 */
void
StandbyDeadLockHandler(void)
{
	SendRecoveryConflictWithBufferPin(PROCSIG_RECOVERY_CONFLICT_STARTUP_DEADLOCK);
}

/*
 * StandbyTimeoutHandler() will be called if STANDBY_TIMEOUT is exceeded.
 * Send out a request to release conflicting buffer pins unconditionally,
 * so we can press ahead with applying changes in recovery.
 */
void
StandbyTimeoutHandler(void)
{
	/* forget any pending STANDBY_DEADLOCK_TIMEOUT request */
	disable_timeout(STANDBY_DEADLOCK_TIMEOUT, false);

	SendRecoveryConflictWithBufferPin(PROCSIG_RECOVERY_CONFLICT_BUFFERPIN);
}


/*
 * -----------------------------------------------------
 * Locking in Recovery Mode
 * -----------------------------------------------------
 *
 * All locks are held by the Startup process using a single virtual
 * transaction. This implementation is both simpler and in some senses,
 * more correct. The locks held mean "some original transaction held
 * this lock, so query access is not allowed at this time". So the Startup
 * process is the proxy by which the original locks are implemented.
 *
 * We only keep track of AccessExclusiveLocks, which are only ever held by
 * one transaction on one relation, and don't worry about lock queuing.
 *
 * We keep a single dynamically expandible list of locks in local memory,
 * RelationLockList, so we can keep track of the various entries made by
 * the Startup process's virtual xid in the shared lock table.
 *
 * We record the lock against the top-level xid, rather than individual
 * subtransaction xids. This means AccessExclusiveLocks held by aborted
 * subtransactions are not released as early as possible on standbys.
 *
 * List elements use type xl_rel_lock, since the WAL record type exactly
 * matches the information that we need to keep track of.
 *
 * We use session locks rather than normal locks so we don't need
 * ResourceOwners.
 */


void
StandbyAcquireAccessExclusiveLock(TransactionId xid, Oid dbOid, Oid relOid)
{
	xl_standby_lock *newlock;
	LOCKTAG		locktag;

	/* Already processed? */
	if (!TransactionIdIsValid(xid) ||
		TransactionIdDidCommit(xid) ||
		TransactionIdDidAbort(xid))
		return;

	elog(trace_recovery(DEBUG4),
		 "adding recovery lock: db %u rel %u", dbOid, relOid);

	/* dbOid is InvalidOid when we are locking a shared relation. */
	Assert(OidIsValid(relOid));

	newlock = palloc(sizeof(xl_standby_lock));
	newlock->xid = xid;
	newlock->dbOid = dbOid;
	newlock->relOid = relOid;
	RecoveryLockList = lappend(RecoveryLockList, newlock);

	/*
	 * Attempt to acquire the lock as requested, if not resolve conflict
	 */
	SET_LOCKTAG_RELATION(locktag, newlock->dbOid, newlock->relOid);

	if (LockAcquireExtended(&locktag, AccessExclusiveLock, true, true, false)
		== LOCKACQUIRE_NOT_AVAIL)
		ResolveRecoveryConflictWithLock(newlock->dbOid, newlock->relOid);
}

static void
StandbyReleaseLocks(TransactionId xid)
{
	ListCell   *cell,
			   *prev,
			   *next;

	/*
	 * Release all matching locks and remove them from list
	 */
	prev = NULL;
	for (cell = list_head(RecoveryLockList); cell; cell = next)
	{
		xl_standby_lock *lock = (xl_standby_lock *) lfirst(cell);

		next = lnext(cell);

		if (!TransactionIdIsValid(xid) || lock->xid == xid)
		{
			LOCKTAG		locktag;

			elog(trace_recovery(DEBUG4),
				 "releasing recovery lock: xid %u db %u rel %u",
				 lock->xid, lock->dbOid, lock->relOid);
			SET_LOCKTAG_RELATION(locktag, lock->dbOid, lock->relOid);
			if (!LockRelease(&locktag, AccessExclusiveLock, true))
				elog(LOG,
					 "RecoveryLockList contains entry for lock no longer recorded by lock manager: xid %u database %u relation %u",
					 lock->xid, lock->dbOid, lock->relOid);

			RecoveryLockList = list_delete_cell(RecoveryLockList, cell, prev);
			pfree(lock);
		}
		else
			prev = cell;
	}
}

/*
 * Release locks for a transaction tree, starting at xid down, from
 * RecoveryLockList.
 *
 * Called during WAL replay of COMMIT/ROLLBACK when in hot standby mode,
 * to remove any AccessExclusiveLocks requested by a transaction.
 */
void
StandbyReleaseLockTree(TransactionId xid, int nsubxids, TransactionId *subxids)
{
	int			i;

	StandbyReleaseLocks(xid);

	for (i = 0; i < nsubxids; i++)
		StandbyReleaseLocks(subxids[i]);
}

/*
 * Called at end of recovery and when we see a shutdown checkpoint.
 */
void
StandbyReleaseAllLocks(void)
{
	ListCell   *cell,
			   *prev,
			   *next;
	LOCKTAG		locktag;

	elog(trace_recovery(DEBUG2), "release all standby locks");

	prev = NULL;
	for (cell = list_head(RecoveryLockList); cell; cell = next)
	{
		xl_standby_lock *lock = (xl_standby_lock *) lfirst(cell);

		next = lnext(cell);

		elog(trace_recovery(DEBUG4),
			 "releasing recovery lock: xid %u db %u rel %u",
			 lock->xid, lock->dbOid, lock->relOid);
		SET_LOCKTAG_RELATION(locktag, lock->dbOid, lock->relOid);
		if (!LockRelease(&locktag, AccessExclusiveLock, true))
			elog(LOG,
				 "RecoveryLockList contains entry for lock no longer recorded by lock manager: xid %u database %u relation %u",
				 lock->xid, lock->dbOid, lock->relOid);
		RecoveryLockList = list_delete_cell(RecoveryLockList, cell, prev);
		pfree(lock);
	}
}

/*
 * StandbyReleaseOldLocks
 *		Release standby locks held by top-level XIDs that aren't running,
 *		as long as they're not prepared transactions.
 */
void
StandbyReleaseOldLocks(int nxids, TransactionId *xids)
{
	ListCell   *cell,
			   *prev,
			   *next;
	LOCKTAG		locktag;

	prev = NULL;
	for (cell = list_head(RecoveryLockList); cell; cell = next)
	{
		xl_standby_lock *lock = (xl_standby_lock *) lfirst(cell);
		bool		remove = false;

		next = lnext(cell);

		Assert(TransactionIdIsValid(lock->xid));

		if (StandbyTransactionIdIsPrepared(lock->xid))
			remove = false;
		else
		{
			int			i;
			bool		found = false;

			for (i = 0; i < nxids; i++)
			{
				if (lock->xid == xids[i])
				{
					found = true;
					break;
				}
			}

			/*
			 * If its not a running transaction, remove it.
			 */
			if (!found)
				remove = true;
		}

		if (remove)
		{
			elog(trace_recovery(DEBUG4),
				 "releasing recovery lock: xid %u db %u rel %u",
				 lock->xid, lock->dbOid, lock->relOid);
			SET_LOCKTAG_RELATION(locktag, lock->dbOid, lock->relOid);
			if (!LockRelease(&locktag, AccessExclusiveLock, true))
				elog(LOG,
					 "RecoveryLockList contains entry for lock no longer recorded by lock manager: xid %u database %u relation %u",
					 lock->xid, lock->dbOid, lock->relOid);
			RecoveryLockList = list_delete_cell(RecoveryLockList, cell, prev);
			pfree(lock);
		}
		else
			prev = cell;
	}
}

/*
 * --------------------------------------------------------------------
 *		Recovery handling for Rmgr RM_STANDBY_ID
 *
 * These record types will only be created if XLogStandbyInfoActive()
 * --------------------------------------------------------------------
 */

void
standby_redo(XLogRecPtr beginLoc, XLogRecPtr lsn, XLogRecord *record)
{
	uint8		info = record->xl_info & ~XLR_INFO_MASK;

	/* Backup blocks are not used in standby records */
	Assert(!(record->xl_info & XLR_BKP_BLOCK_MASK));

	/* Do nothing if we're not in hot standby mode */
	if (standbyState == STANDBY_DISABLED)
		return;

	if (info == XLOG_STANDBY_LOCK)
	{
		xl_standby_locks *xlrec = (xl_standby_locks *) XLogRecGetData(record);
		int			i;

		for (i = 0; i < xlrec->nlocks; i++)
			StandbyAcquireAccessExclusiveLock(xlrec->locks[i].xid,
											  xlrec->locks[i].dbOid,
											  xlrec->locks[i].relOid);
	}
	else if (info == XLOG_RUNNING_XACTS)
	{
		xl_running_xacts *xlrec = (xl_running_xacts *) XLogRecGetData(record);
		RunningTransactionsData running;

		running.xcnt = xlrec->xcnt;
		running.subxcnt = xlrec->subxcnt;
		running.subxid_overflow = xlrec->subxid_overflow;
		running.nextXid = xlrec->nextXid;
		running.latestCompletedXid = xlrec->latestCompletedXid;
		running.oldestRunningXid = xlrec->oldestRunningXid;
		running.xids = xlrec->xids;

		ProcArrayApplyRecoveryInfo(&running);
	}
	else
		elog(PANIC, "standby_redo: unknown op code %u", info);
}

<<<<<<< HEAD
static void
standby_desc_running_xacts(StringInfo buf, xl_running_xacts *xlrec)
{
	int			i;

	appendStringInfo(buf, " nextXid %u latestCompletedXid %u oldestRunningXid %u",
					 xlrec->nextXid,
					 xlrec->latestCompletedXid,
					 xlrec->oldestRunningXid);
	if (xlrec->xcnt > 0)
	{
		appendStringInfo(buf, "; %d xacts:", xlrec->xcnt);
		for (i = 0; i < xlrec->xcnt; i++)
			appendStringInfo(buf, " %u", xlrec->xids[i]);
	}

	if (xlrec->subxid_overflow)
		appendStringInfo(buf, "; subxid ovf");
}

void
standby_desc(StringInfo buf, XLogRecord *record)
{
	uint8		info = record->xl_info & ~XLR_INFO_MASK;
	char		*rec = XLogRecGetData(record);

	if (info == XLOG_STANDBY_LOCK)
	{
		xl_standby_locks *xlrec = (xl_standby_locks *) rec;
		int			i;

		appendStringInfo(buf, "AccessExclusive locks:");

		for (i = 0; i < xlrec->nlocks; i++)
			appendStringInfo(buf, " xid %u db %u rel %u",
							 xlrec->locks[i].xid, xlrec->locks[i].dbOid,
							 xlrec->locks[i].relOid);
	}
	else if (info == XLOG_RUNNING_XACTS)
	{
		xl_running_xacts *xlrec = (xl_running_xacts *) rec;

		appendStringInfo(buf, " running xacts:");
		standby_desc_running_xacts(buf, xlrec);
	}
	else
		appendStringInfo(buf, "UNKNOWN");
}

=======
>>>>>>> e472b921
/*
 * Log details of the current snapshot to WAL. This allows the snapshot state
 * to be reconstructed on the standby.
 *
 * We can move directly to STANDBY_SNAPSHOT_READY at startup if we
 * start from a shutdown checkpoint because we know nothing was running
 * at that time and our recovery snapshot is known empty. In the more
 * typical case of an online checkpoint we need to jump through a few
 * hoops to get a correct recovery snapshot and this requires a two or
 * sometimes a three stage process.
 *
 * The initial snapshot must contain all running xids and all current
 * AccessExclusiveLocks at a point in time on the standby. Assembling
 * that information while the server is running requires many and
 * various LWLocks, so we choose to derive that information piece by
 * piece and then re-assemble that info on the standby. When that
 * information is fully assembled we move to STANDBY_SNAPSHOT_READY.
 *
 * Since locking on the primary when we derive the information is not
 * strict, we note that there is a time window between the derivation and
 * writing to WAL of the derived information. That allows race conditions
 * that we must resolve, since xids and locks may enter or leave the
 * snapshot during that window. This creates the issue that an xid or
 * lock may start *after* the snapshot has been derived yet *before* the
 * snapshot is logged in the running xacts WAL record. We resolve this by
 * starting to accumulate changes at a point just prior to when we derive
 * the snapshot on the primary, then ignore duplicates when we later apply
 * the snapshot from the running xacts record. This is implemented during
 * CreateCheckpoint() where we use the logical checkpoint location as
 * our starting point and then write the running xacts record immediately
 * before writing the main checkpoint WAL record. Since we always start
 * up from a checkpoint and are immediately at our starting point, we
 * unconditionally move to STANDBY_INITIALIZED. After this point we
 * must do 4 things:
 *	* move shared nextXid forwards as we see new xids
 *	* extend the clog and subtrans with each new xid
 *	* keep track of uncommitted known assigned xids
 *	* keep track of uncommitted AccessExclusiveLocks
 *
 * When we see a commit/abort we must remove known assigned xids and locks
 * from the completing transaction. Attempted removals that cannot locate
 * an entry are expected and must not cause an error when we are in state
 * STANDBY_INITIALIZED. This is implemented in StandbyReleaseLocks() and
 * KnownAssignedXidsRemove().
 *
 * Later, when we apply the running xact data we must be careful to ignore
 * transactions already committed, since those commits raced ahead when
 * making WAL entries.
 *
 * The loose timing also means that locks may be recorded that have a
 * zero xid, since xids are removed from procs before locks are removed.
 * So we must prune the lock list down to ensure we hold locks only for
 * currently running xids, performed by StandbyReleaseOldLocks().
 * Zero xids should no longer be possible, but we may be replaying WAL
 * from a time when they were possible.
 */
void
LogStandbySnapshot(void)
{
	RunningTransactions running;
	xl_standby_lock *locks;
	int			nlocks;

	Assert(XLogStandbyInfoActive());

	/*
	 * Get details of any AccessExclusiveLocks being held at the moment.
	 */
	locks = GetRunningTransactionLocks(&nlocks);
	if (nlocks > 0)
		LogAccessExclusiveLocks(nlocks, locks);
	pfree(locks);

	/*
	 * Log details of all in-progress transactions. This should be the last
	 * record we write, because standby will open up when it sees this.
	 */
	running = GetRunningTransactionData();
	LogCurrentRunningXacts(running);
	/* GetRunningTransactionData() acquired XidGenLock, we must release it */
	LWLockRelease(XidGenLock);
}

/*
 * Record an enhanced snapshot of running transactions into WAL.
 *
 * The definitions of RunningTransactionsData and xl_xact_running_xacts
 * are similar. We keep them separate because xl_xact_running_xacts
 * is a contiguous chunk of memory and never exists fully until it is
 * assembled in WAL.
 */
static void
LogCurrentRunningXacts(RunningTransactions CurrRunningXacts)
{
	xl_running_xacts xlrec;
	XLogRecData rdata[2];
	int			lastrdata = 0;
	XLogRecPtr	recptr;

	xlrec.xcnt = CurrRunningXacts->xcnt;
	xlrec.subxcnt = CurrRunningXacts->subxcnt;
	xlrec.subxid_overflow = CurrRunningXacts->subxid_overflow;
	xlrec.nextXid = CurrRunningXacts->nextXid;
	xlrec.oldestRunningXid = CurrRunningXacts->oldestRunningXid;
	xlrec.latestCompletedXid = CurrRunningXacts->latestCompletedXid;

	/* Header */
	rdata[0].data = (char *) (&xlrec);
	rdata[0].len = MinSizeOfXactRunningXacts;
	rdata[0].buffer = InvalidBuffer;

	/* array of TransactionIds */
	if (xlrec.xcnt > 0)
	{
		rdata[0].next = &(rdata[1]);
		rdata[1].data = (char *) CurrRunningXacts->xids;
		rdata[1].len = (xlrec.xcnt + xlrec.subxcnt) * sizeof(TransactionId);
		rdata[1].buffer = InvalidBuffer;
		lastrdata = 1;
	}

	rdata[lastrdata].next = NULL;

	recptr = XLogInsert(RM_STANDBY_ID, XLOG_RUNNING_XACTS, rdata);

	if (CurrRunningXacts->subxid_overflow)
		elog(trace_recovery(DEBUG2),
			 "snapshot of %u running transactions overflowed (lsn %X/%X oldest xid %u latest complete %u next xid %u)",
			 CurrRunningXacts->xcnt,
			 (uint32) (recptr >> 32), (uint32) recptr,
			 CurrRunningXacts->oldestRunningXid,
			 CurrRunningXacts->latestCompletedXid,
			 CurrRunningXacts->nextXid);
	else
		elog(trace_recovery(DEBUG2),
			 "snapshot of %u+%u running transaction ids (lsn %X/%X oldest xid %u latest complete %u next xid %u)",
			 CurrRunningXacts->xcnt, CurrRunningXacts->subxcnt,
			 (uint32) (recptr >> 32), (uint32) recptr,
			 CurrRunningXacts->oldestRunningXid,
			 CurrRunningXacts->latestCompletedXid,
			 CurrRunningXacts->nextXid);
}

/*
 * Wholesale logging of AccessExclusiveLocks. Other lock types need not be
 * logged, as described in backend/storage/lmgr/README.
 */
static void
LogAccessExclusiveLocks(int nlocks, xl_standby_lock *locks)
{
	XLogRecData rdata[2];
	xl_standby_locks xlrec;

	xlrec.nlocks = nlocks;

	rdata[0].data = (char *) &xlrec;
	rdata[0].len = offsetof(xl_standby_locks, locks);
	rdata[0].buffer = InvalidBuffer;
	rdata[0].next = &rdata[1];

	rdata[1].data = (char *) locks;
	rdata[1].len = nlocks * sizeof(xl_standby_lock);
	rdata[1].buffer = InvalidBuffer;
	rdata[1].next = NULL;

	(void) XLogInsert(RM_STANDBY_ID, XLOG_STANDBY_LOCK, rdata);
}

/*
 * Individual logging of AccessExclusiveLocks for use during LockAcquire()
 */
void
LogAccessExclusiveLock(Oid dbOid, Oid relOid)
{
	xl_standby_lock xlrec;

	xlrec.xid = GetTopTransactionId();

	/*
	 * Decode the locktag back to the original values, to avoid sending lots
	 * of empty bytes with every message.  See lock.h to check how a locktag
	 * is defined for LOCKTAG_RELATION
	 */
	xlrec.dbOid = dbOid;
	xlrec.relOid = relOid;

	LogAccessExclusiveLocks(1, &xlrec);
}

/*
 * Prepare to log an AccessExclusiveLock, for use during LockAcquire()
 */
void
LogAccessExclusiveLockPrepare(void)
{
	/*
	 * Ensure that a TransactionId has been assigned to this transaction, for
	 * two reasons, both related to lock release on the standby. First, we
	 * must assign an xid so that RecordTransactionCommit() and
	 * RecordTransactionAbort() do not optimise away the transaction
	 * completion record which recovery relies upon to release locks. It's a
	 * hack, but for a corner case not worth adding code for into the main
	 * commit path. Second, we must assign an xid before the lock is recorded
	 * in shared memory, otherwise a concurrently executing
	 * GetRunningTransactionLocks() might see a lock associated with an
	 * InvalidTransactionId which we later assert cannot happen.
	 */
	(void) GetTopTransactionId();
}<|MERGE_RESOLUTION|>--- conflicted
+++ resolved
@@ -809,58 +809,6 @@
 		elog(PANIC, "standby_redo: unknown op code %u", info);
 }
 
-<<<<<<< HEAD
-static void
-standby_desc_running_xacts(StringInfo buf, xl_running_xacts *xlrec)
-{
-	int			i;
-
-	appendStringInfo(buf, " nextXid %u latestCompletedXid %u oldestRunningXid %u",
-					 xlrec->nextXid,
-					 xlrec->latestCompletedXid,
-					 xlrec->oldestRunningXid);
-	if (xlrec->xcnt > 0)
-	{
-		appendStringInfo(buf, "; %d xacts:", xlrec->xcnt);
-		for (i = 0; i < xlrec->xcnt; i++)
-			appendStringInfo(buf, " %u", xlrec->xids[i]);
-	}
-
-	if (xlrec->subxid_overflow)
-		appendStringInfo(buf, "; subxid ovf");
-}
-
-void
-standby_desc(StringInfo buf, XLogRecord *record)
-{
-	uint8		info = record->xl_info & ~XLR_INFO_MASK;
-	char		*rec = XLogRecGetData(record);
-
-	if (info == XLOG_STANDBY_LOCK)
-	{
-		xl_standby_locks *xlrec = (xl_standby_locks *) rec;
-		int			i;
-
-		appendStringInfo(buf, "AccessExclusive locks:");
-
-		for (i = 0; i < xlrec->nlocks; i++)
-			appendStringInfo(buf, " xid %u db %u rel %u",
-							 xlrec->locks[i].xid, xlrec->locks[i].dbOid,
-							 xlrec->locks[i].relOid);
-	}
-	else if (info == XLOG_RUNNING_XACTS)
-	{
-		xl_running_xacts *xlrec = (xl_running_xacts *) rec;
-
-		appendStringInfo(buf, " running xacts:");
-		standby_desc_running_xacts(buf, xlrec);
-	}
-	else
-		appendStringInfo(buf, "UNKNOWN");
-}
-
-=======
->>>>>>> e472b921
 /*
  * Log details of the current snapshot to WAL. This allows the snapshot state
  * to be reconstructed on the standby.
