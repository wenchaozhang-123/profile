/*-------------------------------------------------------------------------
 *
 * procarray.c
 *	  POSTGRES process array code.
 *
 *
 * This module maintains an unsorted array of the PGPROC structures for all
 * active backends.  Although there are several uses for this, the principal
 * one is as a means of determining the set of currently running transactions.
 *
 * Because of various subtle race conditions it is critical that a backend
 * hold the correct locks while setting or clearing its MyProc->xid field.
 * See notes in src/backend/access/transam/README.
 *
 * The process array now also includes PGPROC structures representing
 * prepared transactions.  The xid and subxids fields of these are valid,
 * as are the myProcLocks lists.  They can be distinguished from regular
 * backend PGPROCs at need by checking for pid == 0.
 *
 *
<<<<<<< HEAD
 * Portions Copyright (c) 1996-2009, PostgreSQL Global Development Group
=======
 * Portions Copyright (c) 1996-2008, PostgreSQL Global Development Group
>>>>>>> d13f41d2
 * Portions Copyright (c) 1994, Regents of the University of California
 *
 *
 * IDENTIFICATION
 *	  $PostgreSQL: pgsql/src/backend/storage/ipc/procarray.c,v 1.40.2.2 2009/07/29 15:57:23 tgl Exp $
 *
 *-------------------------------------------------------------------------
 */
#include "postgres.h"

#include <signal.h>

#include "access/distributedlog.h"
#include "access/subtrans.h"
#include "access/transam.h"
#include "access/xact.h"
#include "utils/tqual.h"
#include "access/twophase.h"
#include "miscadmin.h"
#include "storage/procarray.h"
#include "utils/combocid.h"
#include "cdb/cdbtm.h"
#include "utils/guc.h"
#include "utils/memutils.h"
#include "utils/faultinjector.h"
#include "utils/sharedsnapshot.h"

#include "access/xact.h"		/* setting the shared xid */

#include "cdb/cdbvars.h"

/* Our shared memory area */
typedef struct ProcArrayStruct
{
	int			numProcs;		/* number of valid procs entries */
	int			maxProcs;		/* allocated size of procs array */

	/*
	 * We declare procs[] as 1 entry because C wants a fixed-size array, but
	 * actually it is maxProcs entries long.
	 */
	PGPROC	   *procs[1];		/* VARIABLE LENGTH ARRAY */
} ProcArrayStruct;

static ProcArrayStruct *procArray;


#ifdef XIDCACHE_DEBUG

/* counters for XidCache measurement */
static long xc_by_recent_xmin = 0;
static long xc_by_my_xact = 0;
static long xc_by_latest_xid = 0;
static long xc_by_main_xid = 0;
static long xc_by_child_xid = 0;
static long xc_no_overflow = 0;
static long xc_slow_answer = 0;

#define xc_by_recent_xmin_inc()		(xc_by_recent_xmin++)
#define xc_by_my_xact_inc()			(xc_by_my_xact++)
#define xc_by_latest_xid_inc()		(xc_by_latest_xid++)
#define xc_by_main_xid_inc()		(xc_by_main_xid++)
#define xc_by_child_xid_inc()		(xc_by_child_xid++)
#define xc_no_overflow_inc()		(xc_no_overflow++)
#define xc_slow_answer_inc()		(xc_slow_answer++)

static void DisplayXidCache(void);

#else							/* !XIDCACHE_DEBUG */

#define xc_by_recent_xmin_inc()		((void) 0)
#define xc_by_my_xact_inc()			((void) 0)
#define xc_by_latest_xid_inc()		((void) 0)
#define xc_by_main_xid_inc()		((void) 0)
#define xc_by_child_xid_inc()		((void) 0)
#define xc_no_overflow_inc()		((void) 0)
#define xc_slow_answer_inc()		((void) 0)
#endif   /* XIDCACHE_DEBUG */

/*
 * Report shared-memory space needed by CreateSharedProcArray.
 */
Size
ProcArrayShmemSize(void)
{
	Size		size;

	size = offsetof(ProcArrayStruct, procs);
	size = add_size(size, mul_size(sizeof(PGPROC *),
								 add_size(MaxBackends, max_prepared_xacts)));

	return size;
}

/*
 * Initialize the shared PGPROC array during postmaster startup.
 */
void
CreateSharedProcArray(void)
{
	bool		found;

	/* Create or attach to the ProcArray shared structure */
	procArray = (ProcArrayStruct *)
		ShmemInitStruct("Proc Array", ProcArrayShmemSize(), &found);

	if (!found)
	{
		/*
		 * We're the first - initialize.
		 */
		procArray->numProcs = 0;
		procArray->maxProcs = MaxBackends + max_prepared_xacts;
	}
}

/*
 * Add the specified PGPROC to the shared array.
 */
void
ProcArrayAdd(PGPROC *proc)
{
	ProcArrayStruct *arrayP = procArray;

	LWLockAcquire(ProcArrayLock, LW_EXCLUSIVE);

#ifdef FAULT_INJECTOR
	FaultInjector_InjectFaultIfSet(
		ProcArray_Add,
		DDLNotSpecified,
		"", // databaseName
		""); // tableName
#endif

	if (arrayP->numProcs >= arrayP->maxProcs)
	{
		/*
		 * Ooops, no room.	(This really shouldn't happen, since there is a
		 * fixed supply of PGPROC structs too, and so we should have failed
		 * earlier.)
		 */
		LWLockRelease(ProcArrayLock);
		ereport(FATAL,
				(errcode(ERRCODE_TOO_MANY_CONNECTIONS),
				 errmsg("sorry, too many clients already")));
	}

	arrayP->procs[arrayP->numProcs] = proc;
	arrayP->numProcs++;

	LWLockRelease(ProcArrayLock);
}

/*
 * Remove the specified PGPROC from the shared array.
 *
 * When latestXid is a valid XID, we are removing a live 2PC gxact from the
 * array, and thus causing it to appear as "not running" anymore.  In this
 * case we must advance latestCompletedXid.  (This is essentially the same
 * as ProcArrayEndTransaction followed by removal of the PGPROC, but we take
 * the ProcArrayLock only once, and don't damage the content of the PGPROC;
 * twophase.c depends on the latter.)
 */
void
<<<<<<< HEAD
ProcArrayRemove(PGPROC *proc, bool forPrepare, bool isCommit)
=======
ProcArrayRemove(PGPROC *proc, TransactionId latestXid)
>>>>>>> d13f41d2
{
	ProcArrayStruct *arrayP = procArray;
	int			index;

#ifdef XIDCACHE_DEBUG
	/* dump stats at backend shutdown, but not prepared-xact end */
	if (proc->pid != 0)
		DisplayXidCache();
#endif

	LWLockAcquire(ProcArrayLock, LW_EXCLUSIVE);

	if (TransactionIdIsValid(latestXid))
	{
		Assert(TransactionIdIsValid(proc->xid));

		/* Advance global latestCompletedXid while holding the lock */
		if (TransactionIdPrecedes(ShmemVariableCache->latestCompletedXid,
								  latestXid))
			ShmemVariableCache->latestCompletedXid = latestXid;
	}
	else
	{
		/* Shouldn't be trying to remove a live transaction here */
		Assert(!TransactionIdIsValid(proc->xid));
	}

	for (index = 0; index < arrayP->numProcs; index++)
	{
		if (arrayP->procs[index] == proc)
		{
			arrayP->procs[index] = arrayP->procs[arrayP->numProcs - 1];
			arrayP->procs[arrayP->numProcs - 1] = NULL; /* for debugging */
			arrayP->numProcs--;

			if (forPrepare)
			{
				LocalDistribXact_ChangeStateUnderLock(
												proc->xid,
												&proc->localDistribXactRef,
												(isCommit ?
													LOCALDISTRIBXACT_STATE_COMMITPREPARED:
													LOCALDISTRIBXACT_STATE_ABORTPREPARED));

				LocalDistribXactRef_ReleaseUnderLock(
												&proc->localDistribXactRef);
			}
			LWLockRelease(ProcArrayLock);
			return;
		}
	}

	/* Ooops */
	LWLockRelease(ProcArrayLock);

	elog(LOG, "failed to find proc %p in ProcArray", proc);
}


/*
 * ProcArrayEndTransaction -- mark a transaction as no longer running
 *
 * This is used interchangeably for commit and abort cases.  The transaction
 * commit/abort must already be reported to WAL and pg_clog.
 *
 * proc is currently always MyProc, but we pass it explicitly for flexibility.
 * latestXid is the latest Xid among the transaction's main XID and
 * subtransactions, or InvalidTransactionId if it has no XID.  (We must ask
 * the caller to pass latestXid, instead of computing it from the PGPROC's
 * contents, because the subxid information in the PGPROC might be
 * incomplete.)
 */
void
ProcArrayEndTransaction(PGPROC *proc, TransactionId latestXid)
{
	if (TransactionIdIsValid(latestXid))
	{
		/*
		 * We must lock ProcArrayLock while clearing proc->xid, so that we do
		 * not exit the set of "running" transactions while someone else is
		 * taking a snapshot.  See discussion in
		 * src/backend/access/transam/README.
		 */
		Assert(TransactionIdIsValid(proc->xid));

		LWLockAcquire(ProcArrayLock, LW_EXCLUSIVE);

		proc->xid = InvalidTransactionId;
		proc->lxid = InvalidLocalTransactionId;
		proc->xmin = InvalidTransactionId;
		/* must be cleared with xid/xmin: */
		proc->vacuumFlags &= ~PROC_VACUUM_STATE_MASK;
		proc->inCommit = false; /* be sure this is cleared in abort */

		/* Clear the subtransaction-XID cache too while holding the lock */
		proc->subxids.nxids = 0;
		proc->subxids.overflowed = false;

		/* Also advance global latestCompletedXid while holding the lock */
		if (TransactionIdPrecedes(ShmemVariableCache->latestCompletedXid,
								  latestXid))
			ShmemVariableCache->latestCompletedXid = latestXid;

		LWLockRelease(ProcArrayLock);
	}
	else
	{
		/*
		 * If we have no XID, we don't need to lock, since we won't affect
		 * anyone else's calculation of a snapshot.  We might change their
		 * estimate of global xmin, but that's OK.
		 */
		Assert(!TransactionIdIsValid(proc->xid));

		proc->lxid = InvalidLocalTransactionId;
		proc->xmin = InvalidTransactionId;
		/* must be cleared with xid/xmin: */
		proc->vacuumFlags &= ~PROC_VACUUM_STATE_MASK;
		proc->inCommit = false; /* be sure this is cleared in abort */

		Assert(proc->subxids.nxids == 0);
		Assert(proc->subxids.overflowed == false);
	}
}


/*
 * ProcArrayClearTransaction -- clear the transaction fields
 *
 * This is used after successfully preparing a 2-phase transaction.  We are
 * not actually reporting the transaction's XID as no longer running --- it
 * will still appear as running because the 2PC's gxact is in the ProcArray
 * too.  We just have to clear out our own PGPROC.
 */
void
ProcArrayClearTransaction(PGPROC *proc)
{
	/*
	 * We can skip locking ProcArrayLock here, because this action does not
	 * actually change anyone's view of the set of running XIDs: our entry is
	 * duplicate with the gxact that has already been inserted into the
	 * ProcArray.
	 */
	proc->xid = InvalidTransactionId;
	proc->lxid = InvalidLocalTransactionId;
	proc->xmin = InvalidTransactionId;

	/* redundant, but just in case */
	proc->vacuumFlags &= ~PROC_VACUUM_STATE_MASK;
	proc->inCommit = false;

	/* Clear the subtransaction-XID cache too */
	proc->subxids.nxids = 0;
	proc->subxids.overflowed = false;
}


/*
 * TransactionIdIsInProgress -- is given transaction running in some backend
 *
 * Aside from some shortcuts such as checking RecentXmin and our own Xid,
 * there are three possibilities for finding a running transaction:
 *
 * 1. the given Xid is a main transaction Id.  We will find this out cheaply
 * by looking at the PGPROC struct for each backend.
 *
 * 2. the given Xid is one of the cached subxact Xids in the PGPROC array.
 * We can find this out cheaply too.
 *
 * 3. Search the SubTrans tree to find the Xid's topmost parent, and then
 * see if that is running according to PGPROC.	This is the slowest, but
 * sadly it has to be done always if the other two failed, unless we see
 * that the cached subxact sets are complete (none have overflowed).
 *
 * ProcArrayLock has to be held while we do 1 and 2.  If we save the top Xids
 * while doing 1, we can release the ProcArrayLock while we do 3.  This buys
 * back some concurrency (we can't retrieve the main Xids from PGPROC again
 * anyway; see GetNewTransactionId).
 */
bool
TransactionIdIsInProgress(TransactionId xid)
{
	static TransactionId *xids = NULL;
	int			nxids = 0;
	ProcArrayStruct *arrayP = procArray;
	TransactionId topxid;
	int			i,
				j;

	/*
	 * Don't bother checking a transaction older than RecentXmin; it could not
	 * possibly still be running.  (Note: in particular, this guarantees that
	 * we reject InvalidTransactionId, FrozenTransactionId, etc as not
	 * running.)
	 */
	if (TransactionIdPrecedes(xid, RecentXmin))
	{
		xc_by_recent_xmin_inc();
		return false;
	}

	/*
	 * Also, we can handle our own transaction (and subtransactions) without
	 * any access to shared memory.
	 */
	if (TransactionIdIsCurrentTransactionId(xid))
	{
		xc_by_my_xact_inc();
		return true;
	}

	/*
	 * If not first time through, get workspace to remember main XIDs in. We
	 * malloc it permanently to avoid repeated palloc/pfree overhead.
	 */
	if (xids == NULL)
	{
		xids = (TransactionId *)
			malloc(arrayP->maxProcs * sizeof(TransactionId));
		if (xids == NULL)
			ereport(ERROR,
					(errcode(ERRCODE_OUT_OF_MEMORY),
					 errmsg("out of memory")));
	}

	LWLockAcquire(ProcArrayLock, LW_SHARED);

	/*
	 * Now that we have the lock, we can check latestCompletedXid; if the
	 * target Xid is after that, it's surely still running.
	 */
	if (TransactionIdPrecedes(ShmemVariableCache->latestCompletedXid, xid))
	{
		LWLockRelease(ProcArrayLock);
		xc_by_latest_xid_inc();
		return true;
	}

	/* No shortcuts, gotta grovel through the array */
	for (i = 0; i < arrayP->numProcs; i++)
	{
		volatile PGPROC *proc = arrayP->procs[i];
<<<<<<< HEAD
=======
		TransactionId pxid;

		/* Ignore my own proc --- dealt with it above */
		if (proc == MyProc)
			continue;
>>>>>>> d13f41d2

		/* Fetch xid just once - see GetNewTransactionId */
		pxid = proc->xid;

		if (!TransactionIdIsValid(pxid))
			continue;

		/*
		 * Step 1: check the main Xid
		 */
		if (TransactionIdEquals(pxid, xid))
		{
			LWLockRelease(ProcArrayLock);
			xc_by_main_xid_inc();
			return true;
		}

		/*
		 * We can ignore main Xids that are younger than the target Xid, since
		 * the target could not possibly be their child.
		 */
		if (TransactionIdPrecedes(xid, pxid))
			continue;

		/*
		 * Step 2: check the cached child-Xids arrays
		 */
		for (j = proc->subxids.nxids - 1; j >= 0; j--)
		{
			/* Fetch xid just once - see GetNewTransactionId */
			TransactionId cxid = proc->subxids.xids[j];

			if (TransactionIdEquals(cxid, xid))
			{
				LWLockRelease(ProcArrayLock);
				xc_by_child_xid_inc();
				return true;
			}
		}

		/*
		 * Save the main Xid for step 3.  We only need to remember main Xids
		 * that have uncached children.  (Note: there is no race condition
		 * here because the overflowed flag cannot be cleared, only set, while
		 * we hold ProcArrayLock.  So we can't miss an Xid that we need to
		 * worry about.)
		 */
		if (proc->subxids.overflowed)
			xids[nxids++] = pxid;
	}

	LWLockRelease(ProcArrayLock);

	/*
	 * If none of the relevant caches overflowed, we know the Xid is not
	 * running without looking at pg_subtrans.
	 */
	if (nxids == 0)
	{
		xc_no_overflow_inc();
		return false;
	}

	/*
	 * Step 3: have to check pg_subtrans.
	 *
	 * At this point, we know it's either a subtransaction of one of the Xids
	 * in xids[], or it's not running.  If it's an already-failed
	 * subtransaction, we want to say "not running" even though its parent may
	 * still be running.  So first, check pg_clog to see if it's been aborted.
	 */
	xc_slow_answer_inc();

	if (TransactionIdDidAbort(xid))
		return false;

	/*
	 * It isn't aborted, so check whether the transaction tree it belongs to
	 * is still running (or, more precisely, whether it was running when we
	 * held ProcArrayLock).
	 */
	topxid = SubTransGetTopmostTransaction(xid);
	Assert(TransactionIdIsValid(topxid));
	if (!TransactionIdEquals(topxid, xid))
	{
		for (i = 0; i < nxids; i++)
		{
			if (TransactionIdEquals(xids[i], topxid))
				return true;
		}
	}

	return false;
}

/*
 * TransactionIdIsActive -- is xid the top-level XID of an active backend?
 *
 * This differs from TransactionIdIsInProgress in that it ignores prepared
 * transactions.  Also, we ignore subtransactions since that's not needed
 * for current uses.
 */
bool
TransactionIdIsActive(TransactionId xid)
{
	bool		result = false;
	ProcArrayStruct *arrayP = procArray;
	int			i;

	/*
	 * Don't bother checking a transaction older than RecentXmin; it could not
	 * possibly still be running.
	 */
	if (TransactionIdPrecedes(xid, RecentXmin))
		return false;

	LWLockAcquire(ProcArrayLock, LW_SHARED);

	for (i = 0; i < arrayP->numProcs; i++)
	{
		volatile PGPROC *proc = arrayP->procs[i];

		/* Fetch xid just once - see GetNewTransactionId */
		TransactionId pxid = proc->xid;

		if (!TransactionIdIsValid(pxid))
			continue;

		if (proc->pid == 0)
			continue;			/* ignore prepared transactions */

		if (TransactionIdEquals(pxid, xid))
		{
			result = true;
			break;
		}
	}

	LWLockRelease(ProcArrayLock);

	return result;
}

/*
 * Returns true if there are any UAO drop transaction active (except the current
 * one).
 *
 * If allDbs is TRUE then all backends are considered; if allDbs is FALSE
 * then only backends running in my own database are considered.
 */
bool
HasDropTransaction(bool allDbs)
{
	ProcArrayStruct *arrayP = procArray;
	bool result = false; /* Assumes */
	int			index;

	LWLockAcquire(ProcArrayLock, LW_SHARED);

	for (index = 0; index < arrayP->numProcs; index++)
	{
		volatile PGPROC *proc = arrayP->procs[index];
		if (proc->pid == 0)
			continue;			/* do not count prepared xacts */

		if (allDbs || proc->databaseId == MyDatabaseId)
		{
			if (proc->inDropTransaction && proc != MyProc)
			{
				elog((Debug_print_snapshot_dtm ? LOG : DEBUG3), "Found drop transaction: "
					"database %d, pid %d, xid %d, xmin %d",
					proc->databaseId, proc->pid, proc->xid, proc->xmin);
				result = true;
			}
		}
	}

	LWLockRelease(ProcArrayLock);

	return result;
}

/*
 * Returns true if there are of serializable backends (except the current
 * one).
 *
 * If allDbs is TRUE then all backends are considered; if allDbs is FALSE
 * then only backends running in my own database are considered.
 */
bool
HasSerializableBackends(bool allDbs)
{
	ProcArrayStruct *arrayP = procArray;
	bool result = false; /* Assumes */
	int			index;

	LWLockAcquire(ProcArrayLock, LW_SHARED);

	for (index = 0; index < arrayP->numProcs; index++)
	{
		volatile PGPROC *proc = arrayP->procs[index];
		if (proc->pid == 0)
			continue;			/* do not count prepared xacts */

		if (allDbs || proc->databaseId == MyDatabaseId)
		{
			if (proc->serializableIsoLevel && proc != MyProc)
			{
				elog((Debug_print_snapshot_dtm ? LOG : DEBUG3), "Found serializable transaction: "
					"database %d, pid %d, xid %d, xmin %d",
					proc->databaseId, proc->pid, proc->xid, proc->xmin);
				result = true;
			}
		}
	}

	LWLockRelease(ProcArrayLock);

	return result;
}

/*
 * GetOldestXmin -- returns oldest transaction that was running
 *					when any current transaction was started.
 *
 * If allDbs is TRUE then all backends are considered; if allDbs is FALSE
 * then only backends running in my own database are considered.
 *
<<<<<<< HEAD
=======
 * If ignoreVacuum is TRUE then backends with the PROC_IN_VACUUM flag set are
 * ignored.
 *
>>>>>>> d13f41d2
 * This is used by VACUUM to decide which deleted tuples must be preserved
 * in a table.	allDbs = TRUE is needed for shared relations, but allDbs =
 * FALSE is sufficient for non-shared relations, since only backends in my
 * own database could ever see the tuples in them.	Also, we can ignore
 * concurrently running lazy VACUUMs because (a) they must be working on other
 * tables, and (b) they don't need to do snapshot-based lookups.
 *
 * This is also used to determine where to truncate pg_subtrans.  allDbs
 * must be TRUE for that case, and ignoreVacuum FALSE.
 *
 * Note: we include all currently running xids in the set of considered xids.
 * This ensures that if a just-started xact has not yet set its snapshot,
 * when it does set the snapshot it cannot set xmin less than what we compute.
 * See notes in src/backend/access/transam/README.
 */
TransactionId
GetOldestXmin(bool allDbs)
{
	ProcArrayStruct *arrayP = procArray;
	TransactionId result;
	int			index;

	LWLockAcquire(ProcArrayLock, LW_SHARED);

	/*
	 * We initialize the MIN() calculation with latestCompletedXid + 1. This
	 * is a lower bound for the XIDs that might appear in the ProcArray later,
	 * and so protects us against overestimating the result due to future
	 * additions.
	 */
	result = ShmemVariableCache->latestCompletedXid;
	Assert(TransactionIdIsNormal(result));
	TransactionIdAdvance(result);

	for (index = 0; index < arrayP->numProcs; index++)
	{
		volatile PGPROC *proc = arrayP->procs[index];
<<<<<<< HEAD
=======

		if (ignoreVacuum && (proc->vacuumFlags & PROC_IN_VACUUM))
			continue;
>>>>>>> d13f41d2

		if (allDbs || proc->databaseId == MyDatabaseId)
		{
			/* Fetch xid just once - see GetNewTransactionId */
			TransactionId xid = proc->xid;

			/* First consider the transaction's own Xid, if any */
			if (TransactionIdIsNormal(xid) &&
				TransactionIdPrecedes(xid, result))
				result = xid;

			/*
			 * Also consider the transaction's Xmin, if set.
			 *
			 * We must check both Xid and Xmin because a transaction might
			 * have an Xmin but not (yet) an Xid; conversely, if it has an
			 * Xid, that could determine some not-yet-set Xmin.
			 */
			xid = proc->xmin;	/* Fetch just once */
			if (TransactionIdIsNormal(xid) &&
				TransactionIdPrecedes(xid, result))
				result = xid;
		}
	}

	LWLockRelease(ProcArrayLock);

	return result;
}

<<<<<<< HEAD
void
updateSharedLocalSnapshot(DtxContextInfo *dtxContextInfo, Snapshot snapshot, char *debugCaller)
{
	int combocidSize;

	Assert(SharedLocalSnapshotSlot != NULL);

	Assert(snapshot != NULL);

	elog((Debug_print_full_dtm ? LOG : DEBUG5),
		 "updateSharedLocalSnapshot for DistributedTransactionContext = '%s' passed local snapshot (xmin: %u xmax: %u xcnt: %u) curcid: %d", 
		 DtxContextToString(DistributedTransactionContext),
		 snapshot->xmin,
		 snapshot->xmax,
		 snapshot->xcnt,
		 snapshot->curcid);
			 
	SharedLocalSnapshotSlot->snapshot.xmin = snapshot->xmin;
	SharedLocalSnapshotSlot->snapshot.xmax = snapshot->xmax;
	SharedLocalSnapshotSlot->snapshot.xcnt = snapshot->xcnt;

	/* UNDONE: Are xip and subxids broken in the SharedLocalSnapshotSlot? */

	/*
	 * Copy all active subtransctions to shared snapshot.
	 *
	 */
	UpdateSubtransactionsInSharedSnapshot(dtxContextInfo->distributedXid);

	elog((Debug_print_full_dtm ? LOG : DEBUG5),
		 "updateSharedLocalSnapshot subxid cnt: total %u, in memory %u",
		 SharedLocalSnapshotSlot->total_subcnt,
		 SharedLocalSnapshotSlot->inmemory_subcnt);

	if (snapshot->xcnt > 0)
	{
		Assert(snapshot->xip != NULL);

		elog((Debug_print_full_dtm ? LOG : DEBUG5),"updateSharedLocalSnapshot count of in-doubt ids %u", SharedLocalSnapshotSlot->snapshot.xcnt);

		memcpy(SharedLocalSnapshotSlot->snapshot.xip, snapshot->xip, snapshot->xcnt * sizeof(TransactionId));
	}
	
	/* combocid stuff */
	combocidSize = ((usedComboCids < MaxComboCids) ? usedComboCids : MaxComboCids );

	SharedLocalSnapshotSlot->combocidcnt = combocidSize;	
	memcpy((void *)SharedLocalSnapshotSlot->combocids, comboCids,
		   combocidSize * sizeof(ComboCidKeyData));

	SharedLocalSnapshotSlot->snapshot.curcid = snapshot->curcid;

	elog((Debug_print_full_dtm ? LOG : DEBUG5),
		 "updateSharedLocalSnapshot: combocidsize is now %d max %d segmateSync %d->%d",
		 combocidSize, MaxComboCids, SharedLocalSnapshotSlot->segmateSync, dtxContextInfo->segmateSync);

	SetSharedTransactionId();
	
	SharedLocalSnapshotSlot->QDcid = dtxContextInfo->curcid;
	SharedLocalSnapshotSlot->QDxid = dtxContextInfo->distributedXid;
		
	SharedLocalSnapshotSlot->ready = true;

	SharedLocalSnapshotSlot->segmateSync = dtxContextInfo->segmateSync;

	elog((Debug_print_full_dtm ? LOG : DEBUG5),
		 "updateSharedLocalSnapshot for DistributedTransactionContext = '%s' setting shared local snapshot xid = %u (xmin: %u xmax: %u xcnt: %u) curcid: %d, QDxid = %u, QDcid = %u", 
		 DtxContextToString(DistributedTransactionContext),
		 SharedLocalSnapshotSlot->xid,
		 SharedLocalSnapshotSlot->snapshot.xmin,
		 SharedLocalSnapshotSlot->snapshot.xmax,
		 SharedLocalSnapshotSlot->snapshot.xcnt,
		 SharedLocalSnapshotSlot->snapshot.curcid,
		 SharedLocalSnapshotSlot->QDxid,
		 SharedLocalSnapshotSlot->QDcid);

	elog((Debug_print_snapshot_dtm ? LOG : DEBUG5), "[Distributed Snapshot #%u] *Writer Set Shared* gxid %u, currcid %d (gxid = %u, slot #%d, '%s', '%s')", 
		QEDtxContextInfo.distributedSnapshot.header.distribSnapshotId,
		SharedLocalSnapshotSlot->QDxid,
		SharedLocalSnapshotSlot->QDcid,
		getDistributedTransactionId(),
		SharedLocalSnapshotSlot->slotid,
		debugCaller,
		DtxContextToString(DistributedTransactionContext));
}

static int
GetDistributedSnapshotMaxCount(void)
{
	switch (DistributedTransactionContext)
	{
	case DTX_CONTEXT_LOCAL_ONLY:
	case DTX_CONTEXT_QD_RETRY_PHASE_2:
	case DTX_CONTEXT_QE_FINISH_PREPARED:
		return 0;

	case DTX_CONTEXT_QD_DISTRIBUTED_CAPABLE:
		return max_prepared_xacts;

	case DTX_CONTEXT_QE_TWO_PHASE_EXPLICIT_WRITER:
	case DTX_CONTEXT_QE_TWO_PHASE_IMPLICIT_WRITER:
	case DTX_CONTEXT_QE_AUTO_COMMIT_IMPLICIT:
	case DTX_CONTEXT_QE_ENTRY_DB_SINGLETON:
	case DTX_CONTEXT_QE_READER:
		if (QEDtxContextInfo.distributedSnapshot.header.distribSnapshotId != 0)
			return QEDtxContextInfo.distributedSnapshot.header.maxCount;
		else
			return max_prepared_xacts;		/* UNDONE: For now? */
	
	case DTX_CONTEXT_QE_PREPARED:
		elog(FATAL, "Unexpected segment distribute transaction context: '%s'",
			 DtxContextToString(DistributedTransactionContext));
		break;
	
	default:
		elog(FATAL, "Unrecognized DTX transaction context: %d",
			(int) DistributedTransactionContext);
		break;
	}

	return 0;
}

static void
FillInDistributedSnapshot(Snapshot snapshot)
{
	elog((Debug_print_full_dtm ? LOG : DEBUG5),
	     "FillInDistributedSnapshot DTX Context = '%s'", 
	     DtxContextToString(DistributedTransactionContext));
	
	switch (DistributedTransactionContext)
	{
	case DTX_CONTEXT_LOCAL_ONLY:
	case DTX_CONTEXT_QD_RETRY_PHASE_2:
	case DTX_CONTEXT_QE_FINISH_PREPARED:
		/*
		 * No distributed snapshot.
		 */
		snapshot->haveDistribSnapshot = false;
		snapshot->distribSnapshotWithLocalMapping.header.count = 0;
		break;

	case DTX_CONTEXT_QD_DISTRIBUTED_CAPABLE:
		/*
		 * Create distributed snapshot since we are the master (QD).
		 */
		Assert(snapshot->distribSnapshotWithLocalMapping.inProgressEntryArray != NULL);
		snapshot->haveDistribSnapshot = 
						createDtxSnapshot(
									&snapshot->distribSnapshotWithLocalMapping);
		
		elog((Debug_print_full_dtm ? LOG : DEBUG5),
			 "Got distributed snapshot from DistributedSnapshotWithLocalXids_Create = %s",
			 (snapshot->haveDistribSnapshot ? "true" : "false"));
		break;

	case DTX_CONTEXT_QE_TWO_PHASE_EXPLICIT_WRITER:
	case DTX_CONTEXT_QE_TWO_PHASE_IMPLICIT_WRITER:
	case DTX_CONTEXT_QE_AUTO_COMMIT_IMPLICIT:
	case DTX_CONTEXT_QE_ENTRY_DB_SINGLETON:
	case DTX_CONTEXT_QE_READER:
		/*
		 * Copy distributed snapshot from the one sent by the QD.
		 */
		{
			DistributedSnapshot *ds = &QEDtxContextInfo.distributedSnapshot;
			DistributedSnapshotWithLocalMapping *dslm = &snapshot->distribSnapshotWithLocalMapping;

			if (ds->header.distribSnapshotId != 0)
			{
				int count;
				int i;
				
				if (dslm->header.maxCount < ds->header.count)
					elog(ERROR, "Distributed snapshot in-progress array too long");

				snapshot->haveDistribSnapshot = true;

				dslm->header.distribTransactionTimeStamp = ds->header.distribTransactionTimeStamp;
				dslm->header.distribSnapshotId = ds->header.distribSnapshotId;
				
				dslm->header.xmin = ds->header.xmin;
				dslm->header.xmax = ds->header.xmax;
				dslm->header.count = ds->header.count;
				/* Do not copy maxCount. */

				count = ds->header.count;
				
				for (i = 0; i < count; i++)
				{
					dslm->inProgressEntryArray[i].distribXid =
											ds->inProgressXidArray[i];

					/* UNDONE: Lookup in distributed cache. */
					dslm->inProgressEntryArray[i].localXid =
											InvalidTransactionId;
				}
			}
			else
			{
				snapshot->haveDistribSnapshot = false;
				snapshot->distribSnapshotWithLocalMapping.header.count = 0;
			}
		}
		break;
	
	case DTX_CONTEXT_QE_PREPARED:
		elog(FATAL, "Unexpected segment distribute transaction context: '%s'",
			 DtxContextToString(DistributedTransactionContext));
		break;
	
	default:
		elog(FATAL, "Unrecognized DTX transaction context: %d",
			(int) DistributedTransactionContext);
		break;
	}

	/*
	 * Nice that we may have collected it, but turn it off...
	 */
	if (Debug_disable_distributed_snapshot)
	{
		snapshot->haveDistribSnapshot = false;
	}
}

/*
 * QEDtxContextInfo and SharedLocalSnapshotSlot are both global.
 */
static bool
QEwriterSnapshotUpToDate(void)
{
	Assert(!Gp_is_writer);

	if (SharedLocalSnapshotSlot == NULL)
		elog(ERROR, "SharedLocalSnapshotSlot is NULL");

	if (QEDtxContextInfo.distributedXid == SharedLocalSnapshotSlot->QDxid &&
		QEDtxContextInfo.curcid == SharedLocalSnapshotSlot->QDcid &&
		QEDtxContextInfo.segmateSync == SharedLocalSnapshotSlot->segmateSync &&
		SharedLocalSnapshotSlot->ready)
	{
		return true;
	}

	return false;
}

/*----------
=======
/*
>>>>>>> d13f41d2
 * GetSnapshotData -- returns information about running transactions.
 *
 * The returned snapshot includes xmin (lowest still-running xact ID),
 * xmax (highest completed xact ID + 1), and a list of running xact IDs
 * in the range xmin <= xid < xmax.  It is used as follows:
 *		All xact IDs < xmin are considered finished.
 *		All xact IDs >= xmax are considered still running.
 *		For an xact ID xmin <= xid < xmax, consult list to see whether
 *		it is considered running or not.
 * This ensures that the set of transactions seen as "running" by the
 * current xact will not change after it takes the snapshot.
 *
 * All running top-level XIDs are included in the snapshot, except for lazy
 * VACUUM processes.  We also try to include running subtransaction XIDs,
 * but since PGPROC has only a limited cache area for subxact XIDs, full
 * information may not be available.  If we find any overflowed subxid arrays,
 * we have to mark the snapshot's subxid data as overflowed, and extra work
 * will need to be done to determine what's running (see XidInMVCCSnapshot()
 * in tqual.c).
 *
 * We also update the following backend-global variables:
 *		TransactionXmin: the oldest xmin of any snapshot in use in the
 *			current transaction (this is the same as MyProc->xmin).  This
 *			is just the xmin computed for the first, serializable snapshot.
 *		RecentXmin: the xmin computed for the most recent snapshot.  XIDs
 *			older than this are known not running any more.
 *		RecentGlobalXmin: the global xmin (oldest TransactionXmin across all
 *			running transactions, except those running LAZY VACUUM).  This is
 *			the same computation done by GetOldestXmin(true, true).
 */
Snapshot
GetSnapshotData(Snapshot snapshot, bool serializable)
{
	ProcArrayStruct *arrayP = procArray;
	TransactionId xmin;
	TransactionId xmax;
	TransactionId globalxmin;
	int			index;
	int			count = 0;
	int			subcount = 0;

	Assert(snapshot != NULL);

	/*
	 * Allocating space for maxProcs xids is usually overkill; numProcs would
	 * be sufficient.  But it seems better to do the malloc while not holding
	 * the lock, so we can't look at numProcs.  Likewise, we allocate much
	 * more subxip storage than is probably needed.
	 *
	 * This does open a possibility for avoiding repeated malloc/free: since
	 * maxProcs does not change at runtime, we can simply reuse the previous
	 * xip arrays if any.  (This relies on the fact that all callers pass
	 * static SnapshotData structs.)
	 */
	if (snapshot->xip == NULL)
	{
		/*
		 * First call for this snapshot
		 */
		snapshot->xip = (TransactionId *)malloc(arrayP->maxProcs * sizeof(TransactionId));
		if (snapshot->xip == NULL)
		{
			ereport(ERROR, (errcode(ERRCODE_OUT_OF_MEMORY), errmsg("out of memory")));
		}

		Assert(snapshot->subxip == NULL);
	}

	if (snapshot->subxip == NULL)
	{
		snapshot->subxip = (TransactionId *)
			malloc(arrayP->maxProcs * PGPROC_MAX_CACHED_SUBXIDS * sizeof(TransactionId));
		if (snapshot->subxip == NULL)
		{
			ereport(ERROR, (errcode(ERRCODE_OUT_OF_MEMORY), errmsg("out of memory")));
		}
	}

	/*
	 * GP: Distributed snapshot.
	 */
	elog((Debug_print_full_dtm ? LOG : DEBUG5),
		 "GetSnapshotData maxCount %d, inProgressEntryArray %p", 
	 	 snapshot->distribSnapshotWithLocalMapping.header.maxCount,
	 	 snapshot->distribSnapshotWithLocalMapping.inProgressEntryArray);
	
	if (snapshot->distribSnapshotWithLocalMapping.inProgressEntryArray == NULL)
	{
		int maxCount;
		
		maxCount = GetDistributedSnapshotMaxCount();
		if (maxCount > 0)
		{
			snapshot->distribSnapshotWithLocalMapping.inProgressEntryArray = 
				(DistributedSnapshotMapEntry *)malloc(maxCount * sizeof(DistributedSnapshotMapEntry));

			if (snapshot->distribSnapshotWithLocalMapping.inProgressEntryArray == NULL)
			{
				ereport(ERROR, (errcode(ERRCODE_OUT_OF_MEMORY), errmsg("out of memory")));
			}
			snapshot->distribSnapshotWithLocalMapping.header.maxCount = maxCount;
		}
	}

<<<<<<< HEAD
	/*
	 * MPP Addition.  if we are in EXECUTE mode and not the writer... then we
	 * want to just get the shared snapshot and make it our own.
	 *
	 * code for the writer is at the bottom of this function.
	 *
	 * NOTE: we could be dispatched and get here before the WRITER can set the
	 * shared snapshot.  if this happens we'll have to wait around, hopefully
	 * its never for a very long time.
	 *
	 */
	if (DistributedTransactionContext == DTX_CONTEXT_QE_READER ||
		DistributedTransactionContext == DTX_CONTEXT_QE_ENTRY_DB_SINGLETON)
	{
		/* the pg_usleep() call below is in units of us (microseconds), interconnect
		 * timeout is in seconds.  Start with 1 millisecond. */
		uint64		segmate_timeout_us;
		uint64		sleep_per_check_us = 1 * 1000;
		uint64	   	total_sleep_time_us = 0;
		uint64		warning_sleep_time_us = 0;

		segmate_timeout_us = (3 * (uint64)Max(interconnect_setup_timeout, 1) * 1000* 1000) / 4;

		/*
		 * Make a copy of the distributed snapshot information; this
		 * doesn't use the shared-snapshot-slot stuff it is just
		 * making copies from the QEDtxContextInfo structure sent by
		 * the QD.
		 */
		FillInDistributedSnapshot(snapshot);

		/*
		 * If we're a cursor-reader, we get out snapshot from the
		 * writer via a tempfile in the filesystem. Otherwise it is
		 * too easy for the writer to race ahead of cursor readers.
		 */
		if (QEDtxContextInfo.cursorContext)
		{
			readSharedLocalSnapshot_forCursor(snapshot);

			if (gp_enable_slow_cursor_testmode)
				pg_usleep(2 * 1000 * 1000); /* 1 sec. */

			return snapshot;
		}

		elog((Debug_print_snapshot_dtm ? LOG : DEBUG5),"[Distributed Snapshot #%u] *Start Reader Match* gxid = %u and currcid %d (%s)", 
			 QEDtxContextInfo.distributedSnapshot.header.distribSnapshotId,
			 QEDtxContextInfo.distributedXid,
			 QEDtxContextInfo.curcid,
			 DtxContextToString(DistributedTransactionContext));

		/*
		 * This is the second phase of the handshake we started in
		 * StartTransaction().  Here we get a "good" snapshot from our
		 * writer. In the process it is possible that we will change
		 * our transaction's xid (see phase-one in StartTransaction()).
		 *
		 * Here we depend on the absolute correctness of our
		 * writer-gang's info. We need the segmateSync to match *as
		 * well* as the distributed-xid since the QD may send multiple
		 * statements with the same distributed-xid/cid but
		 * *different* local-xids (MPP-3228). The dispatcher will
		 * distinguish such statements by the segmateSync.
		 *
		 * I believe that we still want the older sync mechanism ("ready" flag).
		 * since it tells the code in TransactionIdIsCurrentTransactionId() that the
		 * writer may be changing the local-xid (otherwise it would be possible for
		 * cursor reader gangs to get confused).
		 */
		for (;;)
		{
			if (QEwriterSnapshotUpToDate())
			{
				/*
				 * YAY we found it.  set the contents of the
				 * SharedLocalSnapshot to this and move on.
				 */
				snapshot->xmin = SharedLocalSnapshotSlot->snapshot.xmin;
				snapshot->xmax = SharedLocalSnapshotSlot->snapshot.xmax;
				snapshot->xcnt = SharedLocalSnapshotSlot->snapshot.xcnt;

				/* We now capture our current view of the xip/combocid arrays */
				memcpy(snapshot->xip, SharedLocalSnapshotSlot->snapshot.xip, snapshot->xcnt * sizeof(TransactionId));
				memset(snapshot->xip + snapshot->xcnt, 0, (arrayP->maxProcs - snapshot->xcnt) * sizeof(TransactionId));

				snapshot->curcid = SharedLocalSnapshotSlot->snapshot.curcid;

				/* combocid */
				if (usedComboCids != SharedLocalSnapshotSlot->combocidcnt)
				{
					if (usedComboCids == 0)
					{
						MemoryContext oldCtx =  MemoryContextSwitchTo(TopTransactionContext);
						comboCids = palloc(SharedLocalSnapshotSlot->combocidcnt * sizeof(ComboCidKeyData));
						MemoryContextSwitchTo(oldCtx);
					}
					else
						repalloc(comboCids, SharedLocalSnapshotSlot->combocidcnt * sizeof(ComboCidKeyData));
				}
				memcpy(comboCids, (char *)SharedLocalSnapshotSlot->combocids, SharedLocalSnapshotSlot->combocidcnt * sizeof(ComboCidKeyData));
				usedComboCids = ((SharedLocalSnapshotSlot->combocidcnt < MaxComboCids) ? SharedLocalSnapshotSlot->combocidcnt : MaxComboCids);

				elog((Debug_print_snapshot_dtm ? LOG : DEBUG5),
					 "Reader qExec usedComboCids: %d shared %d segmateSync %d",
					 usedComboCids, SharedLocalSnapshotSlot->combocidcnt, SharedLocalSnapshotSlot->segmateSync);
				
				SetSharedTransactionId();

				elog((Debug_print_snapshot_dtm ? LOG : DEBUG5), "Reader qExec setting shared local snapshot to: xmin: %d xmax: %d curcid: %d",
					 snapshot->xmin, snapshot->xmax, snapshot->curcid);
				
				if (Debug_print_full_dtm)
				{
					ShowSubtransactionsForSharedSnapshot();
				}

				GetSubXidsInXidBuffer();

				elog((Debug_print_snapshot_dtm ? LOG : DEBUG5),
					 "GetSnapshotData(): READER currentcommandid %d curcid %d segmatesync %d",
					 GetCurrentCommandId(), snapshot->curcid, SharedLocalSnapshotSlot->segmateSync);

				return snapshot;
			}
			else
			{
				/*
				 * didn't find it.  we'll sleep for a small amount of time and
				 * then try again.
				 *
				 * TODO: is there a semaphore or something better we can do ehre.
				 */
				pg_usleep(sleep_per_check_us);

				CHECK_FOR_INTERRUPTS();

				warning_sleep_time_us += sleep_per_check_us;
				total_sleep_time_us += sleep_per_check_us;

				if (total_sleep_time_us >= segmate_timeout_us)
				{
					ereport(ERROR,
							(errcode(ERRCODE_GP_INTERCONNECTION_ERROR),
							 errmsg("GetSnapshotData timed out waiting for Writer to set the shared snapshot."),
							 errdetail("We are waiting for the shared snapshot to have XID: %d but the value "
									   "is currently: %d." 
									   " waiting for cid to be %d but is currently %d.  ready=%d."
									   "DistributedTransactionContext = %s. "
									   " Our slotindex is: %d \n"
									   "Dump of all sharedsnapshots in shmem: %s",
									   QEDtxContextInfo.distributedXid, SharedLocalSnapshotSlot->QDxid,
									   QEDtxContextInfo.curcid, 
									   SharedLocalSnapshotSlot->QDcid,  SharedLocalSnapshotSlot->ready,
									   DtxContextToString(DistributedTransactionContext),
									   SharedLocalSnapshotSlot->slotindex, SharedSnapshotDump())));
				}
				else if (warning_sleep_time_us > 1000 * 1000)
				{
					/*
					 * Every second issue warning.
					 */
					elog((Debug_print_snapshot_dtm ? LOG : DEBUG5),"[Distributed Snapshot #%u] *No Match* gxid %u = %u and currcid %d = %d (%s)", 
						 QEDtxContextInfo.distributedSnapshot.header.distribSnapshotId,
						 QEDtxContextInfo.distributedXid,
						 SharedLocalSnapshotSlot->QDxid,
						 QEDtxContextInfo.curcid,
						 SharedLocalSnapshotSlot->QDcid,
						 DtxContextToString(DistributedTransactionContext));


					elog(LOG,"GetSnapshotData did not find shared local snapshot information. "
						 "We are waiting for the shared snapshot to have XID: %d/%u but the value "
						 "is currently: %d/%u." 
						 " waiting for cid to be %d but is currently %d.  ready=%d."
						 " Our slotindex is: %d \n"
						 "DistributedTransactionContext = %s.",
						 QEDtxContextInfo.distributedXid, QEDtxContextInfo.segmateSync,
						 SharedLocalSnapshotSlot->QDxid, SharedLocalSnapshotSlot->segmateSync,
						 QEDtxContextInfo.curcid,
						 SharedLocalSnapshotSlot->QDcid,
						 SharedLocalSnapshotSlot->ready,
						 SharedLocalSnapshotSlot->slotindex,
						 DtxContextToString(DistributedTransactionContext));
					warning_sleep_time_us = 0;
				}

				/* UNDONE: Back-off from checking every millisecond... */
			}
		}
	}

	/* We must not be a reader. */
	Assert(DistributedTransactionContext != DTX_CONTEXT_QE_READER);
	Assert(DistributedTransactionContext != DTX_CONTEXT_QE_ENTRY_DB_SINGLETON);

	/* Serializable snapshot must be computed before any other... */
	elog((Debug_print_full_dtm ? LOG : DEBUG5),
		 "GetSnapshotData serializable %s, xmin %u", 
	 	 (serializable ? "true" : "false"),
	 	 MyProc->xmin);
	Assert(serializable ?
		   !TransactionIdIsValid(MyProc->xmin) :
		   TransactionIdIsValid(MyProc->xmin));

	globalxmin = xmin = GetTopTransactionId();

	elog((Debug_print_full_dtm ? LOG : DEBUG5),
		 "GetSnapshotData setting globalxmin and xmin to %u", 
	 	 xmin);

	/*
	 * It is sufficient to get shared lock on ProcArrayLock, even if
	 * we are computing a serializable snapshot and therefore will be
	 * setting MyProc->xmin.  This is because any two backends that
	 * have overlapping shared holds on ProcArrayLock will certainly
	 * compute the same xmin (since no xact, in particular not the
	 * oldest, can exit the set of running transactions while we hold
	 * ProcArrayLock --- see further discussion just below). So it
	 * doesn't matter whether another backend concurrently doing
	 * GetSnapshotData or GetOldestXmin sees our xmin as set or not;
	 * he'd compute the same xmin for himself either way.
=======
	/*
	 * It is sufficient to get shared lock on ProcArrayLock, even if we are
	 * going to set MyProc->xmin.
>>>>>>> d13f41d2
	 */
	LWLockAcquire(ProcArrayLock, LW_SHARED);

	/* xmax is always latestCompletedXid + 1 */
	xmax = ShmemVariableCache->latestCompletedXid;
	Assert(TransactionIdIsNormal(xmax));
	TransactionIdAdvance(xmax);

	/* initialize xmin calculation with xmax */
	globalxmin = xmin = xmax;

	/*
<<<<<<< HEAD
	 * Get the distributed snapshot if needed and copy it into the field 
	 * called distribSnapshotWithLocalMapping in the snapshot structure.
	 *
	 * For a distributed transaction:
	 *   => The corrresponding distributed snapshot is made up of distributed
	 *      xids from the DTM that are considered in-progress will be kept in
	 *      the snapshot structure separately from any local in-progress xact.
	 *
	 *      The MVCC function XidInSnapshot is used to evaluate whether
	 *      a tuple is visible through a snapshot.  Only committed xids are
	 *      given to XidInSnapshot for evaluation.  XidInSnapshot will first
	 *      determine if the committed tuple is for a distributed transaction.  
	 *      If the xact is distributed it will be evaluated only against the
	 *      distributed snapshot and not the local snapshot.
	 *
	 *      Otherwise, when the committed transaction being evaluated is local,
	 *      then it will be evaluated only against the local portion of the
	 *      snapshot.
	 *
	 * For a local transaction:
	 *   => Only the local portion of the snapshot: xmin, xmax, xcnt,
	 *      in-progress (xip), etc, will be filled in.
	 *
	 *      Note that in-progress distributed transactions that have reached
	 *      this database instance and are active will be represented in the
	 *      local in-progress (xip) array with the distributed transaction's
	 *      local xid.
	 *
	 * In summary: This 2 snapshot scheme (optional distributed, required local)
	 * handles late arriving distributed transactions properly since that work
	 * is only evaluated against the distributed snapshot.  And, the scheme
	 * handles local transaction work seeing distributed work properly by
	 * including distributed transactions in the local snapshot via their
	 * local xids.
	 */
	FillInDistributedSnapshot(snapshot);

	/*
	 * Scan the PGPROC array to fill in the local snapshot.
=======
	 * Spin over procArray checking xid, xmin, and subxids.  The goal is to
	 * gather all active xids, find the lowest xmin, and try to record
	 * subxids.
>>>>>>> d13f41d2
	 */
	for (index = 0; index < arrayP->numProcs; index++)
	{
		volatile PGPROC *proc = arrayP->procs[index];
<<<<<<< HEAD
=======
		TransactionId xid;

		/* Ignore procs running LAZY VACUUM */
		if (proc->vacuumFlags & PROC_IN_VACUUM)
			continue;

		/* Update globalxmin to be the smallest valid xmin */
		xid = proc->xmin;		/* fetch just once */
		if (TransactionIdIsNormal(xid) &&
			TransactionIdPrecedes(xid, globalxmin))
			globalxmin = xid;
>>>>>>> d13f41d2

		/* Fetch xid just once - see GetNewTransactionId */
		xid = proc->xid;

		/*
		 * If the transaction has been assigned an xid < xmax we add it to the
		 * snapshot, and update xmin if necessary.	There's no need to store
		 * XIDs >= xmax, since we'll treat them as running anyway.  We don't
		 * bother to examine their subxids either.
		 *
		 * We don't include our own XID (if any) in the snapshot, but we must
		 * include it into xmin.
		 */
<<<<<<< HEAD
		if (proc == MyProc ||
			!TransactionIdIsNormal(xid) ||
			TransactionIdFollowsOrEquals(xid, xmax))
		{
			continue;
		}
		
		if (TransactionIdPrecedes(xid, xmin))
			xmin = xid;
		
		snapshot->xip[count] = xid;
		count++;

		/* Update globalxmin to be the smallest valid xmin */
		xid = proc->xmin;
=======
>>>>>>> d13f41d2
		if (TransactionIdIsNormal(xid))
		{
			if (TransactionIdFollowsOrEquals(xid, xmax))
				continue;
			if (proc != MyProc)
				snapshot->xip[count++] = xid;
			if (TransactionIdPrecedes(xid, xmin))
				xmin = xid;
		}

		/*
		 * Save subtransaction XIDs if possible (if we've already overflowed,
		 * there's no point).  Note that the subxact XIDs must be later than
		 * their parent, so no need to check them against xmin.  We could
		 * filter against xmax, but it seems better not to do that much work
		 * while holding the ProcArrayLock.
		 *
		 * The other backend can add more subxids concurrently, but cannot
		 * remove any.	Hence it's important to fetch nxids just once. Should
		 * be safe to use memcpy, though.  (We needn't worry about missing any
		 * xids added concurrently, because they must postdate xmax.)
		 *
		 * Again, our own XIDs are not included in the snapshot.
		 */
		if (subcount >= 0 && proc != MyProc)
		{
			if (proc->subxids.overflowed)
				subcount = -1;	/* overflowed */
			else
			{
				int			nxids = proc->subxids.nxids;

				if (nxids > 0)
				{
					memcpy(snapshot->subxip + subcount,
<<<<<<< HEAD
						   ((PGPROC *)proc)->subxids.xids,
=======
						   (void *) proc->subxids.xids,
>>>>>>> d13f41d2
						   nxids * sizeof(TransactionId));
					subcount += nxids;
				}
			}
		}
	}

	if (serializable)
	{
		/* Not that these values are not set atomically. However,
		 * each of these assignments is itself assumed to be atomic. */
		MyProc->xmin = TransactionXmin = xmin;
	}
	if (IsXactIsoLevelSerializable)
	{
		MyProc->serializableIsoLevel = true;

		elog((Debug_print_snapshot_dtm ? LOG : DEBUG3), "Got serializable snapshot: "
			"database %d, pid %d, xid %d, xmin %d",
			MyProc->databaseId, MyProc->pid, MyProc->xid, MyProc->xmin);
	}

	LWLockRelease(ProcArrayLock);

	/*
	 * Update globalxmin to include actual process xids.  This is a slightly
	 * different way of computing it than GetOldestXmin uses, but should give
	 * the same result.
	 */
	if (TransactionIdPrecedes(xmin, globalxmin))
		globalxmin = xmin;

	/* Update global variables too */
	RecentGlobalXmin = globalxmin;
	RecentXmin = xmin;

	snapshot->xmin = xmin;
	snapshot->xmax = xmax;
	snapshot->xcnt = count;
	snapshot->subxcnt = subcount;

	snapshot->curcid = GetCurrentCommandId(false);

	/*
	 * MPP Addition.  If we are the chief then we'll save our local snapshot
	 * into the shared snapshot.  Note: we need to use the shared local
	 * snapshot for the "Local Implicit using Distributed Snapshot" case, too.
	 */
	
	if ((DistributedTransactionContext == DTX_CONTEXT_QE_TWO_PHASE_EXPLICIT_WRITER ||
		 DistributedTransactionContext == DTX_CONTEXT_QE_TWO_PHASE_IMPLICIT_WRITER ||
		 DistributedTransactionContext == DTX_CONTEXT_QE_AUTO_COMMIT_IMPLICIT) &&
		SharedLocalSnapshotSlot != NULL)
	{
		updateSharedLocalSnapshot(&QEDtxContextInfo, snapshot, "GetSnapshotData");
	}

	elog((Debug_print_snapshot_dtm ? LOG : DEBUG5),
		 "GetSnapshotData(): WRITER currentcommandid %d curcid %d segmatesync %d",
		 GetCurrentCommandId(), snapshot->curcid, QEDtxContextInfo.segmateSync);

	return snapshot;
}

/*
<<<<<<< HEAD
 * MPP: Special code to update the command id in the SharedLocalSnapshot
 * when we are in SERIALIZABLE isolation mode.
 */
void UpdateSerializableCommandId(void)
{
	if ((DistributedTransactionContext == DTX_CONTEXT_QE_TWO_PHASE_EXPLICIT_WRITER ||
		 DistributedTransactionContext == DTX_CONTEXT_QE_TWO_PHASE_IMPLICIT_WRITER) &&
		 SharedLocalSnapshotSlot != NULL &&
		 SerializableSnapshot != NULL)
	{
		int combocidSize;

		if (SharedLocalSnapshotSlot->QDxid != QEDtxContextInfo.distributedXid)
		{
			elog((Debug_print_snapshot_dtm ? LOG : DEBUG5),"[Distributed Snapshot #%u] *Can't Update Serializable Command Id* QDxid = %u (gxid = %u, '%s')", 
			 	  QEDtxContextInfo.distributedSnapshot.header.distribSnapshotId,
			 	  SharedLocalSnapshotSlot->QDxid,
			 	  getDistributedTransactionId(),
			 	  DtxContextToString(DistributedTransactionContext));
			return;
		}
=======
 * GetTransactionsInCommit -- Get the XIDs of transactions that are committing
 *
 * Constructs an array of XIDs of transactions that are currently in commit
 * critical sections, as shown by having inCommit set in their PGPROC entries.
 *
 * *xids_p is set to a palloc'd array that should be freed by the caller.
 * The return value is the number of valid entries.
 *
 * Note that because backends set or clear inCommit without holding any lock,
 * the result is somewhat indeterminate, but we don't really care.  Even in
 * a multiprocessor with delayed writes to shared memory, it should be certain
 * that setting of inCommit will propagate to shared memory when the backend
 * takes the WALInsertLock, so we cannot fail to see an xact as inCommit if
 * it's already inserted its commit record.  Whether it takes a little while
 * for clearing of inCommit to propagate is unimportant for correctness.
 */
int
GetTransactionsInCommit(TransactionId **xids_p)
{
	ProcArrayStruct *arrayP = procArray;
	TransactionId *xids;
	int			nxids;
	int			index;

	xids = (TransactionId *) palloc(arrayP->maxProcs * sizeof(TransactionId));
	nxids = 0;

	LWLockAcquire(ProcArrayLock, LW_SHARED);

	for (index = 0; index < arrayP->numProcs; index++)
	{
		volatile PGPROC *proc = arrayP->procs[index];

		/* Fetch xid just once - see GetNewTransactionId */
		TransactionId pxid = proc->xid;

		if (proc->inCommit && TransactionIdIsValid(pxid))
			xids[nxids++] = pxid;
	}

	LWLockRelease(ProcArrayLock);

	*xids_p = xids;
	return nxids;
}

/*
 * HaveTransactionsInCommit -- Are any of the specified XIDs in commit?
 *
 * This is used with the results of GetTransactionsInCommit to see if any
 * of the specified XIDs are still in their commit critical sections.
 *
 * Note: this is O(N^2) in the number of xacts that are/were in commit, but
 * those numbers should be small enough for it not to be a problem.
 */
bool
HaveTransactionsInCommit(TransactionId *xids, int nxids)
{
	bool		result = false;
	ProcArrayStruct *arrayP = procArray;
	int			index;
>>>>>>> d13f41d2

		elog((Debug_print_snapshot_dtm ? LOG : DEBUG5),
			 "[Distributed Snapshot #%u] *Update Serializable Command Id* segment currcid = %d, QDcid = %d, SerializableSnapshot currcid = %d, Shared currcid = %d (gxid = %u, '%s')", 
		 	  QEDtxContextInfo.distributedSnapshot.header.distribSnapshotId,
		 	  QEDtxContextInfo.curcid,
		 	  SharedLocalSnapshotSlot->QDcid,
		 	  SerializableSnapshot->curcid,
		 	  SharedLocalSnapshotSlot->snapshot.curcid,
		 	  getDistributedTransactionId(),
		 	  DtxContextToString(DistributedTransactionContext));

<<<<<<< HEAD
		SharedLocalSnapshotSlot->ready = false;

		elog((Debug_print_snapshot_dtm ? LOG : DEBUG5),
			 "serializable writer updating combocid: used combocids %d shared %d", usedComboCids, SharedLocalSnapshotSlot->combocidcnt);

		combocidSize = ((usedComboCids < MaxComboCids) ? usedComboCids : MaxComboCids );

		SharedLocalSnapshotSlot->combocidcnt = combocidSize;	
		memcpy((void *)SharedLocalSnapshotSlot->combocids, comboCids,
			   combocidSize * sizeof(ComboCidKeyData));
=======
	for (index = 0; index < arrayP->numProcs; index++)
	{
		volatile PGPROC *proc = arrayP->procs[index];

		/* Fetch xid just once - see GetNewTransactionId */
		TransactionId pxid = proc->xid;

		if (proc->inCommit && TransactionIdIsValid(pxid))
		{
			int			i;

			for (i = 0; i < nxids; i++)
			{
				if (xids[i] == pxid)
				{
					result = true;
					break;
				}
			}
			if (result)
				break;
		}
	}
>>>>>>> d13f41d2

		SharedLocalSnapshotSlot->snapshot.curcid = SerializableSnapshot->curcid;
		SharedLocalSnapshotSlot->QDcid = QEDtxContextInfo.curcid;
		SharedLocalSnapshotSlot->segmateSync = QEDtxContextInfo.segmateSync;

<<<<<<< HEAD
		SharedLocalSnapshotSlot->ready = true;
	}
=======
	return result;
>>>>>>> d13f41d2
}

/*
 * BackendPidGetProc -- get a backend's PGPROC given its PID
 *
 * Returns NULL if not found.  Note that it is up to the caller to be
 * sure that the question remains meaningful for long enough for the
 * answer to be used ...
 */
PGPROC *
BackendPidGetProc(int pid)
{
	PGPROC	   *result = NULL;
	ProcArrayStruct *arrayP = procArray;
	int			index;

	if (pid == 0)				/* never match dummy PGPROCs */
		return NULL;

	LWLockAcquire(ProcArrayLock, LW_SHARED);

	for (index = 0; index < arrayP->numProcs; index++)
	{
		PGPROC	   *proc = arrayP->procs[index];

		if (proc->pid == pid)
		{
			result = proc;
			break;
		}
	}

	LWLockRelease(ProcArrayLock);

	return result;
}

/*
 * BackendXidGetPid -- get a backend's pid given its XID
 *
 * Returns 0 if not found or it's a prepared transaction.  Note that
 * it is up to the caller to be sure that the question remains
 * meaningful for long enough for the answer to be used ...
 *
 * Only main transaction Ids are considered.  This function is mainly
 * useful for determining what backend owns a lock.
 *
 * Beware that not every xact has an XID assigned.	However, as long as you
 * only call this using an XID found on disk, you're safe.
 */
int
BackendXidGetPid(TransactionId xid)
{
	int			result = 0;
	ProcArrayStruct *arrayP = procArray;
	int			index;

	if (xid == InvalidTransactionId)	/* never match invalid xid */
		return 0;

	LWLockAcquire(ProcArrayLock, LW_SHARED);

	for (index = 0; index < arrayP->numProcs; index++)
	{
		volatile PGPROC *proc = arrayP->procs[index];

		if (proc->xid == xid)
		{
			result = proc->pid;
			break;
		}
	}

	LWLockRelease(ProcArrayLock);

	return result;
}

/*
 * IsBackendPid -- is a given pid a running backend
 */
bool
IsBackendPid(int pid)
{
	return (BackendPidGetProc(pid) != NULL);
}


/*
 * GetCurrentVirtualXIDs -- returns an array of currently active VXIDs.
 *
 * The array is palloc'd and is terminated with an invalid VXID.
 *
 * If limitXmin is not InvalidTransactionId, we skip any backends
 * with xmin >= limitXmin.	If allDbs is false, we skip backends attached
 * to other databases.  If excludeVacuum isn't zero, we skip processes for
 * which (excludeVacuum & vacuumFlags) is not zero.  Also, our own process
 * is always skipped.
 */
VirtualTransactionId *
GetCurrentVirtualXIDs(TransactionId limitXmin, bool allDbs, int excludeVacuum)
{
	VirtualTransactionId *vxids;
	ProcArrayStruct *arrayP = procArray;
	int			count = 0;
	int			index;

	/* allocate result space with room for a terminator */
	vxids = (VirtualTransactionId *)
		palloc(sizeof(VirtualTransactionId) * (arrayP->maxProcs + 1));

	LWLockAcquire(ProcArrayLock, LW_SHARED);

	for (index = 0; index < arrayP->numProcs; index++)
	{
		volatile PGPROC *proc = arrayP->procs[index];

		if (proc == MyProc)
			continue;

		if (excludeVacuum & proc->vacuumFlags)
			continue;

		if (allDbs || proc->databaseId == MyDatabaseId)
		{
			/* Fetch xmin just once - might change on us? */
			TransactionId pxmin = proc->xmin;

			/*
			 * Note that InvalidTransactionId precedes all other XIDs, so a
			 * proc that hasn't set xmin yet will always be included.
			 */
			if (!TransactionIdIsValid(limitXmin) ||
				TransactionIdPrecedes(pxmin, limitXmin))
			{
				VirtualTransactionId vxid;

				GET_VXID_FROM_PGPROC(vxid, *proc);
				if (VirtualTransactionIdIsValid(vxid))
					vxids[count++] = vxid;
			}
		}
	}

	LWLockRelease(ProcArrayLock);

	/* add the terminator */
	vxids[count].backendId = InvalidBackendId;
	vxids[count].localTransactionId = InvalidLocalTransactionId;

	return vxids;
}


/*
 * CountActiveBackends --- count backends (other than myself) that are in
 *		active transactions.  This is used as a heuristic to decide if
 *		a pre-XLOG-flush delay is worthwhile during commit.
 *
 * Do not count backends that are blocked waiting for locks, since they are
 * not going to get to run until someone else commits.
 */
int
CountActiveBackends(void)
{
	ProcArrayStruct *arrayP = procArray;
	int			count = 0;
	int			index;

	/*
	 * Note: for speed, we don't acquire ProcArrayLock.  This is a little bit
	 * bogus, but since we are only testing fields for zero or nonzero, it
	 * should be OK.  The result is only used for heuristic purposes anyway...
	 */
	for (index = 0; index < arrayP->numProcs; index++)
	{
		volatile PGPROC *proc = arrayP->procs[index];

		/*
		 * Since we're not holding a lock, need to check that the pointer is
		 * valid. Someone holding the lock could have incremented numProcs
		 * already, but not yet inserted a valid pointer to the array.
		 *
		 * If someone just decremented numProcs, 'proc' could also point to a
		 * PGPROC entry that's no longer in the array. It still points to a
<<<<<<< HEAD
		 * PGPROC struct, though, because freed PGPPROC entries just go to the
		 * free list and are recycled. Its contents are nonsense in that case,
		 * but that's acceptable for this function.
=======
		 * PGPROC struct, though, because freed PGPPROC entries just go to
		 * the free list and are recycled. Its contents are nonsense in that
		 * case, but that's acceptable for this function.
>>>>>>> d13f41d2
		 */
		if (proc == NULL)
			continue;

		if (proc == MyProc)
			continue;			/* do not count myself */
		if (proc->pid == 0)
			continue;			/* do not count prepared xacts */
		if (proc->xid == InvalidTransactionId)
			continue;			/* do not count if no XID assigned */
		if (proc->waitLock != NULL)
			continue;			/* do not count if blocked on a lock */
		count++;
	}

	return count;
}

/*
 * CountDBBackends --- count backends that are using specified database
 */
int
CountDBBackends(Oid databaseid)
{
	ProcArrayStruct *arrayP = procArray;
	int			count = 0;
	int			index;

	LWLockAcquire(ProcArrayLock, LW_SHARED);

	for (index = 0; index < arrayP->numProcs; index++)
	{
		volatile PGPROC *proc = arrayP->procs[index];

		if (proc->pid == 0)
			continue;			/* do not count prepared xacts */
		if (proc->databaseId == databaseid)
			count++;
	}

	LWLockRelease(ProcArrayLock);

	return count;
}

/*
 * CountUserBackends --- count backends that are used by specified user
 */
int
CountUserBackends(Oid roleid)
{
	ProcArrayStruct *arrayP = procArray;
	int			count = 0;
	int			index;

	LWLockAcquire(ProcArrayLock, LW_SHARED);

	for (index = 0; index < arrayP->numProcs; index++)
	{
		volatile PGPROC *proc = arrayP->procs[index];

		if (proc->pid == 0)
			continue;			/* do not count prepared xacts */
		if (proc->roleId == roleid)
			count++;
	}

	LWLockRelease(ProcArrayLock);

	return count;
}

/*
 * CheckOtherDBBackends -- check for other backends running in the given DB
 *
 * If there are other backends in the DB, we will wait a maximum of 5 seconds
 * for them to exit.  Autovacuum backends are encouraged to exit early by
 * sending them SIGTERM, but normal user backends are just waited for.
 *
 * The current backend is always ignored; it is caller's responsibility to
 * check whether the current backend uses the given DB, if it's important.
 *
 * Returns TRUE if there are (still) other backends in the DB, FALSE if not.
 *
 * This function is used to interlock DROP DATABASE and related commands
 * against there being any active backends in the target DB --- dropping the
 * DB while active backends remain would be a Bad Thing.  Note that we cannot
 * detect here the possibility of a newly-started backend that is trying to
 * connect to the doomed database, so additional interlocking is needed during
 * backend startup.  The caller should normally hold an exclusive lock on the
 * target DB before calling this, which is one reason we mustn't wait
 * indefinitely.
 */
bool
CheckOtherDBBackends(Oid databaseId)
{
	ProcArrayStruct *arrayP = procArray;
	int			tries;

	/* 50 tries with 100ms sleep between tries makes 5 sec total wait */
	for (tries = 0; tries < 50; tries++)
	{
		bool		found = false;
		int			index;

		CHECK_FOR_INTERRUPTS();

		LWLockAcquire(ProcArrayLock, LW_SHARED);

		for (index = 0; index < arrayP->numProcs; index++)
		{
			volatile PGPROC *proc = arrayP->procs[index];

			if (proc->databaseId != databaseId)
				continue;
			if (proc == MyProc)
				continue;

			found = true;

<<<<<<< HEAD
			if (proc->isAutovacuum)
=======
			if (proc->vacuumFlags & PROC_IS_AUTOVACUUM)
>>>>>>> d13f41d2
			{
				/* an autovacuum --- send it SIGTERM before sleeping */
				int			autopid = proc->pid;

				/*
				 * It's a bit awkward to release ProcArrayLock within the
				 * loop, but we'd probably better do so before issuing kill().
				 * We have no idea what might block kill() inside the
				 * kernel...
				 */
				LWLockRelease(ProcArrayLock);

				(void) kill(autopid, SIGTERM);	/* ignore any error */

				break;
			}
			else
			{
				LWLockRelease(ProcArrayLock);
				break;
			}
		}

		/* if found is set, we released the lock within the loop body */
		if (!found)
		{
			LWLockRelease(ProcArrayLock);
			return false;		/* no conflicting backends, so done */
		}

		/* else sleep and try again */
		pg_usleep(100 * 1000L); /* 100ms */
	}

	return true;				/* timed out, still conflicts */
}


#define XidCacheRemove(i) \
	do { \
		MyProc->subxids.xids[i] = MyProc->subxids.xids[MyProc->subxids.nxids - 1]; \
		MyProc->subxids.nxids--; \
	} while (0)

/*
 * XidCacheRemoveRunningXids
 *
 * Remove a bunch of TransactionIds from the list of known-running
 * subtransactions for my backend.	Both the specified xid and those in
 * the xids[] array (of length nxids) are removed from the subxids cache.
 * latestXid must be the latest XID among the group.
 */
void
XidCacheRemoveRunningXids(TransactionId xid,
						  int nxids, const TransactionId *xids,
						  TransactionId latestXid)
{
	int			i,
				j;

	Assert(TransactionIdIsValid(xid));

	/*
	 * We must hold ProcArrayLock exclusively in order to remove transactions
	 * from the PGPROC array.  (See src/backend/access/transam/README.)  It's
	 * possible this could be relaxed since we know this routine is only used
	 * to abort subtransactions, but pending closer analysis we'd best be
	 * conservative.
	 */
	LWLockAcquire(ProcArrayLock, LW_EXCLUSIVE);

	/*
	 * Under normal circumstances xid and xids[] will be in increasing order,
	 * as will be the entries in subxids.  Scan backwards to avoid O(N^2)
	 * behavior when removing a lot of xids.
	 */
	for (i = nxids - 1; i >= 0; i--)
	{
		TransactionId anxid = xids[i];

		for (j = MyProc->subxids.nxids - 1; j >= 0; j--)
		{
			if (TransactionIdEquals(MyProc->subxids.xids[j], anxid))
			{
				XidCacheRemove(j);
				break;
			}
		}

		/*
		 * Ordinarily we should have found it, unless the cache has
		 * overflowed. However it's also possible for this routine to be
		 * invoked multiple times for the same subtransaction, in case of an
		 * error during AbortSubTransaction.  So instead of Assert, emit a
		 * debug warning.
		 */
		if (j < 0 && !MyProc->subxids.overflowed)
			elog(WARNING, "did not find subXID %u in MyProc", anxid);
	}

	for (j = MyProc->subxids.nxids - 1; j >= 0; j--)
	{
		if (TransactionIdEquals(MyProc->subxids.xids[j], xid))
		{
			XidCacheRemove(j);
			break;
		}
	}
	/* Ordinarily we should have found it, unless the cache has overflowed */
	if (j < 0 && !MyProc->subxids.overflowed)
		elog(WARNING, "did not find subXID %u in MyProc", xid);

	/* Also advance global latestCompletedXid while holding the lock */
	if (TransactionIdPrecedes(ShmemVariableCache->latestCompletedXid,
							  latestXid))
		ShmemVariableCache->latestCompletedXid = latestXid;

	LWLockRelease(ProcArrayLock);
}

#ifdef XIDCACHE_DEBUG

/*
 * Print stats about effectiveness of XID cache
 */
static void
DisplayXidCache(void)
{
	fprintf(stderr,
			"XidCache: xmin: %ld, myxact: %ld, latest: %ld, mainxid: %ld, childxid: %ld, nooflo: %ld, slow: %ld\n",
			xc_by_recent_xmin,
			xc_by_my_xact,
			xc_by_latest_xid,
			xc_by_main_xid,
			xc_by_child_xid,
			xc_no_overflow,
			xc_slow_answer);
}

#endif   /* XIDCACHE_DEBUG */

PGPROC *
FindProcByGpSessionId(long gp_session_id)
{
	/* Find the guy who should manage our locks */
	ProcArrayStruct *arrayP = procArray;
	int			index;

	Assert(gp_session_id > 0);
		
	LWLockAcquire(ProcArrayLock, LW_SHARED);

	for (index = 0; index < arrayP->numProcs; index++)
	{
		PGPROC	   *proc = arrayP->procs[index];
			
		if (proc->pid == MyProc->pid)
			continue;
				
		if (!proc->mppIsWriter)
			continue;
				
		if (proc->mppSessionId == gp_session_id)
		{
			LWLockRelease(ProcArrayLock);
			return proc;
		}
	}
		
	LWLockRelease(ProcArrayLock);
	return NULL;
}

/*
 * FindAndSignalProcess
 *     Find the PGPROC entry in procArray which contains the given sessionId and commandId,
 *     and send the corresponding process an interrupt signal.
 *
 * This function returns false if not such an entry found in procArray or the interrupt
 * signal can not be sent to the process.
 */
bool
FindAndSignalProcess(int sessionId, int commandId)
{
	Assert(sessionId > 0 && commandId > 0);
	bool queryCancelled = false;
	int pid = 0;

	LWLockAcquire(ProcArrayLock, LW_SHARED);

	for (int index = 0; index < procArray->numProcs; index++)
	{
		PGPROC *proc = procArray->procs[index];
		
		if (proc->mppSessionId == sessionId &&
			proc->queryCommandId == commandId)
		{
			/* If we have setsid(), signal the backend's whole process group */
#ifdef HAVE_SETSID
			if (kill(-proc->pid, SIGINT) == 0)
#else
			if (kill(proc->pid, SIGINT) == 0)
#endif
			{
				pid = proc->pid;
				queryCancelled = true;
			}
			
			break;
		}
	}

	LWLockRelease(ProcArrayLock);

	if (gp_cancel_query_print_log && queryCancelled)
	{
		elog(NOTICE, "sent an interrupt to process %d", pid);
	}

	return queryCancelled;
}<|MERGE_RESOLUTION|>--- conflicted
+++ resolved
@@ -18,11 +18,7 @@
  * backend PGPROCs at need by checking for pid == 0.
  *
  *
-<<<<<<< HEAD
  * Portions Copyright (c) 1996-2009, PostgreSQL Global Development Group
-=======
- * Portions Copyright (c) 1996-2008, PostgreSQL Global Development Group
->>>>>>> d13f41d2
  * Portions Copyright (c) 1994, Regents of the University of California
  *
  *
@@ -187,11 +183,7 @@
  * twophase.c depends on the latter.)
  */
 void
-<<<<<<< HEAD
-ProcArrayRemove(PGPROC *proc, bool forPrepare, bool isCommit)
-=======
-ProcArrayRemove(PGPROC *proc, TransactionId latestXid)
->>>>>>> d13f41d2
+ProcArrayRemove(PGPROC *proc, TransactionId latestXid, bool forPrepare, bool isCommit)
 {
 	ProcArrayStruct *arrayP = procArray;
 	int			index;
@@ -263,10 +255,23 @@
  * the caller to pass latestXid, instead of computing it from the PGPROC's
  * contents, because the subxid information in the PGPROC might be
  * incomplete.)
+ *
+ * GPDB: If this is a global transaction, we might need to do this action
+ * later, rather than now. In that case, this function sets *needNotifyCommittedDtxTransaction,
+ * and does *not* change the state of the PGPROC entry. This can only happen
+ * for commit; when !isCommit, this always clears the PGPROC entry.
  */
 void
-ProcArrayEndTransaction(PGPROC *proc, TransactionId latestXid)
-{
+ProcArrayEndTransaction(PGPROC *proc, TransactionId latestXid, bool isCommit,
+						bool *needStateChangeFromDistributed,
+						bool *needNotifyCommittedDtxTransaction,
+						LocalDistribXactRef *localDistribXactRef)
+{
+	if (needStateChangeFromDistributed)
+		*needStateChangeFromDistributed = false;
+	if (needNotifyCommittedDtxTransaction)
+		*needNotifyCommittedDtxTransaction = false;
+
 	if (TransactionIdIsValid(latestXid))
 	{
 		/*
@@ -275,22 +280,90 @@
 		 * taking a snapshot.  See discussion in
 		 * src/backend/access/transam/README.
 		 */
-		Assert(TransactionIdIsValid(proc->xid));
+		Assert(TransactionIdIsValid(proc->xid) ||
+			   (IsBootstrapProcessingMode() && latestXid == BootstrapTransactionId));
 
 		LWLockAcquire(ProcArrayLock, LW_EXCLUSIVE);
 
-		proc->xid = InvalidTransactionId;
-		proc->lxid = InvalidLocalTransactionId;
-		proc->xmin = InvalidTransactionId;
-		/* must be cleared with xid/xmin: */
-		proc->vacuumFlags &= ~PROC_VACUUM_STATE_MASK;
-		proc->inCommit = false; /* be sure this is cleared in abort */
-
-		/* Clear the subtransaction-XID cache too while holding the lock */
-		proc->subxids.nxids = 0;
-		proc->subxids.overflowed = false;
+		if (!LocalDistribXactRef_IsNil(&MyProc->localDistribXactRef))
+		{
+			switch (DistributedTransactionContext)
+			{
+				case DTX_CONTEXT_QD_DISTRIBUTED_CAPABLE:
+					LocalDistribXact_ChangeStateUnderLock(
+						MyProc->xid,
+						&MyProc->localDistribXactRef,
+						isCommit ? 
+							LOCALDISTRIBXACT_STATE_COMMITDELIVERY :
+							LOCALDISTRIBXACT_STATE_ABORTDELIVERY);
+					if (needStateChangeFromDistributed)
+						*needStateChangeFromDistributed = true;
+					break;
+				
+				case DTX_CONTEXT_QE_TWO_PHASE_EXPLICIT_WRITER:
+				case DTX_CONTEXT_QE_TWO_PHASE_IMPLICIT_WRITER:
+				case DTX_CONTEXT_QE_AUTO_COMMIT_IMPLICIT:
+					LocalDistribXact_ChangeStateUnderLock(
+						MyProc->xid,
+						&MyProc->localDistribXactRef,
+						isCommit ?
+							LOCALDISTRIBXACT_STATE_COMMITTED :
+							LOCALDISTRIBXACT_STATE_ABORTED);
+					break;
+				
+				case DTX_CONTEXT_QE_READER:
+				case DTX_CONTEXT_QE_ENTRY_DB_SINGLETON:
+					// QD or QE Writer will handle it.
+					break;
+
+				case DTX_CONTEXT_QD_RETRY_PHASE_2:
+				case DTX_CONTEXT_QE_PREPARED:
+				case DTX_CONTEXT_QE_FINISH_PREPARED:
+					elog(PANIC, "Unexpected distribute transaction context: '%s'",
+						 DtxContextToString(DistributedTransactionContext));
+
+				default:
+					elog(PANIC, "Unrecognized DTX transaction context: %d",
+						 (int) DistributedTransactionContext);
+			}
+
+			/*
+			 * We need to transfer the disributed ref for processing in the caller.
+			 */
+			LocalDistribXactRef_Transfer(
+				localDistribXactRef,
+				&MyProc->localDistribXactRef);
+		}
+
+		if (isCommit && notifyCommittedDtxTransactionIsNeeded())
+		{
+			Assert(needNotifyCommittedDtxTransaction);
+			*needNotifyCommittedDtxTransaction = true;
+		}
+		else
+		{
+			proc->xid = InvalidTransactionId;
+			proc->lxid = InvalidLocalTransactionId;
+			proc->xmin = InvalidTransactionId;
+			/* must be cleared with xid/xmin: */
+			proc->vacuumFlags &= ~PROC_VACUUM_STATE_MASK;
+			proc->inCommit = false; /* be sure this is cleared in abort */
+			proc->serializableIsoLevel = false;
+			proc->inDropTransaction = false;
+
+			/* Clear the subtransaction-XID cache too while holding the lock */
+			proc->subxids.nxids = 0;
+			proc->subxids.overflowed = false;
+		}
 
 		/* Also advance global latestCompletedXid while holding the lock */
+		/*
+		 * Note: we do this in GPDB even if we didn't clear our XID entry
+		 * just yet. There is no harm in advancing latestCompletedXid a
+		 * little bit earlier than strictly necessary, and this way we don't
+		 * need to remember out latest XID when we later actually clear the
+		 * entry.
+		 */
 		if (TransactionIdPrecedes(ShmemVariableCache->latestCompletedXid,
 								  latestXid))
 			ShmemVariableCache->latestCompletedXid = latestXid;
@@ -311,6 +384,8 @@
 		/* must be cleared with xid/xmin: */
 		proc->vacuumFlags &= ~PROC_VACUUM_STATE_MASK;
 		proc->inCommit = false; /* be sure this is cleared in abort */
+		proc->serializableIsoLevel = false;
+		proc->inDropTransaction = false;
 
 		Assert(proc->subxids.nxids == 0);
 		Assert(proc->subxids.overflowed == false);
@@ -342,12 +417,28 @@
 	/* redundant, but just in case */
 	proc->vacuumFlags &= ~PROC_VACUUM_STATE_MASK;
 	proc->inCommit = false;
+	proc->serializableIsoLevel = false;
+	proc->inDropTransaction = false;
 
 	/* Clear the subtransaction-XID cache too */
 	proc->subxids.nxids = 0;
 	proc->subxids.overflowed = false;
 }
 
+/*
+ * Clears the current transaction from PGPROC.
+ *
+ * Must be called while holding the ProcArrayLock.
+ */
+void
+ClearTransactionFromPgProc_UnderLock(PGPROC *proc)
+{
+	/*
+	 * ProcArrayClearTransaction() doesn't take the lock, so we can just call it
+	 * directly.
+	 */
+	ProcArrayClearTransaction(proc);
+}
 
 /*
  * TransactionIdIsInProgress -- is given transaction running in some backend
@@ -434,14 +525,11 @@
 	for (i = 0; i < arrayP->numProcs; i++)
 	{
 		volatile PGPROC *proc = arrayP->procs[i];
-<<<<<<< HEAD
-=======
 		TransactionId pxid;
 
 		/* Ignore my own proc --- dealt with it above */
 		if (proc == MyProc)
 			continue;
->>>>>>> d13f41d2
 
 		/* Fetch xid just once - see GetNewTransactionId */
 		pxid = proc->xid;
@@ -670,12 +758,6 @@
  * If allDbs is TRUE then all backends are considered; if allDbs is FALSE
  * then only backends running in my own database are considered.
  *
-<<<<<<< HEAD
-=======
- * If ignoreVacuum is TRUE then backends with the PROC_IN_VACUUM flag set are
- * ignored.
- *
->>>>>>> d13f41d2
  * This is used by VACUUM to decide which deleted tuples must be preserved
  * in a table.	allDbs = TRUE is needed for shared relations, but allDbs =
  * FALSE is sufficient for non-shared relations, since only backends in my
@@ -686,13 +768,15 @@
  * This is also used to determine where to truncate pg_subtrans.  allDbs
  * must be TRUE for that case, and ignoreVacuum FALSE.
  *
+ * GPDB: ignoreVacuum is ignored.
+ *
  * Note: we include all currently running xids in the set of considered xids.
  * This ensures that if a just-started xact has not yet set its snapshot,
  * when it does set the snapshot it cannot set xmin less than what we compute.
  * See notes in src/backend/access/transam/README.
  */
 TransactionId
-GetOldestXmin(bool allDbs)
+GetOldestXmin(bool allDbs, bool ignoreVacuum)
 {
 	ProcArrayStruct *arrayP = procArray;
 	TransactionId result;
@@ -713,12 +797,6 @@
 	for (index = 0; index < arrayP->numProcs; index++)
 	{
 		volatile PGPROC *proc = arrayP->procs[index];
-<<<<<<< HEAD
-=======
-
-		if (ignoreVacuum && (proc->vacuumFlags & PROC_IN_VACUUM))
-			continue;
->>>>>>> d13f41d2
 
 		if (allDbs || proc->databaseId == MyDatabaseId)
 		{
@@ -749,7 +827,6 @@
 	return result;
 }
 
-<<<<<<< HEAD
 void
 updateSharedLocalSnapshot(DtxContextInfo *dtxContextInfo, Snapshot snapshot, char *debugCaller)
 {
@@ -999,9 +1076,6 @@
 }
 
 /*----------
-=======
-/*
->>>>>>> d13f41d2
  * GetSnapshotData -- returns information about running transactions.
  *
  * The returned snapshot includes xmin (lowest still-running xact ID),
@@ -1106,7 +1180,6 @@
 		}
 	}
 
-<<<<<<< HEAD
 	/*
 	 * MPP Addition.  if we are in EXECUTE mode and not the writer... then we
 	 * want to just get the shared snapshot and make it our own.
@@ -1228,7 +1301,7 @@
 
 				elog((Debug_print_snapshot_dtm ? LOG : DEBUG5),
 					 "GetSnapshotData(): READER currentcommandid %d curcid %d segmatesync %d",
-					 GetCurrentCommandId(), snapshot->curcid, SharedLocalSnapshotSlot->segmateSync);
+					 GetCurrentCommandId(false), snapshot->curcid, SharedLocalSnapshotSlot->segmateSync);
 
 				return snapshot;
 			}
@@ -1312,28 +1385,9 @@
 		   !TransactionIdIsValid(MyProc->xmin) :
 		   TransactionIdIsValid(MyProc->xmin));
 
-	globalxmin = xmin = GetTopTransactionId();
-
-	elog((Debug_print_full_dtm ? LOG : DEBUG5),
-		 "GetSnapshotData setting globalxmin and xmin to %u", 
-	 	 xmin);
-
-	/*
-	 * It is sufficient to get shared lock on ProcArrayLock, even if
-	 * we are computing a serializable snapshot and therefore will be
-	 * setting MyProc->xmin.  This is because any two backends that
-	 * have overlapping shared holds on ProcArrayLock will certainly
-	 * compute the same xmin (since no xact, in particular not the
-	 * oldest, can exit the set of running transactions while we hold
-	 * ProcArrayLock --- see further discussion just below). So it
-	 * doesn't matter whether another backend concurrently doing
-	 * GetSnapshotData or GetOldestXmin sees our xmin as set or not;
-	 * he'd compute the same xmin for himself either way.
-=======
 	/*
 	 * It is sufficient to get shared lock on ProcArrayLock, even if we are
 	 * going to set MyProc->xmin.
->>>>>>> d13f41d2
 	 */
 	LWLockAcquire(ProcArrayLock, LW_SHARED);
 
@@ -1345,8 +1399,11 @@
 	/* initialize xmin calculation with xmax */
 	globalxmin = xmin = xmax;
 
-	/*
-<<<<<<< HEAD
+	elog((Debug_print_full_dtm ? LOG : DEBUG5),
+		 "GetSnapshotData setting globalxmin and xmin to %u", 
+	 	 xmin);
+
+	/*
 	 * Get the distributed snapshot if needed and copy it into the field 
 	 * called distribSnapshotWithLocalMapping in the snapshot structure.
 	 *
@@ -1385,18 +1442,13 @@
 	FillInDistributedSnapshot(snapshot);
 
 	/*
-	 * Scan the PGPROC array to fill in the local snapshot.
-=======
 	 * Spin over procArray checking xid, xmin, and subxids.  The goal is to
 	 * gather all active xids, find the lowest xmin, and try to record
 	 * subxids.
->>>>>>> d13f41d2
 	 */
 	for (index = 0; index < arrayP->numProcs; index++)
 	{
 		volatile PGPROC *proc = arrayP->procs[index];
-<<<<<<< HEAD
-=======
 		TransactionId xid;
 
 		/* Ignore procs running LAZY VACUUM */
@@ -1404,11 +1456,10 @@
 			continue;
 
 		/* Update globalxmin to be the smallest valid xmin */
-		xid = proc->xmin;		/* fetch just once */
+		xid = proc->xmin;               /* fetch just once */
 		if (TransactionIdIsNormal(xid) &&
 			TransactionIdPrecedes(xid, globalxmin))
 			globalxmin = xid;
->>>>>>> d13f41d2
 
 		/* Fetch xid just once - see GetNewTransactionId */
 		xid = proc->xid;
@@ -1422,24 +1473,6 @@
 		 * We don't include our own XID (if any) in the snapshot, but we must
 		 * include it into xmin.
 		 */
-<<<<<<< HEAD
-		if (proc == MyProc ||
-			!TransactionIdIsNormal(xid) ||
-			TransactionIdFollowsOrEquals(xid, xmax))
-		{
-			continue;
-		}
-		
-		if (TransactionIdPrecedes(xid, xmin))
-			xmin = xid;
-		
-		snapshot->xip[count] = xid;
-		count++;
-
-		/* Update globalxmin to be the smallest valid xmin */
-		xid = proc->xmin;
-=======
->>>>>>> d13f41d2
 		if (TransactionIdIsNormal(xid))
 		{
 			if (TransactionIdFollowsOrEquals(xid, xmax))
@@ -1475,11 +1508,7 @@
 				if (nxids > 0)
 				{
 					memcpy(snapshot->subxip + subcount,
-<<<<<<< HEAD
-						   ((PGPROC *)proc)->subxids.xids,
-=======
 						   (void *) proc->subxids.xids,
->>>>>>> d13f41d2
 						   nxids * sizeof(TransactionId));
 					subcount += nxids;
 				}
@@ -1539,35 +1568,12 @@
 
 	elog((Debug_print_snapshot_dtm ? LOG : DEBUG5),
 		 "GetSnapshotData(): WRITER currentcommandid %d curcid %d segmatesync %d",
-		 GetCurrentCommandId(), snapshot->curcid, QEDtxContextInfo.segmateSync);
+		 GetCurrentCommandId(false), snapshot->curcid, QEDtxContextInfo.segmateSync);
 
 	return snapshot;
 }
 
 /*
-<<<<<<< HEAD
- * MPP: Special code to update the command id in the SharedLocalSnapshot
- * when we are in SERIALIZABLE isolation mode.
- */
-void UpdateSerializableCommandId(void)
-{
-	if ((DistributedTransactionContext == DTX_CONTEXT_QE_TWO_PHASE_EXPLICIT_WRITER ||
-		 DistributedTransactionContext == DTX_CONTEXT_QE_TWO_PHASE_IMPLICIT_WRITER) &&
-		 SharedLocalSnapshotSlot != NULL &&
-		 SerializableSnapshot != NULL)
-	{
-		int combocidSize;
-
-		if (SharedLocalSnapshotSlot->QDxid != QEDtxContextInfo.distributedXid)
-		{
-			elog((Debug_print_snapshot_dtm ? LOG : DEBUG5),"[Distributed Snapshot #%u] *Can't Update Serializable Command Id* QDxid = %u (gxid = %u, '%s')", 
-			 	  QEDtxContextInfo.distributedSnapshot.header.distribSnapshotId,
-			 	  SharedLocalSnapshotSlot->QDxid,
-			 	  getDistributedTransactionId(),
-			 	  DtxContextToString(DistributedTransactionContext));
-			return;
-		}
-=======
  * GetTransactionsInCommit -- Get the XIDs of transactions that are committing
  *
  * Constructs an array of XIDs of transactions that are currently in commit
@@ -1629,30 +1635,9 @@
 	bool		result = false;
 	ProcArrayStruct *arrayP = procArray;
 	int			index;
->>>>>>> d13f41d2
-
-		elog((Debug_print_snapshot_dtm ? LOG : DEBUG5),
-			 "[Distributed Snapshot #%u] *Update Serializable Command Id* segment currcid = %d, QDcid = %d, SerializableSnapshot currcid = %d, Shared currcid = %d (gxid = %u, '%s')", 
-		 	  QEDtxContextInfo.distributedSnapshot.header.distribSnapshotId,
-		 	  QEDtxContextInfo.curcid,
-		 	  SharedLocalSnapshotSlot->QDcid,
-		 	  SerializableSnapshot->curcid,
-		 	  SharedLocalSnapshotSlot->snapshot.curcid,
-		 	  getDistributedTransactionId(),
-		 	  DtxContextToString(DistributedTransactionContext));
-
-<<<<<<< HEAD
-		SharedLocalSnapshotSlot->ready = false;
-
-		elog((Debug_print_snapshot_dtm ? LOG : DEBUG5),
-			 "serializable writer updating combocid: used combocids %d shared %d", usedComboCids, SharedLocalSnapshotSlot->combocidcnt);
-
-		combocidSize = ((usedComboCids < MaxComboCids) ? usedComboCids : MaxComboCids );
-
-		SharedLocalSnapshotSlot->combocidcnt = combocidSize;	
-		memcpy((void *)SharedLocalSnapshotSlot->combocids, comboCids,
-			   combocidSize * sizeof(ComboCidKeyData));
-=======
+
+	LWLockAcquire(ProcArrayLock, LW_SHARED);
+
 	for (index = 0; index < arrayP->numProcs; index++)
 	{
 		volatile PGPROC *proc = arrayP->procs[index];
@@ -1676,18 +1661,62 @@
 				break;
 		}
 	}
->>>>>>> d13f41d2
+
+	LWLockRelease(ProcArrayLock);
+
+	return result;
+}
+
+/*
+ * MPP: Special code to update the command id in the SharedLocalSnapshot
+ * when we are in SERIALIZABLE isolation mode.
+ */
+void UpdateSerializableCommandId(void)
+{
+	if ((DistributedTransactionContext == DTX_CONTEXT_QE_TWO_PHASE_EXPLICIT_WRITER ||
+		 DistributedTransactionContext == DTX_CONTEXT_QE_TWO_PHASE_IMPLICIT_WRITER) &&
+		 SharedLocalSnapshotSlot != NULL &&
+		 SerializableSnapshot != NULL)
+	{
+		int combocidSize;
+
+		if (SharedLocalSnapshotSlot->QDxid != QEDtxContextInfo.distributedXid)
+		{
+			elog((Debug_print_snapshot_dtm ? LOG : DEBUG5),"[Distributed Snapshot #%u] *Can't Update Serializable Command Id* QDxid = %u (gxid = %u, '%s')", 
+			 	  QEDtxContextInfo.distributedSnapshot.header.distribSnapshotId,
+			 	  SharedLocalSnapshotSlot->QDxid,
+			 	  getDistributedTransactionId(),
+			 	  DtxContextToString(DistributedTransactionContext));
+			return;
+		}
+
+		elog((Debug_print_snapshot_dtm ? LOG : DEBUG5),
+			 "[Distributed Snapshot #%u] *Update Serializable Command Id* segment currcid = %d, QDcid = %d, SerializableSnapshot currcid = %d, Shared currcid = %d (gxid = %u, '%s')", 
+		 	  QEDtxContextInfo.distributedSnapshot.header.distribSnapshotId,
+		 	  QEDtxContextInfo.curcid,
+		 	  SharedLocalSnapshotSlot->QDcid,
+		 	  SerializableSnapshot->curcid,
+		 	  SharedLocalSnapshotSlot->snapshot.curcid,
+		 	  getDistributedTransactionId(),
+		 	  DtxContextToString(DistributedTransactionContext));
+
+		SharedLocalSnapshotSlot->ready = false;
+
+		elog((Debug_print_snapshot_dtm ? LOG : DEBUG5),
+			 "serializable writer updating combocid: used combocids %d shared %d", usedComboCids, SharedLocalSnapshotSlot->combocidcnt);
+
+		combocidSize = ((usedComboCids < MaxComboCids) ? usedComboCids : MaxComboCids );
+
+		SharedLocalSnapshotSlot->combocidcnt = combocidSize;	
+		memcpy((void *)SharedLocalSnapshotSlot->combocids, comboCids,
+			   combocidSize * sizeof(ComboCidKeyData));
 
 		SharedLocalSnapshotSlot->snapshot.curcid = SerializableSnapshot->curcid;
 		SharedLocalSnapshotSlot->QDcid = QEDtxContextInfo.curcid;
 		SharedLocalSnapshotSlot->segmateSync = QEDtxContextInfo.segmateSync;
 
-<<<<<<< HEAD
 		SharedLocalSnapshotSlot->ready = true;
 	}
-=======
-	return result;
->>>>>>> d13f41d2
 }
 
 /*
@@ -1873,15 +1902,9 @@
 		 *
 		 * If someone just decremented numProcs, 'proc' could also point to a
 		 * PGPROC entry that's no longer in the array. It still points to a
-<<<<<<< HEAD
-		 * PGPROC struct, though, because freed PGPPROC entries just go to the
-		 * free list and are recycled. Its contents are nonsense in that case,
-		 * but that's acceptable for this function.
-=======
 		 * PGPROC struct, though, because freed PGPPROC entries just go to
 		 * the free list and are recycled. Its contents are nonsense in that
 		 * case, but that's acceptable for this function.
->>>>>>> d13f41d2
 		 */
 		if (proc == NULL)
 			continue;
@@ -2002,11 +2025,7 @@
 
 			found = true;
 
-<<<<<<< HEAD
-			if (proc->isAutovacuum)
-=======
 			if (proc->vacuumFlags & PROC_IS_AUTOVACUUM)
->>>>>>> d13f41d2
 			{
 				/* an autovacuum --- send it SIGTERM before sleeping */
 				int			autopid = proc->pid;
