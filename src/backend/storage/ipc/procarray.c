/*-------------------------------------------------------------------------
 *
 * procarray.c
 *	  POSTGRES process array code.
 *
 *
 * This module maintains arrays of the PGPROC and PGXACT structures for all
 * active backends.  Although there are several uses for this, the principal
 * one is as a means of determining the set of currently running transactions.
 *
 * Because of various subtle race conditions it is critical that a backend
 * hold the correct locks while setting or clearing its MyPgXact->xid field.
 * See notes in src/backend/access/transam/README.
 *
 * The process arrays now also include structures representing prepared
 * transactions.  The xid and subxids fields of these are valid, as are the
 * myProcLocks lists.  They can be distinguished from regular backend PGPROCs
 * at need by checking for pid == 0.
 *
 * During hot standby, we also keep a list of XIDs representing transactions
 * that are known to be running in the master (or more precisely, were running
 * as of the current point in the WAL stream).  This list is kept in the
 * KnownAssignedXids array, and is updated by watching the sequence of
 * arriving XIDs.  This is necessary because if we leave those XIDs out of
 * snapshots taken for standby queries, then they will appear to be already
 * complete, leading to MVCC failures.  Note that in hot standby, the PGPROC
 * array represents standby processes, which by definition are not running
 * transactions that have XIDs.
 *
 * It is perhaps possible for a backend on the master to terminate without
 * writing an abort record for its transaction.  While that shouldn't really
 * happen, it would tie up KnownAssignedXids indefinitely, so we protect
 * ourselves by pruning the array when a valid list of running XIDs arrives.
 *
 * Portions Copyright (c) 1996-2019, PostgreSQL Global Development Group
 * Portions Copyright (c) 1994, Regents of the University of California
 *
 *
 * IDENTIFICATION
 *	  src/backend/storage/ipc/procarray.c
 *
 *-------------------------------------------------------------------------
 */
#include "postgres.h"

#include <signal.h>

#include "access/clog.h"
#include "access/distributedlog.h"
#include "access/subtrans.h"
#include "access/transam.h"
#include "access/twophase.h"
#include "access/xact.h"
#include "access/xlog.h"
#include "catalog/catalog.h"
#include "miscadmin.h"
<<<<<<< HEAD
#include "port/atomics.h"
=======
#include "pgstat.h"
>>>>>>> 9e1c9f95
#include "storage/proc.h"
#include "storage/procarray.h"
#include "storage/spin.h"
#include "utils/builtins.h"
#include "utils/combocid.h"
#include "utils/rel.h"
#include "utils/snapmgr.h"
#include "utils/tqual.h"
#include "utils/guc.h"
#include "utils/memutils.h"

<<<<<<< HEAD
#include "access/xact.h"		/* setting the shared xid */

#include "cdb/cdbtm.h"
#include "cdb/cdbvars.h"
#include "utils/faultinjector.h"
#include "utils/sharedsnapshot.h"
#include "libpq/libpq-be.h"
=======
#define UINT32_ACCESS_ONCE(var)		 ((uint32)(*((volatile uint32 *)&(var))))
>>>>>>> 9e1c9f95

/* Our shared memory area */
typedef struct ProcArrayStruct
{
	int			numProcs;		/* number of valid procs entries */
	int			maxProcs;		/* allocated size of procs array */

	/*
	 * Known assigned XIDs handling
	 */
	int			maxKnownAssignedXids;	/* allocated size of array */
	int			numKnownAssignedXids;	/* current # of valid entries */
	int			tailKnownAssignedXids;	/* index of oldest valid element */
	int			headKnownAssignedXids;	/* index of newest element, + 1 */
	slock_t		known_assigned_xids_lck;	/* protects head/tail pointers */

	/*
	 * Highest subxid that has been removed from KnownAssignedXids array to
	 * prevent overflow; or InvalidTransactionId if none.  We track this for
	 * similar reasons to tracking overflowing cached subxids in PGXACT
	 * entries.  Must hold exclusive ProcArrayLock to change this, and shared
	 * lock to read it.
	 */
	TransactionId lastOverflowedXid;

	/* oldest xmin of any replication slot */
	TransactionId replication_slot_xmin;
	/* oldest catalog xmin of any replication slot */
	TransactionId replication_slot_catalog_xmin;

	/* indexes into allPgXact[], has PROCARRAY_MAXPROCS entries */
	int			pgprocnos[FLEXIBLE_ARRAY_MEMBER];
} ProcArrayStruct;

static ProcArrayStruct *procArray;

static PGPROC *allProcs;
static PGXACT *allPgXact;
static TMGXACT *allTmGxact;

/*
 * Bookkeeping for tracking emulated transactions in recovery
 */
static TransactionId *KnownAssignedXids;
static bool *KnownAssignedXidsValid;
static TransactionId latestObservedXid = InvalidTransactionId;

/*
 * If we're in STANDBY_SNAPSHOT_PENDING state, standbySnapshotPendingXmin is
 * the highest xid that might still be running that we don't have in
 * KnownAssignedXids.
 */
static TransactionId standbySnapshotPendingXmin;

#ifdef XIDCACHE_DEBUG

/* counters for XidCache measurement */
static long xc_by_recent_xmin = 0;
static long xc_by_known_xact = 0;
static long xc_by_my_xact = 0;
static long xc_by_latest_xid = 0;
static long xc_by_main_xid = 0;
static long xc_by_child_xid = 0;
static long xc_by_known_assigned = 0;
static long xc_no_overflow = 0;
static long xc_slow_answer = 0;

#define xc_by_recent_xmin_inc()		(xc_by_recent_xmin++)
#define xc_by_known_xact_inc()		(xc_by_known_xact++)
#define xc_by_my_xact_inc()			(xc_by_my_xact++)
#define xc_by_latest_xid_inc()		(xc_by_latest_xid++)
#define xc_by_main_xid_inc()		(xc_by_main_xid++)
#define xc_by_child_xid_inc()		(xc_by_child_xid++)
#define xc_by_known_assigned_inc()	(xc_by_known_assigned++)
#define xc_no_overflow_inc()		(xc_no_overflow++)
#define xc_slow_answer_inc()		(xc_slow_answer++)

static void DisplayXidCache(void);
#else							/* !XIDCACHE_DEBUG */

#define xc_by_recent_xmin_inc()		((void) 0)
#define xc_by_known_xact_inc()		((void) 0)
#define xc_by_my_xact_inc()			((void) 0)
#define xc_by_latest_xid_inc()		((void) 0)
#define xc_by_main_xid_inc()		((void) 0)
#define xc_by_child_xid_inc()		((void) 0)
#define xc_by_known_assigned_inc()	((void) 0)
#define xc_no_overflow_inc()		((void) 0)
#define xc_slow_answer_inc()		((void) 0)
#endif							/* XIDCACHE_DEBUG */

/* Primitives for KnownAssignedXids array handling for standby */
static void KnownAssignedXidsCompress(bool force);
static void KnownAssignedXidsAdd(TransactionId from_xid, TransactionId to_xid,
								 bool exclusive_lock);
static bool KnownAssignedXidsSearch(TransactionId xid, bool remove);
static bool KnownAssignedXidExists(TransactionId xid);
static void KnownAssignedXidsRemove(TransactionId xid);
static void KnownAssignedXidsRemoveTree(TransactionId xid, int nsubxids,
										TransactionId *subxids);
static void KnownAssignedXidsRemovePreceding(TransactionId xid);
static int	KnownAssignedXidsGet(TransactionId *xarray, TransactionId xmax);
static int	KnownAssignedXidsGetAndSetXmin(TransactionId *xarray,
										   TransactionId *xmin,
										   TransactionId xmax);
static TransactionId KnownAssignedXidsGetOldestXmin(void);
static void KnownAssignedXidsDisplay(int trace_level);
static void KnownAssignedXidsReset(void);
static inline void ProcArrayEndTransactionInternal(PGPROC *proc,
												   PGXACT *pgxact, TransactionId latestXid);
static void ProcArrayGroupClearXid(PGPROC *proc, TransactionId latestXid);

/*
 * Report shared-memory space needed by CreateSharedProcArray.
 */
Size
ProcArrayShmemSize(void)
{
	Size		size;

	/* Size of the ProcArray structure itself */
#define PROCARRAY_MAXPROCS	(MaxBackends + max_prepared_xacts)

	size = offsetof(ProcArrayStruct, pgprocnos);
	size = add_size(size, mul_size(sizeof(int), PROCARRAY_MAXPROCS));

	/*
	 * During Hot Standby processing we have a data structure called
	 * KnownAssignedXids, created in shared memory. Local data structures are
	 * also created in various backends during GetSnapshotData(),
	 * TransactionIdIsInProgress() and GetRunningTransactionData(). All of the
	 * main structures created in those functions must be identically sized,
	 * since we may at times copy the whole of the data structures around. We
	 * refer to this size as TOTAL_MAX_CACHED_SUBXIDS.
	 *
	 * Ideally we'd only create this structure if we were actually doing hot
	 * standby in the current run, but we don't know that yet at the time
	 * shared memory is being set up.
	 */
#define TOTAL_MAX_CACHED_SUBXIDS \
	((PGPROC_MAX_CACHED_SUBXIDS + 1) * PROCARRAY_MAXPROCS)

	if (EnableHotStandby)
	{
		size = add_size(size,
						mul_size(sizeof(TransactionId),
								 TOTAL_MAX_CACHED_SUBXIDS));
		size = add_size(size,
						mul_size(sizeof(bool), TOTAL_MAX_CACHED_SUBXIDS));
	}

	return size;
}

/*
 * Initialize the shared PGPROC array during postmaster startup.
 */
void
CreateSharedProcArray(void)
{
	bool		found;

	/* Create or attach to the ProcArray shared structure */
	procArray = (ProcArrayStruct *)
		ShmemInitStruct("Proc Array",
						add_size(offsetof(ProcArrayStruct, pgprocnos),
								 mul_size(sizeof(int),
										  PROCARRAY_MAXPROCS)),
						&found);

	if (!found)
	{
		/*
		 * We're the first - initialize.
		 */
		procArray->numProcs = 0;
		procArray->maxProcs = PROCARRAY_MAXPROCS;
		procArray->maxKnownAssignedXids = TOTAL_MAX_CACHED_SUBXIDS;
		procArray->numKnownAssignedXids = 0;
		procArray->tailKnownAssignedXids = 0;
		procArray->headKnownAssignedXids = 0;
		SpinLockInit(&procArray->known_assigned_xids_lck);
		procArray->lastOverflowedXid = InvalidTransactionId;
		procArray->replication_slot_xmin = InvalidTransactionId;
		procArray->replication_slot_catalog_xmin = InvalidTransactionId;
	}

	allProcs = ProcGlobal->allProcs;
	allPgXact = ProcGlobal->allPgXact;
	allTmGxact = ProcGlobal->allTmGxact;

	/* Create or attach to the KnownAssignedXids arrays too, if needed */
	if (EnableHotStandby)
	{
		KnownAssignedXids = (TransactionId *)
			ShmemInitStruct("KnownAssignedXids",
							mul_size(sizeof(TransactionId),
									 TOTAL_MAX_CACHED_SUBXIDS),
							&found);
		KnownAssignedXidsValid = (bool *)
			ShmemInitStruct("KnownAssignedXidsValid",
							mul_size(sizeof(bool), TOTAL_MAX_CACHED_SUBXIDS),
							&found);
	}

	/* Register and initialize fields of ProcLWLockTranche */
	LWLockRegisterTranche(LWTRANCHE_PROC, "proc");
}

/*
 * Add the specified PGPROC to the shared array.
 */
void
ProcArrayAdd(PGPROC *proc)
{
	ProcArrayStruct *arrayP = procArray;
	int			index;

	LWLockAcquire(ProcArrayLock, LW_EXCLUSIVE);

	SIMPLE_FAULT_INJECTOR("procarray_add");

	if (arrayP->numProcs >= arrayP->maxProcs)
	{
		/*
		 * Oops, no room.  (This really shouldn't happen, since there is a
		 * fixed supply of PGPROC structs too, and so we should have failed
		 * earlier.)
		 */
		LWLockRelease(ProcArrayLock);
		ereport(FATAL,
				(errcode(ERRCODE_TOO_MANY_CONNECTIONS),
				 errmsg("sorry, too many clients already")));
	}

	/*
	 * Keep the procs array sorted by (PGPROC *) so that we can utilize
	 * locality of references much better. This is useful while traversing the
	 * ProcArray because there is an increased likelihood of finding the next
	 * PGPROC structure in the cache.
	 *
	 * Since the occurrence of adding/removing a proc is much lower than the
	 * access to the ProcArray itself, the overhead should be marginal
	 */
	for (index = 0; index < arrayP->numProcs; index++)
	{
		/*
		 * If we are the first PGPROC or if we have found our right position
		 * in the array, break
		 */
		if ((arrayP->pgprocnos[index] == -1) || (arrayP->pgprocnos[index] > proc->pgprocno))
			break;
	}

	memmove(&arrayP->pgprocnos[index + 1], &arrayP->pgprocnos[index],
			(arrayP->numProcs - index) * sizeof(int));
	arrayP->pgprocnos[index] = proc->pgprocno;
	arrayP->numProcs++;

	LWLockRelease(ProcArrayLock);
}

/*
 * Remove the specified PGPROC from the shared array.
 *
 * When latestXid is a valid XID, we are removing a live 2PC gxact from the
 * array, and thus causing it to appear as "not running" anymore.  In this
 * case we must advance latestCompletedXid.  (This is essentially the same
 * as ProcArrayEndTransaction followed by removal of the PGPROC, but we take
 * the ProcArrayLock only once, and don't damage the content of the PGPROC;
 * twophase.c depends on the latter.)
 */
void
ProcArrayRemove(PGPROC *proc, TransactionId latestXid)
{
	ProcArrayStruct *arrayP = procArray;
	int			index;

#ifdef XIDCACHE_DEBUG
	/* dump stats at backend shutdown, but not prepared-xact end */
	if (proc->pid != 0)
		DisplayXidCache();
#endif

	LWLockAcquire(ProcArrayLock, LW_EXCLUSIVE);

	if (TransactionIdIsValid(latestXid))
	{
		Assert(TransactionIdIsValid(allPgXact[proc->pgprocno].xid));

		/* Advance global latestCompletedXid while holding the lock */
		if (TransactionIdPrecedes(ShmemVariableCache->latestCompletedXid,
								  latestXid))
			ShmemVariableCache->latestCompletedXid = latestXid;
	}
	else
	{
		/* Shouldn't be trying to remove a live transaction here */
		Assert(!TransactionIdIsValid(allPgXact[proc->pgprocno].xid));
	}

	if (Gp_role == GP_ROLE_DISPATCH)
	{
		/*
		 * Remeber that the distributed xid is just a plain counter, so we just use the `<` for
		 * the comparison of gxid
		 */
		DistributedTransactionId gxid = allTmGxact[proc->pgprocno].gxid;
		if (InvalidDistributedTransactionId != gxid &&
			ShmemVariableCache->latestCompletedDxid < gxid)
			ShmemVariableCache->latestCompletedDxid = gxid;
	}

	for (index = 0; index < arrayP->numProcs; index++)
	{
		if (arrayP->pgprocnos[index] == proc->pgprocno)
		{
			/* Keep the PGPROC array sorted. See notes above */
			memmove(&arrayP->pgprocnos[index], &arrayP->pgprocnos[index + 1],
					(arrayP->numProcs - index - 1) * sizeof(int));
			arrayP->pgprocnos[arrayP->numProcs - 1] = -1;	/* for debugging */
			arrayP->numProcs--;
			LWLockRelease(ProcArrayLock);
			return;
		}
	}

	/* Oops */
	LWLockRelease(ProcArrayLock);

	elog(LOG, "failed to find proc %p in ProcArray", proc);
}


void
ProcArrayEndGxact(TMGXACT *gxact)
{
	DistributedTransactionId gxid = gxact->gxid;

	AssertImply(Gp_role == GP_ROLE_DISPATCH && gxid != InvalidDistributedTransactionId,
				LWLockHeldByMe(ProcArrayLock));
	gxact->gxid = InvalidDistributedTransactionId;
	gxact->distribTimeStamp = 0;
	gxact->xminDistributedSnapshot = InvalidDistributedTransactionId;
	gxact->includeInCkpt = false;
	gxact->sessionId = 0;

	/*
	 * Remeber that the distributed xid is just a plain counter, so we just use the `<` for
	 * the comparison of gxid
	 */
	if (InvalidDistributedTransactionId != gxid &&
		ShmemVariableCache->latestCompletedDxid < gxid)
		ShmemVariableCache->latestCompletedDxid = gxid;
}

/*
 * ProcArrayEndTransaction -- mark a transaction as no longer running
 *
 * This is used interchangeably for commit and abort cases.  The transaction
 * commit/abort must already be reported to WAL and pg_xact.
 *
 * proc is currently always MyProc, but we pass it explicitly for flexibility.
 * latestXid is the latest Xid among the transaction's main XID and
 * subtransactions, or InvalidTransactionId if it has no XID.  (We must ask
 * the caller to pass latestXid, instead of computing it from the PGPROC's
 * contents, because the subxid information in the PGPROC might be
 * incomplete.)
 *
 * GPDB: If this is a global transaction, we might need to do this action
 * later, rather than now. In that case, this function returns true for
 * needNotifyCommittedDtxTransaction, and does *not* change the state of the
 * PGPROC entry. This can only happen for commit; when !isCommit, this always
 * clears the PGPROC entry.
 */
void
ProcArrayEndTransaction(PGPROC *proc, TransactionId latestXid)
{
	PGXACT	   *pgxact = &allPgXact[proc->pgprocno];
	TMGXACT	   *gxact = &allTmGxact[proc->pgprocno];

#ifdef FAULT_INJECTOR
	FaultInjector_InjectFaultIfSet("before_xact_end_procarray",
			DDLNotSpecified,
			MyProcPort ? MyProcPort->database_name : "",  // databaseName
			""); // tableName
#endif
	if (TransactionIdIsValid(latestXid) || TransactionIdIsValid(gxact->gxid))
	{
		/*
		 * We must lock ProcArrayLock while clearing our advertised XID, so
		 * that we do not exit the set of "running" transactions while someone
		 * else is taking a snapshot.  See discussion in
		 * src/backend/access/transam/README.
		 */
		Assert(TransactionIdIsValid(allPgXact[proc->pgprocno].xid) ||
			   TransactionIdIsValid(gxact->gxid) ||
			   (IsBootstrapProcessingMode() && latestXid == BootstrapTransactionId));

		/*
		 * If we can immediately acquire ProcArrayLock, we clear our own XID
		 * and release the lock.  If not, use group XID clearing to improve
		 * efficiency.
		 */
		if (LWLockConditionalAcquire(ProcArrayLock, LW_EXCLUSIVE))
		{
			if (TransactionIdIsValid(latestXid))
				ProcArrayEndTransactionInternal(proc, pgxact, latestXid);

			if (TransactionIdIsValid(gxact->gxid))
				ProcArrayEndGxact(gxact);

			LWLockRelease(ProcArrayLock);
		}
		else
			ProcArrayGroupClearXid(proc, latestXid);
	}

<<<<<<< HEAD
	/*
	 * If we have no XID, we don't need to lock, since we won't affect
	 * anyone else's calculation of a snapshot.  We might change their
	 * estimate of global xmin, but that's OK.
	 *
	 * NB: this may reset the pgxact and gxact twice (not including the xid
	 * and gxid), it should be no harm to the correctness, just an easy way to
	 * handle the cases like: there's a valid distributed XID but no local XID.
	 */
	Assert(!TransactionIdIsValid(allPgXact[proc->pgprocno].xid));
	Assert(!TransactionIdIsValid(allTmGxact[proc->pgprocno].gxid));
=======
		proc->lxid = InvalidLocalTransactionId;
		pgxact->xmin = InvalidTransactionId;
		/* must be cleared with xid/xmin: */
		pgxact->vacuumFlags &= ~PROC_VACUUM_STATE_MASK;
		pgxact->delayChkpt = false; /* be sure this is cleared in abort */
		proc->recoveryConflictPending = false;
>>>>>>> 9e1c9f95

	proc->lxid = InvalidLocalTransactionId;
	pgxact->xmin = InvalidTransactionId;
	/* must be cleared with xid/xmin: */
	pgxact->vacuumFlags &= ~PROC_VACUUM_STATE_MASK;
	pgxact->delayChkpt = false;		/* be sure this is cleared in abort */
	proc->recoveryConflictPending = false;

	Assert(pgxact->nxids == 0);
	Assert(pgxact->overflowed == false);

	resetGxact();
}

/*
 * Mark a write transaction as no longer running.
 *
 * We don't do any locking here; caller must handle that.
 */
static inline void
ProcArrayEndTransactionInternal(PGPROC *proc, PGXACT *pgxact,
								TransactionId latestXid)
{
	pgxact->xid = InvalidTransactionId;
	proc->lxid = InvalidLocalTransactionId;
	pgxact->xmin = InvalidTransactionId;
	/* must be cleared with xid/xmin: */
	pgxact->vacuumFlags &= ~PROC_VACUUM_STATE_MASK;
	pgxact->delayChkpt = false; /* be sure this is cleared in abort */
	proc->recoveryConflictPending = false;

	/* Clear the subtransaction-XID cache too while holding the lock */
	pgxact->nxids = 0;
	pgxact->overflowed = false;

	/* Also advance global latestCompletedXid while holding the lock */
	if (TransactionIdPrecedes(ShmemVariableCache->latestCompletedXid,
							  latestXid))
		ShmemVariableCache->latestCompletedXid = latestXid;
}

/*
 * ProcArrayGroupClearXid -- group XID clearing
 *
 * When we cannot immediately acquire ProcArrayLock in exclusive mode at
 * commit time, add ourselves to a list of processes that need their XIDs
 * cleared.  The first process to add itself to the list will acquire
 * ProcArrayLock in exclusive mode and perform ProcArrayEndTransactionInternal
 * on behalf of all group members.  This avoids a great deal of contention
 * around ProcArrayLock when many processes are trying to commit at once,
 * since the lock need not be repeatedly handed off from one committing
 * process to the next.
 */
static void
ProcArrayGroupClearXid(PGPROC *proc, TransactionId latestXid)
{
	PROC_HDR   *procglobal = ProcGlobal;
	uint32		nextidx;
	uint32		wakeidx;

	/* We should definitely have an XID to clear. */
	Assert(TransactionIdIsValid(allPgXact[proc->pgprocno].xid) ||
		   TransactionIdIsValid(allTmGxact[proc->pgprocno].gxid));

	/* Add ourselves to the list of processes needing a group XID clear. */
	proc->procArrayGroupMember = true;
	proc->procArrayGroupMemberXid = latestXid;
	while (true)
	{
		nextidx = pg_atomic_read_u32(&procglobal->procArrayGroupFirst);
		pg_atomic_write_u32(&proc->procArrayGroupNext, nextidx);

		if (pg_atomic_compare_exchange_u32(&procglobal->procArrayGroupFirst,
										   &nextidx,
										   (uint32) proc->pgprocno))
			break;
	}

	/*
	 * If the list was not empty, the leader will clear our XID.  It is
	 * impossible to have followers without a leader because the first process
	 * that has added itself to the list will always have nextidx as
	 * INVALID_PGPROCNO.
	 */
	if (nextidx != INVALID_PGPROCNO)
	{
		int			extraWaits = 0;

		/* Sleep until the leader clears our XID. */
		pgstat_report_wait_start(WAIT_EVENT_PROCARRAY_GROUP_UPDATE);
		for (;;)
		{
			/* acts as a read barrier */
			PGSemaphoreLock(proc->sem);
			if (!proc->procArrayGroupMember)
				break;
			extraWaits++;
		}
		pgstat_report_wait_end();

		Assert(pg_atomic_read_u32(&proc->procArrayGroupNext) == INVALID_PGPROCNO);

		/* Fix semaphore count for any absorbed wakeups */
		while (extraWaits-- > 0)
			PGSemaphoreUnlock(proc->sem);
		return;
	}

	/* We are the leader.  Acquire the lock on behalf of everyone. */
	LWLockAcquire(ProcArrayLock, LW_EXCLUSIVE);

	/*
	 * Now that we've got the lock, clear the list of processes waiting for
	 * group XID clearing, saving a pointer to the head of the list.  Trying
	 * to pop elements one at a time could lead to an ABA problem.
	 */
	nextidx = pg_atomic_exchange_u32(&procglobal->procArrayGroupFirst,
									 INVALID_PGPROCNO);

	/* Remember head of list so we can perform wakeups after dropping lock. */
	wakeidx = nextidx;

	/* Walk the list and clear all XIDs. */
	while (nextidx != INVALID_PGPROCNO)
	{
		PGPROC	   *proc = &allProcs[nextidx];
		PGXACT	   *pgxact = &allPgXact[nextidx];
		TMGXACT	   *gxact = &allTmGxact[nextidx];

		if (TransactionIdIsValid(proc->procArrayGroupMemberXid))
			ProcArrayEndTransactionInternal(proc, pgxact, proc->procArrayGroupMemberXid);

		if (TransactionIdIsValid(gxact->gxid))
			ProcArrayEndGxact(gxact);

		/* Move to next proc in list. */
		nextidx = pg_atomic_read_u32(&proc->procArrayGroupNext);
	}

	/* We're done with the lock now. */
	LWLockRelease(ProcArrayLock);

	/*
	 * Now that we've released the lock, go back and wake everybody up.  We
	 * don't do this under the lock so as to keep lock hold times to a
	 * minimum.  The system calls we need to perform to wake other processes
	 * up are probably much slower than the simple memory writes we did while
	 * holding the lock.
	 */
	while (wakeidx != INVALID_PGPROCNO)
	{
		PGPROC	   *proc = &allProcs[wakeidx];

		wakeidx = pg_atomic_read_u32(&proc->procArrayGroupNext);
		pg_atomic_write_u32(&proc->procArrayGroupNext, INVALID_PGPROCNO);

		/* ensure all previous writes are visible before follower continues. */
		pg_write_barrier();

		proc->procArrayGroupMember = false;

		if (proc != MyProc)
			PGSemaphoreUnlock(proc->sem);
	}
}

/*
 * ProcArrayClearTransaction -- clear the transaction fields
 *
 * This is used after successfully preparing a 2-phase transaction.  We are
 * not actually reporting the transaction's XID as no longer running --- it
 * will still appear as running because the 2PC's gxact is in the ProcArray
 * too.  We just have to clear out our own PGXACT.
 */
void
ProcArrayClearTransaction(PGPROC *proc)
{
	PGXACT	   *pgxact = &allPgXact[proc->pgprocno];

	/*
	 * We can skip locking ProcArrayLock here, because this action does not
	 * actually change anyone's view of the set of running XIDs: our entry is
	 * duplicate with the gxact that has already been inserted into the
	 * ProcArray.
	 */
	pgxact->xid = InvalidTransactionId;
	proc->lxid = InvalidLocalTransactionId;
	pgxact->xmin = InvalidTransactionId;
	proc->recoveryConflictPending = false;

	proc->localDistribXactData.state = LOCALDISTRIBXACT_STATE_NONE;

	/* redundant, but just in case */
	pgxact->vacuumFlags &= ~PROC_VACUUM_STATE_MASK;
	pgxact->delayChkpt = false;

	/* Clear the subtransaction-XID cache too */
	pgxact->nxids = 0;
	pgxact->overflowed = false;
}

/*
 * ProcArrayInitRecovery -- initialize recovery xid mgmt environment
 *
 * Remember up to where the startup process initialized the CLOG and subtrans
 * so we can ensure it's initialized gaplessly up to the point where necessary
 * while in recovery.
 */
void
ProcArrayInitRecovery(TransactionId initializedUptoXID)
{
	Assert(standbyState == STANDBY_INITIALIZED);
	Assert(TransactionIdIsNormal(initializedUptoXID));

	/*
	 * we set latestObservedXid to the xid SUBTRANS has been initialized up
	 * to, so we can extend it from that point onwards in
	 * RecordKnownAssignedTransactionIds, and when we get consistent in
	 * ProcArrayApplyRecoveryInfo().
	 */
	latestObservedXid = initializedUptoXID;
	TransactionIdRetreat(latestObservedXid);
}

/*
 * ProcArrayApplyRecoveryInfo -- apply recovery info about xids
 *
 * Takes us through 3 states: Initialized, Pending and Ready.
 * Normal case is to go all the way to Ready straight away, though there
 * are atypical cases where we need to take it in steps.
 *
 * Use the data about running transactions on master to create the initial
 * state of KnownAssignedXids. We also use these records to regularly prune
 * KnownAssignedXids because we know it is possible that some transactions
 * with FATAL errors fail to write abort records, which could cause eventual
 * overflow.
 *
 * See comments for LogStandbySnapshot().
 */
void
ProcArrayApplyRecoveryInfo(RunningTransactions running)
{
	TransactionId *xids;
	int			nxids;
	int			i;

	Assert(standbyState >= STANDBY_INITIALIZED);
	Assert(TransactionIdIsValid(running->nextXid));
	Assert(TransactionIdIsValid(running->oldestRunningXid));
	Assert(TransactionIdIsNormal(running->latestCompletedXid));

	/*
	 * Remove stale transactions, if any.
	 */
	ExpireOldKnownAssignedTransactionIds(running->oldestRunningXid);

	/*
	 * Remove stale locks, if any.
	 */
	StandbyReleaseOldLocks(running->oldestRunningXid);

	/*
	 * If our snapshot is already valid, nothing else to do...
	 */
	if (standbyState == STANDBY_SNAPSHOT_READY)
		return;

	/*
	 * If our initial RunningTransactionsData had an overflowed snapshot then
	 * we knew we were missing some subxids from our snapshot. If we continue
	 * to see overflowed snapshots then we might never be able to start up, so
	 * we make another test to see if our snapshot is now valid. We know that
	 * the missing subxids are equal to or earlier than nextXid. After we
	 * initialise we continue to apply changes during recovery, so once the
	 * oldestRunningXid is later than the nextXid from the initial snapshot we
	 * know that we no longer have missing information and can mark the
	 * snapshot as valid.
	 */
	if (standbyState == STANDBY_SNAPSHOT_PENDING)
	{
		/*
		 * If the snapshot isn't overflowed or if its empty we can reset our
		 * pending state and use this snapshot instead.
		 */
		if (!running->subxid_overflow || running->xcnt == 0)
		{
			/*
			 * If we have already collected known assigned xids, we need to
			 * throw them away before we apply the recovery snapshot.
			 */
			KnownAssignedXidsReset();
			standbyState = STANDBY_INITIALIZED;
		}
		else
		{
			if (TransactionIdPrecedes(standbySnapshotPendingXmin,
									  running->oldestRunningXid))
			{
				standbyState = STANDBY_SNAPSHOT_READY;
				elog(trace_recovery(DEBUG1),
					 "recovery snapshots are now enabled");
			}
			else
				elog(trace_recovery(DEBUG1),
					 "recovery snapshot waiting for non-overflowed snapshot or "
					 "until oldest active xid on standby is at least %u (now %u)",
					 standbySnapshotPendingXmin,
					 running->oldestRunningXid);
			return;
		}
	}

	Assert(standbyState == STANDBY_INITIALIZED);

	/*
	 * OK, we need to initialise from the RunningTransactionsData record.
	 *
	 * NB: this can be reached at least twice, so make sure new code can deal
	 * with that.
	 */

	/*
	 * Nobody else is running yet, but take locks anyhow
	 */
	LWLockAcquire(ProcArrayLock, LW_EXCLUSIVE);

	/*
	 * KnownAssignedXids is sorted so we cannot just add the xids, we have to
	 * sort them first.
	 *
	 * Some of the new xids are top-level xids and some are subtransactions.
	 * We don't call SubtransSetParent because it doesn't matter yet. If we
	 * aren't overflowed then all xids will fit in snapshot and so we don't
	 * need subtrans. If we later overflow, an xid assignment record will add
	 * xids to subtrans. If RunningXacts is overflowed then we don't have
	 * enough information to correctly update subtrans anyway.
	 */

	/*
	 * Allocate a temporary array to avoid modifying the array passed as
	 * argument.
	 */
	xids = palloc(sizeof(TransactionId) * (running->xcnt + running->subxcnt));

	/*
	 * Add to the temp array any xids which have not already completed.
	 */
	nxids = 0;
	for (i = 0; i < running->xcnt + running->subxcnt; i++)
	{
		TransactionId xid = running->xids[i];

		/*
		 * The running-xacts snapshot can contain xids that were still visible
		 * in the procarray when the snapshot was taken, but were already
		 * WAL-logged as completed. They're not running anymore, so ignore
		 * them.
		 */
		if (TransactionIdDidCommit(xid) || TransactionIdDidAbort(xid))
			continue;

		xids[nxids++] = xid;
	}

	if (nxids > 0)
	{
		if (procArray->numKnownAssignedXids != 0)
		{
			LWLockRelease(ProcArrayLock);
			elog(ERROR, "KnownAssignedXids is not empty");
		}

		/*
		 * Sort the array so that we can add them safely into
		 * KnownAssignedXids.
		 */
		qsort(xids, nxids, sizeof(TransactionId), xidComparator);

		/*
		 * Add the sorted snapshot into KnownAssignedXids.  The running-xacts
		 * snapshot may include duplicated xids because of prepared
		 * transactions, so ignore them.
		 */
		for (i = 0; i < nxids; i++)
		{
			if (i > 0 && TransactionIdEquals(xids[i - 1], xids[i]))
			{
				elog(DEBUG1,
					 "found duplicated transaction %u for KnownAssignedXids insertion",
					 xids[i]);
				continue;
			}
			KnownAssignedXidsAdd(xids[i], xids[i], true);
		}

		KnownAssignedXidsDisplay(trace_recovery(DEBUG3));
	}

	pfree(xids);

	/*
	 * latestObservedXid is at least set to the point where SUBTRANS was
	 * started up to (cf. ProcArrayInitRecovery()) or to the biggest xid
	 * RecordKnownAssignedTransactionIds() was called for.  Initialize
	 * subtrans from thereon, up to nextXid - 1.
	 *
	 * We need to duplicate parts of RecordKnownAssignedTransactionId() here,
	 * because we've just added xids to the known assigned xids machinery that
	 * haven't gone through RecordKnownAssignedTransactionId().
	 */
	Assert(TransactionIdIsNormal(latestObservedXid));
	TransactionIdAdvance(latestObservedXid);
	while (TransactionIdPrecedes(latestObservedXid, running->nextXid))
	{
		ExtendSUBTRANS(latestObservedXid);
		TransactionIdAdvance(latestObservedXid);
	}
	TransactionIdRetreat(latestObservedXid);	/* = running->nextXid - 1 */

	/* ----------
	 * Now we've got the running xids we need to set the global values that
	 * are used to track snapshots as they evolve further.
	 *
	 * - latestCompletedXid which will be the xmax for snapshots
	 * - lastOverflowedXid which shows whether snapshots overflow
	 * - nextXid
	 *
	 * If the snapshot overflowed, then we still initialise with what we know,
	 * but the recovery snapshot isn't fully valid yet because we know there
	 * are some subxids missing. We don't know the specific subxids that are
	 * missing, so conservatively assume the last one is latestObservedXid.
	 * ----------
	 */
	if (running->subxid_overflow)
	{
		standbyState = STANDBY_SNAPSHOT_PENDING;

		standbySnapshotPendingXmin = latestObservedXid;
		procArray->lastOverflowedXid = latestObservedXid;
	}
	else
	{
		standbyState = STANDBY_SNAPSHOT_READY;

		standbySnapshotPendingXmin = InvalidTransactionId;
	}

	/*
	 * If a transaction wrote a commit record in the gap between taking and
	 * logging the snapshot then latestCompletedXid may already be higher than
	 * the value from the snapshot, so check before we use the incoming value.
	 */
	if (TransactionIdPrecedes(ShmemVariableCache->latestCompletedXid,
							  running->latestCompletedXid))
		ShmemVariableCache->latestCompletedXid = running->latestCompletedXid;

	Assert(TransactionIdIsNormal(ShmemVariableCache->latestCompletedXid));

	LWLockRelease(ProcArrayLock);

	/* ShmemVariableCache->nextFullXid must be beyond any observed xid. */
	AdvanceNextFullTransactionIdPastXid(latestObservedXid);

	Assert(FullTransactionIdIsValid(ShmemVariableCache->nextFullXid));

	KnownAssignedXidsDisplay(trace_recovery(DEBUG3));
	if (standbyState == STANDBY_SNAPSHOT_READY)
		elog(trace_recovery(DEBUG1), "recovery snapshots are now enabled");
	else
		elog(trace_recovery(DEBUG1),
			 "recovery snapshot waiting for non-overflowed snapshot or "
			 "until oldest active xid on standby is at least %u (now %u)",
			 standbySnapshotPendingXmin,
			 running->oldestRunningXid);
}

/*
 * ProcArrayApplyXidAssignment
 *		Process an XLOG_XACT_ASSIGNMENT WAL record
 */
void
ProcArrayApplyXidAssignment(TransactionId topxid,
							int nsubxids, TransactionId *subxids)
{
	TransactionId max_xid;
	int			i;

	Assert(standbyState >= STANDBY_INITIALIZED);

	max_xid = TransactionIdLatest(topxid, nsubxids, subxids);

	/*
	 * Mark all the subtransactions as observed.
	 *
	 * NOTE: This will fail if the subxid contains too many previously
	 * unobserved xids to fit into known-assigned-xids. That shouldn't happen
	 * as the code stands, because xid-assignment records should never contain
	 * more than PGPROC_MAX_CACHED_SUBXIDS entries.
	 */
	RecordKnownAssignedTransactionIds(max_xid);

	/*
	 * Notice that we update pg_subtrans with the top-level xid, rather than
	 * the parent xid. This is a difference between normal processing and
	 * recovery, yet is still correct in all cases. The reason is that
	 * subtransaction commit is not marked in clog until commit processing, so
	 * all aborted subtransactions have already been clearly marked in clog.
	 * As a result we are able to refer directly to the top-level
	 * transaction's state rather than skipping through all the intermediate
	 * states in the subtransaction tree. This should be the first time we
	 * have attempted to SubTransSetParent().
	 */
	for (i = 0; i < nsubxids; i++)
		SubTransSetParent(subxids[i], topxid);

	/* KnownAssignedXids isn't maintained yet, so we're done for now */
	if (standbyState == STANDBY_INITIALIZED)
		return;

	/*
	 * Uses same locking as transaction commit
	 */
	LWLockAcquire(ProcArrayLock, LW_EXCLUSIVE);

	/*
	 * Remove subxids from known-assigned-xacts.
	 */
	KnownAssignedXidsRemoveTree(InvalidTransactionId, nsubxids, subxids);

	/*
	 * Advance lastOverflowedXid to be at least the last of these subxids.
	 */
	if (TransactionIdPrecedes(procArray->lastOverflowedXid, max_xid))
		procArray->lastOverflowedXid = max_xid;

	LWLockRelease(ProcArrayLock);
}

/*
 * TransactionIdIsInProgress -- is given transaction running in some backend
 *
 * Aside from some shortcuts such as checking RecentXmin and our own Xid,
 * there are four possibilities for finding a running transaction:
 *
 * 1. The given Xid is a main transaction Id.  We will find this out cheaply
 * by looking at the PGXACT struct for each backend.
 *
 * 2. The given Xid is one of the cached subxact Xids in the PGPROC array.
 * We can find this out cheaply too.
 *
 * 3. In Hot Standby mode, we must search the KnownAssignedXids list to see
 * if the Xid is running on the master.
 *
 * 4. Search the SubTrans tree to find the Xid's topmost parent, and then see
 * if that is running according to PGXACT or KnownAssignedXids.  This is the
 * slowest way, but sadly it has to be done always if the others failed,
 * unless we see that the cached subxact sets are complete (none have
 * overflowed).
 *
 * ProcArrayLock has to be held while we do 1, 2, 3.  If we save the top Xids
 * while doing 1 and 3, we can release the ProcArrayLock while we do 4.
 * This buys back some concurrency (and we can't retrieve the main Xids from
 * PGXACT again anyway; see GetNewTransactionId).
 */
bool
TransactionIdIsInProgress(TransactionId xid)
{
	static TransactionId *xids = NULL;
	int			nxids = 0;
	ProcArrayStruct *arrayP = procArray;
	TransactionId topxid;
	int			i,
				j;

	/*
	 * Don't bother checking a transaction older than RecentXmin; it could not
	 * possibly still be running.  (Note: in particular, this guarantees that
	 * we reject InvalidTransactionId, FrozenTransactionId, etc as not
	 * running.)
	 */
	if (TransactionIdPrecedes(xid, RecentXmin))
	{
		xc_by_recent_xmin_inc();
		return false;
	}

	/*
	 * We may have just checked the status of this transaction, so if it is
	 * already known to be completed, we can fall out without any access to
	 * shared memory.
	 */
	if (TransactionIdIsKnownCompleted(xid))
	{
		xc_by_known_xact_inc();
		return false;
	}

	/*
	 * Also, we can handle our own transaction (and subtransactions) without
	 * any access to shared memory.
	 */
	if (TransactionIdIsCurrentTransactionId(xid))
	{
		xc_by_my_xact_inc();
		return true;
	}

	/*
	 * If first time through, get workspace to remember main XIDs in. We
	 * malloc it permanently to avoid repeated palloc/pfree overhead.
	 */
	if (xids == NULL)
	{
		/*
		 * In hot standby mode, reserve enough space to hold all xids in the
		 * known-assigned list. If we later finish recovery, we no longer need
		 * the bigger array, but we don't bother to shrink it.
		 */
		int			maxxids = RecoveryInProgress() ? TOTAL_MAX_CACHED_SUBXIDS : arrayP->maxProcs;

		xids = (TransactionId *) malloc(maxxids * sizeof(TransactionId));
		if (xids == NULL)
			ereport(ERROR,
					(errcode(ERRCODE_OUT_OF_MEMORY),
					 errmsg("out of memory")));
	}

	LWLockAcquire(ProcArrayLock, LW_SHARED);

	/*
	 * Now that we have the lock, we can check latestCompletedXid; if the
	 * target Xid is after that, it's surely still running.
	 */
	if (TransactionIdPrecedes(ShmemVariableCache->latestCompletedXid, xid))
	{
		LWLockRelease(ProcArrayLock);
		xc_by_latest_xid_inc();
		return true;
	}

	/* No shortcuts, gotta grovel through the array */
	for (i = 0; i < arrayP->numProcs; i++)
	{
		int			pgprocno = arrayP->pgprocnos[i];
		PGPROC	   *proc = &allProcs[pgprocno];
		PGXACT	   *pgxact = &allPgXact[pgprocno];
		TransactionId pxid;
		int			pxids;

		/* Ignore my own proc --- dealt with it above */
		if (proc == MyProc)
			continue;

		/* Fetch xid just once - see GetNewTransactionId */
		pxid = UINT32_ACCESS_ONCE(pgxact->xid);

		if (!TransactionIdIsValid(pxid))
			continue;

		/*
		 * Step 1: check the main Xid
		 */
		if (TransactionIdEquals(pxid, xid))
		{
			LWLockRelease(ProcArrayLock);
			xc_by_main_xid_inc();
			return true;
		}

		/*
		 * We can ignore main Xids that are younger than the target Xid, since
		 * the target could not possibly be their child.
		 */
		if (TransactionIdPrecedes(xid, pxid))
			continue;

		/*
		 * Step 2: check the cached child-Xids arrays
		 */
		pxids = pgxact->nxids;
		pg_read_barrier();		/* pairs with barrier in GetNewTransactionId() */
		for (j = pxids - 1; j >= 0; j--)
		{
			/* Fetch xid just once - see GetNewTransactionId */
			TransactionId cxid = UINT32_ACCESS_ONCE(proc->subxids.xids[j]);

			if (TransactionIdEquals(cxid, xid))
			{
				LWLockRelease(ProcArrayLock);
				xc_by_child_xid_inc();
				return true;
			}
		}

		/*
		 * Save the main Xid for step 4.  We only need to remember main Xids
		 * that have uncached children.  (Note: there is no race condition
		 * here because the overflowed flag cannot be cleared, only set, while
		 * we hold ProcArrayLock.  So we can't miss an Xid that we need to
		 * worry about.)
		 */
		if (pgxact->overflowed)
			xids[nxids++] = pxid;
	}

	/*
	 * Step 3: in hot standby mode, check the known-assigned-xids list.  XIDs
	 * in the list must be treated as running.
	 */
	if (RecoveryInProgress())
	{
		/* none of the PGXACT entries should have XIDs in hot standby mode */
		Assert(nxids == 0);

		if (KnownAssignedXidExists(xid))
		{
			LWLockRelease(ProcArrayLock);
			xc_by_known_assigned_inc();
			return true;
		}

		/*
		 * If the KnownAssignedXids overflowed, we have to check pg_subtrans
		 * too.  Fetch all xids from KnownAssignedXids that are lower than
		 * xid, since if xid is a subtransaction its parent will always have a
		 * lower value.  Note we will collect both main and subXIDs here, but
		 * there's no help for it.
		 */
		if (TransactionIdPrecedesOrEquals(xid, procArray->lastOverflowedXid))
			nxids = KnownAssignedXidsGet(xids, xid);
	}

	LWLockRelease(ProcArrayLock);

	/*
	 * If none of the relevant caches overflowed, we know the Xid is not
	 * running without even looking at pg_subtrans.
	 */
	if (nxids == 0)
	{
		xc_no_overflow_inc();
		return false;
	}

	/*
	 * Step 4: have to check pg_subtrans.
	 *
	 * At this point, we know it's either a subtransaction of one of the Xids
	 * in xids[], or it's not running.  If it's an already-failed
	 * subtransaction, we want to say "not running" even though its parent may
	 * still be running.  So first, check pg_xact to see if it's been aborted.
	 */
	xc_slow_answer_inc();

	if (TransactionIdDidAbort(xid))
		return false;

	/*
	 * It isn't aborted, so check whether the transaction tree it belongs to
	 * is still running (or, more precisely, whether it was running when we
	 * held ProcArrayLock).
	 */
	topxid = SubTransGetTopmostTransaction(xid);
	Assert(TransactionIdIsValid(topxid));
	if (!TransactionIdEquals(topxid, xid))
	{
		for (i = 0; i < nxids; i++)
		{
			if (TransactionIdEquals(xids[i], topxid))
				return true;
		}
	}

	return false;
}

/*
 * TransactionIdIsActive -- is xid the top-level XID of an active backend?
 *
 * This differs from TransactionIdIsInProgress in that it ignores prepared
 * transactions, as well as transactions running on the master if we're in
 * hot standby.  Also, we ignore subtransactions since that's not needed
 * for current uses.
 */
bool
TransactionIdIsActive(TransactionId xid)
{
	bool		result = false;
	ProcArrayStruct *arrayP = procArray;
	int			i;

	/*
	 * Don't bother checking a transaction older than RecentXmin; it could not
	 * possibly still be running.
	 */
	if (TransactionIdPrecedes(xid, RecentXmin))
		return false;

	LWLockAcquire(ProcArrayLock, LW_SHARED);

	for (i = 0; i < arrayP->numProcs; i++)
	{
		int			pgprocno = arrayP->pgprocnos[i];
		PGPROC	   *proc = &allProcs[pgprocno];
		PGXACT	   *pgxact = &allPgXact[pgprocno];
		TransactionId pxid;

		/* Fetch xid just once - see GetNewTransactionId */
		pxid = UINT32_ACCESS_ONCE(pgxact->xid);

		if (!TransactionIdIsValid(pxid))
			continue;

		if (proc->pid == 0)
			continue;			/* ignore prepared transactions */

		if (TransactionIdEquals(pxid, xid))
		{
			result = true;
			break;
		}
	}

	LWLockRelease(ProcArrayLock);

	return result;
}

/*
 * GetOldestXmin -- returns oldest transaction that was running
 *					when any current transaction was started.
 *
 * If rel is NULL or a shared relation, all backends are considered, otherwise
 * only backends running in this database are considered.
 *
 * The flags are used to ignore the backends in calculation when any of the
 * corresponding flags is set. Typically, if you want to ignore ones with
 * PROC_IN_VACUUM flag, you can use PROCARRAY_FLAGS_VACUUM.
 *
 * PROCARRAY_SLOTS_XMIN causes GetOldestXmin to ignore the xmin and
 * catalog_xmin of any replication slots that exist in the system when
 * calculating the oldest xmin.
 *
 * This is used by VACUUM to decide which deleted tuples must be preserved in
 * the passed in table. For shared relations backends in all databases must be
 * considered, but for non-shared relations that's not required, since only
 * backends in my own database could ever see the tuples in them. Also, we can
 * ignore concurrently running lazy VACUUMs because (a) they must be working
 * on other tables, and (b) they don't need to do snapshot-based lookups.
 *
 * This is also used to determine where to truncate pg_subtrans.  For that
 * backends in all databases have to be considered, so rel = NULL has to be
 * passed in.
 *
 * Note: we include all currently running xids in the set of considered xids.
 * This ensures that if a just-started xact has not yet set its snapshot,
 * when it does set the snapshot it cannot set xmin less than what we compute.
 * See notes in src/backend/access/transam/README.
 *
 * Note: despite the above, it's possible for the calculated value to move
 * backwards on repeated calls. The calculated value is conservative, so that
 * anything older is definitely not considered as running by anyone anymore,
 * but the exact value calculated depends on a number of things. For example,
 * if rel = NULL and there are no transactions running in the current
 * database, GetOldestXmin() returns latestCompletedXid. If a transaction
 * begins after that, its xmin will include in-progress transactions in other
 * databases that started earlier, so another call will return a lower value.
 * Nonetheless it is safe to vacuum a table in the current database with the
 * first result.  There are also replication-related effects: a walsender
 * process can set its xmin based on transactions that are no longer running
 * in the master but are still being replayed on the standby, thus possibly
 * making the GetOldestXmin reading go backwards.  In this case there is a
 * possibility that we lose data that the standby would like to have, but
 * unless the standby uses a replication slot to make its xmin persistent
 * there is little we can do about that --- data is only protected if the
 * walsender runs continuously while queries are executed on the standby.
 * (The Hot Standby code deals with such cases by failing standby queries
 * that needed to access already-removed data, so there's no integrity bug.)
 * The return value is also adjusted with vacuum_defer_cleanup_age, so
 * increasing that setting on the fly is another easy way to make
 * GetOldestXmin() move backwards, with no consequences for data integrity.
 *
 * GPDB: This also needs to deal with distributed snapshots. We keep track of
 * the oldest local XID that is still visible to any distributed snapshot,
 * in the DistributedLog subsystem. DistributedLog doesn't distinguish between
 * different databases, nor vacuums, however. So in GPDB, the 'allDbs' and
 * 'ignoreVacuum' arguments don't do much, because the value from the
 * distributed log will include everything.
 */
TransactionId
GetOldestXmin(Relation rel, int flags)
{
	TransactionId result;

	result = GetLocalOldestXmin(rel, ignoreVacuum);

	/*
	 * In QD node, all distributed transactions have an entry in the proc array,
	 * so we're done.
	 *
	 * During binary upgrade and in maintenance mode, we don't have
	 * distributed transactions, so we're done there too. This ensures correct
	 * operation of VACUUM FREEZE during pg_upgrade and maintenance mode.
	 *
	 * In bootstrap or standalone backend case as well ignore the distributed
	 * logs using IsPostmasterEnvironment. Otherwise, during initdb can't
	 * vacuum freeze template0.
	 */
	if (IsPostmasterEnvironment && !IS_QUERY_DISPATCHER() &&
		!IsBinaryUpgrade && !gp_maintenance_mode)
		result = DistributedLog_GetOldestXmin(result);

	return result;
}

/*
 * This is the upstream version of GetOldestXmin(). It doesn't take
 * distributed transactions into account.
 */
TransactionId
GetLocalOldestXmin(Relation rel, bool ignoreVacuum)
{
	ProcArrayStruct *arrayP = procArray;
	TransactionId result;
	int			index;
	bool		allDbs;

	TransactionId replication_slot_xmin = InvalidTransactionId;
	TransactionId replication_slot_catalog_xmin = InvalidTransactionId;

	/*
	 * If we're not computing a relation specific limit, or if a shared
	 * relation has been passed in, backends in all databases have to be
	 * considered.
	 */
	allDbs = rel == NULL || rel->rd_rel->relisshared;

	/* Cannot look for individual databases during recovery */
	Assert(allDbs || !RecoveryInProgress());

	LWLockAcquire(ProcArrayLock, LW_SHARED);

	/*
	 * We initialize the MIN() calculation with latestCompletedXid + 1. This
	 * is a lower bound for the XIDs that might appear in the ProcArray later,
	 * and so protects us against overestimating the result due to future
	 * additions.
	 */
	result = ShmemVariableCache->latestCompletedXid;
	Assert(TransactionIdIsNormal(result));
	TransactionIdAdvance(result);

	for (index = 0; index < arrayP->numProcs; index++)
	{
		int			pgprocno = arrayP->pgprocnos[index];
		PGPROC	   *proc = &allProcs[pgprocno];
		PGXACT	   *pgxact = &allPgXact[pgprocno];

<<<<<<< HEAD
#if 0
		if (ignoreVacuum && (pgxact->vacuumFlags & PROC_IN_VACUUM))
=======
		if (pgxact->vacuumFlags & (flags & PROCARRAY_PROC_FLAGS_MASK))
>>>>>>> 9e1c9f95
			continue;
#endif

		if (allDbs ||
			proc->databaseId == MyDatabaseId ||
			proc->databaseId == 0)	/* always include WalSender */
		{
			/* Fetch xid just once - see GetNewTransactionId */
			TransactionId xid = UINT32_ACCESS_ONCE(pgxact->xid);

			/* First consider the transaction's own Xid, if any */
			if (TransactionIdIsNormal(xid) &&
				TransactionIdPrecedes(xid, result))
				result = xid;

			/*
			 * Also consider the transaction's Xmin, if set.
			 *
			 * We must check both Xid and Xmin because a transaction might
			 * have an Xmin but not (yet) an Xid; conversely, if it has an
			 * Xid, that could determine some not-yet-set Xmin.
			 */
			xid = UINT32_ACCESS_ONCE(pgxact->xmin);
			if (TransactionIdIsNormal(xid) &&
				TransactionIdPrecedes(xid, result))
				result = xid;
		}
	}

	/*
	 * Fetch into local variable while ProcArrayLock is held - the
	 * LWLockRelease below is a barrier, ensuring this happens inside the
	 * lock.
	 */
	replication_slot_xmin = procArray->replication_slot_xmin;
	replication_slot_catalog_xmin = procArray->replication_slot_catalog_xmin;

	if (RecoveryInProgress())
	{
		/*
		 * Check to see whether KnownAssignedXids contains an xid value older
		 * than the main procarray.
		 */
		TransactionId kaxmin = KnownAssignedXidsGetOldestXmin();

		LWLockRelease(ProcArrayLock);

		if (TransactionIdIsNormal(kaxmin) &&
			TransactionIdPrecedes(kaxmin, result))
			result = kaxmin;
	}
	else
	{
		/*
		 * No other information needed, so release the lock immediately.
		 */
		LWLockRelease(ProcArrayLock);

		/*
		 * Compute the cutoff XID by subtracting vacuum_defer_cleanup_age,
		 * being careful not to generate a "permanent" XID.
		 *
		 * vacuum_defer_cleanup_age provides some additional "slop" for the
		 * benefit of hot standby queries on standby servers.  This is quick
		 * and dirty, and perhaps not all that useful unless the master has a
		 * predictable transaction rate, but it offers some protection when
		 * there's no walsender connection.  Note that we are assuming
		 * vacuum_defer_cleanup_age isn't large enough to cause wraparound ---
		 * so guc.c should limit it to no more than the xidStopLimit threshold
		 * in varsup.c.  Also note that we intentionally don't apply
		 * vacuum_defer_cleanup_age on standby servers.
		 */
		result -= vacuum_defer_cleanup_age;
		if (!TransactionIdIsNormal(result))
			result = FirstNormalTransactionId;
	}

	/*
	 * Check whether there are replication slots requiring an older xmin.
	 */
	if (!(flags & PROCARRAY_SLOTS_XMIN) &&
		TransactionIdIsValid(replication_slot_xmin) &&
		NormalTransactionIdPrecedes(replication_slot_xmin, result))
		result = replication_slot_xmin;

	/*
	 * After locks have been released and defer_cleanup_age has been applied,
	 * check whether we need to back up further to make logical decoding
	 * possible. We need to do so if we're computing the global limit (rel =
	 * NULL) or if the passed relation is a catalog relation of some kind.
	 */
	if (!(flags & PROCARRAY_SLOTS_XMIN) &&
		(rel == NULL ||
		 RelationIsAccessibleInLogicalDecoding(rel)) &&
		TransactionIdIsValid(replication_slot_catalog_xmin) &&
		NormalTransactionIdPrecedes(replication_slot_catalog_xmin, result))
		result = replication_slot_catalog_xmin;

	return result;
}

void
updateSharedLocalSnapshot(DtxContextInfo *dtxContextInfo,
						  DtxContext distributedTransactionContext,
						  Snapshot snapshot,
						  char *debugCaller)
{
	Assert(SharedLocalSnapshotSlot != NULL);

	Assert(snapshot != NULL);

	ereport((Debug_print_full_dtm ? LOG : DEBUG5),
			(errmsg("updateSharedLocalSnapshot for DistributedTransactionContext = '%s' passed local snapshot (xmin: %u xmax: %u xcnt: %u) curcid: %d",
					DtxContextToString(distributedTransactionContext),
					snapshot->xmin,
					snapshot->xmax,
					snapshot->xcnt,
					snapshot->curcid)));

	LWLockAcquire(SharedLocalSnapshotSlot->slotLock, LW_EXCLUSIVE);

	SharedLocalSnapshotSlot->snapshot.xmin = snapshot->xmin;
	SharedLocalSnapshotSlot->snapshot.xmax = snapshot->xmax;
	SharedLocalSnapshotSlot->snapshot.xcnt = snapshot->xcnt;

	if (snapshot->xcnt > 0)
	{
		Assert(snapshot->xip != NULL);

		ereport((Debug_print_full_dtm ? LOG : DEBUG5),
				(errmsg("updateSharedLocalSnapshot count of in-doubt ids %u",
						SharedLocalSnapshotSlot->snapshot.xcnt)));

		memcpy(SharedLocalSnapshotSlot->snapshot.xip, snapshot->xip, snapshot->xcnt * sizeof(TransactionId));
	}
	
	SharedLocalSnapshotSlot->snapshot.curcid = snapshot->curcid;

	ereport((Debug_print_full_dtm ? LOG : DEBUG5),
			(errmsg("updateSharedLocalSnapshot: segmateSync %d->%d",
					SharedLocalSnapshotSlot->segmateSync, dtxContextInfo->segmateSync)));

	SetSharedTransactionId_writer(distributedTransactionContext);
	
	SharedLocalSnapshotSlot->distributedXid = dtxContextInfo->distributedXid;
	SharedLocalSnapshotSlot->segmateSync = dtxContextInfo->segmateSync;
	SharedLocalSnapshotSlot->ready = true;

	ereport((Debug_print_full_dtm ? LOG : DEBUG5),
			(errmsg("updateSharedLocalSnapshot for DistributedTransactionContext = '%s' setting shared local snapshot xid = %u (xmin: %u xmax: %u xcnt: %u) curcid: %d, QDxid = %u",
					DtxContextToString(distributedTransactionContext),
					SharedLocalSnapshotSlot->xid,
					SharedLocalSnapshotSlot->snapshot.xmin,
					SharedLocalSnapshotSlot->snapshot.xmax,
					SharedLocalSnapshotSlot->snapshot.xcnt,
					SharedLocalSnapshotSlot->snapshot.curcid,
					SharedLocalSnapshotSlot->distributedXid)));

	ereport((Debug_print_snapshot_dtm ? LOG : DEBUG5),
			(errmsg("[Distributed Snapshot #%u] *Writer Set Shared* gxid %u, (gxid = %u, slot #%d, '%s', '%s')",
					QEDtxContextInfo.distributedSnapshot.distribSnapshotId,
					SharedLocalSnapshotSlot->distributedXid,
					getDistributedTransactionId(),
					SharedLocalSnapshotSlot->slotid,
					debugCaller,
					DtxContextToString(distributedTransactionContext))));
	LWLockRelease(SharedLocalSnapshotSlot->slotLock);
}

static void
SnapshotResetDslm(Snapshot snapshot)
{
	DistributedSnapshotWithLocalMapping *dslm;

	snapshot->haveDistribSnapshot = false;

	dslm = &snapshot->distribSnapshotWithLocalMapping;
	dslm->currentLocalXidsCount = 0;
	dslm->minCachedLocalXid = InvalidTransactionId;
	dslm->maxCachedLocalXid = InvalidTransactionId;
	if (dslm->inProgressMappedLocalXids == NULL)
	{
		dslm->inProgressMappedLocalXids =
			(TransactionId*) malloc(GetMaxSnapshotXidCount() * sizeof(TransactionId));
		if (dslm->inProgressMappedLocalXids == NULL)
			ereport(ERROR,
					(errcode(ERRCODE_OUT_OF_MEMORY),
					 errmsg("out of memory")));
	}

	DistributedSnapshot_Reset(&dslm->ds);
}

static void
copyLocalSnapshot(Snapshot snapshot)
{
	/*
	 * YAY we found it.  set the contents of the
	 * SharedLocalSnapshot to this and move on.
	 */
	snapshot->xmin = SharedLocalSnapshotSlot->snapshot.xmin;
	snapshot->xmax = SharedLocalSnapshotSlot->snapshot.xmax;
	snapshot->xcnt = SharedLocalSnapshotSlot->snapshot.xcnt;

	/* We now capture our current view of the xip/combocid arrays */
	memcpy(snapshot->xip, SharedLocalSnapshotSlot->snapshot.xip, snapshot->xcnt * sizeof(TransactionId));

	snapshot->curcid = SharedLocalSnapshotSlot->snapshot.curcid;
	snapshot->subxcnt = -1;

	if (TransactionIdPrecedes(snapshot->xmin, TransactionXmin))
		TransactionXmin = snapshot->xmin;

	ereport((Debug_print_snapshot_dtm ? LOG : DEBUG5),
			(errmsg("Reader qExec setting shared local snapshot to: xmin: %d xmax: %d curcid: %d",
					snapshot->xmin, snapshot->xmax, snapshot->curcid)));

	ereport((Debug_print_snapshot_dtm ? LOG : DEBUG5),
			(errmsg("GetSnapshotData(): READER currentcommandid %d curcid %d segmatesync %d",
					GetCurrentCommandId(false), snapshot->curcid, SharedLocalSnapshotSlot->segmateSync)));
}

static void
readerFillLocalSnapshot(Snapshot snapshot, DtxContext distributedTransactionContext)
{
	/* We must be a reader. */
	Assert(distributedTransactionContext == DTX_CONTEXT_QE_READER ||
		   distributedTransactionContext == DTX_CONTEXT_QE_ENTRY_DB_SINGLETON);

	uint64 segmate_timeout_us = (3 * (uint64)Max(interconnect_setup_timeout, 1) * 1000* 1000) / 4;;
	uint64 sleep_per_check_us = 1 * 1000;
	uint64 total_sleep_time_us = 0;
	uint64 warning_sleep_time_us = 0;

	/*
	 * If we're a cursor-reader, we get out snapshot from the
	 * writer via a tempfile in the filesystem. Otherwise it is
	 * too easy for the writer to race ahead of cursor readers.
	 */
	if (QEDtxContextInfo.cursorContext)
	{
		readSharedLocalSnapshot_forCursor(snapshot, distributedTransactionContext);
		return;
	}

	ereport((Debug_print_snapshot_dtm ? LOG : DEBUG5),
			(errmsg("[Distributed Snapshot #%u] *Start Reader Match* gxid = %u and currcid %d (%s)",
					QEDtxContextInfo.distributedSnapshot.distribSnapshotId,
					QEDtxContextInfo.distributedXid,
					QEDtxContextInfo.curcid,
					DtxContextToString(distributedTransactionContext))));

	/*
	 * This is the second phase of the handshake we started in
	 * StartTransaction().  Here we get a "good" snapshot from our
	 * writer. In the process it is possible that we will change
	 * our transaction's xid (see phase-one in StartTransaction()).
	 *
	 * Here we depend on the absolute correctness of our
	 * writer-gang's info. We need the segmateSync to match *as
	 * well* as the distributed-xid since the QD may send multiple
	 * statements with the same distributed-xid/cid but
	 * *different* local-xids (MPP-3228). The dispatcher will
	 * distinguish such statements by the segmateSync.
	 *
	 * I believe that we still want the older sync mechanism ("ready" flag).
	 * since it tells the code in TransactionIdIsCurrentTransactionId() that the
	 * writer may be changing the local-xid (otherwise it would be possible for
	 * cursor reader gangs to get confused).
	 */
	for (;;)
	{
		LWLockAcquire(SharedLocalSnapshotSlot->slotLock, LW_SHARED);

		if (QEDtxContextInfo.segmateSync == SharedLocalSnapshotSlot->segmateSync &&
			SharedLocalSnapshotSlot->ready)
		{
			if (QEDtxContextInfo.distributedXid != SharedLocalSnapshotSlot->distributedXid)
				elog(ERROR, "transaction ID doesn't match between the reader gang "
							"and the writer gang, expect %d but having %d",
							QEDtxContextInfo.distributedXid, SharedLocalSnapshotSlot->distributedXid);
			copyLocalSnapshot(snapshot);
			SetSharedTransactionId_reader(SharedLocalSnapshotSlot->xid, snapshot->curcid, distributedTransactionContext);
			LWLockRelease(SharedLocalSnapshotSlot->slotLock);
			return;
		}

		if (total_sleep_time_us >= segmate_timeout_us)
		{
			LWLockRelease(SharedLocalSnapshotSlot->slotLock);
			LWLockAcquire(SharedSnapshotLock, LW_SHARED); /* For SharedSnapshotDump() */
			ereport(ERROR,
					(errcode(ERRCODE_GP_INTERCONNECTION_ERROR),
					 errmsg("GetSnapshotData timed out waiting for Writer to set the shared snapshot."),
					 errdetail("We are waiting for the shared snapshot to have XID: %d but the value "
							   "is currently: %d."
							   " waiting for syncount to be %d but is currently %d.  ready=%d."
							   "DistributedTransactionContext = %s. "
							   " Our slotindex is: %d \n"
							   "Dump of all sharedsnapshots in shmem: %s",
							   QEDtxContextInfo.distributedXid, SharedLocalSnapshotSlot->distributedXid,
							   QEDtxContextInfo.segmateSync,
							   SharedLocalSnapshotSlot->segmateSync, SharedLocalSnapshotSlot->ready,
							   DtxContextToString(distributedTransactionContext),
							   SharedLocalSnapshotSlot->slotindex, SharedSnapshotDump())));
		}

		if (warning_sleep_time_us > 1000 * 1000)
		{
			/*
			 * Every second issue warning.
			 */
			ereport((Debug_print_snapshot_dtm ? LOG : DEBUG5),
					(errmsg("[Distributed Snapshot #%u] *No Match* gxid %u = %u and segmateSync %d = %d (%s)",
							QEDtxContextInfo.distributedSnapshot.distribSnapshotId,
							QEDtxContextInfo.distributedXid,
							SharedLocalSnapshotSlot->distributedXid,
							QEDtxContextInfo.segmateSync,
							SharedLocalSnapshotSlot->segmateSync,
							DtxContextToString(distributedTransactionContext))));

			ereport(LOG,
					(errmsg("GetSnapshotData did not find shared local snapshot information. "
							"We are waiting for the shared snapshot to have XID: %d/%u but the value "
							"is currently: %d/%u, ready=%d."
							" Our slotindex is: %d \n"
							"DistributedTransactionContext = %s.",
							QEDtxContextInfo.distributedXid, QEDtxContextInfo.segmateSync,
							SharedLocalSnapshotSlot->distributedXid, SharedLocalSnapshotSlot->segmateSync,
							SharedLocalSnapshotSlot->ready,
							SharedLocalSnapshotSlot->slotindex,
							DtxContextToString(distributedTransactionContext))));
			warning_sleep_time_us = 0;
		}

		LWLockRelease(SharedLocalSnapshotSlot->slotLock);
		/* UNDONE: Back-off from checking every millisecond... */

		/*
		 * didn't find it. we'll sleep for a small amount of time and
		 * then try again.
		 */
		pg_usleep(sleep_per_check_us);

		CHECK_FOR_INTERRUPTS();

		warning_sleep_time_us += sleep_per_check_us;
		total_sleep_time_us += sleep_per_check_us;
	}
}

void
getAllDistributedXactStatus(TMGALLXACTSTATUS **allDistributedXactStatus)
{
	TMGALLXACTSTATUS *all;
	int			count;
	ProcArrayStruct *arrayP = procArray;

	all = palloc(sizeof(TMGALLXACTSTATUS));
	all->next = 0;
	all->count = 0;
	all->statusArray = NULL;

	LWLockAcquire(ProcArrayLock, LW_EXCLUSIVE);
	count = arrayP->numProcs;
	if (count > 0)
	{
		int			i;

		all->statusArray =
			palloc(MAXALIGN(count * sizeof(TMGXACTSTATUS)));
		for (i = 0; i < count; i++)
		{
			/*
			 * This function is only used by view gp_distributed_xacts. We do
			 * not need to return a strictly correct gxact array. So no
			 * 'volatile' is used for 'gxact'.
			 */
			TMGXACT *gxact = &allTmGxact[arrayP->pgprocnos[i]];

			all->statusArray[i].gxid = gxact->gxid;
			dtxFormGID(all->statusArray[i].gid, gxact->distribTimeStamp, gxact->gxid);
			all->statusArray[i].state = 0; /* deprecate this field */
			all->statusArray[i].sessionId = gxact->sessionId;
			all->statusArray[i].xminDistributedSnapshot = gxact->xminDistributedSnapshot;
		}

		all->count = count;
	}

	LWLockRelease(ProcArrayLock);

	*allDistributedXactStatus = all;
}

/*
 * Get check point information
 *
 * Whether DTM started or not, we must always store DTM information in
 * this checkpoint record.  A possible case to consider is we might have
 * in-progress global transactions in shared memory after postmaster reset,
 * and shutting down without performing DTM recovery.  The subsequent
 * recovery after this shutdown will read this checkpoint, so we would
 * lose the in-progress global transaction information if we didn't write it
 * here.  Note we will certainly read this global transaction information
 * even if this is a clean shutdown (i.e. not performing multi-pass recovery.)
 */
void
getDtxCheckPointInfo(char **result, int *result_size)
{
	TMGXACT_CHECKPOINT *gxact_checkpoint;
	TMGXACT_LOG *gxact_log_array;
	int			i;
	int			actual;
	ProcArrayStruct *arrayP = procArray;

	if (!IS_QUERY_DISPATCHER())
	{
		gxact_checkpoint = palloc(TMGXACT_CHECKPOINT_BYTES(0));
		gxact_checkpoint->committedCount = 0;
		*result = (char*) gxact_checkpoint;
		*result_size = TMGXACT_CHECKPOINT_BYTES(0);
		return;
	}

	gxact_checkpoint = palloc(TMGXACT_CHECKPOINT_BYTES(arrayP->numProcs + *shmNumCommittedGxacts));
	gxact_log_array = &gxact_checkpoint->committedGxactArray[0];

	actual = 0;
	for (; actual < *shmNumCommittedGxacts; actual++)
		gxact_log_array[actual] = shmCommittedGxactArray[actual];

	SIMPLE_FAULT_INJECTOR("checkpoint_dtx_info");

	/*
	 * If a transaction inserted 'commit' record logically before the checkpoint
	 * REDO pointer, and it hasn't inserted the 'forget' record. we will see 
	 * needIncludedInCkpt is true. such transactions should be included
	 * in the checkpoint record so that the second phase of 2PC can be executed
	 * during crash recovery.
	 *
	 * NOTE: the REDO pointer is obtained much earlier in CreateCheckpoint().
	 * It is possible to include transactions having their commit records
	 * *after* the REDO pointer in checkpoint record.  Second phase of 2PC for
	 * such transactions will be executed twice during crash recovery.
	 * Although redundant, this is not a problem.
	 */
	LWLockAcquire(ProcArrayLock, LW_SHARED);

	for (i = 0; i < arrayP->numProcs; i++)
	{
		TMGXACT_LOG *gxact_log;
		TMGXACT *gxact = &allTmGxact[arrayP->pgprocnos[i]];

		if (!gxact->includeInCkpt)
			continue;

		gxact_log = &gxact_log_array[actual];
		dtxFormGID(gxact_log->gid, gxact->distribTimeStamp, gxact->gxid);
		gxact_log->gxid = gxact->gxid;

		elog((Debug_print_full_dtm ? LOG : DEBUG5),
			 "Add DTM checkpoint entry gid = %s.", gxact_log->gid);

		actual++;
	}

	LWLockRelease(ProcArrayLock);

	gxact_checkpoint->committedCount = actual;

	*result = (char *) gxact_checkpoint;
	*result_size = TMGXACT_CHECKPOINT_BYTES(actual);

	elog((Debug_print_full_dtm ? LOG : DEBUG5),
		 "Filled in DTM checkpoint information (count = %d).", actual);
}

/*
 * DistributedSnapshotMappedEntry_Compare: A compare function for
 * DistributedTransactionId for use with qsort.
 */
static int
DistributedSnapshotMappedEntry_Compare(const void *p1, const void *p2)
{
	const DistributedTransactionId distribXid1 = *(DistributedTransactionId *) p1;
	const DistributedTransactionId distribXid2 = *(DistributedTransactionId *) p2;

	if (distribXid1 == distribXid2)
		return 0;
	else if (distribXid1 > distribXid2)
		return 1;
	else
		return -1;
}

/*
 * create distributed snapshot based on current visible distributed transaction
 */
static bool
CreateDistributedSnapshot(DistributedSnapshot *ds)
{
	int			i;
	int			count;
	DistributedTransactionId xmin;
	DistributedTransactionId xmax;
	DistributedSnapshotId distribSnapshotId;
	DistributedTransactionId globalXminDistributedSnapshots;
	ProcArrayStruct *arrayP = procArray;

	Assert(LWLockHeldByMe(ProcArrayLock));
	if (*shmNumCommittedGxacts != 0)
		elog(ERROR, "Create distributed snapshot before DTM recovery finish");

	xmin = xmax = ShmemVariableCache->latestCompletedDxid + 1;

	/*
	 * initialize for calculation with xmax, the calculation for this is on
	 * same lines as globalxmin for local snapshot.
	 */
	globalXminDistributedSnapshots = xmax;
	count = 0;

	Assert(ds->inProgressXidArray != NULL);

	/*
	 * Gather up current in-progress global transactions for the distributed
	 * snapshot.
	 */
	for (i = 0; i < arrayP->numProcs; i++)
	{
		int         pgprocno = arrayP->pgprocnos[i];
		volatile TMGXACT	*gxact_candidate = &allTmGxact[pgprocno];
		DistributedTransactionId gxid;
		DistributedTransactionId dxid;

		/* Update globalXminDistributedSnapshots to be the smallest valid dxid */
		dxid = gxact_candidate->xminDistributedSnapshot;
		if (dxid != InvalidDistributedTransactionId && dxid < globalXminDistributedSnapshots)
			globalXminDistributedSnapshots = dxid;

		/* just fetch once */
		gxid = gxact_candidate->gxid;
		if (gxid == InvalidDistributedTransactionId)
			continue;

		/*
		 * Include the current distributed transaction in the min/max
		 * calculation.
		 */
		if (gxid < xmin)
		{
			xmin = gxid;
		}
		if (gxid > xmax)
		{
			xmax = gxid;
		}

		if (gxact_candidate == MyTmGxact)
			continue;

		ds->inProgressXidArray[count++] = gxid;

		elog((Debug_print_full_dtm ? LOG : DEBUG5),
			 "CreateDistributedSnapshot added inProgressDistributedXid = %u to snapshot",
			 gxid);
	}

	distribSnapshotId = pg_atomic_add_fetch_u32((pg_atomic_uint32 *)shmNextSnapshotId, 1);

	/*
	 * Above globalXminDistributedSnapshots was calculated based on lowest
	 * dxid in all snapshots but update it to also include actual process
	 * dxids.
	 */
	if (xmin < globalXminDistributedSnapshots)
		globalXminDistributedSnapshots = xmin;

	/*
	 * Copy the information we just captured under lock and then sorted into
	 * the distributed snapshot.
	 */
	ds->distribTransactionTimeStamp = getDtmStartTime();
	ds->xminAllDistributedSnapshots = globalXminDistributedSnapshots;
	ds->distribSnapshotId = distribSnapshotId;
	ds->xmin = xmin;
	ds->xmax = xmax;
	ds->count = count;

	if (MyTmGxact->xminDistributedSnapshot == InvalidDistributedTransactionId)
		MyTmGxact->xminDistributedSnapshot = xmin;

	elog((Debug_print_full_dtm ? LOG : DEBUG5),
		 "CreateDistributedSnapshot distributed snapshot has xmin = %u, count = %u, xmax = %u.",
		 xmin, count, xmax);
	elog((Debug_print_snapshot_dtm ? LOG : DEBUG5),
		 "[Distributed Snapshot #%u] *Create* (gxid = %u')",
		 distribSnapshotId,
		 MyTmGxact->gxid);

	return true;
}

/*----------
 * GetMaxSnapshotXidCount -- get max size for snapshot XID array
 *
 * We have to export this for use by snapmgr.c.
 */
int
GetMaxSnapshotXidCount(void)
{
	return procArray->maxProcs;
}

/*
 * GetMaxSnapshotSubxidCount -- get max size for snapshot sub-XID array
 *
 * We have to export this for use by snapmgr.c.
 */
int
GetMaxSnapshotSubxidCount(void)
{
	return TOTAL_MAX_CACHED_SUBXIDS;
}

/*
 * GetSnapshotData -- returns information about running transactions.
 *
 * The returned snapshot includes xmin (lowest still-running xact ID),
 * xmax (highest completed xact ID + 1), and a list of running xact IDs
 * in the range xmin <= xid < xmax.  It is used as follows:
 *		All xact IDs < xmin are considered finished.
 *		All xact IDs >= xmax are considered still running.
 *		For an xact ID xmin <= xid < xmax, consult list to see whether
 *		it is considered running or not.
 * This ensures that the set of transactions seen as "running" by the
 * current xact will not change after it takes the snapshot.
 *
 * All running top-level XIDs are included in the snapshot, except for lazy
 * VACUUM processes.  We also try to include running subtransaction XIDs,
 * but since PGPROC has only a limited cache area for subxact XIDs, full
 * information may not be available.  If we find any overflowed subxid arrays,
 * we have to mark the snapshot's subxid data as overflowed, and extra work
 * *may* need to be done to determine what's running (see XidInMVCCSnapshot()
 * in heapam_visibility.c).
 *
 * We also update the following backend-global variables:
 *		TransactionXmin: the oldest xmin of any snapshot in use in the
 *			current transaction (this is the same as MyPgXact->xmin).
 *		RecentXmin: the xmin computed for the most recent snapshot.  XIDs
 *			older than this are known not running any more.
 *		RecentGlobalXmin: the global xmin (oldest TransactionXmin across all
 *			running transactions, except those running LAZY VACUUM).  This is
 *			the same computation done by
 *			GetOldestXmin(NULL, PROCARRAY_FLAGS_VACUUM).
 *		RecentGlobalDataXmin: the global xmin for non-catalog tables
 *			>= RecentGlobalXmin
 *
 * Note: this function should probably not be called with an argument that's
 * not statically allocated (see xip allocation below).
 */
Snapshot
GetSnapshotData(Snapshot snapshot, DtxContext distributedTransactionContext)
{
	ProcArrayStruct *arrayP = procArray;
	TransactionId xmin;
	TransactionId xmax;
	TransactionId globalxmin;
	int			index;
	int			count = 0;
	int			subcount = 0;
	bool		suboverflowed = false;
	TransactionId replication_slot_xmin = InvalidTransactionId;
	TransactionId replication_slot_catalog_xmin = InvalidTransactionId;

	Assert(snapshot != NULL);
	DistributedSnapshot *ds = &snapshot->distribSnapshotWithLocalMapping.ds;

	/*
	 * Support for true serializable isolation is not yet implemented in
	 * Greenplum.  See merge fixme in assign_XactIsoLevel().
	 */
	Assert(XactIsoLevel < XACT_SERIALIZABLE);

	/*
	 * Allocating space for maxProcs xids is usually overkill; numProcs would
	 * be sufficient.  But it seems better to do the malloc while not holding
	 * the lock, so we can't look at numProcs.  Likewise, we allocate much
	 * more subxip storage than is probably needed.
	 *
	 * This does open a possibility for avoiding repeated malloc/free: since
	 * maxProcs does not change at runtime, we can simply reuse the previous
	 * xip arrays if any.  (This relies on the fact that all callers pass
	 * static SnapshotData structs.)
	 */
	if (snapshot->xip == NULL)
	{
		/*
		 * First call for this snapshot. Snapshot is same size whether or not
		 * we are in recovery, see later comments.
		 */
		snapshot->xip = (TransactionId *)
			malloc(GetMaxSnapshotXidCount() * sizeof(TransactionId));
		if (snapshot->xip == NULL)
			ereport(ERROR,
					(errcode(ERRCODE_OUT_OF_MEMORY),
					 errmsg("out of memory")));

		Assert(snapshot->subxip == NULL);
	}

	if (snapshot->subxip == NULL)
	{
		snapshot->subxip = (TransactionId *)
			malloc(GetMaxSnapshotSubxidCount() * sizeof(TransactionId));
		if (snapshot->subxip == NULL)
			ereport(ERROR,
					(errcode(ERRCODE_OUT_OF_MEMORY),
					 errmsg("out of memory")));
	}

	/*
	 * GP: Distributed snapshot.
	 */
	Assert(distributedTransactionContext == DTX_CONTEXT_QD_DISTRIBUTED_CAPABLE ||
		   distributedTransactionContext == DTX_CONTEXT_QE_TWO_PHASE_EXPLICIT_WRITER ||
		   distributedTransactionContext == DTX_CONTEXT_QE_TWO_PHASE_IMPLICIT_WRITER ||
		   distributedTransactionContext == DTX_CONTEXT_QE_AUTO_COMMIT_IMPLICIT ||
		   distributedTransactionContext == DTX_CONTEXT_QE_ENTRY_DB_SINGLETON ||
		   distributedTransactionContext == DTX_CONTEXT_LOCAL_ONLY ||
		   distributedTransactionContext == DTX_CONTEXT_QE_FINISH_PREPARED ||
		   distributedTransactionContext == DTX_CONTEXT_QE_READER);

	SnapshotResetDslm(snapshot);

	/* executor copy distributed snapshot from QEDtxContextInfo */
	if ((distributedTransactionContext == DTX_CONTEXT_QE_TWO_PHASE_EXPLICIT_WRITER ||
		 distributedTransactionContext == DTX_CONTEXT_QE_TWO_PHASE_IMPLICIT_WRITER ||
		 distributedTransactionContext == DTX_CONTEXT_QE_AUTO_COMMIT_IMPLICIT ||
		 distributedTransactionContext == DTX_CONTEXT_QE_ENTRY_DB_SINGLETON ||
		 distributedTransactionContext == DTX_CONTEXT_QE_READER) &&
		QEDtxContextInfo.haveDistributedSnapshot &&
		!Debug_disable_distributed_snapshot)
	{
		DistributedSnapshot_Copy(&snapshot->distribSnapshotWithLocalMapping.ds, &QEDtxContextInfo.distributedSnapshot);
		snapshot->haveDistribSnapshot = true;
	}

	/* reader gang copy local snapshot from writer gang */
	if (SharedLocalSnapshotSlot != NULL &&
		(distributedTransactionContext == DTX_CONTEXT_QE_READER ||
		 distributedTransactionContext == DTX_CONTEXT_QE_ENTRY_DB_SINGLETON))
	{
		readerFillLocalSnapshot(snapshot, distributedTransactionContext);
		return snapshot;
	}

	/*
	 * It is sufficient to get shared lock on ProcArrayLock, even if we are
	 * going to set MyPgXact->xmin.
	 */
	LWLockAcquire(ProcArrayLock, LW_SHARED);

	/* xmax is always latestCompletedXid + 1 */
	xmax = ShmemVariableCache->latestCompletedXid;
	Assert(TransactionIdIsNormal(xmax));
	TransactionIdAdvance(xmax);

	/* initialize xmin calculation with xmax */
	globalxmin = xmin = xmax;

	ereport((Debug_print_full_dtm ? LOG : DEBUG5),
			(errmsg("GetSnapshotData setting globalxmin and xmin to %u",
					xmin)));

	/*
	 * Get the distributed snapshot if needed and copy it into the field 
	 * called distribSnapshotWithLocalMapping in the snapshot structure.
	 *
	 * For a distributed transaction:
	 *   => The corrresponding distributed snapshot is made up of distributed
	 *      xids from the DTM that are considered in-progress will be kept in
	 *      the snapshot structure separately from any local in-progress xact.
	 *
	 *      The MVCC function XidInSnapshot is used to evaluate whether
	 *      a tuple is visible through a snapshot. Only committed xids are
	 *      given to XidInSnapshot for evaluation. XidInSnapshot will first
	 *      determine if the committed tuple is for a distributed transaction.  
	 *      If the xact is distributed it will be evaluated only against the
	 *      distributed snapshot and not the local snapshot.
	 *
	 *      Otherwise, when the committed transaction being evaluated is local,
	 *      then it will be evaluated only against the local portion of the
	 *      snapshot.
	 *
	 * For a local transaction:
	 *   => Only the local portion of the snapshot: xmin, xmax, xcnt,
	 *      in-progress (xip), etc, will be filled in.
	 *
	 *      Note that in-progress distributed transactions that have reached
	 *      this database instance and are active will be represented in the
	 *      local in-progress (xip) array with the distributed transaction's
	 *      local xid.
	 *
	 * In summary: This 2 snapshot scheme (optional distributed, required local)
	 * handles late arriving distributed transactions properly since that work
	 * is only evaluated against the distributed snapshot. And, the scheme
	 * handles local transaction work seeing distributed work properly by
	 * including distributed transactions in the local snapshot via their
	 * local xids.
	 */
	snapshot->takenDuringRecovery = RecoveryInProgress();

	if (!snapshot->takenDuringRecovery)
	{
		int		   *pgprocnos = arrayP->pgprocnos;
		int			numProcs;

		/*
		 * Spin over procArray checking xid, xmin, and subxids.  The goal is
		 * to gather all active xids, find the lowest xmin, and try to record
		 * subxids.
		 */
		numProcs = arrayP->numProcs;
		for (index = 0; index < numProcs; index++)
		{
			int			pgprocno = pgprocnos[index];
			PGXACT	   *pgxact = &allPgXact[pgprocno];
			TransactionId xid;

			/*
			 * Skip over backends doing logical decoding which manages xmin
			 * separately (check below) and ones running LAZY VACUUM.
			 */
<<<<<<< HEAD
			if (pgxact->vacuumFlags & PROC_IN_LOGICAL_DECODING)
				continue;

#if 0 /* Upstream code not applicable to GPDB, why explained in vacuumStatement_Relation */
			/* Ignore procs running LAZY VACUUM */
			if (pgxact->vacuumFlags & PROC_IN_VACUUM)
=======
			if (pgxact->vacuumFlags &
				(PROC_IN_LOGICAL_DECODING | PROC_IN_VACUUM))
>>>>>>> 9e1c9f95
				continue;
#endif

			/* Update globalxmin to be the smallest valid xmin */
			xid = UINT32_ACCESS_ONCE(pgxact->xmin);
			if (TransactionIdIsNormal(xid) &&
				NormalTransactionIdPrecedes(xid, globalxmin))
				globalxmin = xid;

			/* Fetch xid just once - see GetNewTransactionId */
			xid = UINT32_ACCESS_ONCE(pgxact->xid);

			/*
			 * If the transaction has no XID assigned, we can skip it; it
			 * won't have sub-XIDs either.  If the XID is >= xmax, we can also
			 * skip it; such transactions will be treated as running anyway
			 * (and any sub-XIDs will also be >= xmax).
			 */
			if (!TransactionIdIsNormal(xid)
				|| !NormalTransactionIdPrecedes(xid, xmax))
				continue;

			/*
			 * We don't include our own XIDs (if any) in the snapshot, but we
			 * must include them in xmin.
			 */
			if (NormalTransactionIdPrecedes(xid, xmin))
				xmin = xid;
			if (pgxact == MyPgXact)
				continue;

			/* Add XID to snapshot. */
			snapshot->xip[count++] = xid;

			/*
			 * Save subtransaction XIDs if possible (if we've already
			 * overflowed, there's no point).  Note that the subxact XIDs must
			 * be later than their parent, so no need to check them against
			 * xmin.  We could filter against xmax, but it seems better not to
			 * do that much work while holding the ProcArrayLock.
			 *
			 * The other backend can add more subxids concurrently, but cannot
			 * remove any.  Hence it's important to fetch nxids just once.
			 * Should be safe to use memcpy, though.  (We needn't worry about
			 * missing any xids added concurrently, because they must postdate
			 * xmax.)
			 *
			 * Again, our own XIDs are not included in the snapshot.
			 */
			if (!suboverflowed)
			{
				if (pgxact->overflowed)
					suboverflowed = true;
				else
				{
					int			nxids = pgxact->nxids;

					if (nxids > 0)
					{
						PGPROC	   *proc = &allProcs[pgprocno];

						pg_read_barrier();	/* pairs with GetNewTransactionId */

						memcpy(snapshot->subxip + subcount,
							   (void *) proc->subxids.xids,
							   nxids * sizeof(TransactionId));
						subcount += nxids;
					}
				}
			}
		}
	}
	else
	{
		/*
		 * We're in hot standby, so get XIDs from KnownAssignedXids.
		 *
		 * We store all xids directly into subxip[]. Here's why:
		 *
		 * In recovery we don't know which xids are top-level and which are
		 * subxacts, a design choice that greatly simplifies xid processing.
		 *
		 * It seems like we would want to try to put xids into xip[] only, but
		 * that is fairly small. We would either need to make that bigger or
		 * to increase the rate at which we WAL-log xid assignment; neither is
		 * an appealing choice.
		 *
		 * We could try to store xids into xip[] first and then into subxip[]
		 * if there are too many xids. That only works if the snapshot doesn't
		 * overflow because we do not search subxip[] in that case. A simpler
		 * way is to just store all xids in the subxact array because this is
		 * by far the bigger array. We just leave the xip array empty.
		 *
		 * Either way we need to change the way XidInMVCCSnapshot() works
		 * depending upon when the snapshot was taken, or change normal
		 * snapshot processing so it matches.
		 *
		 * Note: It is possible for recovery to end before we finish taking
		 * the snapshot, and for newly assigned transaction ids to be added to
		 * the ProcArray.  xmax cannot change while we hold ProcArrayLock, so
		 * those newly added transaction ids would be filtered away, so we
		 * need not be concerned about them.
		 */
		subcount = KnownAssignedXidsGetAndSetXmin(snapshot->subxip, &xmin,
												  xmax);

		if (TransactionIdPrecedesOrEquals(xmin, procArray->lastOverflowedXid))
			suboverflowed = true;
	}

<<<<<<< HEAD
	/* fetch into volatile var while ProcArrayLock is held */
=======

	/*
	 * Fetch into local variable while ProcArrayLock is held - the
	 * LWLockRelease below is a barrier, ensuring this happens inside the
	 * lock.
	 */
>>>>>>> 9e1c9f95
	replication_slot_xmin = procArray->replication_slot_xmin;
	replication_slot_catalog_xmin = procArray->replication_slot_catalog_xmin;

	if (!TransactionIdIsValid(MyPgXact->xmin))
	{
		/* Not that these values are not set atomically. However,
		 * each of these assignments is itself assumed to be atomic. */
		MyPgXact->xmin = TransactionXmin = xmin;
	}

	/* GP: QD takes a distributed snapshot */
	if (distributedTransactionContext == DTX_CONTEXT_QD_DISTRIBUTED_CAPABLE && !Debug_disable_distributed_snapshot)
	{
		CreateDistributedSnapshot(ds);
		snapshot->haveDistribSnapshot = true;

		ereport(Debug_print_full_dtm ? LOG : DEBUG5,
				(errmsg("Got distributed snapshot from CreateDistributedSnapshot")));
	}

	LWLockRelease(ProcArrayLock);

	/*
	 * Update globalxmin to include actual process xids.  This is a slightly
	 * different way of computing it than GetOldestXmin uses, but should give
	 * the same result.
	 */
	if (TransactionIdPrecedes(xmin, globalxmin))
		globalxmin = xmin;

	/*
	 * GP: In computing RecentGlobalXmin, also take distributed snapshots into
	 * account.
	 */
	if (!IS_QUERY_DISPATCHER())
	{
		if (snapshot->haveDistribSnapshot)
			globalxmin = DistributedLog_AdvanceOldestXmin(globalxmin,
														  ds->distribTransactionTimeStamp,
														  ds->xminAllDistributedSnapshots);
		else if (!gp_maintenance_mode)
			globalxmin = DistributedLog_GetOldestXmin(globalxmin);
	}

	if (TransactionIdFollows(globalxmin, xmin))
		elog(ERROR, "global xmin (%u) is higher than transaction xmin (%u)",
			globalxmin, xmin);

	/* Update global variables too */
	RecentGlobalXmin = globalxmin - vacuum_defer_cleanup_age;
	if (!TransactionIdIsNormal(RecentGlobalXmin))
		RecentGlobalXmin = FirstNormalTransactionId;

	/* Check whether there's a replication slot requiring an older xmin. */
	if (TransactionIdIsValid(replication_slot_xmin) &&
		NormalTransactionIdPrecedes(replication_slot_xmin, RecentGlobalXmin))
		RecentGlobalXmin = replication_slot_xmin;

	/* Non-catalog tables can be vacuumed if older than this xid */
	RecentGlobalDataXmin = RecentGlobalXmin;

	/*
	 * Check whether there's a replication slot requiring an older catalog
	 * xmin.
	 */
	if (TransactionIdIsNormal(replication_slot_catalog_xmin) &&
		NormalTransactionIdPrecedes(replication_slot_catalog_xmin, RecentGlobalXmin))
		RecentGlobalXmin = replication_slot_catalog_xmin;

	RecentXmin = xmin;

	snapshot->xmin = xmin;
	snapshot->xmax = xmax;
	snapshot->xcnt = count;
	snapshot->subxcnt = subcount;
	snapshot->suboverflowed = suboverflowed;

	snapshot->curcid = GetCurrentCommandId(false);

	/*
	 * This is a new snapshot, so set both refcounts are zero, and mark it as
	 * not copied in persistent memory.
	 */
	snapshot->active_count = 0;
	snapshot->regd_count = 0;
	snapshot->copied = false;

	/*
	 * Sort the entry {distribXid} to support the QEs doing culls on their
	 * DisribToLocalXact sorted lists.
	 */
	if (distributedTransactionContext == DTX_CONTEXT_QD_DISTRIBUTED_CAPABLE &&
		snapshot->haveDistribSnapshot &&
		ds->count > 1)
		qsort(ds->inProgressXidArray, ds->count,
			  sizeof(DistributedTransactionId), DistributedSnapshotMappedEntry_Compare);

	/*
	 * MPP Addition. If we are the chief then we'll save our local snapshot
	 * into the shared snapshot. Note: we need to use the shared local
	 * snapshot for the "Local Implicit using Distributed Snapshot" case, too.
	 */
	if (distributedTransactionContext == DTX_CONTEXT_QE_TWO_PHASE_EXPLICIT_WRITER ||
		distributedTransactionContext == DTX_CONTEXT_QE_TWO_PHASE_IMPLICIT_WRITER ||
		distributedTransactionContext == DTX_CONTEXT_QE_AUTO_COMMIT_IMPLICIT)
	{
		Assert(SharedLocalSnapshotSlot != NULL);
		updateSharedLocalSnapshot(&QEDtxContextInfo, distributedTransactionContext, snapshot, "GetSnapshotData");
	}

	if (old_snapshot_threshold < 0)
	{
		/*
		 * If not using "snapshot too old" feature, fill related fields with
		 * dummy values that don't require any locking.
		 */
		snapshot->lsn = InvalidXLogRecPtr;
		snapshot->whenTaken = 0;
	}
	else
	{
		/*
		 * Capture the current time and WAL stream location in case this
		 * snapshot becomes old enough to need to fall back on the special
		 * "old snapshot" logic.
		 */
		snapshot->lsn = GetXLogInsertRecPtr();
		snapshot->whenTaken = GetSnapshotCurrentTimestamp();
		MaintainOldSnapshotTimeMapping(snapshot->whenTaken, xmin);
	}

	ereport((Debug_print_snapshot_dtm ? LOG : DEBUG5),
			(errmsg("GetSnapshotData(): WRITER currentcommandid %d curcid %d segmatesync %d",
					GetCurrentCommandId(false), snapshot->curcid, QEDtxContextInfo.segmateSync)));

	return snapshot;
}



/*
 * ProcArrayInstallImportedXmin -- install imported xmin into MyPgXact->xmin
 *
 * This is called when installing a snapshot imported from another
 * transaction.  To ensure that OldestXmin doesn't go backwards, we must
 * check that the source transaction is still running, and we'd better do
 * that atomically with installing the new xmin.
 *
 * Returns true if successful, false if source xact is no longer running.
 */
bool
ProcArrayInstallImportedXmin(TransactionId xmin,
							 VirtualTransactionId *sourcevxid)
{
	bool		result = false;
	ProcArrayStruct *arrayP = procArray;
	int			index;

	Assert(TransactionIdIsNormal(xmin));
	if (!sourcevxid)
		return false;

	/* Get lock so source xact can't end while we're doing this */
	LWLockAcquire(ProcArrayLock, LW_SHARED);

	for (index = 0; index < arrayP->numProcs; index++)
	{
		int			pgprocno = arrayP->pgprocnos[index];
		PGPROC	   *proc = &allProcs[pgprocno];
		PGXACT	   *pgxact = &allPgXact[pgprocno];
		TransactionId xid;

#if 0
		/* Ignore procs running LAZY VACUUM */
		if (pgxact->vacuumFlags & PROC_IN_VACUUM)
			continue;
#endif

		/* We are only interested in the specific virtual transaction. */
		if (proc->backendId != sourcevxid->backendId)
			continue;
		if (proc->lxid != sourcevxid->localTransactionId)
			continue;

		/*
		 * We check the transaction's database ID for paranoia's sake: if it's
		 * in another DB then its xmin does not cover us.  Caller should have
		 * detected this already, so we just treat any funny cases as
		 * "transaction not found".
		 */
		if (proc->databaseId != MyDatabaseId)
			continue;

		/*
		 * Likewise, let's just make real sure its xmin does cover us.
		 */
		xid = UINT32_ACCESS_ONCE(pgxact->xmin);
		if (!TransactionIdIsNormal(xid) ||
			!TransactionIdPrecedesOrEquals(xid, xmin))
			continue;

		/*
		 * We're good.  Install the new xmin.  As in GetSnapshotData, set
		 * TransactionXmin too.  (Note that because snapmgr.c called
		 * GetSnapshotData first, we'll be overwriting a valid xmin here, so
		 * we don't check that.)
		 */
		MyPgXact->xmin = TransactionXmin = xmin;

		result = true;
		break;
	}

	LWLockRelease(ProcArrayLock);

	return result;
}

/*
 * ProcArrayInstallRestoredXmin -- install restored xmin into MyPgXact->xmin
 *
 * This is like ProcArrayInstallImportedXmin, but we have a pointer to the
 * PGPROC of the transaction from which we imported the snapshot, rather than
 * an XID.
 *
 * Returns true if successful, false if source xact is no longer running.
 */
bool
ProcArrayInstallRestoredXmin(TransactionId xmin, PGPROC *proc)
{
	bool		result = false;
	TransactionId xid;
	PGXACT	   *pgxact;

	Assert(TransactionIdIsNormal(xmin));
	Assert(proc != NULL);

	/* Get lock so source xact can't end while we're doing this */
	LWLockAcquire(ProcArrayLock, LW_SHARED);

	pgxact = &allPgXact[proc->pgprocno];

	/*
	 * Be certain that the referenced PGPROC has an advertised xmin which is
	 * no later than the one we're installing, so that the system-wide xmin
	 * can't go backwards.  Also, make sure it's running in the same database,
	 * so that the per-database xmin cannot go backwards.
	 */
	xid = UINT32_ACCESS_ONCE(pgxact->xmin);
	if (proc->databaseId == MyDatabaseId &&
		TransactionIdIsNormal(xid) &&
		TransactionIdPrecedesOrEquals(xid, xmin))
	{
		MyPgXact->xmin = TransactionXmin = xmin;
		result = true;
	}

	LWLockRelease(ProcArrayLock);

	return result;
}

/*
 * GetRunningTransactionData -- returns information about running transactions.
 *
 * Similar to GetSnapshotData but returns more information. We include
 * all PGXACTs with an assigned TransactionId, even VACUUM processes and
 * prepared transactions.
 *
 * We acquire XidGenLock and ProcArrayLock, but the caller is responsible for
 * releasing them. Acquiring XidGenLock ensures that no new XIDs enter the proc
 * array until the caller has WAL-logged this snapshot, and releases the
 * lock. Acquiring ProcArrayLock ensures that no transactions commit until the
 * lock is released.
 *
 * The returned data structure is statically allocated; caller should not
 * modify it, and must not assume it is valid past the next call.
 *
 * This is never executed during recovery so there is no need to look at
 * KnownAssignedXids.
 *
 * Dummy PGXACTs from prepared transaction are included, meaning that this
 * may return entries with duplicated TransactionId values coming from
 * transaction finishing to prepare.  Nothing is done about duplicated
 * entries here to not hold on ProcArrayLock more than necessary.
 *
 * We don't worry about updating other counters, we want to keep this as
 * simple as possible and leave GetSnapshotData() as the primary code for
 * that bookkeeping.
 *
 * Note that if any transaction has overflowed its cached subtransactions
 * then there is no real need include any subtransactions.
 */
RunningTransactions
GetRunningTransactionData(void)
{
	/* result workspace */
	static RunningTransactionsData CurrentRunningXactsData;

	ProcArrayStruct *arrayP = procArray;
	RunningTransactions CurrentRunningXacts = &CurrentRunningXactsData;
	TransactionId latestCompletedXid;
	TransactionId oldestRunningXid;
	TransactionId *xids;
	int			index;
	int			count;
	int			subcount;
	bool		suboverflowed;

	Assert(!RecoveryInProgress());

	/*
	 * Allocating space for maxProcs xids is usually overkill; numProcs would
	 * be sufficient.  But it seems better to do the malloc while not holding
	 * the lock, so we can't look at numProcs.  Likewise, we allocate much
	 * more subxip storage than is probably needed.
	 *
	 * Should only be allocated in bgwriter, since only ever executed during
	 * checkpoints.
	 */
	if (CurrentRunningXacts->xids == NULL)
	{
		/*
		 * First call
		 */
		CurrentRunningXacts->xids = (TransactionId *)
			malloc(TOTAL_MAX_CACHED_SUBXIDS * sizeof(TransactionId));
		if (CurrentRunningXacts->xids == NULL)
			ereport(ERROR,
					(errcode(ERRCODE_OUT_OF_MEMORY),
					 errmsg("out of memory")));
	}

	xids = CurrentRunningXacts->xids;

	count = subcount = 0;
	suboverflowed = false;

	/*
	 * Ensure that no xids enter or leave the procarray while we obtain
	 * snapshot.
	 */
	LWLockAcquire(ProcArrayLock, LW_SHARED);
	LWLockAcquire(XidGenLock, LW_SHARED);

	latestCompletedXid = ShmemVariableCache->latestCompletedXid;

	oldestRunningXid = XidFromFullTransactionId(ShmemVariableCache->nextFullXid);

	/*
	 * Spin over procArray collecting all xids
	 */
	for (index = 0; index < arrayP->numProcs; index++)
	{
		int			pgprocno = arrayP->pgprocnos[index];
		PGXACT	   *pgxact = &allPgXact[pgprocno];
		TransactionId xid;

		/* Fetch xid just once - see GetNewTransactionId */
		xid = UINT32_ACCESS_ONCE(pgxact->xid);

		/*
		 * We don't need to store transactions that don't have a TransactionId
		 * yet because they will not show as running on a standby server.
		 */
		if (!TransactionIdIsValid(xid))
			continue;

		/*
		 * Be careful not to exclude any xids before calculating the values of
		 * oldestRunningXid and suboverflowed, since these are used to clean
		 * up transaction information held on standbys.
		 */
		if (TransactionIdPrecedes(xid, oldestRunningXid))
			oldestRunningXid = xid;

		if (pgxact->overflowed)
			suboverflowed = true;

		/*
		 * If we wished to exclude xids this would be the right place for it.
		 * Procs with the PROC_IN_VACUUM flag set don't usually assign xids,
		 * but they do during truncation at the end when they get the lock and
		 * truncate, so it is not much of a problem to include them if they
		 * are seen and it is cleaner to include them.
		 */

		xids[count++] = xid;
	}

	/*
	 * Spin over procArray collecting all subxids, but only if there hasn't
	 * been a suboverflow.
	 */
	if (!suboverflowed)
	{
		for (index = 0; index < arrayP->numProcs; index++)
		{
			int			pgprocno = arrayP->pgprocnos[index];
			PGPROC	   *proc = &allProcs[pgprocno];
			PGXACT	   *pgxact = &allPgXact[pgprocno];
			int			nxids;

			/*
			 * Save subtransaction XIDs. Other backends can't add or remove
			 * entries while we're holding XidGenLock.
			 */
			nxids = pgxact->nxids;
			if (nxids > 0)
			{
				/* barrier not really required, as XidGenLock is held, but ... */
				pg_read_barrier();	/* pairs with GetNewTransactionId */

				memcpy(&xids[count], (void *) proc->subxids.xids,
					   nxids * sizeof(TransactionId));
				count += nxids;
				subcount += nxids;

				/*
				 * Top-level XID of a transaction is always less than any of
				 * its subxids, so we don't need to check if any of the
				 * subxids are smaller than oldestRunningXid
				 */
			}
		}
	}

	/*
	 * It's important *not* to include the limits set by slots here because
	 * snapbuild.c uses oldestRunningXid to manage its xmin horizon. If those
	 * were to be included here the initial value could never increase because
	 * of a circular dependency where slots only increase their limits when
	 * running xacts increases oldestRunningXid and running xacts only
	 * increases if slots do.
	 */

	CurrentRunningXacts->xcnt = count - subcount;
	CurrentRunningXacts->subxcnt = subcount;
	CurrentRunningXacts->subxid_overflow = suboverflowed;
	CurrentRunningXacts->nextXid = XidFromFullTransactionId(ShmemVariableCache->nextFullXid);
	CurrentRunningXacts->oldestRunningXid = oldestRunningXid;
	CurrentRunningXacts->latestCompletedXid = latestCompletedXid;

	Assert(TransactionIdIsValid(CurrentRunningXacts->nextXid));
	Assert(TransactionIdIsValid(CurrentRunningXacts->oldestRunningXid));
	Assert(TransactionIdIsNormal(CurrentRunningXacts->latestCompletedXid));

	/* We don't release the locks here, the caller is responsible for that */

	return CurrentRunningXacts;
}

/*
 * GetOldestActiveTransactionId()
 *
 * Similar to GetSnapshotData but returns just oldestActiveXid. We include
 * all PGXACTs with an assigned TransactionId, even VACUUM processes.
 * We look at all databases, though there is no need to include WALSender
 * since this has no effect on hot standby conflicts.
 *
 * This is never executed during recovery so there is no need to look at
 * KnownAssignedXids.
 *
 * We don't worry about updating other counters, we want to keep this as
 * simple as possible and leave GetSnapshotData() as the primary code for
 * that bookkeeping.
 */
TransactionId
GetOldestActiveTransactionId(void)
{
	ProcArrayStruct *arrayP = procArray;
	TransactionId oldestRunningXid;
	int			index;

	Assert(!RecoveryInProgress());

	/*
	 * Read nextXid, as the upper bound of what's still active.
	 *
	 * Reading a TransactionId is atomic, but we must grab the lock to make
	 * sure that all XIDs < nextXid are already present in the proc array (or
	 * have already completed), when we spin over it.
	 */
	LWLockAcquire(XidGenLock, LW_SHARED);
<<<<<<< HEAD
	oldestRunningXid = ShmemVariableCache->nextXid;
=======
	oldestRunningXid = XidFromFullTransactionId(ShmemVariableCache->nextFullXid);
>>>>>>> 9e1c9f95
	LWLockRelease(XidGenLock);

	/*
	 * Spin over procArray collecting all xids and subxids.
	 */
	LWLockAcquire(ProcArrayLock, LW_SHARED);
	for (index = 0; index < arrayP->numProcs; index++)
	{
		int			pgprocno = arrayP->pgprocnos[index];
		PGXACT	   *pgxact = &allPgXact[pgprocno];
		TransactionId xid;

		/* Fetch xid just once - see GetNewTransactionId */
		xid = UINT32_ACCESS_ONCE(pgxact->xid);

		if (!TransactionIdIsNormal(xid))
			continue;

		if (TransactionIdPrecedes(xid, oldestRunningXid))
			oldestRunningXid = xid;

		/*
		 * Top-level XID of a transaction is always less than any of its
		 * subxids, so we don't need to check if any of the subxids are
		 * smaller than oldestRunningXid
		 */
	}
	LWLockRelease(ProcArrayLock);

	return oldestRunningXid;
}

/*
 * GetOldestSafeDecodingTransactionId -- lowest xid not affected by vacuum
 *
 * Returns the oldest xid that we can guarantee not to have been affected by
 * vacuum, i.e. no rows >= that xid have been vacuumed away unless the
 * transaction aborted. Note that the value can (and most of the time will) be
 * much more conservative than what really has been affected by vacuum, but we
 * currently don't have better data available.
 *
 * This is useful to initialize the cutoff xid after which a new changeset
 * extraction replication slot can start decoding changes.
 *
 * Must be called with ProcArrayLock held either shared or exclusively,
 * although most callers will want to use exclusive mode since it is expected
 * that the caller will immediately use the xid to peg the xmin horizon.
 */
TransactionId
GetOldestSafeDecodingTransactionId(bool catalogOnly)
{
	ProcArrayStruct *arrayP = procArray;
	TransactionId oldestSafeXid;
	int			index;
	bool		recovery_in_progress = RecoveryInProgress();

	Assert(LWLockHeldByMe(ProcArrayLock));

	/*
	 * Acquire XidGenLock, so no transactions can acquire an xid while we're
	 * running. If no transaction with xid were running concurrently a new xid
	 * could influence the RecentXmin et al.
	 *
	 * We initialize the computation to nextXid since that's guaranteed to be
	 * a safe, albeit pessimal, value.
	 */
	LWLockAcquire(XidGenLock, LW_SHARED);
	oldestSafeXid = XidFromFullTransactionId(ShmemVariableCache->nextFullXid);

	/*
	 * If there's already a slot pegging the xmin horizon, we can start with
	 * that value, it's guaranteed to be safe since it's computed by this
	 * routine initially and has been enforced since.  We can always use the
	 * slot's general xmin horizon, but the catalog horizon is only usable
<<<<<<< HEAD
	 * when we only catalog data is going to be looked at.
=======
	 * when only catalog data is going to be looked at.
>>>>>>> 9e1c9f95
	 */
	if (TransactionIdIsValid(procArray->replication_slot_xmin) &&
		TransactionIdPrecedes(procArray->replication_slot_xmin,
							  oldestSafeXid))
		oldestSafeXid = procArray->replication_slot_xmin;

	if (catalogOnly &&
		TransactionIdIsValid(procArray->replication_slot_catalog_xmin) &&
		TransactionIdPrecedes(procArray->replication_slot_catalog_xmin,
							  oldestSafeXid))
		oldestSafeXid = procArray->replication_slot_catalog_xmin;

	/*
	 * If we're not in recovery, we walk over the procarray and collect the
	 * lowest xid. Since we're called with ProcArrayLock held and have
	 * acquired XidGenLock, no entries can vanish concurrently, since
	 * PGXACT->xid is only set with XidGenLock held and only cleared with
	 * ProcArrayLock held.
	 *
	 * In recovery we can't lower the safe value besides what we've computed
	 * above, so we'll have to wait a bit longer there. We unfortunately can
	 * *not* use KnownAssignedXidsGetOldestXmin() since the KnownAssignedXids
	 * machinery can miss values and return an older value than is safe.
	 */
	if (!recovery_in_progress)
	{
		/*
		 * Spin over procArray collecting all min(PGXACT->xid)
		 */
		for (index = 0; index < arrayP->numProcs; index++)
		{
			int			pgprocno = arrayP->pgprocnos[index];
			PGXACT	   *pgxact = &allPgXact[pgprocno];
			TransactionId xid;

			/* Fetch xid just once - see GetNewTransactionId */
			xid = UINT32_ACCESS_ONCE(pgxact->xid);

			if (!TransactionIdIsNormal(xid))
				continue;

			if (TransactionIdPrecedes(xid, oldestSafeXid))
				oldestSafeXid = xid;
		}
	}

	LWLockRelease(XidGenLock);

	return oldestSafeXid;
}

/*
 * GetVirtualXIDsDelayingChkpt -- Get the VXIDs of transactions that are
 * delaying checkpoint because they have critical actions in progress.
 *
 * Constructs an array of VXIDs of transactions that are currently in commit
 * critical sections, as shown by having delayChkpt set in their PGXACT.
 *
 * Returns a palloc'd array that should be freed by the caller.
 * *nvxids is the number of valid entries.
 *
 * Note that because backends set or clear delayChkpt without holding any lock,
 * the result is somewhat indeterminate, but we don't really care.  Even in
 * a multiprocessor with delayed writes to shared memory, it should be certain
 * that setting of delayChkpt will propagate to shared memory when the backend
 * takes a lock, so we cannot fail to see a virtual xact as delayChkpt if
 * it's already inserted its commit record.  Whether it takes a little while
 * for clearing of delayChkpt to propagate is unimportant for correctness.
 */
VirtualTransactionId *
GetVirtualXIDsDelayingChkpt(int *nvxids)
{
	VirtualTransactionId *vxids;
	ProcArrayStruct *arrayP = procArray;
	int			count = 0;
	int			index;

	/* allocate what's certainly enough result space */
	vxids = (VirtualTransactionId *)
		palloc(sizeof(VirtualTransactionId) * arrayP->maxProcs);

	LWLockAcquire(ProcArrayLock, LW_SHARED);

	for (index = 0; index < arrayP->numProcs; index++)
	{
		int			pgprocno = arrayP->pgprocnos[index];
		PGPROC	   *proc = &allProcs[pgprocno];
		PGXACT	   *pgxact = &allPgXact[pgprocno];

		if (pgxact->delayChkpt)
		{
			VirtualTransactionId vxid;

			GET_VXID_FROM_PGPROC(vxid, *proc);
			if (VirtualTransactionIdIsValid(vxid))
				vxids[count++] = vxid;
		}
	}

	LWLockRelease(ProcArrayLock);

	*nvxids = count;
	return vxids;
}

/*
 * HaveVirtualXIDsDelayingChkpt -- Are any of the specified VXIDs delaying?
 *
 * This is used with the results of GetVirtualXIDsDelayingChkpt to see if any
 * of the specified VXIDs are still in critical sections of code.
 *
 * Note: this is O(N^2) in the number of vxacts that are/were delaying, but
 * those numbers should be small enough for it not to be a problem.
 */
bool
HaveVirtualXIDsDelayingChkpt(VirtualTransactionId *vxids, int nvxids)
{
	bool		result = false;
	ProcArrayStruct *arrayP = procArray;
	int			index;

	LWLockAcquire(ProcArrayLock, LW_SHARED);

	for (index = 0; index < arrayP->numProcs; index++)
	{
		int			pgprocno = arrayP->pgprocnos[index];
		PGPROC	   *proc = &allProcs[pgprocno];
		PGXACT	   *pgxact = &allPgXact[pgprocno];
		VirtualTransactionId vxid;

		GET_VXID_FROM_PGPROC(vxid, *proc);

		if (pgxact->delayChkpt && VirtualTransactionIdIsValid(vxid))
		{
			int			i;

			for (i = 0; i < nvxids; i++)
			{
				if (VirtualTransactionIdEquals(vxid, vxids[i]))
				{
					result = true;
					break;
				}
			}
			if (result)
				break;
		}
	}

	LWLockRelease(ProcArrayLock);

	return result;
}

/*
 * MPP: Special code to update the command id in the SharedLocalSnapshot
 * when we are in SERIALIZABLE isolation mode.
 */
void
UpdateSerializableCommandId(CommandId curcid)
{
	if ((DistributedTransactionContext == DTX_CONTEXT_QE_TWO_PHASE_EXPLICIT_WRITER ||
		 DistributedTransactionContext == DTX_CONTEXT_QE_TWO_PHASE_IMPLICIT_WRITER) &&
		 SharedLocalSnapshotSlot != NULL &&
		 FirstSnapshotSet)
	{
		LWLockAcquire(SharedLocalSnapshotSlot->slotLock, LW_EXCLUSIVE);

		if (SharedLocalSnapshotSlot->distributedXid != QEDtxContextInfo.distributedXid)
		{
			ereport((Debug_print_snapshot_dtm ? LOG : DEBUG5),
					(errmsg("[Distributed Snapshot #%u] *Can't Update Serializable Command Id* QDxid = %u (gxid = %u, '%s')",
							QEDtxContextInfo.distributedSnapshot.distribSnapshotId,
							SharedLocalSnapshotSlot->distributedXid,
							getDistributedTransactionId(),
							DtxContextToString(DistributedTransactionContext))));
			LWLockRelease(SharedLocalSnapshotSlot->slotLock);
			return;
		}

		ereport((Debug_print_snapshot_dtm ? LOG : DEBUG5),
				(errmsg("[Distributed Snapshot #%u] *Update Serializable Command Id* segment currcid = %d, TransactionSnapshot currcid = %d, Shared currcid = %d (gxid = %u, '%s')",
						QEDtxContextInfo.distributedSnapshot.distribSnapshotId,
						QEDtxContextInfo.curcid,
						curcid,
						SharedLocalSnapshotSlot->snapshot.curcid,
						getDistributedTransactionId(),
						DtxContextToString(DistributedTransactionContext))));

		SharedLocalSnapshotSlot->snapshot.curcid = curcid;
		SharedLocalSnapshotSlot->segmateSync = QEDtxContextInfo.segmateSync;

		LWLockRelease(SharedLocalSnapshotSlot->slotLock);
	}
}

/*
 * BackendPidGetProc -- get a backend's PGPROC given its PID
 *
 * Returns NULL if not found.  Note that it is up to the caller to be
 * sure that the question remains meaningful for long enough for the
 * answer to be used ...
 */
PGPROC *
BackendPidGetProc(int pid)
{
	PGPROC	   *result;

	if (pid == 0)				/* never match dummy PGPROCs */
		return NULL;

	LWLockAcquire(ProcArrayLock, LW_SHARED);

	result = BackendPidGetProcWithLock(pid);

	LWLockRelease(ProcArrayLock);

	return result;
}

/*
 * BackendPidGetProcWithLock -- get a backend's PGPROC given its PID
 *
 * Same as above, except caller must be holding ProcArrayLock.  The found
 * entry, if any, can be assumed to be valid as long as the lock remains held.
 */
PGPROC *
BackendPidGetProcWithLock(int pid)
{
	PGPROC	   *result = NULL;
	ProcArrayStruct *arrayP = procArray;
	int			index;

	if (pid == 0)				/* never match dummy PGPROCs */
		return NULL;

	for (index = 0; index < arrayP->numProcs; index++)
	{
		PGPROC	   *proc = &allProcs[arrayP->pgprocnos[index]];

		if (proc->pid == pid)
		{
			result = proc;
			break;
		}
	}

	return result;
}

/*
 * BackendXidGetPid -- get a backend's pid given its XID
 *
 * Returns 0 if not found or it's a prepared transaction.  Note that
 * it is up to the caller to be sure that the question remains
 * meaningful for long enough for the answer to be used ...
 *
 * Only main transaction Ids are considered.  This function is mainly
 * useful for determining what backend owns a lock.
 *
 * Beware that not every xact has an XID assigned.  However, as long as you
 * only call this using an XID found on disk, you're safe.
 */
int
BackendXidGetPid(TransactionId xid)
{
	int			result = 0;
	ProcArrayStruct *arrayP = procArray;
	int			index;

	if (xid == InvalidTransactionId)	/* never match invalid xid */
		return 0;

	LWLockAcquire(ProcArrayLock, LW_SHARED);

	for (index = 0; index < arrayP->numProcs; index++)
	{
		int			pgprocno = arrayP->pgprocnos[index];
		PGPROC	   *proc = &allProcs[pgprocno];
		PGXACT	   *pgxact = &allPgXact[pgprocno];

		if (pgxact->xid == xid)
		{
			result = proc->pid;
			break;
		}
	}

	LWLockRelease(ProcArrayLock);

	return result;
}

/*
 * IsBackendPid -- is a given pid a running backend
 *
 * This is not called by the backend, but is called by external modules.
 */
bool
IsBackendPid(int pid)
{
	return (BackendPidGetProc(pid) != NULL);
}


/*
 * GetCurrentVirtualXIDs -- returns an array of currently active VXIDs.
 *
 * The array is palloc'd. The number of valid entries is returned into *nvxids.
 *
 * The arguments allow filtering the set of VXIDs returned.  Our own process
 * is always skipped.  In addition:
 *	If limitXmin is not InvalidTransactionId, skip processes with
 *		xmin > limitXmin.
 *	If excludeXmin0 is true, skip processes with xmin = 0.
 *	If allDbs is false, skip processes attached to other databases.
 *	If excludeVacuum isn't zero, skip processes for which
 *		(vacuumFlags & excludeVacuum) is not zero.
 *
 * Note: the purpose of the limitXmin and excludeXmin0 parameters is to
 * allow skipping backends whose oldest live snapshot is no older than
 * some snapshot we have.  Since we examine the procarray with only shared
 * lock, there are race conditions: a backend could set its xmin just after
 * we look.  Indeed, on multiprocessors with weak memory ordering, the
 * other backend could have set its xmin *before* we look.  We know however
 * that such a backend must have held shared ProcArrayLock overlapping our
 * own hold of ProcArrayLock, else we would see its xmin update.  Therefore,
 * any snapshot the other backend is taking concurrently with our scan cannot
 * consider any transactions as still running that we think are committed
 * (since backends must hold ProcArrayLock exclusive to commit).
 */
VirtualTransactionId *
GetCurrentVirtualXIDs(TransactionId limitXmin, bool excludeXmin0,
					  bool allDbs, int excludeVacuum,
					  int *nvxids)
{
	VirtualTransactionId *vxids;
	ProcArrayStruct *arrayP = procArray;
	int			count = 0;
	int			index;

	/* allocate what's certainly enough result space */
	vxids = (VirtualTransactionId *)
		palloc(sizeof(VirtualTransactionId) * arrayP->maxProcs);

	LWLockAcquire(ProcArrayLock, LW_SHARED);

	for (index = 0; index < arrayP->numProcs; index++)
	{
		int			pgprocno = arrayP->pgprocnos[index];
		PGPROC	   *proc = &allProcs[pgprocno];
		PGXACT	   *pgxact = &allPgXact[pgprocno];

		if (proc == MyProc)
			continue;

		if (excludeVacuum & pgxact->vacuumFlags)
			continue;

		if (allDbs || proc->databaseId == MyDatabaseId)
		{
			/* Fetch xmin just once - might change on us */
			TransactionId pxmin = UINT32_ACCESS_ONCE(pgxact->xmin);

			if (excludeXmin0 && !TransactionIdIsValid(pxmin))
				continue;

			/*
			 * InvalidTransactionId precedes all other XIDs, so a proc that
			 * hasn't set xmin yet will not be rejected by this test.
			 */
			if (!TransactionIdIsValid(limitXmin) ||
				TransactionIdPrecedesOrEquals(pxmin, limitXmin))
			{
				VirtualTransactionId vxid;

				GET_VXID_FROM_PGPROC(vxid, *proc);
				if (VirtualTransactionIdIsValid(vxid))
					vxids[count++] = vxid;
			}
		}
	}

	LWLockRelease(ProcArrayLock);

	*nvxids = count;
	return vxids;
}

/*
 * GetConflictingVirtualXIDs -- returns an array of currently active VXIDs.
 *
 * Usage is limited to conflict resolution during recovery on standby servers.
 * limitXmin is supplied as either latestRemovedXid, or InvalidTransactionId
 * in cases where we cannot accurately determine a value for latestRemovedXid.
 *
 * If limitXmin is InvalidTransactionId then we want to kill everybody,
 * so we're not worried if they have a snapshot or not, nor does it really
 * matter what type of lock we hold.
 *
 * All callers that are checking xmins always now supply a valid and useful
 * value for limitXmin. The limitXmin is always lower than the lowest
 * numbered KnownAssignedXid that is not already a FATAL error. This is
 * because we only care about cleanup records that are cleaning up tuple
 * versions from committed transactions. In that case they will only occur
 * at the point where the record is less than the lowest running xid. That
 * allows us to say that if any backend takes a snapshot concurrently with
 * us then the conflict assessment made here would never include the snapshot
 * that is being derived. So we take LW_SHARED on the ProcArray and allow
 * concurrent snapshots when limitXmin is valid. We might think about adding
 *	 Assert(limitXmin < lowest(KnownAssignedXids))
 * but that would not be true in the case of FATAL errors lagging in array,
 * but we already know those are bogus anyway, so we skip that test.
 *
 * If dbOid is valid we skip backends attached to other databases.
 *
 * Be careful to *not* pfree the result from this function. We reuse
 * this array sufficiently often that we use malloc for the result.
 */
VirtualTransactionId *
GetConflictingVirtualXIDs(TransactionId limitXmin, Oid dbOid)
{
	static VirtualTransactionId *vxids;
	ProcArrayStruct *arrayP = procArray;
	int			count = 0;
	int			index;

	/*
	 * If first time through, get workspace to remember main XIDs in. We
	 * malloc it permanently to avoid repeated palloc/pfree overhead. Allow
	 * result space, remembering room for a terminator.
	 */
	if (vxids == NULL)
	{
		vxids = (VirtualTransactionId *)
			malloc(sizeof(VirtualTransactionId) * (arrayP->maxProcs + 1));
		if (vxids == NULL)
			ereport(ERROR,
					(errcode(ERRCODE_OUT_OF_MEMORY),
					 errmsg("out of memory")));
	}

	LWLockAcquire(ProcArrayLock, LW_SHARED);

	for (index = 0; index < arrayP->numProcs; index++)
	{
		int			pgprocno = arrayP->pgprocnos[index];
		PGPROC	   *proc = &allProcs[pgprocno];
		PGXACT	   *pgxact = &allPgXact[pgprocno];

		/* Exclude prepared transactions */
		if (proc->pid == 0)
			continue;

		if (!OidIsValid(dbOid) ||
			proc->databaseId == dbOid)
		{
			/* Fetch xmin just once - can't change on us, but good coding */
			TransactionId pxmin = UINT32_ACCESS_ONCE(pgxact->xmin);

			/*
			 * We ignore an invalid pxmin because this means that backend has
			 * no snapshot currently. We hold a Share lock to avoid contention
			 * with users taking snapshots.  That is not a problem because the
			 * current xmin is always at least one higher than the latest
			 * removed xid, so any new snapshot would never conflict with the
			 * test here.
			 */
			if (!TransactionIdIsValid(limitXmin) ||
				(TransactionIdIsValid(pxmin) && !TransactionIdFollows(pxmin, limitXmin)))
			{
				VirtualTransactionId vxid;

				GET_VXID_FROM_PGPROC(vxid, *proc);
				if (VirtualTransactionIdIsValid(vxid))
					vxids[count++] = vxid;
			}
		}
	}

	LWLockRelease(ProcArrayLock);

	/* add the terminator */
	vxids[count].backendId = InvalidBackendId;
	vxids[count].localTransactionId = InvalidLocalTransactionId;

	return vxids;
}

/*
 * CancelVirtualTransaction - used in recovery conflict processing
 *
 * Returns pid of the process signaled, or 0 if not found.
 */
pid_t
CancelVirtualTransaction(VirtualTransactionId vxid, ProcSignalReason sigmode)
{
	ProcArrayStruct *arrayP = procArray;
	int			index;
	pid_t		pid = 0;

	LWLockAcquire(ProcArrayLock, LW_SHARED);

	for (index = 0; index < arrayP->numProcs; index++)
	{
		int			pgprocno = arrayP->pgprocnos[index];
		PGPROC	   *proc = &allProcs[pgprocno];
		VirtualTransactionId procvxid;

		GET_VXID_FROM_PGPROC(procvxid, *proc);

		if (procvxid.backendId == vxid.backendId &&
			procvxid.localTransactionId == vxid.localTransactionId)
		{
			proc->recoveryConflictPending = true;
			pid = proc->pid;
			if (pid != 0)
			{
				/*
				 * Kill the pid if it's still here. If not, that's what we
				 * wanted so ignore any errors.
				 */
				(void) SendProcSignal(pid, sigmode, vxid.backendId);
			}
			break;
		}
	}

	LWLockRelease(ProcArrayLock);

	return pid;
}

/*
 * MinimumActiveBackends --- count backends (other than myself) that are
 *		in active transactions.  Return true if the count exceeds the
 *		minimum threshold passed.  This is used as a heuristic to decide if
 *		a pre-XLOG-flush delay is worthwhile during commit.
 *
 * Do not count backends that are blocked waiting for locks, since they are
 * not going to get to run until someone else commits.
 */
bool
MinimumActiveBackends(int min)
{
	ProcArrayStruct *arrayP = procArray;
	int			count = 0;
	int			index;

	/* Quick short-circuit if no minimum is specified */
	if (min == 0)
		return true;

	/*
	 * Note: for speed, we don't acquire ProcArrayLock.  This is a little bit
	 * bogus, but since we are only testing fields for zero or nonzero, it
	 * should be OK.  The result is only used for heuristic purposes anyway...
	 */
	for (index = 0; index < arrayP->numProcs; index++)
	{
		int			pgprocno = arrayP->pgprocnos[index];
		PGPROC	   *proc = &allProcs[pgprocno];
		PGXACT	   *pgxact = &allPgXact[pgprocno];

		/*
		 * Since we're not holding a lock, need to be prepared to deal with
		 * garbage, as someone could have incremented numProcs but not yet
		 * filled the structure.
		 *
		 * If someone just decremented numProcs, 'proc' could also point to a
		 * PGPROC entry that's no longer in the array. It still points to a
		 * PGPROC struct, though, because freed PGPROC entries just go to the
		 * free list and are recycled. Its contents are nonsense in that case,
		 * but that's acceptable for this function.
		 */
		if (pgprocno == -1)
			continue;			/* do not count deleted entries */
		if (proc == MyProc)
			continue;			/* do not count myself */
		if (pgxact->xid == InvalidTransactionId)
			continue;			/* do not count if no XID assigned */
		if (proc->pid == 0)
			continue;			/* do not count prepared xacts */
		if (proc->waitLock != NULL)
			continue;			/* do not count if blocked on a lock */
		count++;
		if (count >= min)
			break;
	}

	return count >= min;
}

/*
 * CountDBBackends --- count backends that are using specified database
 */
int
CountDBBackends(Oid databaseid)
{
	ProcArrayStruct *arrayP = procArray;
	int			count = 0;
	int			index;

	LWLockAcquire(ProcArrayLock, LW_SHARED);

	for (index = 0; index < arrayP->numProcs; index++)
	{
		int			pgprocno = arrayP->pgprocnos[index];
		PGPROC	   *proc = &allProcs[pgprocno];

		if (proc->pid == 0)
			continue;			/* do not count prepared xacts */
		if (!OidIsValid(databaseid) ||
			proc->databaseId == databaseid)
			count++;
	}

	LWLockRelease(ProcArrayLock);

	return count;
}

/*
 * CountDBConnections --- counts database backends ignoring any background
 *		worker processes
 */
int
CountDBConnections(Oid databaseid)
{
	ProcArrayStruct *arrayP = procArray;
	int			count = 0;
	int			index;

	LWLockAcquire(ProcArrayLock, LW_SHARED);

	for (index = 0; index < arrayP->numProcs; index++)
	{
		int			pgprocno = arrayP->pgprocnos[index];
		PGPROC	   *proc = &allProcs[pgprocno];

		if (proc->pid == 0)
			continue;			/* do not count prepared xacts */
		if (proc->isBackgroundWorker)
			continue;			/* do not count background workers */
		if (!OidIsValid(databaseid) ||
			proc->databaseId == databaseid)
			count++;
	}

	LWLockRelease(ProcArrayLock);

	return count;
}

/*
 * CancelDBBackends --- cancel backends that are using specified database
 */
void
CancelDBBackends(Oid databaseid, ProcSignalReason sigmode, bool conflictPending)
{
	ProcArrayStruct *arrayP = procArray;
	int			index;
	pid_t		pid = 0;

	/* tell all backends to die */
	LWLockAcquire(ProcArrayLock, LW_EXCLUSIVE);

	for (index = 0; index < arrayP->numProcs; index++)
	{
		int			pgprocno = arrayP->pgprocnos[index];
		PGPROC	   *proc = &allProcs[pgprocno];

		if (databaseid == InvalidOid || proc->databaseId == databaseid)
		{
			VirtualTransactionId procvxid;

			GET_VXID_FROM_PGPROC(procvxid, *proc);

			proc->recoveryConflictPending = conflictPending;
			pid = proc->pid;
			if (pid != 0)
			{
				/*
				 * Kill the pid if it's still here. If not, that's what we
				 * wanted so ignore any errors.
				 */
				(void) SendProcSignal(pid, sigmode, procvxid.backendId);
			}
		}
	}

	LWLockRelease(ProcArrayLock);
}

/*
 * CountUserBackends --- count backends that are used by specified user
 */
int
CountUserBackends(Oid roleid)
{
	ProcArrayStruct *arrayP = procArray;
	int			count = 0;
	int			index;

	LWLockAcquire(ProcArrayLock, LW_SHARED);

	for (index = 0; index < arrayP->numProcs; index++)
	{
		int			pgprocno = arrayP->pgprocnos[index];
		PGPROC	   *proc = &allProcs[pgprocno];

		if (proc->pid == 0)
			continue;			/* do not count prepared xacts */
		if (proc->isBackgroundWorker)
			continue;			/* do not count background workers */
		if (proc->roleId == roleid)
			count++;
	}

	LWLockRelease(ProcArrayLock);

	return count;
}

/*
 * SignalMppBackends --- Signal all mpp backends on segments except itself.
 */
int
SignalMppBackends(int sig)
{
	ProcArrayStruct *arrayP = procArray;
	int				 count;
	int				 index;

	LWLockAcquire(ProcArrayLock, LW_SHARED);

	count = 0;
	for (index = 0; index < arrayP->numProcs; index++)
	{
		int			pgprocno = arrayP->pgprocnos[index];
		volatile PGPROC *proc = &allProcs[pgprocno];

		if (MyProc == proc)
			continue;

		if (proc->mppSessionId > 0)
		{
			count++;

			/* If we have setsid(), signal the backend's whole process group */
#ifdef HAVE_SETSID
			if (kill(-proc->pid, sig))
#else
			if (kill(proc->pid, sig))
#endif
			{
				ereport(WARNING,
						(errmsg("could not send signal to process %d: %m", proc->pid)));
			}
		}
	}

	LWLockRelease(ProcArrayLock);

	return count;
}


/*
 * CountOtherDBBackends -- check for other backends running in the given DB
 *
 * If there are other backends in the DB, we will wait a maximum of 5 seconds
 * for them to exit.  Autovacuum backends are encouraged to exit early by
 * sending them SIGTERM, but normal user backends are just waited for.
 *
 * The current backend is always ignored; it is caller's responsibility to
 * check whether the current backend uses the given DB, if it's important.
 *
 * Returns true if there are (still) other backends in the DB, false if not.
 * Also, *nbackends and *nprepared are set to the number of other backends
 * and prepared transactions in the DB, respectively.
 *
 * This function is used to interlock DROP DATABASE and related commands
 * against there being any active backends in the target DB --- dropping the
 * DB while active backends remain would be a Bad Thing.  Note that we cannot
 * detect here the possibility of a newly-started backend that is trying to
 * connect to the doomed database, so additional interlocking is needed during
 * backend startup.  The caller should normally hold an exclusive lock on the
 * target DB before calling this, which is one reason we mustn't wait
 * indefinitely.
 */
bool
CountOtherDBBackends(Oid databaseId, int *nbackends, int *nprepared)
{
	ProcArrayStruct *arrayP = procArray;

#define MAXAUTOVACPIDS	10		/* max autovacs to SIGTERM per iteration */
	int			autovac_pids[MAXAUTOVACPIDS];
	int			tries;

	/* 50 tries with 100ms sleep between tries makes 5 sec total wait */
	for (tries = 0; tries < 50; tries++)
	{
		int			nautovacs = 0;
		bool		found = false;
		int			index;

		CHECK_FOR_INTERRUPTS();

		*nbackends = *nprepared = 0;

		LWLockAcquire(ProcArrayLock, LW_SHARED);

		for (index = 0; index < arrayP->numProcs; index++)
		{
			int			pgprocno = arrayP->pgprocnos[index];
			PGPROC	   *proc = &allProcs[pgprocno];
			PGXACT	   *pgxact = &allPgXact[pgprocno];

			if (proc->databaseId != databaseId)
				continue;
			if (proc == MyProc)
				continue;

			found = true;

			if (proc->pid == 0)
				(*nprepared)++;
			else
			{
				(*nbackends)++;
				if ((pgxact->vacuumFlags & PROC_IS_AUTOVACUUM) &&
					nautovacs < MAXAUTOVACPIDS)
					autovac_pids[nautovacs++] = proc->pid;
			}
		}

		LWLockRelease(ProcArrayLock);

		if (!found)
			return false;		/* no conflicting backends, so done */

		/*
		 * Send SIGTERM to any conflicting autovacuums before sleeping. We
		 * postpone this step until after the loop because we don't want to
		 * hold ProcArrayLock while issuing kill(). We have no idea what might
		 * block kill() inside the kernel...
		 */
		for (index = 0; index < nautovacs; index++)
			(void) kill(autovac_pids[index], SIGTERM);	/* ignore any error */

		/* sleep, then try again */
		pg_usleep(100 * 1000L); /* 100ms */
	}

	return true;				/* timed out, still conflicts */
}

/*
 * ProcArraySetReplicationSlotXmin
 *
 * Install limits to future computations of the xmin horizon to prevent vacuum
 * and HOT pruning from removing affected rows still needed by clients with
 * replication slots.
 */
void
ProcArraySetReplicationSlotXmin(TransactionId xmin, TransactionId catalog_xmin,
								bool already_locked)
{
	Assert(!already_locked || LWLockHeldByMe(ProcArrayLock));

	if (!already_locked)
		LWLockAcquire(ProcArrayLock, LW_EXCLUSIVE);

	procArray->replication_slot_xmin = xmin;
	procArray->replication_slot_catalog_xmin = catalog_xmin;

	if (!already_locked)
		LWLockRelease(ProcArrayLock);
}

/*
 * ProcArrayGetReplicationSlotXmin
 *
 * Return the current slot xmin limits. That's useful to be able to remove
 * data that's older than those limits.
 */
void
ProcArrayGetReplicationSlotXmin(TransactionId *xmin,
								TransactionId *catalog_xmin)
{
	LWLockAcquire(ProcArrayLock, LW_SHARED);

	if (xmin != NULL)
		*xmin = procArray->replication_slot_xmin;

	if (catalog_xmin != NULL)
		*catalog_xmin = procArray->replication_slot_catalog_xmin;

	LWLockRelease(ProcArrayLock);
}


#define XidCacheRemove(i) \
	do { \
		MyProc->subxids.xids[i] = MyProc->subxids.xids[MyPgXact->nxids - 1]; \
		pg_write_barrier(); \
		MyPgXact->nxids--; \
	} while (0)

/*
 * XidCacheRemoveRunningXids
 *
 * Remove a bunch of TransactionIds from the list of known-running
 * subtransactions for my backend.  Both the specified xid and those in
 * the xids[] array (of length nxids) are removed from the subxids cache.
 * latestXid must be the latest XID among the group.
 */
void
XidCacheRemoveRunningXids(TransactionId xid,
						  int nxids, const TransactionId *xids,
						  TransactionId latestXid)
{
	int			i,
				j;

	Assert(TransactionIdIsValid(xid));

	/*
	 * We must hold ProcArrayLock exclusively in order to remove transactions
	 * from the PGPROC array.  (See src/backend/access/transam/README.)  It's
	 * possible this could be relaxed since we know this routine is only used
	 * to abort subtransactions, but pending closer analysis we'd best be
	 * conservative.
	 *
	 * Note that we do not have to be careful about memory ordering of our own
	 * reads wrt. GetNewTransactionId() here - only this process can modify
	 * relevant fields of MyProc/MyPgXact.  But we do have to be careful about
	 * our own writes being well ordered.
	 */
	LWLockAcquire(ProcArrayLock, LW_EXCLUSIVE);

	/*
	 * Under normal circumstances xid and xids[] will be in increasing order,
	 * as will be the entries in subxids.  Scan backwards to avoid O(N^2)
	 * behavior when removing a lot of xids.
	 */
	for (i = nxids - 1; i >= 0; i--)
	{
		TransactionId anxid = xids[i];

		for (j = MyPgXact->nxids - 1; j >= 0; j--)
		{
			if (TransactionIdEquals(MyProc->subxids.xids[j], anxid))
			{
				XidCacheRemove(j);
				break;
			}
		}

		/*
		 * Ordinarily we should have found it, unless the cache has
		 * overflowed. However it's also possible for this routine to be
		 * invoked multiple times for the same subtransaction, in case of an
		 * error during AbortSubTransaction.  So instead of Assert, emit a
		 * debug warning.
		 */
		if (j < 0 && !MyPgXact->overflowed)
			elog(WARNING, "did not find subXID %u in MyProc", anxid);
	}

	for (j = MyPgXact->nxids - 1; j >= 0; j--)
	{
		if (TransactionIdEquals(MyProc->subxids.xids[j], xid))
		{
			XidCacheRemove(j);
			break;
		}
	}
	/* Ordinarily we should have found it, unless the cache has overflowed */
	if (j < 0 && !MyPgXact->overflowed)
		elog(WARNING, "did not find subXID %u in MyProc", xid);

	/* Also advance global latestCompletedXid while holding the lock */
	if (TransactionIdPrecedes(ShmemVariableCache->latestCompletedXid,
							  latestXid))
		ShmemVariableCache->latestCompletedXid = latestXid;

	LWLockRelease(ProcArrayLock);
}

#ifdef XIDCACHE_DEBUG

/*
 * Print stats about effectiveness of XID cache
 */
static void
DisplayXidCache(void)
{
	fprintf(stderr,
			"XidCache: xmin: %ld, known: %ld, myxact: %ld, latest: %ld, mainxid: %ld, childxid: %ld, knownassigned: %ld, nooflo: %ld, slow: %ld\n",
			xc_by_recent_xmin,
			xc_by_known_xact,
			xc_by_my_xact,
			xc_by_latest_xid,
			xc_by_main_xid,
			xc_by_child_xid,
			xc_by_known_assigned,
			xc_no_overflow,
			xc_slow_answer);
}
#endif							/* XIDCACHE_DEBUG */

PGPROC *
FindProcByGpSessionId(long gp_session_id)
{
	/* Find the guy who should manage our locks */
	ProcArrayStruct *arrayP = procArray;
	int			index;

	Assert(gp_session_id > 0);
		
	LWLockAcquire(ProcArrayLock, LW_SHARED);

	for (index = 0; index < arrayP->numProcs; index++)
	{
		PGPROC	   *proc = &allProcs[arrayP->pgprocnos[index]];
			
		if (proc->pid == MyProc->pid)
			continue;
				
		if (!proc->mppIsWriter)
			continue;
				
		if (proc->mppSessionId == gp_session_id)
		{
			LWLockRelease(ProcArrayLock);
			return proc;
		}
	}
		
	LWLockRelease(ProcArrayLock);
	return NULL;
}

/* ----------------------------------------------
 *		KnownAssignedTransactions sub-module
 * ----------------------------------------------
 */

/*
 * In Hot Standby mode, we maintain a list of transactions that are (or were)
 * running in the master at the current point in WAL.  These XIDs must be
 * treated as running by standby transactions, even though they are not in
 * the standby server's PGXACT array.
 *
 * We record all XIDs that we know have been assigned.  That includes all the
 * XIDs seen in WAL records, plus all unobserved XIDs that we can deduce have
 * been assigned.  We can deduce the existence of unobserved XIDs because we
 * know XIDs are assigned in sequence, with no gaps.  The KnownAssignedXids
 * list expands as new XIDs are observed or inferred, and contracts when
 * transaction completion records arrive.
 *
 * During hot standby we do not fret too much about the distinction between
 * top-level XIDs and subtransaction XIDs. We store both together in the
 * KnownAssignedXids list.  In backends, this is copied into snapshots in
 * GetSnapshotData(), taking advantage of the fact that XidInMVCCSnapshot()
 * doesn't care about the distinction either.  Subtransaction XIDs are
 * effectively treated as top-level XIDs and in the typical case pg_subtrans
 * links are *not* maintained (which does not affect visibility).
 *
 * We have room in KnownAssignedXids and in snapshots to hold maxProcs *
 * (1 + PGPROC_MAX_CACHED_SUBXIDS) XIDs, so every master transaction must
 * report its subtransaction XIDs in a WAL XLOG_XACT_ASSIGNMENT record at
 * least every PGPROC_MAX_CACHED_SUBXIDS.  When we receive one of these
 * records, we mark the subXIDs as children of the top XID in pg_subtrans,
 * and then remove them from KnownAssignedXids.  This prevents overflow of
 * KnownAssignedXids and snapshots, at the cost that status checks for these
 * subXIDs will take a slower path through TransactionIdIsInProgress().
 * This means that KnownAssignedXids is not necessarily complete for subXIDs,
 * though it should be complete for top-level XIDs; this is the same situation
 * that holds with respect to the PGPROC entries in normal running.
 *
 * When we throw away subXIDs from KnownAssignedXids, we need to keep track of
 * that, similarly to tracking overflow of a PGPROC's subxids array.  We do
 * that by remembering the lastOverflowedXID, ie the last thrown-away subXID.
 * As long as that is within the range of interesting XIDs, we have to assume
 * that subXIDs are missing from snapshots.  (Note that subXID overflow occurs
 * on primary when 65th subXID arrives, whereas on standby it occurs when 64th
 * subXID arrives - that is not an error.)
 *
 * Should a backend on primary somehow disappear before it can write an abort
 * record, then we just leave those XIDs in KnownAssignedXids. They actually
 * aborted but we think they were running; the distinction is irrelevant
 * because either way any changes done by the transaction are not visible to
 * backends in the standby.  We prune KnownAssignedXids when
 * XLOG_RUNNING_XACTS arrives, to forestall possible overflow of the
 * array due to such dead XIDs.
 */

/*
 * RecordKnownAssignedTransactionIds
 *		Record the given XID in KnownAssignedXids, as well as any preceding
 *		unobserved XIDs.
 *
 * RecordKnownAssignedTransactionIds() should be run for *every* WAL record
 * associated with a transaction. Must be called for each record after we
 * have executed StartupCLOG() et al, since we must ExtendCLOG() etc..
 *
 * Called during recovery in analogy with and in place of GetNewTransactionId()
 */
void
RecordKnownAssignedTransactionIds(TransactionId xid)
{
	Assert(standbyState >= STANDBY_INITIALIZED);
	Assert(TransactionIdIsValid(xid));
	Assert(TransactionIdIsValid(latestObservedXid));

	elog(trace_recovery(DEBUG4), "record known xact %u latestObservedXid %u",
		 xid, latestObservedXid);

	/*
	 * When a newly observed xid arrives, it is frequently the case that it is
	 * *not* the next xid in sequence. When this occurs, we must treat the
	 * intervening xids as running also.
	 */
	if (TransactionIdFollows(xid, latestObservedXid))
	{
		TransactionId next_expected_xid;

		/*
		 * Extend subtrans like we do in GetNewTransactionId() during normal
		 * operation using individual extend steps. Note that we do not need
		 * to extend clog since its extensions are WAL logged.
		 *
		 * This part has to be done regardless of standbyState since we
		 * immediately start assigning subtransactions to their toplevel
		 * transactions.
		 */
		next_expected_xid = latestObservedXid;
		while (TransactionIdPrecedes(next_expected_xid, xid))
		{
			TransactionIdAdvance(next_expected_xid);
			ExtendSUBTRANS(next_expected_xid);
		}
		Assert(next_expected_xid == xid);

		/*
		 * If the KnownAssignedXids machinery isn't up yet, there's nothing
		 * more to do since we don't track assigned xids yet.
		 */
		if (standbyState <= STANDBY_INITIALIZED)
		{
			latestObservedXid = xid;
			return;
		}

		/*
		 * Add (latestObservedXid, xid] onto the KnownAssignedXids array.
		 */
		next_expected_xid = latestObservedXid;
		TransactionIdAdvance(next_expected_xid);
		KnownAssignedXidsAdd(next_expected_xid, xid, false);

		/*
		 * Now we can advance latestObservedXid
		 */
		latestObservedXid = xid;

		/* ShmemVariableCache->nextFullXid must be beyond any observed xid */
		AdvanceNextFullTransactionIdPastXid(latestObservedXid);
		next_expected_xid = latestObservedXid;
		TransactionIdAdvance(next_expected_xid);
	}
}

/*
 * ExpireTreeKnownAssignedTransactionIds
 *		Remove the given XIDs from KnownAssignedXids.
 *
 * Called during recovery in analogy with and in place of ProcArrayEndTransaction()
 */
void
ExpireTreeKnownAssignedTransactionIds(TransactionId xid, int nsubxids,
									  TransactionId *subxids, TransactionId max_xid)
{
	Assert(standbyState >= STANDBY_INITIALIZED);

	/*
	 * Uses same locking as transaction commit
	 */
	LWLockAcquire(ProcArrayLock, LW_EXCLUSIVE);

	KnownAssignedXidsRemoveTree(xid, nsubxids, subxids);

	/* As in ProcArrayEndTransaction, advance latestCompletedXid */
	if (TransactionIdPrecedes(ShmemVariableCache->latestCompletedXid,
							  max_xid))
		ShmemVariableCache->latestCompletedXid = max_xid;

	LWLockRelease(ProcArrayLock);
}

/*
 * ExpireAllKnownAssignedTransactionIds
 *		Remove all entries in KnownAssignedXids
 */
void
ExpireAllKnownAssignedTransactionIds(void)
{
	LWLockAcquire(ProcArrayLock, LW_EXCLUSIVE);
	KnownAssignedXidsRemovePreceding(InvalidTransactionId);
	LWLockRelease(ProcArrayLock);
}

/*
 * ExpireOldKnownAssignedTransactionIds
 *		Remove KnownAssignedXids entries preceding the given XID
 */
void
ExpireOldKnownAssignedTransactionIds(TransactionId xid)
{
	LWLockAcquire(ProcArrayLock, LW_EXCLUSIVE);
	KnownAssignedXidsRemovePreceding(xid);
	LWLockRelease(ProcArrayLock);
}


/*
 * Private module functions to manipulate KnownAssignedXids
 *
 * There are 5 main uses of the KnownAssignedXids data structure:
 *
 *	* backends taking snapshots - all valid XIDs need to be copied out
 *	* backends seeking to determine presence of a specific XID
 *	* startup process adding new known-assigned XIDs
 *	* startup process removing specific XIDs as transactions end
 *	* startup process pruning array when special WAL records arrive
 *
 * This data structure is known to be a hot spot during Hot Standby, so we
 * go to some lengths to make these operations as efficient and as concurrent
 * as possible.
 *
 * The XIDs are stored in an array in sorted order --- TransactionIdPrecedes
 * order, to be exact --- to allow binary search for specific XIDs.  Note:
 * in general TransactionIdPrecedes would not provide a total order, but
 * we know that the entries present at any instant should not extend across
 * a large enough fraction of XID space to wrap around (the master would
 * shut down for fear of XID wrap long before that happens).  So it's OK to
 * use TransactionIdPrecedes as a binary-search comparator.
 *
 * It's cheap to maintain the sortedness during insertions, since new known
 * XIDs are always reported in XID order; we just append them at the right.
 *
 * To keep individual deletions cheap, we need to allow gaps in the array.
 * This is implemented by marking array elements as valid or invalid using
 * the parallel boolean array KnownAssignedXidsValid[].  A deletion is done
 * by setting KnownAssignedXidsValid[i] to false, *without* clearing the
 * XID entry itself.  This preserves the property that the XID entries are
 * sorted, so we can do binary searches easily.  Periodically we compress
 * out the unused entries; that's much cheaper than having to compress the
 * array immediately on every deletion.
 *
 * The actually valid items in KnownAssignedXids[] and KnownAssignedXidsValid[]
 * are those with indexes tail <= i < head; items outside this subscript range
 * have unspecified contents.  When head reaches the end of the array, we
 * force compression of unused entries rather than wrapping around, since
 * allowing wraparound would greatly complicate the search logic.  We maintain
 * an explicit tail pointer so that pruning of old XIDs can be done without
 * immediately moving the array contents.  In most cases only a small fraction
 * of the array contains valid entries at any instant.
 *
 * Although only the startup process can ever change the KnownAssignedXids
 * data structure, we still need interlocking so that standby backends will
 * not observe invalid intermediate states.  The convention is that backends
 * must hold shared ProcArrayLock to examine the array.  To remove XIDs from
 * the array, the startup process must hold ProcArrayLock exclusively, for
 * the usual transactional reasons (compare commit/abort of a transaction
 * during normal running).  Compressing unused entries out of the array
 * likewise requires exclusive lock.  To add XIDs to the array, we just insert
 * them into slots to the right of the head pointer and then advance the head
 * pointer.  This wouldn't require any lock at all, except that on machines
 * with weak memory ordering we need to be careful that other processors
 * see the array element changes before they see the head pointer change.
 * We handle this by using a spinlock to protect reads and writes of the
 * head/tail pointers.  (We could dispense with the spinlock if we were to
 * create suitable memory access barrier primitives and use those instead.)
 * The spinlock must be taken to read or write the head/tail pointers unless
 * the caller holds ProcArrayLock exclusively.
 *
 * Algorithmic analysis:
 *
 * If we have a maximum of M slots, with N XIDs currently spread across
 * S elements then we have N <= S <= M always.
 *
 *	* Adding a new XID is O(1) and needs little locking (unless compression
 *		must happen)
 *	* Compressing the array is O(S) and requires exclusive lock
 *	* Removing an XID is O(logS) and requires exclusive lock
 *	* Taking a snapshot is O(S) and requires shared lock
 *	* Checking for an XID is O(logS) and requires shared lock
 *
 * In comparison, using a hash table for KnownAssignedXids would mean that
 * taking snapshots would be O(M). If we can maintain S << M then the
 * sorted array technique will deliver significantly faster snapshots.
 * If we try to keep S too small then we will spend too much time compressing,
 * so there is an optimal point for any workload mix. We use a heuristic to
 * decide when to compress the array, though trimming also helps reduce
 * frequency of compressing. The heuristic requires us to track the number of
 * currently valid XIDs in the array.
 */


/*
 * Compress KnownAssignedXids by shifting valid data down to the start of the
 * array, removing any gaps.
 *
 * A compression step is forced if "force" is true, otherwise we do it
 * only if a heuristic indicates it's a good time to do it.
 *
 * Caller must hold ProcArrayLock in exclusive mode.
 */
static void
KnownAssignedXidsCompress(bool force)
{
	ProcArrayStruct *pArray = procArray;
	int			head,
				tail;
	int			compress_index;
	int			i;

	/* no spinlock required since we hold ProcArrayLock exclusively */
	head = pArray->headKnownAssignedXids;
	tail = pArray->tailKnownAssignedXids;

	if (!force)
	{
		/*
		 * If we can choose how much to compress, use a heuristic to avoid
		 * compressing too often or not often enough.
		 *
		 * Heuristic is if we have a large enough current spread and less than
		 * 50% of the elements are currently in use, then compress. This
		 * should ensure we compress fairly infrequently. We could compress
		 * less often though the virtual array would spread out more and
		 * snapshots would become more expensive.
		 */
		int			nelements = head - tail;

		if (nelements < 4 * PROCARRAY_MAXPROCS ||
			nelements < 2 * pArray->numKnownAssignedXids)
			return;
	}

	/*
	 * We compress the array by reading the valid values from tail to head,
	 * re-aligning data to 0th element.
	 */
	compress_index = 0;
	for (i = tail; i < head; i++)
	{
		if (KnownAssignedXidsValid[i])
		{
			KnownAssignedXids[compress_index] = KnownAssignedXids[i];
			KnownAssignedXidsValid[compress_index] = true;
			compress_index++;
		}
	}

	pArray->tailKnownAssignedXids = 0;
	pArray->headKnownAssignedXids = compress_index;
}

/*
 * Add xids into KnownAssignedXids at the head of the array.
 *
 * xids from from_xid to to_xid, inclusive, are added to the array.
 *
 * If exclusive_lock is true then caller already holds ProcArrayLock in
 * exclusive mode, so we need no extra locking here.  Else caller holds no
 * lock, so we need to be sure we maintain sufficient interlocks against
 * concurrent readers.  (Only the startup process ever calls this, so no need
 * to worry about concurrent writers.)
 */
static void
KnownAssignedXidsAdd(TransactionId from_xid, TransactionId to_xid,
					 bool exclusive_lock)
{
	ProcArrayStruct *pArray = procArray;
	TransactionId next_xid;
	int			head,
				tail;
	int			nxids;
	int			i;

	Assert(TransactionIdPrecedesOrEquals(from_xid, to_xid));

	/*
	 * Calculate how many array slots we'll need.  Normally this is cheap; in
	 * the unusual case where the XIDs cross the wrap point, we do it the hard
	 * way.
	 */
	if (to_xid >= from_xid)
		nxids = to_xid - from_xid + 1;
	else
	{
		nxids = 1;
		next_xid = from_xid;
		while (TransactionIdPrecedes(next_xid, to_xid))
		{
			nxids++;
			TransactionIdAdvance(next_xid);
		}
	}

	/*
	 * Since only the startup process modifies the head/tail pointers, we
	 * don't need a lock to read them here.
	 */
	head = pArray->headKnownAssignedXids;
	tail = pArray->tailKnownAssignedXids;

	Assert(head >= 0 && head <= pArray->maxKnownAssignedXids);
	Assert(tail >= 0 && tail < pArray->maxKnownAssignedXids);

	/*
	 * Verify that insertions occur in TransactionId sequence.  Note that even
	 * if the last existing element is marked invalid, it must still have a
	 * correctly sequenced XID value.
	 */
	if (head > tail &&
		TransactionIdFollowsOrEquals(KnownAssignedXids[head - 1], from_xid))
	{
		KnownAssignedXidsDisplay(LOG);
		elog(ERROR, "out-of-order XID insertion in KnownAssignedXids");
	}

	/*
	 * If our xids won't fit in the remaining space, compress out free space
	 */
	if (head + nxids > pArray->maxKnownAssignedXids)
	{
		/* must hold lock to compress */
		if (!exclusive_lock)
			LWLockAcquire(ProcArrayLock, LW_EXCLUSIVE);

		KnownAssignedXidsCompress(true);

		head = pArray->headKnownAssignedXids;
		/* note: we no longer care about the tail pointer */

		if (!exclusive_lock)
			LWLockRelease(ProcArrayLock);

		/*
		 * If it still won't fit then we're out of memory
		 */
		if (head + nxids > pArray->maxKnownAssignedXids)
			elog(ERROR, "too many KnownAssignedXids");
	}

	/* Now we can insert the xids into the space starting at head */
	next_xid = from_xid;
	for (i = 0; i < nxids; i++)
	{
		KnownAssignedXids[head] = next_xid;
		KnownAssignedXidsValid[head] = true;
		TransactionIdAdvance(next_xid);
		head++;
	}

	/* Adjust count of number of valid entries */
	pArray->numKnownAssignedXids += nxids;

	/*
	 * Now update the head pointer.  We use a spinlock to protect this
	 * pointer, not because the update is likely to be non-atomic, but to
	 * ensure that other processors see the above array updates before they
	 * see the head pointer change.
	 *
	 * If we're holding ProcArrayLock exclusively, there's no need to take the
	 * spinlock.
	 */
	if (exclusive_lock)
		pArray->headKnownAssignedXids = head;
	else
	{
		SpinLockAcquire(&pArray->known_assigned_xids_lck);
		pArray->headKnownAssignedXids = head;
		SpinLockRelease(&pArray->known_assigned_xids_lck);
	}
}

/*
 * KnownAssignedXidsSearch
 *
 * Searches KnownAssignedXids for a specific xid and optionally removes it.
 * Returns true if it was found, false if not.
 *
 * Caller must hold ProcArrayLock in shared or exclusive mode.
 * Exclusive lock must be held for remove = true.
 */
static bool
KnownAssignedXidsSearch(TransactionId xid, bool remove)
{
	ProcArrayStruct *pArray = procArray;
	int			first,
				last;
	int			head;
	int			tail;
	int			result_index = -1;

	if (remove)
	{
		/* we hold ProcArrayLock exclusively, so no need for spinlock */
		tail = pArray->tailKnownAssignedXids;
		head = pArray->headKnownAssignedXids;
	}
	else
	{
		/* take spinlock to ensure we see up-to-date array contents */
		SpinLockAcquire(&pArray->known_assigned_xids_lck);
		tail = pArray->tailKnownAssignedXids;
		head = pArray->headKnownAssignedXids;
		SpinLockRelease(&pArray->known_assigned_xids_lck);
	}

	/*
	 * Standard binary search.  Note we can ignore the KnownAssignedXidsValid
	 * array here, since even invalid entries will contain sorted XIDs.
	 */
	first = tail;
	last = head - 1;
	while (first <= last)
	{
		int			mid_index;
		TransactionId mid_xid;

		mid_index = (first + last) / 2;
		mid_xid = KnownAssignedXids[mid_index];

		if (xid == mid_xid)
		{
			result_index = mid_index;
			break;
		}
		else if (TransactionIdPrecedes(xid, mid_xid))
			last = mid_index - 1;
		else
			first = mid_index + 1;
	}

	if (result_index < 0)
		return false;			/* not in array */

	if (!KnownAssignedXidsValid[result_index])
		return false;			/* in array, but invalid */

	if (remove)
	{
		KnownAssignedXidsValid[result_index] = false;

		pArray->numKnownAssignedXids--;
		Assert(pArray->numKnownAssignedXids >= 0);

		/*
		 * If we're removing the tail element then advance tail pointer over
		 * any invalid elements.  This will speed future searches.
		 */
		if (result_index == tail)
		{
			tail++;
			while (tail < head && !KnownAssignedXidsValid[tail])
				tail++;
			if (tail >= head)
			{
				/* Array is empty, so we can reset both pointers */
				pArray->headKnownAssignedXids = 0;
				pArray->tailKnownAssignedXids = 0;
			}
			else
			{
				pArray->tailKnownAssignedXids = tail;
			}
		}
	}

	return true;
}

/*
 * Is the specified XID present in KnownAssignedXids[]?
 *
 * Caller must hold ProcArrayLock in shared or exclusive mode.
 */
static bool
KnownAssignedXidExists(TransactionId xid)
{
	Assert(TransactionIdIsValid(xid));

	return KnownAssignedXidsSearch(xid, false);
}

/*
 * Remove the specified XID from KnownAssignedXids[].
 *
 * Caller must hold ProcArrayLock in exclusive mode.
 */
static void
KnownAssignedXidsRemove(TransactionId xid)
{
	Assert(TransactionIdIsValid(xid));

	elog(trace_recovery(DEBUG4), "remove KnownAssignedXid %u", xid);

	/*
	 * Note: we cannot consider it an error to remove an XID that's not
	 * present.  We intentionally remove subxact IDs while processing
	 * XLOG_XACT_ASSIGNMENT, to avoid array overflow.  Then those XIDs will be
	 * removed again when the top-level xact commits or aborts.
	 *
	 * It might be possible to track such XIDs to distinguish this case from
	 * actual errors, but it would be complicated and probably not worth it.
	 * So, just ignore the search result.
	 */
	(void) KnownAssignedXidsSearch(xid, true);
}

/*
 * KnownAssignedXidsRemoveTree
 *		Remove xid (if it's not InvalidTransactionId) and all the subxids.
 *
 * Caller must hold ProcArrayLock in exclusive mode.
 */
static void
KnownAssignedXidsRemoveTree(TransactionId xid, int nsubxids,
							TransactionId *subxids)
{
	int			i;

	if (TransactionIdIsValid(xid))
		KnownAssignedXidsRemove(xid);

	for (i = 0; i < nsubxids; i++)
		KnownAssignedXidsRemove(subxids[i]);

	/* Opportunistically compress the array */
	KnownAssignedXidsCompress(false);
}

/*
 * Prune KnownAssignedXids up to, but *not* including xid. If xid is invalid
 * then clear the whole table.
 *
 * Caller must hold ProcArrayLock in exclusive mode.
 */
static void
KnownAssignedXidsRemovePreceding(TransactionId removeXid)
{
	ProcArrayStruct *pArray = procArray;
	int			count = 0;
	int			head,
				tail,
				i;

	if (!TransactionIdIsValid(removeXid))
	{
		elog(trace_recovery(DEBUG4), "removing all KnownAssignedXids");
		pArray->numKnownAssignedXids = 0;
		pArray->headKnownAssignedXids = pArray->tailKnownAssignedXids = 0;
		return;
	}

	elog(trace_recovery(DEBUG4), "prune KnownAssignedXids to %u", removeXid);

	/*
	 * Mark entries invalid starting at the tail.  Since array is sorted, we
	 * can stop as soon as we reach an entry >= removeXid.
	 */
	tail = pArray->tailKnownAssignedXids;
	head = pArray->headKnownAssignedXids;

	for (i = tail; i < head; i++)
	{
		if (KnownAssignedXidsValid[i])
		{
			TransactionId knownXid = KnownAssignedXids[i];

			if (TransactionIdFollowsOrEquals(knownXid, removeXid))
				break;

			if (!StandbyTransactionIdIsPrepared(knownXid))
			{
				KnownAssignedXidsValid[i] = false;
				count++;
			}
		}
	}

	pArray->numKnownAssignedXids -= count;
	Assert(pArray->numKnownAssignedXids >= 0);

	/*
	 * Advance the tail pointer if we've marked the tail item invalid.
	 */
	for (i = tail; i < head; i++)
	{
		if (KnownAssignedXidsValid[i])
			break;
	}
	if (i >= head)
	{
		/* Array is empty, so we can reset both pointers */
		pArray->headKnownAssignedXids = 0;
		pArray->tailKnownAssignedXids = 0;
	}
	else
	{
		pArray->tailKnownAssignedXids = i;
	}

	/* Opportunistically compress the array */
	KnownAssignedXidsCompress(false);
}

/*
 * KnownAssignedXidsGet - Get an array of xids by scanning KnownAssignedXids.
 * We filter out anything >= xmax.
 *
 * Returns the number of XIDs stored into xarray[].  Caller is responsible
 * that array is large enough.
 *
 * Caller must hold ProcArrayLock in (at least) shared mode.
 */
static int
KnownAssignedXidsGet(TransactionId *xarray, TransactionId xmax)
{
	TransactionId xtmp = InvalidTransactionId;

	return KnownAssignedXidsGetAndSetXmin(xarray, &xtmp, xmax);
}

/*
 * KnownAssignedXidsGetAndSetXmin - as KnownAssignedXidsGet, plus
 * we reduce *xmin to the lowest xid value seen if not already lower.
 *
 * Caller must hold ProcArrayLock in (at least) shared mode.
 */
static int
KnownAssignedXidsGetAndSetXmin(TransactionId *xarray, TransactionId *xmin,
							   TransactionId xmax)
{
	int			count = 0;
	int			head,
				tail;
	int			i;

	/*
	 * Fetch head just once, since it may change while we loop. We can stop
	 * once we reach the initially seen head, since we are certain that an xid
	 * cannot enter and then leave the array while we hold ProcArrayLock.  We
	 * might miss newly-added xids, but they should be >= xmax so irrelevant
	 * anyway.
	 *
	 * Must take spinlock to ensure we see up-to-date array contents.
	 */
	SpinLockAcquire(&procArray->known_assigned_xids_lck);
	tail = procArray->tailKnownAssignedXids;
	head = procArray->headKnownAssignedXids;
	SpinLockRelease(&procArray->known_assigned_xids_lck);

	for (i = tail; i < head; i++)
	{
		/* Skip any gaps in the array */
		if (KnownAssignedXidsValid[i])
		{
			TransactionId knownXid = KnownAssignedXids[i];

			/*
			 * Update xmin if required.  Only the first XID need be checked,
			 * since the array is sorted.
			 */
			if (count == 0 &&
				TransactionIdPrecedes(knownXid, *xmin))
				*xmin = knownXid;

			/*
			 * Filter out anything >= xmax, again relying on sorted property
			 * of array.
			 */
			if (TransactionIdIsValid(xmax) &&
				TransactionIdFollowsOrEquals(knownXid, xmax))
				break;

			/* Add knownXid into output array */
			xarray[count++] = knownXid;
		}
	}

	return count;
}

/*
 * Get oldest XID in the KnownAssignedXids array, or InvalidTransactionId
 * if nothing there.
 */
static TransactionId
KnownAssignedXidsGetOldestXmin(void)
{
	int			head,
				tail;
	int			i;

	/*
	 * Fetch head just once, since it may change while we loop.
	 */
	SpinLockAcquire(&procArray->known_assigned_xids_lck);
	tail = procArray->tailKnownAssignedXids;
	head = procArray->headKnownAssignedXids;
	SpinLockRelease(&procArray->known_assigned_xids_lck);

	for (i = tail; i < head; i++)
	{
		/* Skip any gaps in the array */
		if (KnownAssignedXidsValid[i])
			return KnownAssignedXids[i];
	}

	return InvalidTransactionId;
}

/*
 * Display KnownAssignedXids to provide debug trail
 *
 * Currently this is only called within startup process, so we need no
 * special locking.
 *
 * Note this is pretty expensive, and much of the expense will be incurred
 * even if the elog message will get discarded.  It's not currently called
 * in any performance-critical places, however, so no need to be tenser.
 */
static void
KnownAssignedXidsDisplay(int trace_level)
{
	ProcArrayStruct *pArray = procArray;
	StringInfoData buf;
	int			head,
				tail,
				i;
	int			nxids = 0;

	tail = pArray->tailKnownAssignedXids;
	head = pArray->headKnownAssignedXids;

	initStringInfo(&buf);

	for (i = tail; i < head; i++)
	{
		if (KnownAssignedXidsValid[i])
		{
			nxids++;
			appendStringInfo(&buf, "[%d]=%u ", i, KnownAssignedXids[i]);
		}
	}

	elog(trace_level, "%d KnownAssignedXids (num=%d tail=%d head=%d) %s",
		 nxids,
		 pArray->numKnownAssignedXids,
		 pArray->tailKnownAssignedXids,
		 pArray->headKnownAssignedXids,
		 buf.data);

	pfree(buf.data);
}

/* This function returns a list of all valid distributedTransaction Ids. */
List *
ListAllGxid(void)
{
	ProcArrayStruct *arrayP = procArray;
	List		*gxids = NIL;
	int			index;
	DistributedTransactionId gxid;

	LWLockAcquire(ProcArrayLock, LW_SHARED);

	for (index = 0; index < arrayP->numProcs; index++)
	{
		volatile TMGXACT *gxact = &allTmGxact[arrayP->pgprocnos[index]];

		gxid = gxact->gxid;
		if (gxid == InvalidDistributedTransactionId)
			continue;
		gxids = lappend_int(gxids, gxid);
	}

	LWLockRelease(ProcArrayLock);

	return gxids;
}

/*
 * This function returns true if the gid is an ongoing dtx transaction.
 */
bool
IsDtxInProgress(DistributedTransactionTimeStamp distribTimeStamp, DistributedTransactionId gxid)
{
	int i;
	bool retval;
	ProcArrayStruct *arrayP = procArray;

	if (*shmDistribTimeStamp != distribTimeStamp)
		return false;

	retval = false;
	LWLockAcquire(ProcArrayLock, LW_SHARED);

	for (i = 0; i < arrayP->numProcs; i++)
	{
		volatile TMGXACT *gxact = &allTmGxact[arrayP->pgprocnos[i]];

		if (gxact->gxid == gxid)
		{
			retval = true;
			break;
		}
	}

	LWLockRelease(ProcArrayLock);

	return retval;
}

/*
 * This function returns the corresponding process id given by a
 * DistributedTransaction Id.
 */
int
GetPidByGxid(DistributedTransactionId gxid)
{
	int i;
	int pid = 0;
	ProcArrayStruct *arrayP = procArray;

	LWLockAcquire(ProcArrayLock, LW_SHARED);

	for (i = 0; i < arrayP->numProcs; i++)
	{
		volatile PGPROC *proc = &allProcs[arrayP->pgprocnos[i]];
		volatile TMGXACT *gxact = &allTmGxact[arrayP->pgprocnos[i]];
		if (gxact->gxid == gxid)
		{
			pid = proc->pid;
			break;
		}
	}

	LWLockRelease(ProcArrayLock);

	return pid;
}

DistributedTransactionId
LocalXidGetDistributedXid(TransactionId xid)
{
	int index;
	DistributedTransactionTimeStamp tstamp;
	DistributedTransactionId gxid = InvalidDistributedTransactionId;
	ProcArrayStruct *arrayP = procArray;

	SIMPLE_FAULT_INJECTOR("before_get_distributed_xid");
	LWLockAcquire(ProcArrayLock, LW_SHARED);
	for (index = 0; index < arrayP->numProcs; index++)
	{
		int		 pgprocno = arrayP->pgprocnos[index];
		volatile PGXACT *pgxact = &allPgXact[pgprocno];
		volatile TMGXACT *gxact = &allTmGxact[pgprocno];
		if (xid == pgxact->xid)
		{
			gxid = gxact->gxid;
			break;
		}
	}
	LWLockRelease(ProcArrayLock);

	/* The transaction has already committed on segment */
	if (gxid == InvalidDistributedTransactionId)
	{
		DistributedLog_GetDistributedXid(xid, &tstamp, &gxid);
		AssertImply(gxid != InvalidDistributedTransactionId,
					tstamp == MyTmGxact->distribTimeStamp);
	}

	return gxid;
}

/*
 * KnownAssignedXidsReset
 *		Resets KnownAssignedXids to be empty
 */
static void
KnownAssignedXidsReset(void)
{
	ProcArrayStruct *pArray = procArray;

	LWLockAcquire(ProcArrayLock, LW_EXCLUSIVE);

	pArray->numKnownAssignedXids = 0;
	pArray->tailKnownAssignedXids = 0;
	pArray->headKnownAssignedXids = 0;

	LWLockRelease(ProcArrayLock);
}

int
GetSessionIdByPid(int pid)
{
	int sessionId = -1;
	ProcArrayStruct *arrayP = procArray;

	LWLockAcquire(ProcArrayLock, LW_SHARED);
	for (int i = 0; i < arrayP->numProcs; i++)
	{
		volatile PGPROC *proc = &allProcs[arrayP->pgprocnos[i]];
		if (proc->pid == pid)
		{
			sessionId = proc->mppSessionId;
			break;
		}
	}
	LWLockRelease(ProcArrayLock);
	return sessionId;
}

/*
 * Set the destination group slot or group id in PGPROC, and send a signal to the proc.
 * slot is NULL on QE.
 */
void
ResGroupSignalMoveQuery(int sessionId, void *slot, Oid groupId)
{
	pid_t pid;
	BackendId backendId;
	ProcArrayStruct *arrayP = procArray;

	LWLockAcquire(ProcArrayLock, LW_SHARED);
	for (int i = 0; i < arrayP->numProcs; i++)
	{
		volatile PGPROC *proc = &allProcs[arrayP->pgprocnos[i]];
		if (proc->mppSessionId != sessionId)
			continue;

		pid = proc->pid;
		backendId = proc->backendId;
		if (Gp_role == GP_ROLE_DISPATCH)
		{
			Assert(proc->movetoResSlot == NULL);
			Assert(slot != NULL);
			proc->movetoResSlot = slot;
			SendProcSignal(pid, PROCSIG_RESOURCE_GROUP_MOVE_QUERY, backendId);
			break;
		}
		else if (Gp_role == GP_ROLE_EXECUTE)
		{
			Assert(groupId != InvalidOid);
			Assert(proc->movetoGroupId == InvalidOid);
			proc->movetoGroupId = groupId;
			SendProcSignal(pid, PROCSIG_RESOURCE_GROUP_MOVE_QUERY, backendId);
			/* don't break, need to signal all the procs of this session */
		}
	}
	LWLockRelease(ProcArrayLock);
}<|MERGE_RESOLUTION|>--- conflicted
+++ resolved
@@ -54,11 +54,8 @@
 #include "access/xlog.h"
 #include "catalog/catalog.h"
 #include "miscadmin.h"
-<<<<<<< HEAD
 #include "port/atomics.h"
-=======
 #include "pgstat.h"
->>>>>>> 9e1c9f95
 #include "storage/proc.h"
 #include "storage/procarray.h"
 #include "storage/spin.h"
@@ -66,21 +63,17 @@
 #include "utils/combocid.h"
 #include "utils/rel.h"
 #include "utils/snapmgr.h"
-#include "utils/tqual.h"
 #include "utils/guc.h"
 #include "utils/memutils.h"
 
-<<<<<<< HEAD
 #include "access/xact.h"		/* setting the shared xid */
-
 #include "cdb/cdbtm.h"
 #include "cdb/cdbvars.h"
 #include "utils/faultinjector.h"
 #include "utils/sharedsnapshot.h"
 #include "libpq/libpq-be.h"
-=======
+
 #define UINT32_ACCESS_ONCE(var)		 ((uint32)(*((volatile uint32 *)&(var))))
->>>>>>> 9e1c9f95
 
 /* Our shared memory area */
 typedef struct ProcArrayStruct
@@ -499,7 +492,6 @@
 			ProcArrayGroupClearXid(proc, latestXid);
 	}
 
-<<<<<<< HEAD
 	/*
 	 * If we have no XID, we don't need to lock, since we won't affect
 	 * anyone else's calculation of a snapshot.  We might change their
@@ -511,14 +503,6 @@
 	 */
 	Assert(!TransactionIdIsValid(allPgXact[proc->pgprocno].xid));
 	Assert(!TransactionIdIsValid(allTmGxact[proc->pgprocno].gxid));
-=======
-		proc->lxid = InvalidLocalTransactionId;
-		pgxact->xmin = InvalidTransactionId;
-		/* must be cleared with xid/xmin: */
-		pgxact->vacuumFlags &= ~PROC_VACUUM_STATE_MASK;
-		pgxact->delayChkpt = false; /* be sure this is cleared in abort */
-		proc->recoveryConflictPending = false;
->>>>>>> 9e1c9f95
 
 	proc->lxid = InvalidLocalTransactionId;
 	pgxact->xmin = InvalidTransactionId;
@@ -1413,7 +1397,7 @@
 {
 	TransactionId result;
 
-	result = GetLocalOldestXmin(rel, ignoreVacuum);
+	result = GetLocalOldestXmin(rel, flags);
 
 	/*
 	 * In QD node, all distributed transactions have an entry in the proc array,
@@ -1439,7 +1423,7 @@
  * distributed transactions into account.
  */
 TransactionId
-GetLocalOldestXmin(Relation rel, bool ignoreVacuum)
+GetLocalOldestXmin(Relation rel, int flags)
 {
 	ProcArrayStruct *arrayP = procArray;
 	TransactionId result;
@@ -1477,14 +1461,13 @@
 		PGPROC	   *proc = &allProcs[pgprocno];
 		PGXACT	   *pgxact = &allPgXact[pgprocno];
 
-<<<<<<< HEAD
-#if 0
-		if (ignoreVacuum && (pgxact->vacuumFlags & PROC_IN_VACUUM))
-=======
+		/* GPDB_12_MERGE_FIXME: We used to ignore PROC_IN_VACUUM flag in GPDB.
+		 * Do we still need to? If so, refactor the ignorance to use the
+		 * new 'flags' bitmask.
+		 * See comment in vacuumStatement_Relation()
+		 */
 		if (pgxact->vacuumFlags & (flags & PROCARRAY_PROC_FLAGS_MASK))
->>>>>>> 9e1c9f95
 			continue;
-#endif
 
 		if (allDbs ||
 			proc->databaseId == MyDatabaseId ||
@@ -1632,9 +1615,9 @@
 	SharedLocalSnapshotSlot->ready = true;
 
 	ereport((Debug_print_full_dtm ? LOG : DEBUG5),
-			(errmsg("updateSharedLocalSnapshot for DistributedTransactionContext = '%s' setting shared local snapshot xid = %u (xmin: %u xmax: %u xcnt: %u) curcid: %d, QDxid = %u",
+			(errmsg("updateSharedLocalSnapshot for DistributedTransactionContext = '%s' setting shared local snapshot xid = " UINT64_FORMAT " (xmin: %u xmax: %u xcnt: %u) curcid: %d, distributedXid = %u",
 					DtxContextToString(distributedTransactionContext),
-					SharedLocalSnapshotSlot->xid,
+					U64FromFullTransactionId(SharedLocalSnapshotSlot->fullXid),
 					SharedLocalSnapshotSlot->snapshot.xmin,
 					SharedLocalSnapshotSlot->snapshot.xmax,
 					SharedLocalSnapshotSlot->snapshot.xcnt,
@@ -1765,7 +1748,7 @@
 							"and the writer gang, expect %d but having %d",
 							QEDtxContextInfo.distributedXid, SharedLocalSnapshotSlot->distributedXid);
 			copyLocalSnapshot(snapshot);
-			SetSharedTransactionId_reader(SharedLocalSnapshotSlot->xid, snapshot->curcid, distributedTransactionContext);
+			SetSharedTransactionId_reader(SharedLocalSnapshotSlot->fullXid, snapshot->curcid, distributedTransactionContext);
 			LWLockRelease(SharedLocalSnapshotSlot->slotLock);
 			return;
 		}
@@ -2318,19 +2301,14 @@
 			 * Skip over backends doing logical decoding which manages xmin
 			 * separately (check below) and ones running LAZY VACUUM.
 			 */
-<<<<<<< HEAD
-			if (pgxact->vacuumFlags & PROC_IN_LOGICAL_DECODING)
-				continue;
-
-#if 0 /* Upstream code not applicable to GPDB, why explained in vacuumStatement_Relation */
-			/* Ignore procs running LAZY VACUUM */
-			if (pgxact->vacuumFlags & PROC_IN_VACUUM)
-=======
+			/* GPDB_12_MERGE_FIXME: We used to ignore PROC_IN_VACUUM flag in GPDB.
+			 * Do we still need to? If so, refactor the ignorance to use the
+			 * new 'flags' bitmask.
+			 * See comment in vacuumStatement_Relation()
+			 */
 			if (pgxact->vacuumFlags &
 				(PROC_IN_LOGICAL_DECODING | PROC_IN_VACUUM))
->>>>>>> 9e1c9f95
 				continue;
-#endif
 
 			/* Update globalxmin to be the smallest valid xmin */
 			xid = UINT32_ACCESS_ONCE(pgxact->xmin);
@@ -2439,16 +2417,12 @@
 			suboverflowed = true;
 	}
 
-<<<<<<< HEAD
-	/* fetch into volatile var while ProcArrayLock is held */
-=======
 
 	/*
 	 * Fetch into local variable while ProcArrayLock is held - the
 	 * LWLockRelease below is a barrier, ensuring this happens inside the
 	 * lock.
 	 */
->>>>>>> 9e1c9f95
 	replication_slot_xmin = procArray->replication_slot_xmin;
 	replication_slot_catalog_xmin = procArray->replication_slot_catalog_xmin;
 
@@ -2933,11 +2907,7 @@
 	 * have already completed), when we spin over it.
 	 */
 	LWLockAcquire(XidGenLock, LW_SHARED);
-<<<<<<< HEAD
-	oldestRunningXid = ShmemVariableCache->nextXid;
-=======
 	oldestRunningXid = XidFromFullTransactionId(ShmemVariableCache->nextFullXid);
->>>>>>> 9e1c9f95
 	LWLockRelease(XidGenLock);
 
 	/*
@@ -3012,11 +2982,7 @@
 	 * that value, it's guaranteed to be safe since it's computed by this
 	 * routine initially and has been enforced since.  We can always use the
 	 * slot's general xmin horizon, but the catalog horizon is only usable
-<<<<<<< HEAD
-	 * when we only catalog data is going to be looked at.
-=======
 	 * when only catalog data is going to be looked at.
->>>>>>> 9e1c9f95
 	 */
 	if (TransactionIdIsValid(procArray->replication_slot_xmin) &&
 		TransactionIdPrecedes(procArray->replication_slot_xmin,
