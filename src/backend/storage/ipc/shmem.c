--- conflicted
+++ resolved
@@ -392,19 +392,12 @@
 		if (result->size != size)
 		{
 			LWLockRelease(ShmemIndexLock);
-<<<<<<< HEAD
-
-			elog(WARNING, "ShmemIndex entry size is wrong.  entry is %ld, we were looking for %ld", result->size, (long)size);
-			/* let caller print its message too */
-			return NULL;
-=======
 			ereport(ERROR,
 				  (errmsg("ShmemIndex entry size is wrong for data structure"
 						  " \"%s\": expected %lu, actual %lu",
 						  name,
 						  (unsigned long) size,
 						  (unsigned long) result->size)));
->>>>>>> 1084f317
 		}
 		structPtr = result->location;
 	}
