--- conflicted
+++ resolved
@@ -65,9 +65,7 @@
 
 #include "postgres.h"
 
-#ifdef MPROTECT_BUFFERS
 #include <unistd.h>
-#endif
 
 #include "access/transam.h"
 #include "fmgr.h"
@@ -77,11 +75,7 @@
 #include "storage/pg_shmem.h"
 #include "storage/shmem.h"
 #include "storage/spin.h"
-<<<<<<< HEAD
-#include <unistd.h>
-=======
 #include "utils/builtins.h"
->>>>>>> d457cb4e
 
 static void *ShmemAllocRaw(Size size, Size *allocated_size);
 
