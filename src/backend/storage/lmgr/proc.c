/*-------------------------------------------------------------------------
 *
 * proc.c
 *	  routines to manage per-process shared memory data structure
 *
<<<<<<< HEAD
 * Portions Copyright (c) 2006-2008, Greenplum inc
 * Portions Copyright (c) 2012-Present Pivotal Software, Inc.
 * Portions Copyright (c) 1996-2012, PostgreSQL Global Development Group
=======
 * Portions Copyright (c) 1996-2013, PostgreSQL Global Development Group
>>>>>>> e472b921
 * Portions Copyright (c) 1994, Regents of the University of California
 *
 *
 * IDENTIFICATION
 *	  src/backend/storage/lmgr/proc.c
 *
 *-------------------------------------------------------------------------
 */
/*
 * Interface (a):
 *		ProcSleep(), ProcWakeup(),
 *		ProcQueueAlloc() -- create a shm queue for sleeping processes
 *		ProcQueueInit() -- create a queue without allocing memory
 *
 * Waiting for a lock causes the backend to be put to sleep.  Whoever releases
 * the lock wakes the process up again (and gives it an error code so it knows
 * whether it was awoken on an error condition).
 *
 * Interface (b):
 *
 * ProcReleaseLocks -- frees the locks associated with current transaction
 *
 * ProcKill -- destroys the shared memory state (and locks)
 * associated with the process.
 */
#include "postgres.h"

#include <signal.h>
#include <unistd.h>
#include <sys/time.h>

#include "access/transam.h"
#include "access/twophase.h"
#include "access/xact.h"
#include "catalog/namespace.h" /* TempNamespaceOidIsValid */
#include "commands/async.h"
#include "miscadmin.h"
#include "postmaster/autovacuum.h"
#include "postmaster/fts.h"
#include "replication/syncrep.h"
#include "replication/walsender.h"
#include "storage/ipc.h"
#include "storage/spin.h"
#include "storage/sinval.h"
#include "storage/lmgr.h"
#include "storage/pmsignal.h"
#include "storage/proc.h"
#include "storage/procarray.h"
#include "storage/procsignal.h"
#include "storage/spin.h"
#include "utils/timeout.h"
#include "utils/timestamp.h"

#include "utils/sharedsnapshot.h"  /*SharedLocalSnapshotSlot*/

#include "cdb/cdblocaldistribxact.h"
#include "cdb/cdbtm.h"
#include "cdb/cdbvars.h"  /*Gp_is_writer*/
#include "port/atomics.h"
#include "utils/session_state.h"
#include "tcop/idle_resource_cleaner.h"
#include "utils/resscheduler.h"

/* GUC variables */
int			DeadlockTimeout = 1000;
int			StatementTimeout = 0;
int			LockTimeout = 0;
bool		log_lock_waits = false;

/* Pointer to this process's PGPROC and PGXACT structs, if any */
PGPROC	   *MyProc = NULL;
PGXACT	   *MyPgXact = NULL;
TMGXACT	   *MyTmGxact = NULL;

/* Special for MPP reader gangs */
PGPROC	   *lockHolderProcPtr = NULL;

/*
 * This spinlock protects the freelist of recycled PGPROC structures.
 * We cannot use an LWLock because the LWLock manager depends on already
 * having a PGPROC and a wait semaphore!  But these structures are touched
 * relatively infrequently (only at backend startup or shutdown) and not for
 * very long, so a spinlock is okay.
 */
NON_EXEC_STATIC slock_t *ProcStructLock = NULL;

/* Pointers to shared-memory structures */
PROC_HDR   *ProcGlobal = NULL;
NON_EXEC_STATIC PGPROC *AuxiliaryProcs = NULL;
PGPROC	   *PreparedXactProcs = NULL;

/* If we are waiting for a lock, this points to the associated LOCALLOCK */
static LOCALLOCK *lockAwaited = NULL;

/* Mark this volatile because it can be changed by signal handler */
static volatile DeadLockState deadlock_state = DS_NOT_YET_CHECKED;
<<<<<<< HEAD
static volatile sig_atomic_t clientWaitTimeoutInterruptEnabled = 0;
static volatile sig_atomic_t clientWaitTimeoutInterruptOccurred = 0;
volatile bool cancel_from_timeout = false;

/* timeout_start_time is set when log_lock_waits is true */
static TimestampTz timeout_start_time;

/* statement_fin_time is valid only if statement_timeout_active is true */
static TimestampTz statement_fin_time;
static TimestampTz statement_fin_time2; /* valid only in recovery */
=======
>>>>>>> e472b921

static void RemoveProcFromArray(int code, Datum arg);
static void ProcKill(int code, Datum arg);
static void AuxiliaryProcKill(int code, Datum arg);
<<<<<<< HEAD
static bool CheckStatementTimeout(void);
static bool CheckStandbyTimeout(void);
static void ClientWaitTimeoutInterruptHandler(void);
static void ProcessClientWaitTimeout(void);
=======
>>>>>>> e472b921


/*
 * Report shared-memory space needed by InitProcGlobal.
 */
Size
ProcGlobalShmemSize(void)
{
	Size		size = 0;

	/* ProcGlobal */
	size = add_size(size, sizeof(PROC_HDR));
	/* MyProcs, including autovacuum workers and launcher */
	size = add_size(size, mul_size(MaxBackends, sizeof(PGPROC)));
	/* AuxiliaryProcs */
	size = add_size(size, mul_size(NUM_AUXILIARY_PROCS, sizeof(PGPROC)));
	/* Prepared xacts */
	size = add_size(size, mul_size(max_prepared_xacts, sizeof(PGPROC)));
	/* ProcStructLock */
	size = add_size(size, sizeof(slock_t));

	size = add_size(size, mul_size(MaxBackends, sizeof(PGXACT)));
	size = add_size(size, mul_size(NUM_AUXILIARY_PROCS, sizeof(PGXACT)));
	size = add_size(size, mul_size(max_prepared_xacts, sizeof(PGXACT)));

	return size;
}

/*
 * Report number of semaphores needed by InitProcGlobal.
 */
int
ProcGlobalSemas(void)
{
	/*
	 * We need a sema per backend (including autovacuum), plus one for each
	 * auxiliary process.
	 */
	return MaxBackends + NUM_AUXILIARY_PROCS;
}

/*
 * InitProcGlobal -
 *	  Initialize the global process table during postmaster or standalone
 *	  backend startup.
 *
 *	  We also create all the per-process semaphores we will need to support
 *	  the requested number of backends.  We used to allocate semaphores
 *	  only when backends were actually started up, but that is bad because
 *	  it lets Postgres fail under load --- a lot of Unix systems are
 *	  (mis)configured with small limits on the number of semaphores, and
 *	  running out when trying to start another backend is a common failure.
 *	  So, now we grab enough semaphores to support the desired max number
 *	  of backends immediately at initialization --- if the sysadmin has set
 *	  MaxConnections or autovacuum_max_workers higher than his kernel will
 *	  support, he'll find out sooner rather than later.  (The number of
 *	  background worker processes registered by loadable modules is also taken
 *	  into consideration.)
 *
 *	  Another reason for creating semaphores here is that the semaphore
 *	  implementation typically requires us to create semaphores in the
 *	  postmaster, not in backends.
 *
 * Note: this is NOT called by individual backends under a postmaster,
 * not even in the EXEC_BACKEND case.  The ProcGlobal and AuxiliaryProcs
 * pointers must be propagated specially for EXEC_BACKEND operation.
 */
void
InitProcGlobal(void)
{
	PGPROC	   *procs;
	PGXACT	   *pgxacts;
	TMGXACT	   *tmgxacts;
	int			i,
				j;
	bool		found;
	uint32		TotalProcs = MaxBackends + NUM_AUXILIARY_PROCS + max_prepared_xacts;

	/* Create the ProcGlobal shared structure */
	ProcGlobal = (PROC_HDR *)
		ShmemInitStruct("Proc Header", sizeof(PROC_HDR), &found);
	Assert(!found);

	/*
	 * Initialize the data structures.
	 */
	ProcGlobal->spins_per_delay = DEFAULT_SPINS_PER_DELAY;
	ProcGlobal->freeProcs = NULL;
	ProcGlobal->autovacFreeProcs = NULL;
	ProcGlobal->bgworkerFreeProcs = NULL;
	ProcGlobal->startupProc = NULL;
	ProcGlobal->startupProcPid = 0;
	ProcGlobal->startupBufferPinWaitBufId = -1;
	ProcGlobal->walwriterLatch = NULL;
	ProcGlobal->checkpointerLatch = NULL;

	ProcGlobal->mppLocalProcessCounter = 0;

	/*
	 * Create and initialize all the PGPROC structures we'll need.  There are
	 * five separate consumers: (1) normal backends, (2) autovacuum workers
	 * and the autovacuum launcher, (3) background workers, (4) auxiliary
	 * processes, and (5) prepared transactions.  Each PGPROC structure is
	 * dedicated to exactly one of these purposes, and they do not move
	 * between groups.
	 */
	procs = (PGPROC *) ShmemAlloc(TotalProcs * sizeof(PGPROC));
	ProcGlobal->allProcs = procs;
	ProcGlobal->allProcCount = TotalProcs;
	if (!procs)
		ereport(FATAL,
				(errcode(ERRCODE_OUT_OF_MEMORY),
				 errmsg("out of shared memory")));
	MemSet(procs, 0, TotalProcs * sizeof(PGPROC));

	/*
	 * Also allocate a separate array of PGXACT structures.  This is separate
	 * from the main PGPROC array so that the most heavily accessed data is
	 * stored contiguously in memory in as few cache lines as possible. This
	 * provides significant performance benefits, especially on a
	 * multiprocessor system.  There is one PGXACT structure for every PGPROC
	 * structure.
	 */
	pgxacts = (PGXACT *) ShmemAlloc(TotalProcs * sizeof(PGXACT));
	MemSet(pgxacts, 0, TotalProcs * sizeof(PGXACT));
	ProcGlobal->allPgXact = pgxacts;

	/*
	 * Also allocate a separate array of TMGXACT structures out of the same
	 * consideration as above.
	 */
	tmgxacts = (TMGXACT *) ShmemAlloc(TotalProcs * sizeof(TMGXACT));
	MemSet(tmgxacts, 0, TotalProcs * sizeof(TMGXACT));
	ProcGlobal->allTmGxact = tmgxacts;

	for (i = 0; i < TotalProcs; i++)
	{
		/* Common initialization for all PGPROCs, regardless of type. */

		/*
		 * Set up per-PGPROC semaphore, latch, and backendLock. Prepared xact
		 * dummy PGPROCs don't need these though - they're never associated
		 * with a real process
		 */
		if (i < MaxBackends + NUM_AUXILIARY_PROCS)
		{
			PGSemaphoreCreate(&(procs[i].sem));
			InitSharedLatch(&(procs[i].procLatch));
			procs[i].backendLock = LWLockAssign();
		}
		procs[i].pgprocno = i;

		/*
		 * Newly created PGPROCs for normal backends, autovacuum and bgworkers
		 * must be queued up on the appropriate free list.	Because there can
		 * only ever be a small, fixed number of auxiliary processes, no free
		 * list is used in that case; InitAuxiliaryProcess() instead uses a
		 * linear search.	PGPROCs for prepared transactions are added to a
		 * free list by TwoPhaseShmemInit().
		 */
		if (i < MaxConnections)
		{
			/* PGPROC for normal backend, add to freeProcs list */
			procs[i].links.next = (SHM_QUEUE *) ProcGlobal->freeProcs;
			ProcGlobal->freeProcs = &procs[i];
		}
		else if (i < MaxConnections + autovacuum_max_workers + 1)
		{
			/* PGPROC for AV launcher/worker, add to autovacFreeProcs list */
			procs[i].links.next = (SHM_QUEUE *) ProcGlobal->autovacFreeProcs;
			ProcGlobal->autovacFreeProcs = &procs[i];
		}
		else if (i < MaxBackends)
		{
			/* PGPROC for bgworker, add to bgworkerFreeProcs list */
			procs[i].links.next = (SHM_QUEUE *) ProcGlobal->bgworkerFreeProcs;
			ProcGlobal->bgworkerFreeProcs = &procs[i];
		}

		/* Initialize myProcLocks[] shared memory queues. */
		for (j = 0; j < NUM_LOCK_PARTITIONS; j++)
			SHMQueueInit(&(procs[i].myProcLocks[j]));
	}

	/*
	 * Save pointers to the blocks of PGPROC structures reserved for auxiliary
	 * processes and prepared transactions.
	 */
	AuxiliaryProcs = &procs[MaxBackends];
	PreparedXactProcs = &procs[MaxBackends + NUM_AUXILIARY_PROCS];

	/* Create ProcStructLock spinlock, too */
	ProcStructLock = (slock_t *) ShmemAlloc(sizeof(slock_t));
	SpinLockInit(ProcStructLock);
}

/*
 * InitProcess -- initialize a per-process data structure for this backend
 */
void
InitProcess(void)
{
	/* use volatile pointer to prevent code rearrangement */
	volatile PROC_HDR *procglobal = ProcGlobal;

	/*
	 * Autovacuum, WAL sender, FTS handler and FTS daemon processes are marked
	 * as GP_ROLE_UTILITY to prevent unwanted GP_ROLE_DISPATCH MyProc settings
	 * such as mppSessionId being valid and mppIsWriter set to true.
	 */
	if (IsAutoVacuumWorkerProcess() || am_walsender || am_ftshandler ||
		am_ftsprobe)
		Gp_role = GP_ROLE_UTILITY;

	/*
	 * ProcGlobal should be set up already (if we are a backend, we inherit
	 * this by fork() or EXEC_BACKEND mechanism from the postmaster).
	 */
	if (procglobal == NULL)
		elog(PANIC, "proc header uninitialized");

	if (MyProc != NULL)
		elog(ERROR, "you already exist");

	/*
	 * Initialize process-local latch support.	This could fail if the kernel
	 * is low on resources, and if so we want to exit cleanly before acquiring
	 * any shared-memory resources.
	 */
	InitializeLatchSupport();

	/*
	 * Try to get a proc struct from the free list.  If this fails, we must be
	 * out of PGPROC structures (not to mention semaphores).
	 *
	 * While we are holding the ProcStructLock, also copy the current shared
	 * estimate of spins_per_delay to local storage.
	 */
	SpinLockAcquire(ProcStructLock);

	set_spins_per_delay(procglobal->spins_per_delay);

	if (IsAnyAutoVacuumProcess())
		MyProc = procglobal->autovacFreeProcs;
	else if (IsBackgroundWorker)
		MyProc = procglobal->bgworkerFreeProcs;
	else
		MyProc = procglobal->freeProcs;

	if (MyProc != NULL)
	{
		if (IsAnyAutoVacuumProcess())
			procglobal->autovacFreeProcs = (PGPROC *) MyProc->links.next;
		else if (IsBackgroundWorker)
			procglobal->bgworkerFreeProcs = (PGPROC *) MyProc->links.next;
		else
			procglobal->freeProcs = (PGPROC *) MyProc->links.next;
		SpinLockRelease(ProcStructLock);
	}
	else
	{
		/*
		 * If we reach here, all the PGPROCs are in use.  This is one of the
		 * possible places to detect "too many backends", so give the standard
		 * error message.  XXX do we need to give a different failure message
		 * in the autovacuum case?
		 */
		SpinLockRelease(ProcStructLock);
		ereport(FATAL,
				(errcode(ERRCODE_TOO_MANY_CONNECTIONS),
				 errmsg("sorry, too many clients already")));
	}
	MyPgXact = &ProcGlobal->allPgXact[MyProc->pgprocno];
	MyTmGxact = &ProcGlobal->allTmGxact[MyProc->pgprocno];

	if (gp_debug_pgproc)
	{
		elog(LOG, "allocating PGPROC entry for pid %d, freeProcs (prev ptr, new ptr): (%p, %p)",
			 MyProcPid, MyProc, MyProc->links.next);
	}

	int mppLocalProcessSerial = pg_atomic_add_fetch_u32((pg_atomic_uint32 *)&procglobal->mppLocalProcessCounter, 1);

	lockHolderProcPtr = MyProc;

	/* Set the next pointer to NULL */
	MyProc->links.next = NULL;

	/*
	 * Now that we have a PGPROC, mark ourselves as an active postmaster
	 * child; this is so that the postmaster can detect it if we exit without
	 * cleaning up.  (XXX autovac launcher currently doesn't participate in
	 * this; it probably should.)
	 *
	 * Ideally, we should create functions similar to IsAutoVacuumLauncherProcess()
	 * for ftsProber, etc who call InitProcess().
	 * But MyPMChildSlot helps to get away with it.
	 */
	if (IsUnderPostmaster && !IsAutoVacuumLauncherProcess()
		&& MyPMChildSlot > 0)
		MarkPostmasterChildActive();

	/*
	 * Initialize all fields of MyProc, except for those previously
	 * initialized by InitProcGlobal.
	 */
	SHMQueueElemInit(&(MyProc->links));
	MyProc->waitStatus = STATUS_OK;
	MyProc->lxid = InvalidLocalTransactionId;
	MyProc->fpVXIDLock = false;
	MyProc->fpLocalTransactionId = InvalidLocalTransactionId;
	MyPgXact->xid = InvalidTransactionId;
	MyPgXact->xmin = InvalidTransactionId;
	MyProc->localDistribXactData.state = LOCALDISTRIBXACT_STATE_NONE;
	MyProc->serializableIsoLevel = false;
	MyProc->pid = MyProcPid;
	/* backendId, databaseId and roleId will be filled in later */
	MyProc->backendId = InvalidBackendId;
	MyProc->databaseId = InvalidOid;
	MyProc->roleId = InvalidOid;
	MyPgXact->delayChkpt = false;
	MyPgXact->vacuumFlags = 0;
	/* NB -- autovac launcher intentionally does not set IS_AUTOVACUUM */
	if (IsAutoVacuumWorkerProcess())
		MyPgXact->vacuumFlags |= PROC_IS_AUTOVACUUM;
	MyProc->lwWaiting = false;
	MyProc->lwWaitMode = 0;
	MyProc->lwWaitLink = NULL;
	MyProc->waitLock = NULL;
	MyProc->waitProcLock = NULL;
	MyProc->resSlot = NULL;

    /* 
     * mppLocalProcessSerial uniquely identifies this backend process among
     * all those that our parent postmaster process creates over its lifetime. 
     *
  	 * Since we use the process serial number to decide if we should
	 * deliver a response from a server under this spin, we need to 
	 * assign it under the spin lock.
	 */
    MyProc->mppLocalProcessSerial = mppLocalProcessSerial;

    /* 
     * A nonzero gp_session_id uniquely identifies an MPP client session 
     * over the lifetime of the entry postmaster process. A qDisp passes
     * its gp_session_id down to all of its qExecs. If this is a qExec,
     * we have already received the gp_session_id from the qDisp.
     */
    if (Gp_role == GP_ROLE_DISPATCH && gp_session_id == -1)
        gp_session_id = mppLocalProcessSerial;
    MyProc->mppSessionId = gp_session_id;
    elog(DEBUG1,"InitProcess(): gp_session_id %d, Gp_role %d",gp_session_id, Gp_role);
    
    MyProc->mppIsWriter = Gp_is_writer;

	if (Gp_role == GP_ROLE_DISPATCH)
	{
		MyProc->mppIsWriter = true;
	}
    
	/* Initialise for sync rep */
#ifdef USE_ASSERT_CHECKING
	if (assert_enabled)
	{
		int			i;

		/* Last process should have released all locks. */
		for (i = 0; i < NUM_LOCK_PARTITIONS; i++)
			Assert(SHMQueueEmpty(&(MyProc->myProcLocks[i])));
	}
#endif
	MyProc->recoveryConflictPending = false;

	/* Initialize fields for sync rep */
	MyProc->waitLSN = 0;
	MyProc->syncRepState = SYNC_REP_NOT_WAITING;
	SHMQueueElemInit(&(MyProc->syncRepLinks));

	/*
	 * Acquire ownership of the PGPROC's latch, so that we can use WaitLatch.
	 * Note that there's no particular need to do ResetLatch here.
	 */
	OwnLatch(&MyProc->procLatch);

	/*
	 * We might be reusing a semaphore that belonged to a failed process. So
	 * be careful and reinitialize its value here.	(This is not strictly
	 * necessary anymore, but seems like a good idea for cleanliness.)
	 */
	PGSemaphoreReset(&MyProc->sem);

	/* Set wait portal (do not check if resource scheduling is enabled) */
	MyProc->waitPortalId = INVALID_PORTALID;

	/* Init gxact */
	initGxact(MyTmGxact);

	/*
	 * Arrange to clean up at backend exit.
	 */
	on_shmem_exit(ProcKill, 0);

	/*
	 * Now that we have a PGPROC, we could try to acquire locks, so initialize
	 * the deadlock checker.
	 */
	InitDeadLockChecking();
}

/*
 * InitProcessPhase2 -- make MyProc visible in the shared ProcArray.
 *
 * This is separate from InitProcess because we can't acquire LWLocks until
 * we've created a PGPROC, but in the EXEC_BACKEND case ProcArrayAdd won't
 * work until after we've done CreateSharedMemoryAndSemaphores.
 */
void
InitProcessPhase2(void)
{
	Assert(MyProc != NULL);

	/*
	 * Add our PGPROC to the PGPROC array in shared memory.
	 */
	ProcArrayAdd(MyProc);

	/*
	 * Arrange to clean that up at backend exit.
	 */
	on_shmem_exit(RemoveProcFromArray, 0);
}

/*
 * InitAuxiliaryProcess -- create a per-auxiliary-process data structure
 *
 * This is called by bgwriter and similar processes so that they will have a
 * MyProc value that's real enough to let them wait for LWLocks.  The PGPROC
 * and sema that are assigned are one of the extra ones created during
 * InitProcGlobal.
 *
 * Auxiliary processes are presently not expected to wait for real (lockmgr)
 * locks, so we need not set up the deadlock checker.  They are never added
 * to the ProcArray or the sinval messaging mechanism, either.	They also
 * don't get a VXID assigned, since this is only useful when we actually
 * hold lockmgr locks.
 *
 * Startup process however uses locks but never waits for them in the
 * normal backend sense. Startup process also takes part in sinval messaging
 * as a sendOnly process, so never reads messages from sinval queue. So
 * Startup process does have a VXID and does show up in pg_locks.
 */
void
InitAuxiliaryProcess(void)
{
	PGPROC	   *auxproc;
	int			proctype;

	/*
	 * ProcGlobal should be set up already (if we are a backend, we inherit
	 * this by fork() or EXEC_BACKEND mechanism from the postmaster).
	 */
	if (ProcGlobal == NULL || AuxiliaryProcs == NULL)
		elog(PANIC, "proc header uninitialized");

	if (MyProc != NULL)
		elog(ERROR, "you already exist");

	/*
	 * Initialize process-local latch support.	This could fail if the kernel
	 * is low on resources, and if so we want to exit cleanly before acquiring
	 * any shared-memory resources.
	 */
	InitializeLatchSupport();

	/*
	 * We use the ProcStructLock to protect assignment and releasing of
	 * AuxiliaryProcs entries.
	 *
	 * While we are holding the ProcStructLock, also copy the current shared
	 * estimate of spins_per_delay to local storage.
	 */
	SpinLockAcquire(ProcStructLock);

	set_spins_per_delay(ProcGlobal->spins_per_delay);

	/*
	 * Find a free auxproc ... *big* trouble if there isn't one ...
	 */
	for (proctype = 0; proctype < NUM_AUXILIARY_PROCS; proctype++)
	{
		auxproc = &AuxiliaryProcs[proctype];
		if (auxproc->pid == 0)
			break;
	}
	if (proctype >= NUM_AUXILIARY_PROCS)
	{
		SpinLockRelease(ProcStructLock);
		elog(FATAL, "all AuxiliaryProcs are in use");
	}

	/* Mark auxiliary proc as in use by me */
	/* use volatile pointer to prevent code rearrangement */
	((volatile PGPROC *) auxproc)->pid = MyProcPid;

	MyProc = auxproc;
	lockHolderProcPtr = auxproc;
	MyPgXact = &ProcGlobal->allPgXact[auxproc->pgprocno];
	MyTmGxact = &ProcGlobal->allTmGxact[auxproc->pgprocno];

	SpinLockRelease(ProcStructLock);

	/*
	 * Initialize all fields of MyProc, except for those previously
	 * initialized by InitProcGlobal.
	 */
	SHMQueueElemInit(&(MyProc->links));
	MyProc->waitStatus = STATUS_OK;
	MyProc->lxid = InvalidLocalTransactionId;
	MyProc->fpVXIDLock = false;
	MyProc->fpLocalTransactionId = InvalidLocalTransactionId;
	MyPgXact->xid = InvalidTransactionId;
	MyPgXact->xmin = InvalidTransactionId;
	MyProc->localDistribXactData.state = LOCALDISTRIBXACT_STATE_NONE;
	MyProc->serializableIsoLevel = false;
	MyProc->backendId = InvalidBackendId;
	MyProc->databaseId = InvalidOid;
	MyProc->roleId = InvalidOid;
<<<<<<< HEAD
    MyProc->mppLocalProcessSerial = 0;
    MyProc->mppSessionId = 0;
    MyProc->mppIsWriter = false;
	MyPgXact->inCommit = false;
=======
	MyPgXact->delayChkpt = false;
>>>>>>> e472b921
	MyPgXact->vacuumFlags = 0;
	MyProc->lwWaiting = false;
	MyProc->lwWaitMode = 0;
	MyProc->lwWaitLink = NULL;
	MyProc->waitLock = NULL;
	MyProc->waitProcLock = NULL;
#ifdef USE_ASSERT_CHECKING
	if (assert_enabled)
	{
		int			i;

		/* Last process should have released all locks. */
		for (i = 0; i < NUM_LOCK_PARTITIONS; i++)
			Assert(SHMQueueEmpty(&(MyProc->myProcLocks[i])));
	}
#endif

	/*
	 * Acquire ownership of the PGPROC's latch, so that we can use WaitLatch.
	 * Note that there's no particular need to do ResetLatch here.
	 */
	OwnLatch(&MyProc->procLatch);

	/*
	 * We might be reusing a semaphore that belonged to a failed process. So
	 * be careful and reinitialize its value here.	(This is not strictly
	 * necessary anymore, but seems like a good idea for cleanliness.)
	 */
	PGSemaphoreReset(&MyProc->sem);

	/*
	 * Arrange to clean up at process exit.
	 */
	on_shmem_exit(AuxiliaryProcKill, Int32GetDatum(proctype));
}

/*
 * Record the PID and PGPROC structures for the Startup process, for use in
 * ProcSendSignal().  See comments there for further explanation.
 */
void
PublishStartupProcessInformation(void)
{
	/* use volatile pointer to prevent code rearrangement */
	volatile PROC_HDR *procglobal = ProcGlobal;

	SpinLockAcquire(ProcStructLock);

	procglobal->startupProc = MyProc;
	procglobal->startupProcPid = MyProcPid;

	SpinLockRelease(ProcStructLock);
}

/*
 * Used from bufgr to share the value of the buffer that Startup waits on,
 * or to reset the value to "not waiting" (-1). This allows processing
 * of recovery conflicts for buffer pins. Set is made before backends look
 * at this value, so locking not required, especially since the set is
 * an atomic integer set operation.
 */
void
SetStartupBufferPinWaitBufId(int bufid)
{
	/* use volatile pointer to prevent code rearrangement */
	volatile PROC_HDR *procglobal = ProcGlobal;

	procglobal->startupBufferPinWaitBufId = bufid;
}

/*
 * Used by backends when they receive a request to check for buffer pin waits.
 */
int
GetStartupBufferPinWaitBufId(void)
{
	/* use volatile pointer to prevent code rearrangement */
	volatile PROC_HDR *procglobal = ProcGlobal;

	return procglobal->startupBufferPinWaitBufId;
}

/*
 * Check whether there are at least N free PGPROC objects.
 *
 * Note: this is designed on the assumption that N will generally be small.
 */
bool
HaveNFreeProcs(int n)
{
	PGPROC	   *proc;

	/* use volatile pointer to prevent code rearrangement */
	volatile PROC_HDR *procglobal = ProcGlobal;

	SpinLockAcquire(ProcStructLock);

	proc = procglobal->freeProcs;

	while (n > 0 && proc != NULL)
	{
		proc = (PGPROC *) proc->links.next;
		n--;
	}

	SpinLockRelease(ProcStructLock);

	return (n <= 0);
}

/*
 * Check if the current process is awaiting a lock.
 */
bool
IsWaitingForLock(void)
{
	if (lockAwaited == NULL)
		return false;

	return true;
}

/*
 * Cancel any pending wait for lock, when aborting a transaction, and revert
 * any strong lock count acquisition for a lock being acquired.
 *
 * (Normally, this would only happen if we accept a cancel/die
 * interrupt while waiting; but an ereport(ERROR) before or during the lock
 * wait is within the realm of possibility, too.)
 */
void
LockErrorCleanup(void)
{
	LWLockId	partitionLock;
	DisableTimeoutParams timeouts[2];

	AbortStrongLockAcquire();

	/* Nothing to do if we weren't waiting for a lock */
	if (lockAwaited == NULL)
		return;

<<<<<<< HEAD
	/* Don't try to cancel resource locks.*/
	if (Gp_role == GP_ROLE_DISPATCH && IsResQueueEnabled() &&
		LOCALLOCK_LOCKMETHOD(*lockAwaited) == RESOURCE_LOCKMETHOD)
		return;

	/* Turn off the deadlock timer, if it's still running (see ProcSleep) */
	disable_sig_alarm(false);
=======
	/*
	 * Turn off the deadlock and lock timeout timers, if they are still
	 * running (see ProcSleep).  Note we must preserve the LOCK_TIMEOUT
	 * indicator flag, since this function is executed before
	 * ProcessInterrupts when responding to SIGINT; else we'd lose the
	 * knowledge that the SIGINT came from a lock timeout and not an external
	 * source.
	 */
	timeouts[0].id = DEADLOCK_TIMEOUT;
	timeouts[0].keep_indicator = false;
	timeouts[1].id = LOCK_TIMEOUT;
	timeouts[1].keep_indicator = true;
	disable_timeouts(timeouts, 2);
>>>>>>> e472b921

	/* Unlink myself from the wait queue, if on it (might not be anymore!) */
	partitionLock = LockHashPartitionLock(lockAwaited->hashcode);
	LWLockAcquire(partitionLock, LW_EXCLUSIVE);

	if (MyProc->links.next != NULL)
	{
		/* We could not have been granted the lock yet */
		RemoveFromWaitQueue(MyProc, lockAwaited->hashcode);
	}
	else
	{
		/*
		 * Somebody kicked us off the lock queue already.  Perhaps they
		 * granted us the lock, or perhaps they detected a deadlock. If they
		 * did grant us the lock, we'd better remember it in our local lock
		 * table.
		 */
		if (MyProc->waitStatus == STATUS_OK)
			GrantAwaitedLock();
	}

	lockAwaited = NULL;

	LWLockRelease(partitionLock);

	/*
	 * We used to do PGSemaphoreReset() here to ensure that our proc's wait
	 * semaphore is reset to zero.	This prevented a leftover wakeup signal
	 * from remaining in the semaphore if someone else had granted us the lock
	 * we wanted before we were able to remove ourselves from the wait-list.
	 * However, now that ProcSleep loops until waitStatus changes, a leftover
	 * wakeup signal isn't harmful, and it seems not worth expending cycles to
	 * get rid of a signal that most likely isn't there.
	 */
}


/*
 * ProcReleaseLocks() -- release locks associated with current transaction
 *			at main transaction commit or abort
 *
 * At main transaction commit, we release standard locks except session locks.
 * At main transaction abort, we release all locks including session locks.
 *
 * Advisory locks are released only if they are transaction-level;
 * session-level holds remain, whether this is a commit or not.
 *
 * At subtransaction commit, we don't release any locks (so this func is not
 * needed at all); we will defer the releasing to the parent transaction.
 * At subtransaction abort, we release all locks held by the subtransaction;
 * this is implemented by retail releasing of the locks under control of
 * the ResourceOwner mechanism.
 */
void
ProcReleaseLocks(bool isCommit)
{
	if (!MyProc)
		return;
	/* If waiting, get off wait queue (should only be needed after error) */
	LockErrorCleanup();
	/* Release standard locks, including session-level if aborting */
	LockReleaseAll(DEFAULT_LOCKMETHOD, !isCommit);
	/* Release transaction-level advisory locks */
	LockReleaseAll(USER_LOCKMETHOD, false);
}


/*
 * RemoveProcFromArray() -- Remove this process from the shared ProcArray.
 */
static void
RemoveProcFromArray(int code, Datum arg)
{
	Assert(MyProc != NULL);
	ProcArrayRemove(MyProc, InvalidTransactionId);
}

/*
 * update_spins_per_delay
 *   Update spins_per_delay value in ProcGlobal.
 */
static void
update_spins_per_delay(void)
{
	volatile PROC_HDR *procglobal = ProcGlobal;
	bool casResult = false;

	while (!casResult)
	{
		int old_spins_per_delay = procglobal->spins_per_delay;
		int new_spins_per_delay = recompute_spins_per_delay(old_spins_per_delay);
		casResult = pg_atomic_compare_exchange_u32((pg_atomic_uint32 *)&procglobal->spins_per_delay,
										(uint32 *)&old_spins_per_delay,
										new_spins_per_delay);
	}
}

/*
 * ProcKill() -- Destroy the per-proc data structure for
 *		this process. Release any of its held LW locks.
 */
static void
ProcKill(int code, Datum arg)
{
	/* use volatile pointer to prevent code rearrangement */
	volatile PROC_HDR *procglobal = ProcGlobal;
	PGPROC	   *proc;
	Assert(MyProc != NULL);

	/* Make sure we're out of the sync rep lists */
	SyncRepCleanupAtProcExit();

	/* 
	 * Cleanup for any resource locks on portals - from holdable cursors or
	 * unclean process abort (assertion failures).
	 */
	if (Gp_role == GP_ROLE_DISPATCH && IsResQueueEnabled())
		AtExitCleanup_ResPortals();

	/*
	 * Remove the shared snapshot slot.
	 */
	if (SharedLocalSnapshotSlot != NULL)
	{
		if (Gp_role == GP_ROLE_DISPATCH)
		{
			SharedSnapshotRemove(SharedLocalSnapshotSlot,
								 "Query Dispatcher");
		}
	    else if (IS_QUERY_DISPATCHER() && Gp_role == GP_ROLE_EXECUTE && !Gp_is_writer)
	    {
			/* 
			 * Entry db singleton QE is a user of the shared snapshot -- not a creator.
			 */	
	    }
		else if (Gp_role == GP_ROLE_EXECUTE && Gp_is_writer)
		{
			SharedSnapshotRemove(SharedLocalSnapshotSlot,
								 "Writer qExec");
		}
		SharedLocalSnapshotSlot = NULL;
	}

	SyncRepCleanupAtProcExit();

#ifdef USE_ASSERT_CHECKING
	if (assert_enabled)
	{
		int			i;

		/* Last process should have released all locks. */
		for (i = 0; i < NUM_LOCK_PARTITIONS; i++)
			Assert(SHMQueueEmpty(&(MyProc->myProcLocks[i])));
	}
#endif

	/*
	 * Release any LW locks I am holding.  There really shouldn't be any, but
	 * it's cheap to check again before we cut the knees off the LWLock
	 * facility by releasing our PGPROC ...
	 */
	LWLockReleaseAll();

	MyProc->localDistribXactData.state = LOCALDISTRIBXACT_STATE_NONE;
    MyProc->mppLocalProcessSerial = 0;
    MyProc->mppSessionId = 0;
    MyProc->mppIsWriter = false;
	MyProc->pid = 0;

	/*
	 * Clear MyProc first; then disown the process latch.  This is so that
	 * signal handlers won't try to clear the process latch after it's no
	 * longer ours.
	 */
	proc = MyProc;
	MyProc = NULL;
	DisownLatch(&proc->procLatch);

	SpinLockAcquire(ProcStructLock);

	/* Return PGPROC structure (and semaphore) to appropriate freelist */
	if (IsAnyAutoVacuumProcess())
	{
		proc->links.next = (SHM_QUEUE *) procglobal->autovacFreeProcs;
		procglobal->autovacFreeProcs = proc;
	}
	else if (IsBackgroundWorker)
	{
		MyProc->links.next = (SHM_QUEUE *) procglobal->bgworkerFreeProcs;
		procglobal->bgworkerFreeProcs = MyProc;
	}
	else
	{
		proc->links.next = (SHM_QUEUE *) procglobal->freeProcs;
		procglobal->freeProcs = proc;
	}


	/* Update shared estimate of spins_per_delay */
	update_spins_per_delay();

	SpinLockRelease(ProcStructLock);

	/*
	 * This process is no longer present in shared memory in any meaningful
	 * way, so tell the postmaster we've cleaned up acceptably well. (XXX
	 * autovac launcher should be included here someday)
	 */
	if (IsUnderPostmaster && !IsAutoVacuumLauncherProcess()
		&& MyPMChildSlot > 0)
		MarkPostmasterChildInactive();

	/* wake autovac launcher if needed -- see comments in FreeWorkerInfo */
	if (AutovacuumLauncherPid != 0)
		kill(AutovacuumLauncherPid, SIGUSR2);
}

/*
 * AuxiliaryProcKill() -- Cut-down version of ProcKill for auxiliary
 *		processes (bgwriter, etc).	The PGPROC and sema are not released, only
 *		marked as not-in-use.
 */
static void
AuxiliaryProcKill(int code, Datum arg)
{
	int			proctype = DatumGetInt32(arg);
	PGPROC	   *auxproc PG_USED_FOR_ASSERTS_ONLY;

	Assert(proctype >= 0 && proctype < NUM_AUXILIARY_PROCS);

	auxproc = &AuxiliaryProcs[proctype];

	Assert(MyProc == auxproc);

	/* Release any LW locks I am holding (see notes above) */
	LWLockReleaseAll();

	/* Release ownership of the process's latch, too */
	DisownLatch(&MyProc->procLatch);

	SpinLockAcquire(ProcStructLock);

	/* Mark auxiliary proc no longer in use */
	MyProc->pid = 0;

	/* Update shared estimate of spins_per_delay */
	update_spins_per_delay();

	SpinLockRelease(ProcStructLock);

	/*
	 * If the parent process of this auxiliary process does not exist, we
	 * have trouble. Besides the obvious case that the postmaster is gone,
	 * this could happen to filerep subprocesses when the filerep main
	 * process dies unexpectedly. The postmaster will receive the SIGCHLD
	 * signal when we exit in that case. Make sure we exit with non-zero (and
	 * not 1 either) exit status, to force the postmaster to reset the system
	 * if that happens.
	 */
	if (!ParentProcIsAlive())
		proc_exit(10);

	/* PGPROC struct isn't mine anymore */
	MyProc = NULL;
	lockHolderProcPtr = NULL;
}


/*
 * ProcQueue package: routines for putting processes to sleep
 *		and  waking them up
 */

/*
 * ProcQueueAlloc -- alloc/attach to a shared memory process queue
 *
 * Returns: a pointer to the queue
 * Side Effects: Initializes the queue if it wasn't there before
 */
#ifdef NOT_USED
PROC_QUEUE *
ProcQueueAlloc(const char *name)
{
	PROC_QUEUE *queue;
	bool		found;

	queue = (PROC_QUEUE *)
		ShmemInitStruct(name, sizeof(PROC_QUEUE), &found);

	if (!found)
		ProcQueueInit(queue);

	return queue;
}
#endif

/*
 * ProcQueueInit -- initialize a shared memory process queue
 */
void
ProcQueueInit(PROC_QUEUE *queue)
{
	SHMQueueInit(&(queue->links));
	queue->size = 0;
}


/*
 * ProcSleep -- put a process to sleep on the specified lock
 *
 * Caller must have set MyProc->heldLocks to reflect locks already held
 * on the lockable object by this process (under all XIDs).
 *
 * The lock table's partition lock must be held at entry, and will be held
 * at exit.
 *
 * Result: STATUS_OK if we acquired the lock, STATUS_ERROR if not (deadlock).
 *
 * ASSUME: that no one will fiddle with the queue until after
 *		we release the partition lock.
 *
 * NOTES: The process queue is now a priority queue for locking.
 *
 * P() on the semaphore should put us to sleep.  The process
 * semaphore is normally zero, so when we try to acquire it, we sleep.
 */
int
ProcSleep(LOCALLOCK *locallock, LockMethod lockMethodTable)
{
	LOCKMODE	lockmode = locallock->tag.mode;
	LOCK	   *lock = locallock->lock;
	PROCLOCK   *proclock = locallock->proclock;
	uint32		hashcode = locallock->hashcode;
	LWLockId	partitionLock = LockHashPartitionLock(hashcode);
	PROC_QUEUE *waitQueue = &(lock->waitProcs);
	LOCKMASK	myHeldLocks = MyProc->heldLocks;
	bool		early_deadlock = false;
	bool		allow_autovacuum_cancel = true;
	int			myWaitStatus;
	PGPROC	   *proc;
	int			i;

	/*
	 * Determine where to add myself in the wait queue.
	 *
	 * Normally I should go at the end of the queue.  However, if I already
	 * hold locks that conflict with the request of any previous waiter, put
	 * myself in the queue just in front of the first such waiter. This is not
	 * a necessary step, since deadlock detection would move me to before that
	 * waiter anyway; but it's relatively cheap to detect such a conflict
	 * immediately, and avoid delaying till deadlock timeout.
	 *
	 * Special case: if I find I should go in front of some waiter, check to
	 * see if I conflict with already-held locks or the requests before that
	 * waiter.	If not, then just grant myself the requested lock immediately.
	 * This is the same as the test for immediate grant in LockAcquire, except
	 * we are only considering the part of the wait queue before my insertion
	 * point.
	 */
	if (myHeldLocks != 0)
	{
		LOCKMASK	aheadRequests = 0;

		proc = (PGPROC *) waitQueue->links.next;
		for (i = 0; i < waitQueue->size; i++)
		{
			/* Must he wait for me? */
			if (lockMethodTable->conflictTab[proc->waitLockMode] & myHeldLocks)
			{
				/* Must I wait for him ? */
				if (lockMethodTable->conflictTab[lockmode] & proc->heldLocks)
				{
					/*
					 * Yes, so we have a deadlock.	Easiest way to clean up
					 * correctly is to call RemoveFromWaitQueue(), but we
					 * can't do that until we are *on* the wait queue. So, set
					 * a flag to check below, and break out of loop.  Also,
					 * record deadlock info for later message.
					 */
					RememberSimpleDeadLock(MyProc, lockmode, lock, proc);
					early_deadlock = true;
					break;
				}
				/* I must go before this waiter.  Check special case. */
				if ((lockMethodTable->conflictTab[lockmode] & aheadRequests) == 0 &&
					LockCheckConflicts(lockMethodTable,
									   lockmode,
									   lock,
									   proclock,
									   MyProc) == STATUS_OK)
				{
					/* Skip the wait and just grant myself the lock. */
					GrantLock(lock, proclock, lockmode);
					GrantAwaitedLock();
					return STATUS_OK;
				}
				/* Break out of loop to put myself before him */
				break;
			}
			/* Nope, so advance to next waiter */
			aheadRequests |= LOCKBIT_ON(proc->waitLockMode);
			proc = (PGPROC *) proc->links.next;
		}

		/*
		 * If we fall out of loop normally, proc points to waitQueue head, so
		 * we will insert at tail of queue as desired.
		 */
	}
	else
	{
		/* I hold no locks, so I can't push in front of anyone. */
		proc = (PGPROC *) &(waitQueue->links);
	}

	/*
	 * Insert self into queue, ahead of the given proc (or at tail of queue).
	 */
	SHMQueueInsertBefore(&(proc->links), &(MyProc->links));
	waitQueue->size++;

	lock->waitMask |= LOCKBIT_ON(lockmode);

	/* Set up wait information in PGPROC object, too */
	MyProc->waitLock = lock;
	MyProc->waitProcLock = proclock;
	MyProc->waitLockMode = lockmode;

	MyProc->waitStatus = STATUS_WAITING;

	/*
	 * If we detected deadlock, give up without waiting.  This must agree with
	 * CheckDeadLock's recovery code, except that we shouldn't release the
	 * semaphore since we haven't tried to lock it yet.
	 */
	if (early_deadlock)
	{
		RemoveFromWaitQueue(MyProc, hashcode);
		return STATUS_ERROR;
	}

	/* mark that we are waiting for a lock */
	lockAwaited = locallock;

	/*
	 * Release the lock table's partition lock.
	 *
	 * NOTE: this may also cause us to exit critical-section state, possibly
	 * allowing a cancel/die interrupt to be accepted. This is OK because we
	 * have recorded the fact that we are waiting for a lock, and so
	 * LockErrorCleanup will clean up if cancel/die happens.
	 */
	LWLockRelease(partitionLock);

	/*
	 * Also, now that we will successfully clean up after an ereport, it's
	 * safe to check to see if there's a buffer pin deadlock against the
	 * Startup process.  Of course, that's only necessary if we're doing Hot
	 * Standby and are not the Startup process ourselves.
	 */
	if (RecoveryInProgress() && !InRecovery)
		CheckRecoveryConflictDeadlock();

	/* Reset deadlock_state before enabling the timeout handler */
	deadlock_state = DS_NOT_YET_CHECKED;

	/*
	 * Set timer so we can wake up after awhile and check for a deadlock. If a
	 * deadlock is detected, the handler releases the process's semaphore and
	 * sets MyProc->waitStatus = STATUS_ERROR, allowing us to know that we
	 * must report failure rather than success.
	 *
	 * By delaying the check until we've waited for a bit, we can avoid
	 * running the rather expensive deadlock-check code in most cases.
	 *
	 * If LockTimeout is set, also enable the timeout for that.  We can save a
	 * few cycles by enabling both timeout sources in one call.
	 */
	if (LockTimeout > 0)
	{
		EnableTimeoutParams timeouts[2];

		timeouts[0].id = DEADLOCK_TIMEOUT;
		timeouts[0].type = TMPARAM_AFTER;
		timeouts[0].delay_ms = DeadlockTimeout;
		timeouts[1].id = LOCK_TIMEOUT;
		timeouts[1].type = TMPARAM_AFTER;
		timeouts[1].delay_ms = LockTimeout;
		enable_timeouts(timeouts, 2);
	}
	else
		enable_timeout_after(DEADLOCK_TIMEOUT, DeadlockTimeout);

	/*
	 * If someone wakes us between LWLockRelease and PGSemaphoreLock,
	 * PGSemaphoreLock will not block.	The wakeup is "saved" by the semaphore
	 * implementation.	While this is normally good, there are cases where a
	 * saved wakeup might be leftover from a previous operation (for example,
	 * we aborted ProcWaitForSignal just before someone did ProcSendSignal).
	 * So, loop to wait again if the waitStatus shows we haven't been granted
	 * nor denied the lock yet.
	 *
	 * We pass interruptOK = true, which eliminates a window in which
	 * cancel/die interrupts would be held off undesirably.  This is a promise
	 * that we don't mind losing control to a cancel/die interrupt here.  We
	 * don't, because we have no shared-state-change work to do after being
	 * granted the lock (the grantor did it all).  We do have to worry about
	 * canceling the deadlock timeout and updating the locallock table, but if
	 * we lose control to an error, LockErrorCleanup will fix that up.
	 */
	do
	{
		PGSemaphoreLock(&MyProc->sem, true);

		/*
		 * waitStatus could change from STATUS_WAITING to something else
		 * asynchronously.	Read it just once per loop to prevent surprising
		 * behavior (such as missing log messages).
		 */
		myWaitStatus = MyProc->waitStatus;

		/*
		 * If we are not deadlocked, but are waiting on an autovacuum-induced
		 * task, send a signal to interrupt it.
		 */
		if (deadlock_state == DS_BLOCKED_BY_AUTOVACUUM && allow_autovacuum_cancel)
		{
			PGPROC	   *autovac = GetBlockingAutoVacuumPgproc();
			PGXACT	   *autovac_pgxact = &ProcGlobal->allPgXact[autovac->pgprocno];

			LWLockAcquire(ProcArrayLock, LW_EXCLUSIVE);

			/*
			 * Only do it if the worker is not working to protect against Xid
			 * wraparound.
			 */
			if ((autovac != NULL) &&
				(autovac_pgxact->vacuumFlags & PROC_IS_AUTOVACUUM) &&
				!(autovac_pgxact->vacuumFlags & PROC_VACUUM_FOR_WRAPAROUND))
			{
				int			pid = autovac->pid;
				StringInfoData locktagbuf;
<<<<<<< HEAD
				StringInfoData logbuf;		/* errdetail for server log */
=======
				StringInfoData logbuf;	/* errdetail for server log */
>>>>>>> e472b921

				initStringInfo(&locktagbuf);
				initStringInfo(&logbuf);
				DescribeLockTag(&locktagbuf, &lock->tag);
				appendStringInfo(&logbuf,
<<<<<<< HEAD
					  _("Process %d waits for %s on %s."),
						 MyProcPid,
						 GetLockmodeName(lock->tag.locktag_lockmethodid,
										 lockmode),
						 locktagbuf.data);
=======
								 _("Process %d waits for %s on %s."),
								 MyProcPid,
							  GetLockmodeName(lock->tag.locktag_lockmethodid,
											  lockmode),
								 locktagbuf.data);
>>>>>>> e472b921

				/* release lock as quickly as possible */
				LWLockRelease(ProcArrayLock);

				ereport(LOG,
<<<<<<< HEAD
						(errmsg("sending cancel to blocking autovacuum PID %d",
							pid),
						 errdetail("%s", logbuf.data)));
=======
					  (errmsg("sending cancel to blocking autovacuum PID %d",
							  pid),
					   errdetail_log("%s", logbuf.data)));
>>>>>>> e472b921

				pfree(logbuf.data);
				pfree(locktagbuf.data);

				/* send the autovacuum worker Back to Old Kent Road */
				if (kill(pid, SIGINT) < 0)
				{
					/* Just a warning to allow multiple callers */
					ereport(WARNING,
							(errmsg("could not send signal to process %d: %m",
									pid)));
				}
			}
			else
				LWLockRelease(ProcArrayLock);

			/* prevent signal from being resent more than once */
			allow_autovacuum_cancel = false;
		}

		/*
		 * If awoken after the deadlock check interrupt has run, and
		 * log_lock_waits is on, then report about the wait.
		 */
		if (log_lock_waits && deadlock_state != DS_NOT_YET_CHECKED)
		{
			StringInfoData buf;
			const char *modename;
			long		secs;
			int			usecs;
			long		msecs;

			initStringInfo(&buf);
			DescribeLockTag(&buf, &locallock->tag.lock);
			modename = GetLockmodeName(locallock->tag.lock.locktag_lockmethodid,
									   lockmode);
			TimestampDifference(get_timeout_start_time(DEADLOCK_TIMEOUT),
								GetCurrentTimestamp(),
								&secs, &usecs);
			msecs = secs * 1000 + usecs / 1000;
			usecs = usecs % 1000;

			if (deadlock_state == DS_SOFT_DEADLOCK)
				ereport(LOG,
						(errmsg("process %d avoided deadlock for %s on %s by rearranging queue order after %ld.%03d ms",
							  MyProcPid, modename, buf.data, msecs, usecs)));
			else if (deadlock_state == DS_HARD_DEADLOCK)
			{
				/*
				 * This message is a bit redundant with the error that will be
				 * reported subsequently, but in some cases the error report
				 * might not make it to the log (eg, if it's caught by an
				 * exception handler), and we want to ensure all long-wait
				 * events get logged.
				 */
				ereport(LOG,
						(errmsg("process %d detected deadlock while waiting for %s on %s after %ld.%03d ms",
							  MyProcPid, modename, buf.data, msecs, usecs)));
			}

			if (myWaitStatus == STATUS_WAITING)
				ereport(LOG,
						(errmsg("process %d still waiting for %s on %s after %ld.%03d ms",
							  MyProcPid, modename, buf.data, msecs, usecs)));
			else if (myWaitStatus == STATUS_OK)
				ereport(LOG,
					(errmsg("process %d acquired %s on %s after %ld.%03d ms",
							MyProcPid, modename, buf.data, msecs, usecs)));
			else
			{
				Assert(myWaitStatus == STATUS_ERROR);

				/*
				 * Currently, the deadlock checker always kicks its own
				 * process, which means that we'll only see STATUS_ERROR when
				 * deadlock_state == DS_HARD_DEADLOCK, and there's no need to
				 * print redundant messages.  But for completeness and
				 * future-proofing, print a message if it looks like someone
				 * else kicked us off the lock.
				 */
				if (deadlock_state != DS_HARD_DEADLOCK)
					ereport(LOG,
							(errmsg("process %d failed to acquire %s on %s after %ld.%03d ms",
							  MyProcPid, modename, buf.data, msecs, usecs)));
			}

			/*
			 * At this point we might still need to wait for the lock. Reset
			 * state so we don't print the above messages again.
			 */
			deadlock_state = DS_NO_DEADLOCK;

			pfree(buf.data);
		}
	} while (myWaitStatus == STATUS_WAITING);

	/*
	 * Disable the timers, if they are still running
	 */
	if (LockTimeout > 0)
	{
		DisableTimeoutParams timeouts[2];

		timeouts[0].id = DEADLOCK_TIMEOUT;
		timeouts[0].keep_indicator = false;
		timeouts[1].id = LOCK_TIMEOUT;
		timeouts[1].keep_indicator = false;
		disable_timeouts(timeouts, 2);
	}
	else
		disable_timeout(DEADLOCK_TIMEOUT, false);

	/*
	 * Re-acquire the lock table's partition lock.  We have to do this to hold
	 * off cancel/die interrupts before we can mess with lockAwaited (else we
	 * might have a missed or duplicated locallock update).
	 */
	LWLockAcquire(partitionLock, LW_EXCLUSIVE);

	/*
	 * We no longer want LockErrorCleanup to do anything.
	 */
	lockAwaited = NULL;

	/*
	 * If we got the lock, be sure to remember it in the locallock table.
	 */
	if (MyProc->waitStatus == STATUS_OK)
		GrantAwaitedLock();

	/*
	 * We don't have to do anything else, because the awaker did all the
	 * necessary update of the lock table and MyProc.
	 */
	return MyProc->waitStatus;
}


/*
 * ProcWakeup -- wake up a process by releasing its private semaphore.
 *
 *	 Also remove the process from the wait queue and set its links invalid.
 *	 RETURN: the next process in the wait queue.
 *
 * The appropriate lock partition lock must be held by caller.
 *
 * XXX: presently, this code is only used for the "success" case, and only
 * works correctly for that case.  To clean up in failure case, would need
 * to twiddle the lock's request counts too --- see RemoveFromWaitQueue.
 * Hence, in practice the waitStatus parameter must be STATUS_OK.
 */
PGPROC *
ProcWakeup(PGPROC *proc, int waitStatus)
{
	PGPROC	   *retProc;

	/* Proc should be sleeping ... */
	if (proc->links.prev == NULL ||
		proc->links.next == NULL)
		return NULL;
	Assert(proc->waitStatus == STATUS_WAITING);

	/* Save next process before we zap the list link */
	retProc = (PGPROC *) proc->links.next;

	/* Remove process from wait queue */
	SHMQueueDelete(&(proc->links));
	(proc->waitLock->waitProcs.size)--;

	/* Clean up process' state and pass it the ok/fail signal */
	proc->waitLock = NULL;
	proc->waitProcLock = NULL;
	proc->waitStatus = waitStatus;

	/* And awaken it */
	PGSemaphoreUnlock(&proc->sem);

	return retProc;
}

/*
 * ProcLockWakeup -- routine for waking up processes when a lock is
 *		released (or a prior waiter is aborted).  Scan all waiters
 *		for lock, waken any that are no longer blocked.
 *
 * The appropriate lock partition lock must be held by caller.
 */
void
ProcLockWakeup(LockMethod lockMethodTable, LOCK *lock)
{
	PROC_QUEUE *waitQueue = &(lock->waitProcs);
	int			queue_size = waitQueue->size;
	PGPROC	   *proc;
	LOCKMASK	aheadRequests = 0;

	Assert(queue_size >= 0);

	if (queue_size == 0)
		return;

	proc = (PGPROC *) waitQueue->links.next;

	while (queue_size-- > 0)
	{
		LOCKMODE	lockmode = proc->waitLockMode;

		/*
		 * Waken if (a) doesn't conflict with requests of earlier waiters, and
		 * (b) doesn't conflict with already-held locks.
		 */
		if ((lockMethodTable->conflictTab[lockmode] & aheadRequests) == 0 &&
			LockCheckConflicts(lockMethodTable,
							   lockmode,
							   lock,
							   proc->waitProcLock,
							   proc) == STATUS_OK)
		{
			/* OK to waken */
			GrantLock(lock, proc->waitProcLock, lockmode);
			proc = ProcWakeup(proc, STATUS_OK);

			/*
			 * ProcWakeup removes proc from the lock's waiting process queue
			 * and returns the next proc in chain; don't use proc's next-link,
			 * because it's been cleared.
			 */
		}
		else
		{
			/*
			 * Cannot wake this guy. Remember his request for later checks.
			 */
			aheadRequests |= LOCKBIT_ON(lockmode);
			proc = (PGPROC *) proc->links.next;
		}
	}

	Assert(waitQueue->size >= 0);
}

/*
 * CheckDeadLock
 *
 * We only get to this routine if the DEADLOCK_TIMEOUT fired
 * while waiting for a lock to be released by some other process.  Look
 * to see if there's a deadlock; if not, just return and continue waiting.
 * (But signal ProcSleep to log a message, if log_lock_waits is true.)
 * If we have a real deadlock, remove ourselves from the lock's wait queue
 * and signal an error to ProcSleep.
 *
 * NB: this is run inside a signal handler, so be very wary about what is done
 * here or in called routines.
 */
void
CheckDeadLock(void)
{
	int			i;

	/*
	 * Acquire exclusive lock on the entire shared lock data structures. Must
	 * grab LWLocks in partition-number order to avoid LWLock deadlock.
	 *
	 * Note that the deadlock check interrupt had better not be enabled
	 * anywhere that this process itself holds lock partition locks, else this
	 * will wait forever.  Also note that LWLockAcquire creates a critical
	 * section, so that this routine cannot be interrupted by cancel/die
	 * interrupts.
	 */
	for (i = 0; i < NUM_LOCK_PARTITIONS; i++)
		LWLockAcquire(FirstLockMgrLock + i, LW_EXCLUSIVE);

	/*
	 * Check to see if we've been awoken by anyone in the interim.
	 *
	 * If we have, we can return and resume our transaction -- happy day.
	 * Before we are awoken the process releasing the lock grants it to us so
	 * we know that we don't have to wait anymore.
	 *
	 * We check by looking to see if we've been unlinked from the wait queue.
	 * This is quicker than checking our semaphore's state, since no kernel
	 * call is needed, and it is safe because we hold the lock partition lock.
	 */
	if (MyProc->links.prev == NULL ||
		MyProc->links.next == NULL)
		goto check_done;

#ifdef LOCK_DEBUG
	if (Debug_deadlocks)
		DumpAllLocks();
#endif

	/* Run the deadlock check, and set deadlock_state for use by ProcSleep */
	deadlock_state = DeadLockCheck(MyProc);

	if (deadlock_state == DS_HARD_DEADLOCK)
	{
		/*
		 * Oops.  We have a deadlock.
		 *
		 * Get this process out of wait state.	(Note: we could do this more
		 * efficiently by relying on lockAwaited, but use this coding to
		 * preserve the flexibility to kill some other transaction than the
		 * one detecting the deadlock.)
		 *
		 * RemoveFromWaitQueue sets MyProc->waitStatus to STATUS_ERROR, so
		 * ProcSleep will report an error after we return from the signal
		 * handler.
		 */
		Assert(MyProc->waitLock != NULL);
		if (Gp_role == GP_ROLE_DISPATCH && IsResQueueEnabled() &&
			LOCK_LOCKMETHOD(*(MyProc->waitLock)) == RESOURCE_LOCKMETHOD)
		{
			ResRemoveFromWaitQueue(MyProc, 
								   LockTagHashCode(&(MyProc->waitLock->tag)));
		}
		else
		{
			RemoveFromWaitQueue(MyProc, LockTagHashCode(&(MyProc->waitLock->tag)));
		}

		/*
		 * Unlock my semaphore so that the interrupted ProcSleep() call can
		 * finish.
		 */
		PGSemaphoreUnlock(&MyProc->sem);

		/*
		 * We're done here.  Transaction abort caused by the error that
		 * ProcSleep will raise will cause any other locks we hold to be
		 * released, thus allowing other processes to wake up; we don't need
		 * to do that here.  NOTE: an exception is that releasing locks we
		 * hold doesn't consider the possibility of waiters that were blocked
		 * behind us on the lock we just failed to get, and might now be
		 * wakable because we're not in front of them anymore.  However,
		 * RemoveFromWaitQueue took care of waking up any such processes.
		 */
	}
	else if (log_lock_waits || deadlock_state == DS_BLOCKED_BY_AUTOVACUUM)
	{
		/*
		 * Unlock my semaphore so that the interrupted ProcSleep() call can
		 * print the log message (we daren't do it here because we are inside
		 * a signal handler).  It will then sleep again until someone releases
		 * the lock.
		 *
		 * If blocked by autovacuum, this wakeup will enable ProcSleep to send
		 * the canceling signal to the autovacuum worker.
		 */
		PGSemaphoreUnlock(&MyProc->sem);
	}

	/*
	 * And release locks.  We do this in reverse order for two reasons: (1)
	 * Anyone else who needs more than one of the locks will be trying to lock
	 * them in increasing order; we don't want to release the other process
	 * until it can get all the locks it needs. (2) This avoids O(N^2)
	 * behavior inside LWLockRelease.
	 */
check_done:
	for (i = NUM_LOCK_PARTITIONS; --i >= 0;)
		LWLockRelease(FirstLockMgrLock + i);
}


/*
 * ProcWaitForSignal - wait for a signal from another backend.
 *
 * This can share the semaphore normally used for waiting for locks,
 * since a backend could never be waiting for a lock and a signal at
 * the same time.  As with locks, it's OK if the signal arrives just
 * before we actually reach the waiting state.	Also as with locks,
 * it's necessary that the caller be robust against bogus wakeups:
 * always check that the desired state has occurred, and wait again
 * if not.	This copes with possible "leftover" wakeups.
 */
void
ProcWaitForSignal(void)
{
	PGSemaphoreLock(&MyProc->sem, true);
}

/*
 * ProcSendSignal - send a signal to a backend identified by PID
 */
void
ProcSendSignal(int pid)
{
	PGPROC	   *proc = NULL;

	if (RecoveryInProgress())
	{
		/* use volatile pointer to prevent code rearrangement */
		volatile PROC_HDR *procglobal = ProcGlobal;

		SpinLockAcquire(ProcStructLock);

		/*
		 * Check to see whether it is the Startup process we wish to signal.
		 * This call is made by the buffer manager when it wishes to wake up a
		 * process that has been waiting for a pin in so it can obtain a
		 * cleanup lock using LockBufferForCleanup(). Startup is not a normal
		 * backend, so BackendPidGetProc() will not return any pid at all. So
		 * we remember the information for this special case.
		 */
		if (pid == procglobal->startupProcPid)
			proc = procglobal->startupProc;

		SpinLockRelease(ProcStructLock);
	}

	if (proc == NULL)
		proc = BackendPidGetProc(pid);

	if (proc != NULL)
		PGSemaphoreUnlock(&proc->sem);
<<<<<<< HEAD
}


/*****************************************************************************
 * SIGALRM interrupt support
 *
 * Maybe these should be in pqsignal.c?
 *****************************************************************************/

/*
 * Enable the SIGALRM interrupt to fire after the specified delay
 *
 * Delay is given in milliseconds.	Caller should be sure a SIGALRM
 * signal handler is installed before this is called.
 *
 * This code properly handles nesting of deadlock timeout alarms within
 * statement timeout alarms.
 *
 * Returns TRUE if okay, FALSE on failure.
 */
bool
enable_sig_alarm(int delayms, bool is_statement_timeout)
{
	TimestampTz fin_time;
	struct itimerval timeval;

	if (is_statement_timeout)
	{
		/*
		 * Begin statement-level timeout
		 *
		 * Note that we compute statement_fin_time with reference to the
		 * statement_timestamp, but apply the specified delay without any
		 * correction; that is, we ignore whatever time has elapsed since
		 * statement_timestamp was set.  In the normal case only a small
		 * interval will have elapsed and so this doesn't matter, but there
		 * are corner cases (involving multi-statement query strings with
		 * embedded COMMIT or ROLLBACK) where we might re-initialize the
		 * statement timeout long after initial receipt of the message. In
		 * such cases the enforcement of the statement timeout will be a bit
		 * inconsistent.  This annoyance is judged not worth the cost of
		 * performing an additional gettimeofday() here.
		 */
		Assert(!deadlock_timeout_active);
		fin_time = GetCurrentStatementStartTimestamp();
		fin_time = TimestampTzPlusMilliseconds(fin_time, delayms);
		statement_fin_time = fin_time;
		cancel_from_timeout = false;
		statement_timeout_active = true;
	}
	else if (statement_timeout_active)
	{
		/*
		 * Begin deadlock timeout with statement-level timeout active
		 *
		 * Here, we want to interrupt at the closer of the two timeout times.
		 * If fin_time >= statement_fin_time then we need not touch the
		 * existing timer setting; else set up to interrupt at the deadlock
		 * timeout time.
		 *
		 * NOTE: in this case it is possible that this routine will be
		 * interrupted by the previously-set timer alarm.  This is okay
		 * because the signal handler will do only what it should do according
		 * to the state variables.	The deadlock checker may get run earlier
		 * than normal, but that does no harm.
		 */
		timeout_start_time = GetCurrentTimestamp();
		fin_time = TimestampTzPlusMilliseconds(timeout_start_time, delayms);
		deadlock_timeout_active = true;
		if (fin_time >= statement_fin_time)
			return true;
	}
	else
	{
		/* Begin deadlock timeout with no statement-level timeout */
		deadlock_timeout_active = true;
		/* GetCurrentTimestamp can be expensive, so only do it if we must */
		if (log_lock_waits)
			timeout_start_time = GetCurrentTimestamp();
	}

	/* If we reach here, okay to set the timer interrupt */
	MemSet(&timeval, 0, sizeof(struct itimerval));
	timeval.it_value.tv_sec = delayms / 1000;
	timeval.it_value.tv_usec = (delayms % 1000) * 1000;
	if (setitimer(ITIMER_REAL, &timeval, NULL))
		return false;
	return true;
}

/*
 * Cancel the SIGALRM timer, either for a deadlock timeout or a statement
 * timeout.  If a deadlock timeout is canceled, any active statement timeout
 * remains in force.
 *
 * Returns TRUE if okay, FALSE on failure.
 */
bool
disable_sig_alarm(bool is_statement_timeout)
{
	/*
	 * Always disable the interrupt if it is active; this avoids being
	 * interrupted by the signal handler and thereby possibly getting
	 * confused.
	 *
	 * We will re-enable the interrupt if necessary in CheckStatementTimeout.
	 */
	if (statement_timeout_active || deadlock_timeout_active)
	{
		struct itimerval timeval;

		MemSet(&timeval, 0, sizeof(struct itimerval));
		if (setitimer(ITIMER_REAL, &timeval, NULL))
		{
			statement_timeout_active = false;
			cancel_from_timeout = false;
			deadlock_timeout_active = false;
			return false;
		}
	}

	/* Always cancel deadlock timeout, in case this is error cleanup */
	deadlock_timeout_active = false;

	/* Cancel or reschedule statement timeout */
	if (is_statement_timeout)
	{
		statement_timeout_active = false;
		cancel_from_timeout = false;
	}
	else if (statement_timeout_active)
	{
		if (!CheckStatementTimeout())
			return false;
	}
	return true;
}

/*
 * Check for statement timeout.  If the timeout time has come,
 * trigger a query-cancel interrupt; if not, reschedule the SIGALRM
 * interrupt to occur at the right time.
 *
 * Returns true if okay, false if failed to set the interrupt.
 */
static bool
CheckStatementTimeout(void)
{
	TimestampTz now;

	if (!statement_timeout_active)
		return true;			/* do nothing if not active */

	/* QD takes care of timeouts for QE. */
	if (Gp_role == GP_ROLE_EXECUTE)
		return true;

	now = GetCurrentTimestamp();

	if (now >= statement_fin_time)
	{
		/* Time to die */
		statement_timeout_active = false;
		cancel_from_timeout = true;
#ifdef HAVE_SETSID
		/* try to signal whole process group */
		kill(-MyProcPid, SIGINT);
#endif
		kill(MyProcPid, SIGINT);
	}
	else
	{
		/* Not time yet, so (re)schedule the interrupt */
		long		secs;
		int			usecs;
		struct itimerval timeval;

		TimestampDifference(now, statement_fin_time,
							&secs, &usecs);

		/*
		 * It's possible that the difference is less than a microsecond;
		 * ensure we don't cancel, rather than set, the interrupt.
		 */
		if (secs == 0 && usecs == 0)
			usecs = 1;
		MemSet(&timeval, 0, sizeof(struct itimerval));
		timeval.it_value.tv_sec = secs;
		timeval.it_value.tv_usec = usecs;
		if (setitimer(ITIMER_REAL, &timeval, NULL))
			return false;
	}

	return true;
}

/*
 * need DoingCommandRead to be extern so we can test it here.
 * Or would it be better to have some routine to call to get the
 * value of the bool?  This is simpler.
 */
extern bool DoingCommandRead;

/*
 * Signal handler for SIGALRM for normal user backends
 *
 * Process deadlock check and/or statement timeout check, as needed.
 * To avoid various edge cases, we must be careful to do nothing
 * when there is nothing to be done.  We also need to be able to
 * reschedule the timer interrupt if called before end of statement.
 */
void
handle_sig_alarm(SIGNAL_ARGS)
{
	int			save_errno = errno;

	/* SIGALRM is cause for waking anything waiting on the process latch */
	if (MyProc)
		SetLatch(&MyProc->procLatch);

	/* don't joggle the elbow of proc_exit */
	if (!proc_exit_inprogress)
	{
		/*
		 * Idle session timeout shares with the deadlock timeout.
		 * If DoingCommandRead is true, we are deciding the session is idle
		 * In that case, we can't possibly be in a deadlock, so no point
		 * in running the deadlock detection.
		 */

		if (deadlock_timeout_active && !DoingCommandRead)
		{
			deadlock_timeout_active = false;
			CheckDeadLock();
		}

		if (statement_timeout_active)
			(void) CheckStatementTimeout();

		/*
		 * If we are DoingCommandRead, it means we are sitting idle waiting for
		 * the user to send us some SQL.
		 */
		if (DoingCommandRead)
		{
			(void) ClientWaitTimeoutInterruptHandler();
			deadlock_timeout_active = false;
		}
	}

	errno = save_errno;
}

static void
ClientWaitTimeoutInterruptHandler(void)
{
	int save_errno = errno;

	/* Don't joggle the elbow of proc_exit */
	if (proc_exit_inprogress)
		return;

	if (clientWaitTimeoutInterruptEnabled)
	{
		bool save_ImmediateInterruptOK = ImmediateInterruptOK;

		/*
		 * We may be called while ImmediateInterruptOK is true; turn it off
		 * while messing with the client wait timeout state.
		 */
		ImmediateInterruptOK = false;

		/*
		 * I'm not sure whether some flavors of Unix might allow another
		 * SIGALRM occurrence to recursively interrupt this routine. To cope
		 * with the possibility, we do the same sort of dance that
		 * EnableNotifyInterrupt must do -- see that routine for comments.
		 */
		clientWaitTimeoutInterruptEnabled = 0; /* disable any recursive signal */
		clientWaitTimeoutInterruptOccurred = 1; /* do at least one iteration */
		for (;;)
		{
			clientWaitTimeoutInterruptEnabled = 1;
			if (!clientWaitTimeoutInterruptOccurred)
				break;
			clientWaitTimeoutInterruptEnabled = 0;
			if (clientWaitTimeoutInterruptOccurred)
			{
				ProcessClientWaitTimeout();
			}
		}

		/*
		 * Restore ImmediateInterruptOK, and check for interrupts if needed.
		 */
		ImmediateInterruptOK = save_ImmediateInterruptOK;
		if (save_ImmediateInterruptOK)
			CHECK_FOR_INTERRUPTS();
	}
	else
	{
		/*
		 * In this path it is NOT SAFE to do much of anything, except this:
		 */
		clientWaitTimeoutInterruptOccurred = 1;
	}

	errno = save_errno;
}

void
EnableClientWaitTimeoutInterrupt(void)
{
	for (;;)
	{
		clientWaitTimeoutInterruptEnabled = 1;
		if (!clientWaitTimeoutInterruptOccurred)
			break;
		clientWaitTimeoutInterruptEnabled = 0;
		if (clientWaitTimeoutInterruptOccurred)
		{
			ProcessClientWaitTimeout();
		}
	}
}

bool
DisableClientWaitTimeoutInterrupt(void)
{
	bool result = (clientWaitTimeoutInterruptEnabled != 0);

	clientWaitTimeoutInterruptEnabled = 0;

	return result;
}

static void
ProcessClientWaitTimeout(void)
{
	bool notify_enabled;
	bool catchup_enabled;

	/* Must prevent SIGUSR1 and SIGUSR2 interrupt while I am running */
	notify_enabled = DisableNotifyInterrupt();
	catchup_enabled = DisableCatchupInterrupt();

	clientWaitTimeoutInterruptOccurred = 0;

	DoIdleResourceCleanup();

	if (notify_enabled)
		EnableNotifyInterrupt();
	if (catchup_enabled)
		EnableCatchupInterrupt();
}

/*
 * ResProcSleep -- put a process to sleep (that is waiting for a resource lock).
 *
 * Notes:
 * 	Locktable's masterLock must be held at entry, and will be held
 * 	at exit.
 *
 *	This is merely a version of ProcSleep modified for resource locks.
 *	The logic here could have been merged into ProcSleep, however it was
 *	requested to keep as much as possible of this resource lock code 
 *	seperate from its standard lock relatives - in the interest of not
 *	introducing new bugs or performance regressions into the lock code.
 */
int
ResProcSleep(LOCKMODE lockmode, LOCALLOCK *locallock, void *incrementSet)
{
	LOCK	   *lock = locallock->lock;
	PROCLOCK   *proclock = locallock->proclock;
	PROC_QUEUE	*waitQueue = &(lock->waitProcs);
	PGPROC		*proc;
	uint32		hashcode = locallock->hashcode;
	LWLockId	partitionLock = LockHashPartitionLock(hashcode);

	bool		selflock = true;		/* initialize result for error. */

	/*
	 * Don't check my held locks, as we just add at the end of the queue.
	 */
	proc = (PGPROC *) &(waitQueue->links);
	SHMQueueInsertBefore(&(proc->links), &(MyProc->links));
	waitQueue->size++;

	lock->waitMask |= LOCKBIT_ON(lockmode);

	/*
	 * reflect this in PGPROC object, too.
	 */
	MyProc->waitLock = lock;
	MyProc->waitProcLock = (PROCLOCK *) proclock;
	MyProc->waitLockMode = lockmode;

	MyProc->waitStatus = STATUS_ERROR;	/* initialize result for error */

	/* Now check the status of the self lock footgun. */
	selflock = ResCheckSelfDeadLock(lock, proclock, incrementSet);
	if (selflock)
	{
		LWLockRelease(partitionLock);
		ereport(ERROR,
				(errcode(ERRCODE_T_R_DEADLOCK_DETECTED),
				 errmsg("deadlock detected, locking against self")));
	}

	/* Mark that we are waiting for a lock */
	lockAwaited = locallock;

	/* Ok to wait.*/
	LWLockRelease(partitionLock);

	if (!enable_sig_alarm(DeadlockTimeout, false))
   		elog(FATAL, "could not set timer for (resource lock) process wakeup");

	/*
	 * Sleep on the semaphore.
	 */
	PGSemaphoreLock(&MyProc->sem, true);

	if (!disable_sig_alarm(false))
		elog(FATAL, "could not disable timer for (resource lock) process wakeup");

	/*
	 * Have been awakened, so continue.
	 */
	LWLockAcquire(partitionLock, LW_EXCLUSIVE);

	/*
	 * We no longer want (Res)LockWaitCancel to do anything.
	 */
	lockAwaited = NULL;

	return MyProc->waitStatus;
}


/*
 * ResLockWaitCancel -- Cancel any pending wait for a resource lock, when 
 *	aborting a transaction.
 */
void
ResLockWaitCancel(void)
{
	LWLockId	partitionLock;

	if (lockAwaited != NULL)
	{
		/* Unlink myself from the wait queue, if on it  */
		partitionLock = LockHashPartitionLock(lockAwaited->hashcode);
		LWLockAcquire(partitionLock, LW_EXCLUSIVE);

		if (MyProc->links.next != NULL)
		{
			/* We could not have been granted the lock yet */
			Assert(MyProc->waitStatus == STATUS_ERROR);

			/* We should only be trying to cancel resource locks. */
			Assert(LOCALLOCK_LOCKMETHOD(*lockAwaited) == RESOURCE_LOCKMETHOD);

			ResRemoveFromWaitQueue(MyProc, lockAwaited->hashcode);
		}

		lockAwaited = NULL;

		LWLockRelease(partitionLock);
	}

	/*
	 * Reset the proc wait semaphore to zero. This is necessary in the
	 * scenario where someone else granted us the lock we wanted before we
	 * were able to remove ourselves from the wait-list.
	 */
	PGSemaphoreReset(&MyProc->sem);

	return;
}

bool ProcCanSetMppSessionId(void)
{
	if (ProcGlobal == NULL || MyProc == NULL)
		return false;

	return true;
}


void ProcNewMppSessionId(int *newSessionId)
{
	Assert(newSessionId != NULL);

    *newSessionId = MyProc->mppSessionId =
		pg_atomic_add_fetch_u32((pg_atomic_uint32 *)&ProcGlobal->mppLocalProcessCounter, 1);

    /*
     * Make sure that our SessionState entry correctly records our
     * new session id.
     */
    if (NULL != MySessionState)
    {
    	/* This should not happen outside of dispatcher on the master */
    	Assert(IS_QUERY_DISPATCHER() && Gp_role == GP_ROLE_DISPATCH);

    	ereport(gp_sessionstate_loglevel, (errmsg("ProcNewMppSessionId: changing session id (old: %d, new: %d), pinCount: %d, activeProcessCount: %d",
    			MySessionState->sessionId, *newSessionId, MySessionState->pinCount, MySessionState->activeProcessCount), errprintstack(true)));

#ifdef USE_ASSERT_CHECKING
    	MySessionState->isModifiedSessionId = true;
#endif

    	MySessionState->sessionId = *newSessionId;
    }
}

/*
 * Signal handler for SIGALRM in Startup process
 *
 * To avoid various edge cases, we must be careful to do nothing
 * when there is nothing to be done.  We also need to be able to
 * reschedule the timer interrupt if called before end of statement.
 *
 * We set either deadlock_timeout_active or statement_timeout_active
 * or both. Interrupts are enabled if standby_timeout_active.
 */
bool
enable_standby_sig_alarm(TimestampTz now, TimestampTz fin_time, bool deadlock_only)
{
	TimestampTz deadlock_time = TimestampTzPlusMilliseconds(now,
															DeadlockTimeout);

	if (deadlock_only)
	{
		/*
		 * Wake up at deadlock_time only, then wait forever
		 */
		statement_fin_time = deadlock_time;
		deadlock_timeout_active = true;
		statement_timeout_active = false;
	}
	else if (fin_time > deadlock_time)
	{
		/*
		 * Wake up at deadlock_time, then again at fin_time
		 */
		statement_fin_time = deadlock_time;
		statement_fin_time2 = fin_time;
		deadlock_timeout_active = true;
		statement_timeout_active = true;
	}
	else
	{
		/*
		 * Wake only at fin_time because its fairly soon
		 */
		statement_fin_time = fin_time;
		deadlock_timeout_active = false;
		statement_timeout_active = true;
	}

	if (deadlock_timeout_active || statement_timeout_active)
	{
		long		secs;
		int			usecs;
		struct itimerval timeval;

		TimestampDifference(now, statement_fin_time,
							&secs, &usecs);
		if (secs == 0 && usecs == 0)
			usecs = 1;
		MemSet(&timeval, 0, sizeof(struct itimerval));
		timeval.it_value.tv_sec = secs;
		timeval.it_value.tv_usec = usecs;
		if (setitimer(ITIMER_REAL, &timeval, NULL))
			return false;
		standby_timeout_active = true;
	}

	return true;
}

bool
disable_standby_sig_alarm(void)
{
	/*
	 * Always disable the interrupt if it is active; this avoids being
	 * interrupted by the signal handler and thereby possibly getting
	 * confused.
	 *
	 * We will re-enable the interrupt if necessary in CheckStandbyTimeout.
	 */
	if (standby_timeout_active)
	{
		struct itimerval timeval;

		MemSet(&timeval, 0, sizeof(struct itimerval));
		if (setitimer(ITIMER_REAL, &timeval, NULL))
		{
			standby_timeout_active = false;
			return false;
		}
	}

	standby_timeout_active = false;

	return true;
}

/*
 * CheckStandbyTimeout() runs unconditionally in the Startup process
 * SIGALRM handler. Timers will only be set when InHotStandby.
 * We simply ignore any signals unless the timer has been set.
 */
static bool
CheckStandbyTimeout(void)
{
	TimestampTz now;
	bool		reschedule = false;

	standby_timeout_active = false;

	now = GetCurrentTimestamp();

	/*
	 * Reschedule the timer if its not time to wake yet, or if we have both
	 * timers set and the first one has just been reached.
	 */
	if (now >= statement_fin_time)
	{
		if (deadlock_timeout_active)
		{
			/*
			 * We're still waiting when we reach deadlock timeout, so send out
			 * a request to have other backends check themselves for deadlock.
			 * Then continue waiting until statement_fin_time, if that's set.
			 */
			SendRecoveryConflictWithBufferPin(PROCSIG_RECOVERY_CONFLICT_STARTUP_DEADLOCK);
			deadlock_timeout_active = false;

			/*
			 * Begin second waiting period if required.
			 */
			if (statement_timeout_active)
			{
				reschedule = true;
				statement_fin_time = statement_fin_time2;
			}
		}
		else
		{
			/*
			 * We've now reached statement_fin_time, so ask all conflicts to
			 * leave, so we can press ahead with applying changes in recovery.
			 */
			SendRecoveryConflictWithBufferPin(PROCSIG_RECOVERY_CONFLICT_BUFFERPIN);
		}
	}
	else
		reschedule = true;

	if (reschedule)
	{
		long		secs;
		int			usecs;
		struct itimerval timeval;

		TimestampDifference(now, statement_fin_time,
							&secs, &usecs);
		if (secs == 0 && usecs == 0)
			usecs = 1;
		MemSet(&timeval, 0, sizeof(struct itimerval));
		timeval.it_value.tv_sec = secs;
		timeval.it_value.tv_usec = usecs;
		if (setitimer(ITIMER_REAL, &timeval, NULL))
			return false;
		standby_timeout_active = true;
	}

	return true;
}

void
handle_standby_sig_alarm(SIGNAL_ARGS)
{
	int			save_errno = errno;

	if (standby_timeout_active)
		(void) CheckStandbyTimeout();

	errno = save_errno;
=======
>>>>>>> e472b921
}<|MERGE_RESOLUTION|>--- conflicted
+++ resolved
@@ -3,13 +3,9 @@
  * proc.c
  *	  routines to manage per-process shared memory data structure
  *
-<<<<<<< HEAD
  * Portions Copyright (c) 2006-2008, Greenplum inc
  * Portions Copyright (c) 2012-Present Pivotal Software, Inc.
- * Portions Copyright (c) 1996-2012, PostgreSQL Global Development Group
-=======
  * Portions Copyright (c) 1996-2013, PostgreSQL Global Development Group
->>>>>>> e472b921
  * Portions Copyright (c) 1994, Regents of the University of California
  *
  *
@@ -106,30 +102,10 @@
 
 /* Mark this volatile because it can be changed by signal handler */
 static volatile DeadLockState deadlock_state = DS_NOT_YET_CHECKED;
-<<<<<<< HEAD
-static volatile sig_atomic_t clientWaitTimeoutInterruptEnabled = 0;
-static volatile sig_atomic_t clientWaitTimeoutInterruptOccurred = 0;
-volatile bool cancel_from_timeout = false;
-
-/* timeout_start_time is set when log_lock_waits is true */
-static TimestampTz timeout_start_time;
-
-/* statement_fin_time is valid only if statement_timeout_active is true */
-static TimestampTz statement_fin_time;
-static TimestampTz statement_fin_time2; /* valid only in recovery */
-=======
->>>>>>> e472b921
 
 static void RemoveProcFromArray(int code, Datum arg);
 static void ProcKill(int code, Datum arg);
 static void AuxiliaryProcKill(int code, Datum arg);
-<<<<<<< HEAD
-static bool CheckStatementTimeout(void);
-static bool CheckStandbyTimeout(void);
-static void ClientWaitTimeoutInterruptHandler(void);
-static void ProcessClientWaitTimeout(void);
-=======
->>>>>>> e472b921
 
 
 /*
@@ -657,14 +633,10 @@
 	MyProc->backendId = InvalidBackendId;
 	MyProc->databaseId = InvalidOid;
 	MyProc->roleId = InvalidOid;
-<<<<<<< HEAD
     MyProc->mppLocalProcessSerial = 0;
     MyProc->mppSessionId = 0;
     MyProc->mppIsWriter = false;
-	MyPgXact->inCommit = false;
-=======
 	MyPgXact->delayChkpt = false;
->>>>>>> e472b921
 	MyPgXact->vacuumFlags = 0;
 	MyProc->lwWaiting = false;
 	MyProc->lwWaitMode = 0;
@@ -807,15 +779,11 @@
 	if (lockAwaited == NULL)
 		return;
 
-<<<<<<< HEAD
 	/* Don't try to cancel resource locks.*/
 	if (Gp_role == GP_ROLE_DISPATCH && IsResQueueEnabled() &&
 		LOCALLOCK_LOCKMETHOD(*lockAwaited) == RESOURCE_LOCKMETHOD)
 		return;
 
-	/* Turn off the deadlock timer, if it's still running (see ProcSleep) */
-	disable_sig_alarm(false);
-=======
 	/*
 	 * Turn off the deadlock and lock timeout timers, if they are still
 	 * running (see ProcSleep).  Note we must preserve the LOCK_TIMEOUT
@@ -829,7 +797,6 @@
 	timeouts[1].id = LOCK_TIMEOUT;
 	timeouts[1].keep_indicator = true;
 	disable_timeouts(timeouts, 2);
->>>>>>> e472b921
 
 	/* Unlink myself from the wait queue, if on it (might not be anymore!) */
 	partitionLock = LockHashPartitionLock(lockAwaited->hashcode);
@@ -1373,43 +1340,25 @@
 			{
 				int			pid = autovac->pid;
 				StringInfoData locktagbuf;
-<<<<<<< HEAD
-				StringInfoData logbuf;		/* errdetail for server log */
-=======
 				StringInfoData logbuf;	/* errdetail for server log */
->>>>>>> e472b921
 
 				initStringInfo(&locktagbuf);
 				initStringInfo(&logbuf);
 				DescribeLockTag(&locktagbuf, &lock->tag);
 				appendStringInfo(&logbuf,
-<<<<<<< HEAD
-					  _("Process %d waits for %s on %s."),
-						 MyProcPid,
-						 GetLockmodeName(lock->tag.locktag_lockmethodid,
-										 lockmode),
-						 locktagbuf.data);
-=======
 								 _("Process %d waits for %s on %s."),
 								 MyProcPid,
 							  GetLockmodeName(lock->tag.locktag_lockmethodid,
 											  lockmode),
 								 locktagbuf.data);
->>>>>>> e472b921
 
 				/* release lock as quickly as possible */
 				LWLockRelease(ProcArrayLock);
 
 				ereport(LOG,
-<<<<<<< HEAD
-						(errmsg("sending cancel to blocking autovacuum PID %d",
-							pid),
-						 errdetail("%s", logbuf.data)));
-=======
 					  (errmsg("sending cancel to blocking autovacuum PID %d",
 							  pid),
 					   errdetail_log("%s", logbuf.data)));
->>>>>>> e472b921
 
 				pfree(logbuf.data);
 				pfree(locktagbuf.data);
@@ -1667,6 +1616,23 @@
 CheckDeadLock(void)
 {
 	int			i;
+
+	/*
+	 * This check was added in GPDB a long time ago. Not sure if it's still
+	 * needed, but seems like it can't hurt.
+	 *
+	 * From old pre-open sourcing git repository:
+	 * commit d628fac161d0536b344348927915335bbcd38c1a
+	 * Date:   Wed Aug 19 03:26:36 2015 -0400
+	 *
+	 *    [JIRA: MPP-25646] Add proc_exit_inprogress check in handle_sig_alarm.
+	 *
+	 *    If SIGALRM happens in the middle if handling SIGTERM, there are risks causing
+	 *    SIGSEGV, for instance, double free gang, or accessing MyProc while it was freed
+	 *    already. The solution is to ignore SIGALRM while we are dying.
+	 */
+	if (proc_exit_inprogress)
+		return;
 
 	/*
 	 * Acquire exclusive lock on the entire shared lock data structures. Must
@@ -1825,361 +1791,6 @@
 
 	if (proc != NULL)
 		PGSemaphoreUnlock(&proc->sem);
-<<<<<<< HEAD
-}
-
-
-/*****************************************************************************
- * SIGALRM interrupt support
- *
- * Maybe these should be in pqsignal.c?
- *****************************************************************************/
-
-/*
- * Enable the SIGALRM interrupt to fire after the specified delay
- *
- * Delay is given in milliseconds.	Caller should be sure a SIGALRM
- * signal handler is installed before this is called.
- *
- * This code properly handles nesting of deadlock timeout alarms within
- * statement timeout alarms.
- *
- * Returns TRUE if okay, FALSE on failure.
- */
-bool
-enable_sig_alarm(int delayms, bool is_statement_timeout)
-{
-	TimestampTz fin_time;
-	struct itimerval timeval;
-
-	if (is_statement_timeout)
-	{
-		/*
-		 * Begin statement-level timeout
-		 *
-		 * Note that we compute statement_fin_time with reference to the
-		 * statement_timestamp, but apply the specified delay without any
-		 * correction; that is, we ignore whatever time has elapsed since
-		 * statement_timestamp was set.  In the normal case only a small
-		 * interval will have elapsed and so this doesn't matter, but there
-		 * are corner cases (involving multi-statement query strings with
-		 * embedded COMMIT or ROLLBACK) where we might re-initialize the
-		 * statement timeout long after initial receipt of the message. In
-		 * such cases the enforcement of the statement timeout will be a bit
-		 * inconsistent.  This annoyance is judged not worth the cost of
-		 * performing an additional gettimeofday() here.
-		 */
-		Assert(!deadlock_timeout_active);
-		fin_time = GetCurrentStatementStartTimestamp();
-		fin_time = TimestampTzPlusMilliseconds(fin_time, delayms);
-		statement_fin_time = fin_time;
-		cancel_from_timeout = false;
-		statement_timeout_active = true;
-	}
-	else if (statement_timeout_active)
-	{
-		/*
-		 * Begin deadlock timeout with statement-level timeout active
-		 *
-		 * Here, we want to interrupt at the closer of the two timeout times.
-		 * If fin_time >= statement_fin_time then we need not touch the
-		 * existing timer setting; else set up to interrupt at the deadlock
-		 * timeout time.
-		 *
-		 * NOTE: in this case it is possible that this routine will be
-		 * interrupted by the previously-set timer alarm.  This is okay
-		 * because the signal handler will do only what it should do according
-		 * to the state variables.	The deadlock checker may get run earlier
-		 * than normal, but that does no harm.
-		 */
-		timeout_start_time = GetCurrentTimestamp();
-		fin_time = TimestampTzPlusMilliseconds(timeout_start_time, delayms);
-		deadlock_timeout_active = true;
-		if (fin_time >= statement_fin_time)
-			return true;
-	}
-	else
-	{
-		/* Begin deadlock timeout with no statement-level timeout */
-		deadlock_timeout_active = true;
-		/* GetCurrentTimestamp can be expensive, so only do it if we must */
-		if (log_lock_waits)
-			timeout_start_time = GetCurrentTimestamp();
-	}
-
-	/* If we reach here, okay to set the timer interrupt */
-	MemSet(&timeval, 0, sizeof(struct itimerval));
-	timeval.it_value.tv_sec = delayms / 1000;
-	timeval.it_value.tv_usec = (delayms % 1000) * 1000;
-	if (setitimer(ITIMER_REAL, &timeval, NULL))
-		return false;
-	return true;
-}
-
-/*
- * Cancel the SIGALRM timer, either for a deadlock timeout or a statement
- * timeout.  If a deadlock timeout is canceled, any active statement timeout
- * remains in force.
- *
- * Returns TRUE if okay, FALSE on failure.
- */
-bool
-disable_sig_alarm(bool is_statement_timeout)
-{
-	/*
-	 * Always disable the interrupt if it is active; this avoids being
-	 * interrupted by the signal handler and thereby possibly getting
-	 * confused.
-	 *
-	 * We will re-enable the interrupt if necessary in CheckStatementTimeout.
-	 */
-	if (statement_timeout_active || deadlock_timeout_active)
-	{
-		struct itimerval timeval;
-
-		MemSet(&timeval, 0, sizeof(struct itimerval));
-		if (setitimer(ITIMER_REAL, &timeval, NULL))
-		{
-			statement_timeout_active = false;
-			cancel_from_timeout = false;
-			deadlock_timeout_active = false;
-			return false;
-		}
-	}
-
-	/* Always cancel deadlock timeout, in case this is error cleanup */
-	deadlock_timeout_active = false;
-
-	/* Cancel or reschedule statement timeout */
-	if (is_statement_timeout)
-	{
-		statement_timeout_active = false;
-		cancel_from_timeout = false;
-	}
-	else if (statement_timeout_active)
-	{
-		if (!CheckStatementTimeout())
-			return false;
-	}
-	return true;
-}
-
-/*
- * Check for statement timeout.  If the timeout time has come,
- * trigger a query-cancel interrupt; if not, reschedule the SIGALRM
- * interrupt to occur at the right time.
- *
- * Returns true if okay, false if failed to set the interrupt.
- */
-static bool
-CheckStatementTimeout(void)
-{
-	TimestampTz now;
-
-	if (!statement_timeout_active)
-		return true;			/* do nothing if not active */
-
-	/* QD takes care of timeouts for QE. */
-	if (Gp_role == GP_ROLE_EXECUTE)
-		return true;
-
-	now = GetCurrentTimestamp();
-
-	if (now >= statement_fin_time)
-	{
-		/* Time to die */
-		statement_timeout_active = false;
-		cancel_from_timeout = true;
-#ifdef HAVE_SETSID
-		/* try to signal whole process group */
-		kill(-MyProcPid, SIGINT);
-#endif
-		kill(MyProcPid, SIGINT);
-	}
-	else
-	{
-		/* Not time yet, so (re)schedule the interrupt */
-		long		secs;
-		int			usecs;
-		struct itimerval timeval;
-
-		TimestampDifference(now, statement_fin_time,
-							&secs, &usecs);
-
-		/*
-		 * It's possible that the difference is less than a microsecond;
-		 * ensure we don't cancel, rather than set, the interrupt.
-		 */
-		if (secs == 0 && usecs == 0)
-			usecs = 1;
-		MemSet(&timeval, 0, sizeof(struct itimerval));
-		timeval.it_value.tv_sec = secs;
-		timeval.it_value.tv_usec = usecs;
-		if (setitimer(ITIMER_REAL, &timeval, NULL))
-			return false;
-	}
-
-	return true;
-}
-
-/*
- * need DoingCommandRead to be extern so we can test it here.
- * Or would it be better to have some routine to call to get the
- * value of the bool?  This is simpler.
- */
-extern bool DoingCommandRead;
-
-/*
- * Signal handler for SIGALRM for normal user backends
- *
- * Process deadlock check and/or statement timeout check, as needed.
- * To avoid various edge cases, we must be careful to do nothing
- * when there is nothing to be done.  We also need to be able to
- * reschedule the timer interrupt if called before end of statement.
- */
-void
-handle_sig_alarm(SIGNAL_ARGS)
-{
-	int			save_errno = errno;
-
-	/* SIGALRM is cause for waking anything waiting on the process latch */
-	if (MyProc)
-		SetLatch(&MyProc->procLatch);
-
-	/* don't joggle the elbow of proc_exit */
-	if (!proc_exit_inprogress)
-	{
-		/*
-		 * Idle session timeout shares with the deadlock timeout.
-		 * If DoingCommandRead is true, we are deciding the session is idle
-		 * In that case, we can't possibly be in a deadlock, so no point
-		 * in running the deadlock detection.
-		 */
-
-		if (deadlock_timeout_active && !DoingCommandRead)
-		{
-			deadlock_timeout_active = false;
-			CheckDeadLock();
-		}
-
-		if (statement_timeout_active)
-			(void) CheckStatementTimeout();
-
-		/*
-		 * If we are DoingCommandRead, it means we are sitting idle waiting for
-		 * the user to send us some SQL.
-		 */
-		if (DoingCommandRead)
-		{
-			(void) ClientWaitTimeoutInterruptHandler();
-			deadlock_timeout_active = false;
-		}
-	}
-
-	errno = save_errno;
-}
-
-static void
-ClientWaitTimeoutInterruptHandler(void)
-{
-	int save_errno = errno;
-
-	/* Don't joggle the elbow of proc_exit */
-	if (proc_exit_inprogress)
-		return;
-
-	if (clientWaitTimeoutInterruptEnabled)
-	{
-		bool save_ImmediateInterruptOK = ImmediateInterruptOK;
-
-		/*
-		 * We may be called while ImmediateInterruptOK is true; turn it off
-		 * while messing with the client wait timeout state.
-		 */
-		ImmediateInterruptOK = false;
-
-		/*
-		 * I'm not sure whether some flavors of Unix might allow another
-		 * SIGALRM occurrence to recursively interrupt this routine. To cope
-		 * with the possibility, we do the same sort of dance that
-		 * EnableNotifyInterrupt must do -- see that routine for comments.
-		 */
-		clientWaitTimeoutInterruptEnabled = 0; /* disable any recursive signal */
-		clientWaitTimeoutInterruptOccurred = 1; /* do at least one iteration */
-		for (;;)
-		{
-			clientWaitTimeoutInterruptEnabled = 1;
-			if (!clientWaitTimeoutInterruptOccurred)
-				break;
-			clientWaitTimeoutInterruptEnabled = 0;
-			if (clientWaitTimeoutInterruptOccurred)
-			{
-				ProcessClientWaitTimeout();
-			}
-		}
-
-		/*
-		 * Restore ImmediateInterruptOK, and check for interrupts if needed.
-		 */
-		ImmediateInterruptOK = save_ImmediateInterruptOK;
-		if (save_ImmediateInterruptOK)
-			CHECK_FOR_INTERRUPTS();
-	}
-	else
-	{
-		/*
-		 * In this path it is NOT SAFE to do much of anything, except this:
-		 */
-		clientWaitTimeoutInterruptOccurred = 1;
-	}
-
-	errno = save_errno;
-}
-
-void
-EnableClientWaitTimeoutInterrupt(void)
-{
-	for (;;)
-	{
-		clientWaitTimeoutInterruptEnabled = 1;
-		if (!clientWaitTimeoutInterruptOccurred)
-			break;
-		clientWaitTimeoutInterruptEnabled = 0;
-		if (clientWaitTimeoutInterruptOccurred)
-		{
-			ProcessClientWaitTimeout();
-		}
-	}
-}
-
-bool
-DisableClientWaitTimeoutInterrupt(void)
-{
-	bool result = (clientWaitTimeoutInterruptEnabled != 0);
-
-	clientWaitTimeoutInterruptEnabled = 0;
-
-	return result;
-}
-
-static void
-ProcessClientWaitTimeout(void)
-{
-	bool notify_enabled;
-	bool catchup_enabled;
-
-	/* Must prevent SIGUSR1 and SIGUSR2 interrupt while I am running */
-	notify_enabled = DisableNotifyInterrupt();
-	catchup_enabled = DisableCatchupInterrupt();
-
-	clientWaitTimeoutInterruptOccurred = 0;
-
-	DoIdleResourceCleanup();
-
-	if (notify_enabled)
-		EnableNotifyInterrupt();
-	if (catchup_enabled)
-		EnableCatchupInterrupt();
 }
 
 /*
@@ -2241,16 +1852,38 @@
 	/* Ok to wait.*/
 	LWLockRelease(partitionLock);
 
-	if (!enable_sig_alarm(DeadlockTimeout, false))
-   		elog(FATAL, "could not set timer for (resource lock) process wakeup");
+	if (LockTimeout > 0)
+	{
+		EnableTimeoutParams timeouts[2];
+
+		timeouts[0].id = DEADLOCK_TIMEOUT;
+		timeouts[0].type = TMPARAM_AFTER;
+		timeouts[0].delay_ms = DeadlockTimeout;
+		timeouts[1].id = LOCK_TIMEOUT;
+		timeouts[1].type = TMPARAM_AFTER;
+		timeouts[1].delay_ms = LockTimeout;
+		enable_timeouts(timeouts, 2);
+	}
+	else
+		enable_timeout_after(DEADLOCK_TIMEOUT, DeadlockTimeout);
 
 	/*
 	 * Sleep on the semaphore.
 	 */
 	PGSemaphoreLock(&MyProc->sem, true);
 
-	if (!disable_sig_alarm(false))
-		elog(FATAL, "could not disable timer for (resource lock) process wakeup");
+	if (LockTimeout > 0)
+	{
+		DisableTimeoutParams timeouts[2];
+
+		timeouts[0].id = DEADLOCK_TIMEOUT;
+		timeouts[0].keep_indicator = false;
+		timeouts[1].id = LOCK_TIMEOUT;
+		timeouts[1].keep_indicator = false;
+		disable_timeouts(timeouts, 2);
+	}
+	else
+		disable_timeout(DEADLOCK_TIMEOUT, false);
 
 	/*
 	 * Have been awakened, so continue.
@@ -2341,183 +1974,4 @@
 
     	MySessionState->sessionId = *newSessionId;
     }
-}
-
-/*
- * Signal handler for SIGALRM in Startup process
- *
- * To avoid various edge cases, we must be careful to do nothing
- * when there is nothing to be done.  We also need to be able to
- * reschedule the timer interrupt if called before end of statement.
- *
- * We set either deadlock_timeout_active or statement_timeout_active
- * or both. Interrupts are enabled if standby_timeout_active.
- */
-bool
-enable_standby_sig_alarm(TimestampTz now, TimestampTz fin_time, bool deadlock_only)
-{
-	TimestampTz deadlock_time = TimestampTzPlusMilliseconds(now,
-															DeadlockTimeout);
-
-	if (deadlock_only)
-	{
-		/*
-		 * Wake up at deadlock_time only, then wait forever
-		 */
-		statement_fin_time = deadlock_time;
-		deadlock_timeout_active = true;
-		statement_timeout_active = false;
-	}
-	else if (fin_time > deadlock_time)
-	{
-		/*
-		 * Wake up at deadlock_time, then again at fin_time
-		 */
-		statement_fin_time = deadlock_time;
-		statement_fin_time2 = fin_time;
-		deadlock_timeout_active = true;
-		statement_timeout_active = true;
-	}
-	else
-	{
-		/*
-		 * Wake only at fin_time because its fairly soon
-		 */
-		statement_fin_time = fin_time;
-		deadlock_timeout_active = false;
-		statement_timeout_active = true;
-	}
-
-	if (deadlock_timeout_active || statement_timeout_active)
-	{
-		long		secs;
-		int			usecs;
-		struct itimerval timeval;
-
-		TimestampDifference(now, statement_fin_time,
-							&secs, &usecs);
-		if (secs == 0 && usecs == 0)
-			usecs = 1;
-		MemSet(&timeval, 0, sizeof(struct itimerval));
-		timeval.it_value.tv_sec = secs;
-		timeval.it_value.tv_usec = usecs;
-		if (setitimer(ITIMER_REAL, &timeval, NULL))
-			return false;
-		standby_timeout_active = true;
-	}
-
-	return true;
-}
-
-bool
-disable_standby_sig_alarm(void)
-{
-	/*
-	 * Always disable the interrupt if it is active; this avoids being
-	 * interrupted by the signal handler and thereby possibly getting
-	 * confused.
-	 *
-	 * We will re-enable the interrupt if necessary in CheckStandbyTimeout.
-	 */
-	if (standby_timeout_active)
-	{
-		struct itimerval timeval;
-
-		MemSet(&timeval, 0, sizeof(struct itimerval));
-		if (setitimer(ITIMER_REAL, &timeval, NULL))
-		{
-			standby_timeout_active = false;
-			return false;
-		}
-	}
-
-	standby_timeout_active = false;
-
-	return true;
-}
-
-/*
- * CheckStandbyTimeout() runs unconditionally in the Startup process
- * SIGALRM handler. Timers will only be set when InHotStandby.
- * We simply ignore any signals unless the timer has been set.
- */
-static bool
-CheckStandbyTimeout(void)
-{
-	TimestampTz now;
-	bool		reschedule = false;
-
-	standby_timeout_active = false;
-
-	now = GetCurrentTimestamp();
-
-	/*
-	 * Reschedule the timer if its not time to wake yet, or if we have both
-	 * timers set and the first one has just been reached.
-	 */
-	if (now >= statement_fin_time)
-	{
-		if (deadlock_timeout_active)
-		{
-			/*
-			 * We're still waiting when we reach deadlock timeout, so send out
-			 * a request to have other backends check themselves for deadlock.
-			 * Then continue waiting until statement_fin_time, if that's set.
-			 */
-			SendRecoveryConflictWithBufferPin(PROCSIG_RECOVERY_CONFLICT_STARTUP_DEADLOCK);
-			deadlock_timeout_active = false;
-
-			/*
-			 * Begin second waiting period if required.
-			 */
-			if (statement_timeout_active)
-			{
-				reschedule = true;
-				statement_fin_time = statement_fin_time2;
-			}
-		}
-		else
-		{
-			/*
-			 * We've now reached statement_fin_time, so ask all conflicts to
-			 * leave, so we can press ahead with applying changes in recovery.
-			 */
-			SendRecoveryConflictWithBufferPin(PROCSIG_RECOVERY_CONFLICT_BUFFERPIN);
-		}
-	}
-	else
-		reschedule = true;
-
-	if (reschedule)
-	{
-		long		secs;
-		int			usecs;
-		struct itimerval timeval;
-
-		TimestampDifference(now, statement_fin_time,
-							&secs, &usecs);
-		if (secs == 0 && usecs == 0)
-			usecs = 1;
-		MemSet(&timeval, 0, sizeof(struct itimerval));
-		timeval.it_value.tv_sec = secs;
-		timeval.it_value.tv_usec = usecs;
-		if (setitimer(ITIMER_REAL, &timeval, NULL))
-			return false;
-		standby_timeout_active = true;
-	}
-
-	return true;
-}
-
-void
-handle_standby_sig_alarm(SIGNAL_ARGS)
-{
-	int			save_errno = errno;
-
-	if (standby_timeout_active)
-		(void) CheckStandbyTimeout();
-
-	errno = save_errno;
-=======
->>>>>>> e472b921
 }