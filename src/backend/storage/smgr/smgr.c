--- conflicted
+++ resolved
@@ -6,12 +6,8 @@
  *	  All file system operations in POSTGRES dispatch through these
  *	  routines.
  *
-<<<<<<< HEAD
  * Portions Copyright (c) 2006-2008, Greenplum inc
  * Portions Copyright (c) 1996-2009, PostgreSQL Global Development Group
-=======
- * Portions Copyright (c) 1996-2008, PostgreSQL Global Development Group
->>>>>>> d13f41d2
  * Portions Copyright (c) 1994, Regents of the University of California
  *
  *
@@ -44,26 +40,19 @@
 #include "cdb/cdbvars.h"
 #include "commands/filespace.h"
 #include "commands/tablespace.h"
-<<<<<<< HEAD
 #include "postmaster/postmaster.h"
-=======
->>>>>>> d13f41d2
 #include "storage/bufmgr.h"
 #include "storage/freespace.h"
 #include "storage/ipc.h"
 #include "storage/smgr.h"
-<<<<<<< HEAD
 #include "utils/builtins.h"
 #include "utils/faultinjector.h"
 #include "utils/guc.h"
-=======
->>>>>>> d13f41d2
 #include "utils/hsearch.h"
 #include "utils/memutils.h"
 #include "cdb/cdbtm.h"
 #include "access/twophase.h"
 
-<<<<<<< HEAD
 #include <unistd.h>
 #include <fcntl.h>
 #include <sys/file.h>
@@ -71,54 +60,6 @@
 #include <dirent.h>
 #include <sys/types.h>
 #include <sys/stat.h>
-=======
-
-/*
- * This struct of function pointers defines the API between smgr.c and
- * any individual storage manager module.  Note that smgr subfunctions are
- * generally expected to report problems via elog(ERROR).  An exception is
- * that smgr_unlink should use elog(WARNING), rather than erroring out,
- * because we normally unlink relations during post-commit/abort cleanup,
- * and so it's too late to raise an error.  Also, various conditions that
- * would normally be errors should be allowed during bootstrap and/or WAL
- * recovery --- see comments in md.c for details.
- */
-typedef struct f_smgr
-{
-	void		(*smgr_init) (void);	/* may be NULL */
-	void		(*smgr_shutdown) (void);		/* may be NULL */
-	void		(*smgr_close) (SMgrRelation reln);
-	void		(*smgr_create) (SMgrRelation reln, bool isRedo);
-	void		(*smgr_unlink) (RelFileNode rnode, bool isRedo);
-	void		(*smgr_extend) (SMgrRelation reln, BlockNumber blocknum,
-											char *buffer, bool isTemp);
-	void		(*smgr_read) (SMgrRelation reln, BlockNumber blocknum,
-										  char *buffer);
-	void		(*smgr_write) (SMgrRelation reln, BlockNumber blocknum,
-										   char *buffer, bool isTemp);
-	BlockNumber (*smgr_nblocks) (SMgrRelation reln);
-	void		(*smgr_truncate) (SMgrRelation reln, BlockNumber nblocks,
-											  bool isTemp);
-	void		(*smgr_immedsync) (SMgrRelation reln);
-	void		(*smgr_commit) (void);	/* may be NULL */
-	void		(*smgr_abort) (void);	/* may be NULL */
-	void		(*smgr_pre_ckpt) (void);		/* may be NULL */
-	void		(*smgr_sync) (void);	/* may be NULL */
-	void		(*smgr_post_ckpt) (void);		/* may be NULL */
-} f_smgr;
-
-
-static const f_smgr smgrsw[] = {
-	/* magnetic disk */
-	{mdinit, NULL, mdclose, mdcreate, mdunlink, mdextend,
-		mdread, mdwrite, mdnblocks, mdtruncate, mdimmedsync,
-		NULL, NULL, mdpreckpt, mdsync, mdpostckpt
-	}
-};
-
-static const int NSmgr = lengthof(smgrsw);
-
->>>>>>> d13f41d2
 
 /*
  * Each backend has a hashtable that stores all extant SMgrRelation objects.
@@ -603,34 +544,7 @@
 
 	int16 							mirrorDbId,
 
-<<<<<<< HEAD
 	char 							*mirrorFilespaceLocation,
-=======
-	/*
-	 * Make an XLOG entry showing the file creation.  If we abort, the file
-	 * will be dropped at abort time.
-	 */
-	xlrec.rnode = reln->smgr_rnode;
-
-	rdata.data = (char *) &xlrec;
-	rdata.len = sizeof(xlrec);
-	rdata.buffer = InvalidBuffer;
-	rdata.next = NULL;
-
-	lsn = XLogInsert(RM_SMGR_ID, XLOG_SMGR_CREATE, &rdata);
-
-	/* Add the relation to the list of stuff to delete at abort */
-	pending = (PendingRelDelete *)
-		MemoryContextAlloc(TopMemoryContext, sizeof(PendingRelDelete));
-	pending->relnode = reln->smgr_rnode;
-	pending->which = reln->smgr_which;
-	pending->isTemp = isTemp;
-	pending->atCommit = false;	/* delete if abort */
-	pending->nestLevel = GetCurrentTransactionNestLevel();
-	pending->next = pendingDeletes;
-	pendingDeletes = pending;
-}
->>>>>>> d13f41d2
 
 	MirroredObjectExistenceState 	mirrorExistenceState,
 
@@ -672,16 +586,7 @@
 
 	bool						ignoreAlreadyExists,
 
-<<<<<<< HEAD
 	int 						*primaryError,
-=======
-	/*
-	 * It'd be nice to tell the stats collector to forget it immediately, too.
-	 * But we can't because we don't know the OID (and in cases involving
-	 * relfilenode swaps, it's not always clear which table OID to forget,
-	 * anyway).
-	 */
->>>>>>> d13f41d2
 
 	bool						*mirrorDataLossOccurred)
 {
@@ -824,7 +729,6 @@
 				mirrorDataLossOccurred);
 	if (*primaryError != 0)
 	{
-<<<<<<< HEAD
 		PersistentDatabase_AbandonJustInTimeCreatePending(
 													justInTimeDbDirNode,
 													persistentTid,
@@ -1475,14 +1379,7 @@
 	if (!isTemp)
 	{
 		/*
-		 * Make a non-transactional XLOG entry showing the file truncation.
-		 * It's non-transactional because we should replay it whether the
-		 * transaction commits or not; the underlying file change is certainly
-		 * not reversible.
-=======
-		/*
 		 * Make an XLOG entry showing the file truncation.
->>>>>>> d13f41d2
 		 */
 		XLogRecPtr	lsn;
 		XLogRecData rdata;
@@ -1498,8 +1395,7 @@
 		rdata.buffer = InvalidBuffer;
 		rdata.next = NULL;
 
-		lsn = XLogInsert(RM_SMGR_ID, XLOG_SMGR_TRUNCATE | XLOG_NO_TRAN,
-						 &rdata);
+		lsn = XLogInsert(RM_SMGR_ID, XLOG_SMGR_TRUNCATE, &rdata);
 	}
 }
 
@@ -1729,7 +1625,6 @@
 AppendOnlyMirrorResyncEofs_Remove(
 	char						*procName,
 
-<<<<<<< HEAD
 	AppendOnlyMirrorResyncEofs 	*entry)
 {
 	Assert(AppendOnlyMirrorResyncEofsTable != NULL);
@@ -1867,8 +1762,6 @@
 {
 	MIRRORED_LOCK_DECLARE;
 
-	CHECKPOINT_START_LOCK_DECLARE;
-
 	PendingDelete *current;
 	int entryIndex;
 
@@ -1905,15 +1798,6 @@
 	 * we could race with resynchronize's ReDrop.
 	 */
 	MIRRORED_LOCK;
-
-	/*
-	 * The logic will eventually obtain a CheckpointStartLock in PersistentRelation_Dropped(),
-	 * but functions called from this function my obtain Exclusive locks before the
-	 * CheckpointStartLock is obtained. This could cause a potential deadlock in the future.
-	 * We need to take a CheckpointStartLock here to maintain proper lock ordering
-	 * (i.e. MirrorLock -> CheckpointStartLock ).
-	 */
-	CHECKPOINT_START_LOCK;
 
 	/*
 	 * First pass does the initial State-Changes.
@@ -2175,8 +2059,6 @@
 
 	PersistentFileSysObj_FlushXLog();
 
-	CHECKPOINT_START_UNLOCK;
-
 	MIRRORED_UNLOCK;
 
 	if (stateChangeResults != NULL)
@@ -2361,9 +2243,6 @@
 		LWLockRelease(FileRepAppendOnlyCommitCountLock);
 
 		MIRRORED_UNLOCK;
-=======
-		lsn = XLogInsert(RM_SMGR_ID, XLOG_SMGR_TRUNCATE, &rdata);
->>>>>>> d13f41d2
 	}
 
 }
@@ -2679,14 +2558,9 @@
  * by upper-level transactions.
  */
 int
-<<<<<<< HEAD
-smgrGetPendingFileSysWork(
-	EndXactRecKind						endXactRecKind,
-
-	PersistentEndXactFileSysActionInfo 	**ptr)
-=======
-smgrGetPendingDeletes(bool forCommit, RelFileNode **ptr, bool *haveNonTemp)
->>>>>>> d13f41d2
+smgrGetPendingFileSysWork(EndXactRecKind endXactRecKind,
+						  PersistentEndXactFileSysActionInfo **ptr,
+						  bool *haveNonTemp)
 {
 	int			nestLevel = GetCurrentTransactionNestLevel();
 	int			nrels;
@@ -2697,6 +2571,9 @@
 	int			entryIndex;
 
 	PersistentEndXactFileSysAction action;
+
+	if (haveNonTemp)
+		*haveNonTemp = false;
 
 	Assert(endXactRecKind == EndXactRecKind_Commit ||
 		   endXactRecKind == EndXactRecKind_Abort ||
@@ -2747,7 +2624,6 @@
 	entryIndex = 0;
 	for (pending = pendingDeletes; pending != NULL; pending = pending->next)
 	{
-<<<<<<< HEAD
 		bool returned;
 
 		action = PendingDelete_Action(pending);
@@ -2764,6 +2640,9 @@
 
 			rptr++;
 			returned = true;
+
+			if (haveNonTemp && !pending->isLocalBuf)
+				*haveNonTemp = true;
 		}
 
 		if (Debug_persistent_print)
@@ -2793,12 +2672,6 @@
 					 pending->persistentSerialNum);
 		}
 		entryIndex++;
-=======
-		if (pending->nestLevel >= nestLevel && pending->atCommit == forCommit)
-			*rptr++ = pending->relnode;
-		if (haveNonTemp && !pending->isTemp)
-			*haveNonTemp = true;
->>>>>>> d13f41d2
 	}
 	return nrels;
 }
@@ -3216,22 +3089,16 @@
 }
 
 /*
- *	smgrpreckpt() -- Prepare for checkpoint.
+ *     smgrpreckpt() -- Prepare for checkpoint.
  */
 void
 smgrpreckpt(void)
 {
-	int			i;
-
-	for (i = 0; i < NSmgr; i++)
-	{
-		if (smgrsw[i].smgr_pre_ckpt)
-			(*(smgrsw[i].smgr_pre_ckpt)) ();
-	}
-}
-
-/*
- *	smgrsync() -- Sync files to disk during checkpoint.
+	mdpreckpt();
+}
+
+/*
+ *     smgrsync() -- Sync files to disk during checkpoint.
  */
 void
 smgrsync(void)
@@ -3245,13 +3112,7 @@
 void
 smgrpostckpt(void)
 {
-	int			i;
-
-	for (i = 0; i < NSmgr; i++)
-	{
-		if (smgrsw[i].smgr_post_ckpt)
-			(*(smgrsw[i].smgr_post_ckpt)) ();
-	}
+	mdpostckpt();
 }
 
 
@@ -3285,6 +3146,9 @@
 	}
 	else if (info == XLOG_SMGR_TRUNCATE)
 	{
+		MirrorDataLossTrackingState mirrorDataLossTrackingState;
+		int64 mirrorDataLossTrackingSessionNum;
+
 		xl_smgr_truncate *xlrec = (xl_smgr_truncate *) XLogRecGetData(record);
 		SMgrRelation reln;
 
@@ -3296,7 +3160,17 @@
 		 * XLogOpenRelation, we prefer to recreate the rel and replay the log
 		 * as best we can until the drop is seen.
 		 */
-		smgrcreate(reln, false, true);
+		mirrorDataLossTrackingState =
+					FileRepPrimary_GetMirrorDataLossTrackingSessionNum(
+													&mirrorDataLossTrackingSessionNum);
+		smgrcreate(
+				reln,
+				/* isLocalBuf */ false,
+				/* relationName */ NULL,		// Ok to be NULL -- we don't know the name here.
+				mirrorDataLossTrackingState,
+				mirrorDataLossTrackingSessionNum,
+				/* ignoreAlreadyExists */ true,
+				&mirrorDataLossOccurred);
 
 		/* Can't use smgrtruncate because it would try to xlog */
 
