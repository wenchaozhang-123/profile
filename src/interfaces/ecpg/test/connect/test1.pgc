--- conflicted
+++ resolved
@@ -54,11 +54,7 @@
 	exec sql disconnect;
 
 	/* wrong port */
-<<<<<<< HEAD
-	exec sql connect to tcp:postgresql://127.0.0.1:20/connectdb user connectuser identified by connectpw;
-=======
-	exec sql connect to tcp:postgresql://localhost:20/ecpg2_regression user regress_ecpg_user1 identified by connectpw;
->>>>>>> b5bce6c1
+	exec sql connect to tcp:postgresql://127.0.0.1:20/ecpg2_regression user regress_ecpg_user1 identified by connectpw;
 	/* no disconnect necessary */
 
 	/* wrong password */
