/* Processed by ecpg (regression mode) */
/* These include files are added by the preprocessor */
#include <ecpglib.h>
#include <ecpgerrno.h>
#include <sqlca.h>
/* End of automatic include section */
#define ECPGdebug(X,Y) ECPGdebug((X)+100,(Y))

#line 1 "array_of_struct.pgc"
#include <stdio.h>


#line 1 "regression.h"






#line 3 "array_of_struct.pgc"


/* exec sql whenever sqlerror  sqlprint ; */
#line 5 "array_of_struct.pgc"

/* exec sql whenever sql_warning  sqlprint ; */
#line 6 "array_of_struct.pgc"

/* exec sql whenever not found  sqlprint ; */
#line 7 "array_of_struct.pgc"


typedef  struct { 
#line 12 "array_of_struct.pgc"
  struct varchar_name_1  { int len; char arr[ 50 ]; }  name ;
 
#line 13 "array_of_struct.pgc"
 int phone ;
 } customer ;
#line 14 "array_of_struct.pgc"


typedef  struct ind { 
#line 19 "array_of_struct.pgc"
 short name_ind ;
 
#line 20 "array_of_struct.pgc"
 short phone_ind ;
 } cust_ind ;
#line 21 "array_of_struct.pgc"


int main()
{
    /* exec sql begin declare section */
        
        
       
      
         
             
       typedef struct { 
#line 30 "array_of_struct.pgc"
  struct varchar_name_2  { int len; char arr[ 50 ]; }  name ;
 
#line 31 "array_of_struct.pgc"
 int phone ;
 }  customer2 ;

#line 32 "array_of_struct.pgc"

        
       
      
         
             
       
       
      
         
             
       
       
       
    
#line 26 "array_of_struct.pgc"
 customer custs1 [ 10 ] ;
 
#line 27 "array_of_struct.pgc"
 cust_ind inds [ 10 ] ;
 
#line 33 "array_of_struct.pgc"
 customer2 custs2 [ 10 ] ;
 
#line 38 "array_of_struct.pgc"
 struct customer3 { 
#line 36 "array_of_struct.pgc"
  struct varchar_name_3  { int len; char arr[ 50 ]; }  name ;
 
#line 37 "array_of_struct.pgc"
 int phone ;
 } custs3 [ 10 ] ;
 
#line 43 "array_of_struct.pgc"
 struct customer4 { 
#line 41 "array_of_struct.pgc"
  struct varchar_name_4  { int len; char arr[ 50 ]; }  name ;
 
#line 42 "array_of_struct.pgc"
 int phone ;
 } custs4 ;
 
#line 44 "array_of_struct.pgc"
 int  r    ;
 
#line 45 "array_of_struct.pgc"
<<<<<<< HEAD
   struct varchar_onlyname_45  { int len; char arr[ 50 ]; }  onlyname [2]   ;
=======
  struct varchar_onlyname_5  { int len; char arr[ 50 ]; }  onlyname [2] ;
>>>>>>> 1084f317
/* exec sql end declare section */
#line 46 "array_of_struct.pgc"


    ECPGdebug(1, stderr);
	  
    { ECPGconnect(__LINE__, 0, "regress1" , NULL, NULL , NULL, 0); 
#line 50 "array_of_struct.pgc"

if (sqlca.sqlwarn[0] == 'W') sqlprint();
#line 50 "array_of_struct.pgc"

if (sqlca.sqlcode < 0) sqlprint();}
#line 50 "array_of_struct.pgc"


    { ECPGdo(__LINE__, 0, 1, NULL, 0, ECPGst_normal, "create table customers ( c varchar ( 50 ) , p int )", ECPGt_EOIT, ECPGt_EORT);
#line 52 "array_of_struct.pgc"

if (sqlca.sqlwarn[0] == 'W') sqlprint();
#line 53 "array_of_struct.pgc"

if (sqlca.sqlcode < 0) sqlprint();}
#line 53 "array_of_struct.pgc"

    { ECPGdo(__LINE__, 0, 1, NULL, 0, ECPGst_normal, "insert into customers values ( 'John Doe' , '12345' )", ECPGt_EOIT, ECPGt_EORT);
#line 53 "array_of_struct.pgc"

if (sqlca.sqlcode == ECPG_NOT_FOUND) sqlprint();
#line 54 "array_of_struct.pgc"

if (sqlca.sqlwarn[0] == 'W') sqlprint();
#line 54 "array_of_struct.pgc"

if (sqlca.sqlcode < 0) sqlprint();}
#line 54 "array_of_struct.pgc"

    { ECPGdo(__LINE__, 0, 1, NULL, 0, ECPGst_normal, "insert into customers values ( 'Jane Doe' , '67890' )", ECPGt_EOIT, ECPGt_EORT);
#line 54 "array_of_struct.pgc"

if (sqlca.sqlcode == ECPG_NOT_FOUND) sqlprint();
#line 54 "array_of_struct.pgc"

if (sqlca.sqlwarn[0] == 'W') sqlprint();
#line 54 "array_of_struct.pgc"

if (sqlca.sqlcode < 0) sqlprint();}
#line 54 "array_of_struct.pgc"


    { ECPGdo(__LINE__, 0, 1, NULL, 0, ECPGst_normal, "select * from customers limit 2", ECPGt_EOIT, 
	ECPGt_varchar,&(custs1->name),(long)50,(long)10,sizeof( customer ), 
	ECPGt_short,&(inds->name_ind),(long)1,(long)10,sizeof( struct ind ), 
	ECPGt_int,&(custs1->phone),(long)1,(long)10,sizeof( customer ), 
	ECPGt_short,&(inds->phone_ind),(long)1,(long)10,sizeof( struct ind ), ECPGt_EORT);
#line 56 "array_of_struct.pgc"

if (sqlca.sqlcode == ECPG_NOT_FOUND) sqlprint();
#line 56 "array_of_struct.pgc"

if (sqlca.sqlwarn[0] == 'W') sqlprint();
#line 56 "array_of_struct.pgc"

if (sqlca.sqlcode < 0) sqlprint();}
#line 56 "array_of_struct.pgc"

    printf("custs1:\n");
    for (r = 0; r < 2; r++)
    {
	    printf( "name  - %s\n", custs1[r].name.arr );
	    printf( "phone - %d\n", custs1[r].phone );
    }

    { ECPGdo(__LINE__, 0, 1, NULL, 0, ECPGst_normal, "select * from customers limit 2", ECPGt_EOIT, 
	ECPGt_varchar,&(custs2->name),(long)50,(long)10,sizeof( customer2 ), 
	ECPGt_short,&(inds->name_ind),(long)1,(long)10,sizeof( struct ind ), 
	ECPGt_int,&(custs2->phone),(long)1,(long)10,sizeof( customer2 ), 
	ECPGt_short,&(inds->phone_ind),(long)1,(long)10,sizeof( struct ind ), ECPGt_EORT);
#line 64 "array_of_struct.pgc"

if (sqlca.sqlcode == ECPG_NOT_FOUND) sqlprint();
#line 64 "array_of_struct.pgc"

if (sqlca.sqlwarn[0] == 'W') sqlprint();
#line 64 "array_of_struct.pgc"

if (sqlca.sqlcode < 0) sqlprint();}
#line 64 "array_of_struct.pgc"

    printf("\ncusts2:\n");
    for (r = 0; r < 2; r++)
    {
	    printf( "name  - %s\n", custs2[r].name.arr );
	    printf( "phone - %d\n", custs2[r].phone );
    }

    { ECPGdo(__LINE__, 0, 1, NULL, 0, ECPGst_normal, "select * from customers limit 2", ECPGt_EOIT, 
	ECPGt_varchar,&(custs3->name),(long)50,(long)10,sizeof( struct customer3 ), 
	ECPGt_short,&(inds->name_ind),(long)1,(long)10,sizeof( struct ind ), 
	ECPGt_int,&(custs3->phone),(long)1,(long)10,sizeof( struct customer3 ), 
	ECPGt_short,&(inds->phone_ind),(long)1,(long)10,sizeof( struct ind ), ECPGt_EORT);
#line 72 "array_of_struct.pgc"

if (sqlca.sqlcode == ECPG_NOT_FOUND) sqlprint();
#line 72 "array_of_struct.pgc"

if (sqlca.sqlwarn[0] == 'W') sqlprint();
#line 72 "array_of_struct.pgc"

if (sqlca.sqlcode < 0) sqlprint();}
#line 72 "array_of_struct.pgc"

    printf("\ncusts3:\n");
    for (r = 0; r < 2; r++)
    {
	    printf( "name  - %s\n", custs3[r].name.arr );
	    printf( "phone - %d\n", custs3[r].phone );
    }

    { ECPGdo(__LINE__, 0, 1, NULL, 0, ECPGst_normal, "select * from customers limit 1", ECPGt_EOIT, 
	ECPGt_varchar,&(custs4.name),(long)50,(long)1,sizeof(struct varchar_name_4), 
	ECPGt_short,&(inds[0].name_ind),(long)1,(long)1,sizeof(short), 
	ECPGt_int,&(custs4.phone),(long)1,(long)1,sizeof(int), 
	ECPGt_short,&(inds[0].phone_ind),(long)1,(long)1,sizeof(short), ECPGt_EORT);
#line 80 "array_of_struct.pgc"

if (sqlca.sqlcode == ECPG_NOT_FOUND) sqlprint();
#line 80 "array_of_struct.pgc"

if (sqlca.sqlwarn[0] == 'W') sqlprint();
#line 80 "array_of_struct.pgc"

if (sqlca.sqlcode < 0) sqlprint();}
#line 80 "array_of_struct.pgc"

    printf("\ncusts4:\n");
    printf( "name  - %s\n", custs4.name.arr );
    printf( "phone - %d\n", custs4.phone );

    { ECPGdo(__LINE__, 0, 1, NULL, 0, ECPGst_normal, "select c from customers limit 2", ECPGt_EOIT, 
	ECPGt_varchar,(onlyname),(long)50,(long)2,sizeof(struct varchar_onlyname_5), 
	ECPGt_NO_INDICATOR, NULL , 0L, 0L, 0L, ECPGt_EORT);
#line 85 "array_of_struct.pgc"

if (sqlca.sqlcode == ECPG_NOT_FOUND) sqlprint();
#line 85 "array_of_struct.pgc"

if (sqlca.sqlwarn[0] == 'W') sqlprint();
#line 85 "array_of_struct.pgc"

if (sqlca.sqlcode < 0) sqlprint();}
#line 85 "array_of_struct.pgc"

    printf("\nname:\n");
    for (r = 0; r < 2; r++)
    {
	    printf( "name  - %s\n", onlyname[r].arr );
    }

    { ECPGdisconnect(__LINE__, "ALL");
#line 92 "array_of_struct.pgc"

if (sqlca.sqlwarn[0] == 'W') sqlprint();
#line 92 "array_of_struct.pgc"

if (sqlca.sqlcode < 0) sqlprint();}
#line 92 "array_of_struct.pgc"


    return( 0 );
}<|MERGE_RESOLUTION|>--- conflicted
+++ resolved
@@ -114,11 +114,7 @@
  int  r    ;
  
 #line 45 "array_of_struct.pgc"
-<<<<<<< HEAD
-   struct varchar_onlyname_45  { int len; char arr[ 50 ]; }  onlyname [2]   ;
-=======
   struct varchar_onlyname_5  { int len; char arr[ 50 ]; }  onlyname [2] ;
->>>>>>> 1084f317
 /* exec sql end declare section */
 #line 46 "array_of_struct.pgc"
 
