/* src/interfaces/ecpg/preproc/output.c */

#include "postgres_fe.h"

#include "extern.h"

static void output_escaped_str(char *cmd, bool quoted);

void
output_line_number(void)
{
	char	   *line = hashline_number();

	fprintf(base_yyout, "%s", line);
	free(line);
}

void
output_simple_statement(char *stmt)
{
	output_escaped_str(stmt, false);
	output_line_number();
	free(stmt);
}


/*
 * store the whenever action here
 */
struct when when_error,
			when_nf,
			when_warn;

static void
print_action(struct when * w)
{
	switch (w->code)
	{
		case W_SQLPRINT:
			fprintf(base_yyout, "sqlprint();");
			break;
		case W_GOTO:
			fprintf(base_yyout, "goto %s;", w->command);
			break;
		case W_DO:
			fprintf(base_yyout, "%s;", w->command);
			break;
		case W_STOP:
			fprintf(base_yyout, "exit (1);");
			break;
		case W_BREAK:
			fprintf(base_yyout, "break;");
			break;
		default:
			fprintf(base_yyout, "{/* %d not implemented yet */}", w->code);
			break;
	}
}

void
whenever_action(int mode)
{
	if ((mode & 1) == 1 && when_nf.code != W_NOTHING)
	{
		output_line_number();
		fprintf(base_yyout, "\nif (sqlca.sqlcode == ECPG_NOT_FOUND) ");
		print_action(&when_nf);
	}
	if (when_warn.code != W_NOTHING)
	{
		output_line_number();
		fprintf(base_yyout, "\nif (sqlca.sqlwarn[0] == 'W') ");
		print_action(&when_warn);
	}
	if (when_error.code != W_NOTHING)
	{
		output_line_number();
		fprintf(base_yyout, "\nif (sqlca.sqlcode < 0) ");
		print_action(&when_error);
	}

	if ((mode & 2) == 2)
		fputc('}', base_yyout);

	output_line_number();
}

char *
hashline_number(void)
{
	/* do not print line numbers if we are in debug mode */
	if (input_filename
#ifdef YYDEBUG
		&& !base_yydebug
#endif
		)
	{
		/* "* 2" here is for escaping '\' and '"' below */
		char	   *line = mm_alloc(strlen("\n#line %d \"%s\"\n") + sizeof(int) * CHAR_BIT * 10 / 3 + strlen(input_filename) *2);
		char	   *src,
				   *dest;

		sprintf(line, "\n#line %d \"", base_yylineno);
		src = input_filename;
		dest = line + strlen(line);
		while (*src)
		{
			if (*src == '\\' || *src == '"')
				*dest++ = '\\';
			*dest++ = *src++;
		}
		*dest = '\0';
		strcat(dest, "\"\n");

		return line;
	}

	return EMPTY;
}

static char *ecpg_statement_type_name[] = {
	"ECPGst_normal",
	"ECPGst_execute",
	"ECPGst_exec_immediate",
	"ECPGst_prepnormal"
};

void
output_statement(char *stmt, int whenever_mode, enum ECPG_statement_type st)
{
	fprintf(base_yyout, "{ ECPGdo(__LINE__, %d, %d, %s, %d, ", compat, force_indicator, connection ? connection : "NULL", questionmarks);
	if (st == ECPGst_execute || st == ECPGst_exec_immediate)
	{
		fprintf(base_yyout, "%s, %s, ", ecpg_statement_type_name[st], stmt);
	}
	else
	{
		if (st == ECPGst_prepnormal && auto_prepare)
			fputs("ECPGst_prepnormal, \"", base_yyout);
		else
			fputs("ECPGst_normal, \"", base_yyout);

		output_escaped_str(stmt, false);
		fputs("\", ", base_yyout);
	}

	/* dump variables to C file */
	dump_variables(argsinsert, 1);
	fputs("ECPGt_EOIT, ", base_yyout);
	dump_variables(argsresult, 1);
	fputs("ECPGt_EORT);", base_yyout);
	reset_variables();

	whenever_action(whenever_mode | 2);
	free(stmt);
	if (connection != NULL)
		free(connection);
	connection = NULL;
}

void
output_prepare_statement(char *name, char *stmt)
{
	fprintf(base_yyout, "{ ECPGprepare(__LINE__, %s, %d, ", connection ? connection : "NULL", questionmarks);
	output_escaped_str(name, true);
	fputs(", ", base_yyout);
	output_escaped_str(stmt, true);
	fputs(");", base_yyout);
	whenever_action(2);
	free(name);
	if (connection != NULL)
		free(connection);
	connection = NULL;
}

void
output_deallocate_prepare_statement(char *name)
{
	const char *con = connection ? connection : "NULL";

	if (strcmp(name, "all") != 0)
	{
		fprintf(base_yyout, "{ ECPGdeallocate(__LINE__, %d, %s, ", compat, con);
		output_escaped_str(name, true);
		fputs(");", base_yyout);
	}
	else
		fprintf(base_yyout, "{ ECPGdeallocate_all(__LINE__, %d, %s);", compat, con);

	whenever_action(2);
	free(name);
	if (connection != NULL)
		free(connection);
	connection = NULL;
}

static void
output_escaped_str(char *str, bool quoted)
{
	int			i = 0;
	int			len = strlen(str);

	if (quoted && str[0] == '"' && str[len - 1] == '"') /* do not escape quotes
														 * at beginning and end
														 * if quoted string */
	{
		i = 1;
		len--;
		fputs("\"", base_yyout);
	}

	/* output this char by char as we have to filter " and \n */
	for (; i < len; i++)
	{
		if (str[i] == '"')
			fputs("\\\"", base_yyout);
		else if (str[i] == '\n')
			fputs("\\\n", base_yyout);
		else if (str[i] == '\\')
		{
			int			j = i;

			/*
			 * check whether this is a continuation line if it is, do not
			 * output anything because newlines are escaped anyway
			 */

			/* accept blanks after the '\' as some other compilers do too */
			do
			{
				j++;
			} while (str[j] == ' ' || str[j] == '\t');

			if ((str[j] != '\n') && (str[j] != '\r' || str[j + 1] != '\n'))		/* not followed by a
																				 * newline */
				fputs("\\\\", base_yyout);
		}
		else if (str[i] == '\r' && str[i + 1] == '\n')
		{
			fputs("\\\r\n", base_yyout);
			i++;
		}
		else
			fputc(str[i], base_yyout);
	}

<<<<<<< HEAD
	if (quoted && str[0] == '\"' && str[len] == '\"')
		fputs("\"", base_yyout);
=======
	if (quoted && str[0] == '"' && str[len] == '"')
		fputs("\"", yyout);
>>>>>>> b5bce6c1
}<|MERGE_RESOLUTION|>--- conflicted
+++ resolved
@@ -244,11 +244,6 @@
 			fputc(str[i], base_yyout);
 	}
 
-<<<<<<< HEAD
-	if (quoted && str[0] == '\"' && str[len] == '\"')
+	if (quoted && str[0] == '"' && str[len] == '"')
 		fputs("\"", base_yyout);
-=======
-	if (quoted && str[0] == '"' && str[len] == '"')
-		fputs("\"", yyout);
->>>>>>> b5bce6c1
 }