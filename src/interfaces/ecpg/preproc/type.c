--- conflicted
+++ resolved
@@ -301,11 +301,7 @@
 					break;
 				default:
 					if (!IS_SIMPLE_TYPE(type->u.element->type))
-<<<<<<< HEAD
-						base_yyerror("internal error: unknown datatype, please report this to <bugs@greenplum.org>");
-=======
 						base_yyerror("internal error: unknown datatype, please report this to <" PACKAGE_BUGREPORT ">");
->>>>>>> d457cb4e
 
 					ECPGdump_a_simple(o, name,
 									  type->u.element->type,
@@ -676,11 +672,7 @@
 						break;
 					default:
 						if (!IS_SIMPLE_TYPE(type->u.element->type))
-<<<<<<< HEAD
-							base_yyerror("internal error: unknown datatype, please report this to <bugs@greenplum.org>");
-=======
 							base_yyerror("internal error: unknown datatype, please report this to <" PACKAGE_BUGREPORT ">");
->>>>>>> d457cb4e
 
 						free(type->u.element);
 				}
