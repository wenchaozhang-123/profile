--- conflicted
+++ resolved
@@ -1,6 +1,5 @@
 /* src/interfaces/ecpg/preproc/ecpg.addons */
 ECPG: stmtClosePortalStmt block
-<<<<<<< HEAD
 	{
 		if (INFORMIX_MODE)
 		{
@@ -18,9 +17,6 @@
 
 		output_statement($1, 0, ECPGst_normal);
 	}
-=======
-	{ $$ = $1;}
->>>>>>> 9e1c9f95
 ECPG: stmtDeallocateStmt block
 	{
 		output_deallocate_prepare_statement($1);
@@ -252,18 +248,9 @@
 		char *cursor_marker = $4[0] == ':' ? mm_strdup("$0") : $4;
 		$$ = cat_str(2,mm_strdup("where current of"), cursor_marker);
 	}
-<<<<<<< HEAD
-ECPG: CopyStmtCOPYopt_binaryqualified_nameopt_column_listopt_oidscopy_fromopt_programcopy_file_namecopy_delimiteropt_withcopy_optionsOptSingleRowErrorHandlingskip_external_partition addon
-			if (strcmp($6, "to") == 0 && strcmp($7, "stdin") == 0)
-				mmerror(PARSE_ERROR, ET_ERROR, "COPY TO STDIN is not possible");
-			else if (strcmp($6, "from") == 0 && strcmp($7, "stdout") == 0)
-				mmerror(PARSE_ERROR, ET_ERROR, "COPY FROM STDOUT is not possible");
-			else if (strcmp($6, "from") == 0 && strcmp($7, "stdin") == 0)
-=======
-ECPG: CopyStmtCOPYopt_binaryqualified_nameopt_column_listcopy_fromopt_programcopy_file_namecopy_delimiteropt_withcopy_optionswhere_clause addon
+ECPG: CopyStmtCOPYopt_binaryqualified_nameopt_column_listcopy_fromopt_programcopy_file_namecopy_delimiteropt_withcopy_optionswhere_clauseOptSingleRowErrorHandling addon
 			if (strcmp($6, "from") == 0 &&
 			   (strcmp($7, "stdin") == 0 || strcmp($7, "stdout") == 0))
->>>>>>> 9e1c9f95
 				mmerror(PARSE_ERROR, ET_WARNING, "COPY FROM STDIN is not implemented");
 ECPG: var_valueNumericOnly addon
 		if ($1[0] == '$')
