/*-------------------------------------------------------------------------
 *
 * pqexpbuffer.c
 *
 * PQExpBuffer provides an indefinitely-extensible string data type.
 * It can be used to buffer either ordinary C strings (null-terminated text)
 * or arbitrary binary data.  All storage is allocated with malloc().
 *
 * This module is essentially the same as the backend's StringInfo data type,
 * but it is intended for use in frontend libpq and client applications.
 * Thus, it does not rely on palloc() nor elog().
 *
 * It does rely on vsnprintf(); if configure finds that libc doesn't provide
 * a usable vsnprintf(), then a copy of our own implementation of it will
 * be linked into libpq.
 *
 * Portions Copyright (c) 2012-Present Pivotal Software, Inc.
 * Portions Copyright (c) 1996-2012, PostgreSQL Global Development Group
 * Portions Copyright (c) 1994, Regents of the University of California
 *
<<<<<<< HEAD
 * src/interfaces/libpq/pqexpbuffer.c
=======
 * $PostgreSQL: pgsql/src/interfaces/libpq/pqexpbuffer.c,v 1.25 2008/11/26 00:26:23 tgl Exp $
>>>>>>> 38e93482
 *
 *-------------------------------------------------------------------------
 */

/*
 * This file is compiled with both frontend and backend codes, symlinked by
 * src/backend/Makefile, and use macro FRONTEND to switch.
 *
 * Include "c.h" to adopt Greenplum C types. Don't include "postgres_fe.h",
 * which only defines FRONTEND besides including "c.h"
 */
#include "c.h"

#include <limits.h>

#include "pqexpbuffer.h"

#ifdef WIN32
#include "win32.h"
#endif


/* All "broken" PQExpBuffers point to this string. */
static const char oom_buffer[1] = "";


/*
 * markPQExpBufferBroken
 *
 * Put a PQExpBuffer in "broken" state if it isn't already.
 */
static void
markPQExpBufferBroken(PQExpBuffer str)
{
	if (str->data != oom_buffer)
		free(str->data);
<<<<<<< HEAD

	/*
	 * Casting away const here is a bit ugly, but it seems preferable to not
	 * marking oom_buffer const.  We want to do that to encourage the compiler
	 * to put oom_buffer in read-only storage, so that anyone who tries to
	 * scribble on a broken PQExpBuffer will get a failure.
=======
	/*
	 * Casting away const here is a bit ugly, but it seems preferable to
	 * not marking oom_buffer const.  We want to do that to encourage the
	 * compiler to put oom_buffer in read-only storage, so that anyone who
	 * tries to scribble on a broken PQExpBuffer will get a failure.
>>>>>>> 38e93482
	 */
	str->data = (char *) oom_buffer;
	str->len = 0;
	str->maxlen = 0;
}

/*
 * createPQExpBuffer
 *
 * Create an empty 'PQExpBufferData' & return a pointer to it.
 */
PQExpBuffer
createPQExpBuffer(void)
{
	PQExpBuffer res;

	res = (PQExpBuffer) malloc(sizeof(PQExpBufferData));
	if (res != NULL)
		initPQExpBuffer(res);

	return res;
}

/*
 * initPQExpBuffer
 *
 * Initialize a PQExpBufferData struct (with previously undefined contents)
 * to describe an empty string.
 */
void
initPQExpBuffer(PQExpBuffer str)
{
	str->data = (char *) malloc(INITIAL_EXPBUFFER_SIZE);
	if (str->data == NULL)
	{
		str->data = (char *) oom_buffer;		/* see comment above */
		str->maxlen = 0;
		str->len = 0;
	}
	else
	{
		str->maxlen = INITIAL_EXPBUFFER_SIZE;
		str->len = 0;
		str->data[0] = '\0';
	}
}

/*
 * destroyPQExpBuffer(str);
 *
 *		free()s both the data buffer and the PQExpBufferData.
 *		This is the inverse of createPQExpBuffer().
 */
void
destroyPQExpBuffer(PQExpBuffer str)
{
	if (str)
	{
		termPQExpBuffer(str);
		free(str);
	}
}

/*
 * termPQExpBuffer(str)
 *		free()s the data buffer but not the PQExpBufferData itself.
 *		This is the inverse of initPQExpBuffer().
 */
void
termPQExpBuffer(PQExpBuffer str)
{
	if (str->data != oom_buffer)
		free(str->data);
	/* just for luck, make the buffer validly empty. */
<<<<<<< HEAD
	str->data = (char *) oom_buffer;	/* see comment above */
=======
	str->data = (char *) oom_buffer;		/* see comment above */
>>>>>>> 38e93482
	str->maxlen = 0;
	str->len = 0;
}

/*
 * resetPQExpBuffer
 *		Reset a PQExpBuffer to empty
 *
 * Note: if possible, a "broken" PQExpBuffer is returned to normal.
 */
void
resetPQExpBuffer(PQExpBuffer str)
{
	if (str)
	{
		if (str->data != oom_buffer)
		{
			str->len = 0;
			str->data[0] = '\0';
		}
		else
		{
			/* try to reinitialize to valid state */
			initPQExpBuffer(str);
		}
	}
}

/*
 * enlargePQExpBuffer
 * Make sure there is enough space for 'needed' more bytes in the buffer
 * ('needed' does not include the terminating null).
 *
<<<<<<< HEAD
 * Returns 1 if OK, 0 if failed to enlarge buffer.	(In the latter case
=======
 * Returns 1 if OK, 0 if failed to enlarge buffer.  (In the latter case
>>>>>>> 38e93482
 * the buffer is left in "broken" state.)
 */
int
enlargePQExpBuffer(PQExpBuffer str, size_t needed)
{
	size_t		newlen;
	char	   *newdata;

	if (PQExpBufferBroken(str))
		return 0;				/* already failed */

	/*
	 * Guard against ridiculous "needed" values, which can occur if we're fed
	 * bogus data.	Without this, we can get an overflow or infinite loop in
	 * the following.
	 */
	if (needed >= ((size_t) INT_MAX - str->len))
	{
		markPQExpBufferBroken(str);
		return 0;
	}

	needed += str->len + 1;		/* total space required now */

	/* Because of the above test, we now have needed <= INT_MAX */

	if (needed <= str->maxlen)
		return 1;				/* got enough space already */

	/*
	 * We don't want to allocate just a little more space with each append;
	 * for efficiency, double the buffer size each time it overflows.
	 * Actually, we might need to more than double it if 'needed' is big...
	 */
	newlen = (str->maxlen > 0) ? (2 * str->maxlen) : 64;
	while (needed > newlen)
		newlen = 2 * newlen;

	/*
	 * Clamp to INT_MAX in case we went past it.  Note we are assuming here
	 * that INT_MAX <= UINT_MAX/2, else the above loop could overflow.	We
	 * will still have newlen >= needed.
	 */
	if (newlen > (size_t) INT_MAX)
		newlen = (size_t) INT_MAX;

	newdata = (char *) realloc(str->data, newlen);
	if (newdata != NULL)
	{
		str->data = newdata;
		str->maxlen = newlen;
		return 1;
	}

	markPQExpBufferBroken(str);
	return 0;
}

/*
 * printfPQExpBuffer
 * Format text data under the control of fmt (an sprintf-like format string)
 * and insert it into str.	More space is allocated to str if necessary.
 * This is a convenience routine that does the same thing as
 * resetPQExpBuffer() followed by appendPQExpBuffer().
 */
void
printfPQExpBuffer(PQExpBuffer str, const char *fmt,...)
{
	va_list		args;
	size_t		avail;
	int			nprinted;

	resetPQExpBuffer(str);

	if (PQExpBufferBroken(str))
		return;					/* already failed */

	for (;;)
	{
		/*
		 * Try to format the given string into the available space; but if
		 * there's hardly any space, don't bother trying, just fall through to
		 * enlarge the buffer first.
		 */
		if (str->maxlen > str->len + 16)
		{
			avail = str->maxlen - str->len - 1;
			va_start(args, fmt);
			nprinted = vsnprintf(str->data + str->len, avail,
								 fmt, args);
			va_end(args);

			/*
			 * Note: some versions of vsnprintf return the number of chars
			 * actually stored, but at least one returns -1 on failure. Be
			 * conservative about believing whether the print worked.
			 */
			if (nprinted >= 0 && nprinted < (int) avail - 1)
			{
				/* Success.  Note nprinted does not include trailing null. */
				str->len += nprinted;
				break;
			}
		}
		/* Double the buffer size and try again. */
		if (!enlargePQExpBuffer(str, str->maxlen))
			return;				/* oops, out of memory */
	}
}

/*
 * appendPQExpBuffer
 *
 * Format text data under the control of fmt (an sprintf-like format string)
 * and append it to whatever is already in str.  More space is allocated
 * to str if necessary.  This is sort of like a combination of sprintf and
 * strcat.
 */
void
appendPQExpBuffer(PQExpBuffer str, const char *fmt,...)
{
	va_list		args;

	va_start(args, fmt);
    appendPQExpBufferVA(str, fmt, args);
	va_end(args);
}

/*
 * appendPQExpBufferVA
 *
 * A version of appendPQExpBuffer() that takes a va_list instead of '...'.
 * The caller must do va_start(args, x) before calling, and va_end(args)
 * afterwards.
 */
void
appendPQExpBufferVA(PQExpBuffer str, const char *fmt, va_list args)
{
    va_list     saveargs;
	size_t		avail;
	int			nprinted;

<<<<<<< HEAD
#ifdef __va_copy
    __va_copy(saveargs, args);
#else
    saveargs = args;
#endif

=======
>>>>>>> 38e93482
	if (PQExpBufferBroken(str))
		return;					/* already failed */

	for (;;)
	{
		/*
		 * Try to format the given string into the available space; but if
		 * there's hardly any space, don't bother trying, just fall through to
		 * enlarge the buffer first.
		 */
		if (str->maxlen > str->len + 16)
		{
			avail = str->maxlen - str->len - 1;
			nprinted = vsnprintf(str->data + str->len, avail,
								 fmt, args);

			/*
			 * Note: some versions of vsnprintf return the number of chars
			 * actually stored, but at least one returns -1 on failure. Be
			 * conservative about believing whether the print worked.
			 */
			if (nprinted >= 0 && nprinted < (int) avail - 1)
			{
				/* Success.  Note nprinted does not include trailing null. */
				str->len += nprinted;
				break;
			}
		}
		/* Double the buffer size and try again. */
		if (!enlargePQExpBuffer(str, str->maxlen))
			return;				/* oops, out of memory */

#ifdef __va_copy
        __va_copy(args, saveargs);
#else
        args = saveargs;
#endif

    }
}

/*
 * appendPQExpBufferStr
 * Append the given string to a PQExpBuffer, allocating more space
 * if necessary.
 */
void
appendPQExpBufferStr(PQExpBuffer str, const char *data)
{
	appendBinaryPQExpBuffer(str, data, strlen(data));
}

/*
 * appendPQExpBufferChar
 * Append a single byte to str.
 * Like appendPQExpBuffer(str, "%c", ch) but much faster.
 */
void
appendPQExpBufferChar(PQExpBuffer str, char ch)
{
	/* Make more room if needed */
	if (!enlargePQExpBuffer(str, 1))
		return;

	/* OK, append the character */
	str->data[str->len] = ch;
	str->len++;
	str->data[str->len] = '\0';
}

/*
 * appendBinaryPQExpBuffer
 *
 * Append arbitrary binary data to a PQExpBuffer, allocating more space
 * if necessary.
 */
void
appendBinaryPQExpBuffer(PQExpBuffer str, const char *data, size_t datalen)
{
	/* Make more room if needed */
	if (!enlargePQExpBuffer(str, datalen))
		return;

	/* OK, append the data */
	memcpy(str->data + str->len, data, datalen);
	str->len += datalen;

	/*
	 * Keep a trailing null in place, even though it's probably useless for
	 * binary data...
	 */
	str->data[str->len] = '\0';
}<|MERGE_RESOLUTION|>--- conflicted
+++ resolved
@@ -18,11 +18,7 @@
  * Portions Copyright (c) 1996-2012, PostgreSQL Global Development Group
  * Portions Copyright (c) 1994, Regents of the University of California
  *
-<<<<<<< HEAD
  * src/interfaces/libpq/pqexpbuffer.c
-=======
- * $PostgreSQL: pgsql/src/interfaces/libpq/pqexpbuffer.c,v 1.25 2008/11/26 00:26:23 tgl Exp $
->>>>>>> 38e93482
  *
  *-------------------------------------------------------------------------
  */
@@ -59,20 +55,12 @@
 {
 	if (str->data != oom_buffer)
 		free(str->data);
-<<<<<<< HEAD
 
 	/*
 	 * Casting away const here is a bit ugly, but it seems preferable to not
 	 * marking oom_buffer const.  We want to do that to encourage the compiler
 	 * to put oom_buffer in read-only storage, so that anyone who tries to
 	 * scribble on a broken PQExpBuffer will get a failure.
-=======
-	/*
-	 * Casting away const here is a bit ugly, but it seems preferable to
-	 * not marking oom_buffer const.  We want to do that to encourage the
-	 * compiler to put oom_buffer in read-only storage, so that anyone who
-	 * tries to scribble on a broken PQExpBuffer will get a failure.
->>>>>>> 38e93482
 	 */
 	str->data = (char *) oom_buffer;
 	str->len = 0;
@@ -147,11 +135,7 @@
 	if (str->data != oom_buffer)
 		free(str->data);
 	/* just for luck, make the buffer validly empty. */
-<<<<<<< HEAD
-	str->data = (char *) oom_buffer;	/* see comment above */
-=======
 	str->data = (char *) oom_buffer;		/* see comment above */
->>>>>>> 38e93482
 	str->maxlen = 0;
 	str->len = 0;
 }
@@ -185,11 +169,7 @@
  * Make sure there is enough space for 'needed' more bytes in the buffer
  * ('needed' does not include the terminating null).
  *
-<<<<<<< HEAD
- * Returns 1 if OK, 0 if failed to enlarge buffer.	(In the latter case
-=======
  * Returns 1 if OK, 0 if failed to enlarge buffer.  (In the latter case
->>>>>>> 38e93482
  * the buffer is left in "broken" state.)
  */
 int
@@ -332,15 +312,12 @@
 	size_t		avail;
 	int			nprinted;
 
-<<<<<<< HEAD
 #ifdef __va_copy
     __va_copy(saveargs, args);
 #else
     saveargs = args;
 #endif
 
-=======
->>>>>>> 38e93482
 	if (PQExpBufferBroken(str))
 		return;					/* already failed */
 
