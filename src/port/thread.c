/*-------------------------------------------------------------------------
 *
 * thread.c
 *
 *		  Prototypes and macros around system calls, used to help make
 *		  threaded libraries reentrant and safe to use from threaded applications.
 *
 * Portions Copyright (c) 1996-2019, PostgreSQL Global Development Group
 *
 * src/port/thread.c
 *
 *-------------------------------------------------------------------------
 */

#include "c.h"

#include <pwd.h>


/*
 *	Threading sometimes requires specially-named versions of functions
 *	that return data in static buffers, like strerror_r() instead of
 *	strerror().  Other operating systems use pthread_setspecific()
 *	and pthread_getspecific() internally to allow standard library
 *	functions to return static data to threaded applications. And some
 *	operating systems have neither.
 *
 *	Additional confusion exists because many operating systems that
 *	use pthread_setspecific/pthread_getspecific() also have *_r versions
 *	of standard library functions for compatibility with operating systems
 *	that require them.  However, internally, these *_r functions merely
 *	call the thread-safe standard library functions.
 *
 *	For example, BSD/OS 4.3 uses Bind 8.2.3 for getpwuid().  Internally,
 *	getpwuid() calls pthread_setspecific/pthread_getspecific() to return
 *	static data to the caller in a thread-safe manner.  However, BSD/OS
 *	also has getpwuid_r(), which merely calls getpwuid() and shifts
 *	around the arguments to match the getpwuid_r() function declaration.
 *	Therefore, while BSD/OS has getpwuid_r(), it isn't required.  It also
 *	doesn't have strerror_r(), so we can't fall back to only using *_r
 *	functions for threaded programs.
 *
 *	The current setup is to try threading in this order:
 *
 *		use *_r function names if they exit
 *			(*_THREADSAFE=yes)
 *		use non-*_r functions if they are thread-safe
 *
 *	One thread-safe solution for gethostbyname() might be to use getaddrinfo().
 *
 *	Run src/test/thread to test if your operating system has thread-safe
 *	non-*_r functions.
 */


/*
<<<<<<< HEAD
 * Wrapper around strerror and strerror_r to use the former if it is
 * available and also return a more useful value (the error string).
 */
char *
pqStrerror(int errnum, char *strerrbuf, size_t buflen)
{
#if defined(ENABLE_THREAD_SAFETY) && defined(HAVE_STRERROR_R)
	/* reentrant strerror_r is available */
#ifdef STRERROR_R_INT
	/* SUSv3 version */
	if (strerror_r(errnum, strerrbuf, buflen) == 0)
		return strerrbuf;
	else
		return "Unknown error";
#else
	/* GNU libc */
	return strerror_r(errnum, strerrbuf, buflen);
#endif
#else
	/* no strerror_r() available, just use strerror */
	strlcpy(strerrbuf, strerror(errnum), buflen);

	return strerrbuf;
#endif
}

/*
=======
>>>>>>> 9e1c9f95
 * Wrapper around getpwuid() or getpwuid_r() to mimic POSIX getpwuid_r()
 * behaviour, if that function is not available or required.
 *
 * Per POSIX, the possible cases are:
 * success: returns zero, *result is non-NULL
 * uid not found: returns zero, *result is NULL
 * error during lookup: returns an errno code, *result is NULL
 * (caller should *not* assume that the errno variable is set)
 */
#ifndef WIN32
int
pqGetpwuid(uid_t uid, struct passwd *resultbuf, char *buffer,
		   size_t buflen, struct passwd **result)
{
#if defined(ENABLE_THREAD_SAFETY) && defined(HAVE_GETPWUID_R)
	return getpwuid_r(uid, resultbuf, buffer, buflen, result);
#else
	/* no getpwuid_r() available, just use getpwuid() */
	errno = 0;
	*result = getpwuid(uid);
	/* paranoia: ensure we return zero on success */
	return (*result == NULL) ? errno : 0;
#endif
}
#endif

/*
 * Wrapper around gethostbyname() or gethostbyname_r() to mimic
 * POSIX gethostbyname_r() behaviour, if it is not available or required.
 * This function is called _only_ by our getaddinfo() portability function.
 */
#ifndef HAVE_GETADDRINFO
int
pqGethostbyname(const char *name,
				struct hostent *resultbuf,
				char *buffer, size_t buflen,
				struct hostent **result,
				int *herrno)
{
#if defined(ENABLE_THREAD_SAFETY) && defined(HAVE_GETHOSTBYNAME_R)

	/*
	 * broken (well early POSIX draft) gethostbyname_r() which returns 'struct
	 * hostent *'
	 */
	*result = gethostbyname_r(name, resultbuf, buffer, buflen, herrno);
	return (*result == NULL) ? -1 : 0;
#else

	/* no gethostbyname_r(), just use gethostbyname() */
	*result = gethostbyname(name);

	if (*result != NULL)
		*herrno = h_errno;

	if (*result != NULL)
		return 0;
	else
		return -1;
#endif
}

#endif<|MERGE_RESOLUTION|>--- conflicted
+++ resolved
@@ -54,36 +54,6 @@
 
 
 /*
-<<<<<<< HEAD
- * Wrapper around strerror and strerror_r to use the former if it is
- * available and also return a more useful value (the error string).
- */
-char *
-pqStrerror(int errnum, char *strerrbuf, size_t buflen)
-{
-#if defined(ENABLE_THREAD_SAFETY) && defined(HAVE_STRERROR_R)
-	/* reentrant strerror_r is available */
-#ifdef STRERROR_R_INT
-	/* SUSv3 version */
-	if (strerror_r(errnum, strerrbuf, buflen) == 0)
-		return strerrbuf;
-	else
-		return "Unknown error";
-#else
-	/* GNU libc */
-	return strerror_r(errnum, strerrbuf, buflen);
-#endif
-#else
-	/* no strerror_r() available, just use strerror */
-	strlcpy(strerrbuf, strerror(errnum), buflen);
-
-	return strerrbuf;
-#endif
-}
-
-/*
-=======
->>>>>>> 9e1c9f95
  * Wrapper around getpwuid() or getpwuid_r() to mimic POSIX getpwuid_r()
  * behaviour, if that function is not available or required.
  *
