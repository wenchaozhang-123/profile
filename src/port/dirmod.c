/*-------------------------------------------------------------------------
 *
 * dirmod.c
 *	  directory handling functions
 *
<<<<<<< HEAD
 * Portions Copyright (c) 1996-2010, PostgreSQL Global Development Group
=======
 * Portions Copyright (c) 1996-2008, PostgreSQL Global Development Group
>>>>>>> d13f41d2
 * Portions Copyright (c) 1994, Regents of the University of California
 *
 *	This includes replacement versions of functions that work on
 *	Win32 (NT4 and newer).
 *
 * IDENTIFICATION
 *	  $PostgreSQL: pgsql/src/port/dirmod.c,v 1.51.2.5 2009/09/13 18:32:27 heikki Exp $
 *
 *-------------------------------------------------------------------------
 */

#ifndef FRONTEND
#include "postgres.h"
#else
#include "postgres_fe.h"
#endif

/* Don't modify declarations in system headers */
#if defined(WIN32) || defined(__CYGWIN__)
#undef rename
#undef unlink
#endif

#include <unistd.h>
#include <dirent.h>
#include <sys/stat.h>

#if defined(WIN32) || defined(__CYGWIN__)
#ifndef __CYGWIN__
#include <winioctl.h>
#else
#include <windows.h>
#include <w32api/winioctl.h>
#endif
#endif


#ifndef FRONTEND

/*
 *	On Windows, call non-macro versions of palloc; we can't reference
 *	CurrentMemoryContext in this file because of PGDLLIMPORT conflict.
 */
#if defined(WIN32) || defined(__CYGWIN__)
#undef palloc
#undef pstrdup
#define palloc(sz)		pgport_palloc(sz)
#define pstrdup(str)	pgport_pstrdup(str)
#endif
#else							/* FRONTEND */

/*
 *	In frontend, fake palloc behavior with these
 */
#undef palloc
#undef pstrdup
#define palloc(sz)		fe_palloc(sz)
#define pstrdup(str)	fe_pstrdup(str)
#define repalloc(pointer,sz)	fe_repalloc(pointer,sz)
#define pfree(pointer)	free(pointer)

static void *
fe_palloc(Size size)
{
	void	   *res;

	if ((res = malloc(size)) == NULL)
	{
		fprintf(stderr, _("out of memory\n"));
		exit(1);
	}
	return res;
}

static char *
fe_pstrdup(const char *string)
{
	char	   *res;

	if ((res = strdup(string)) == NULL)
	{
		fprintf(stderr, _("out of memory\n"));
		exit(1);
	}
	return res;
}

static void *
fe_repalloc(void *pointer, Size size)
{
	void	   *res;

	if ((res = realloc(pointer, size)) == NULL)
	{
		fprintf(stderr, _("out of memory\n"));
		exit(1);
	}
	return res;
}
#endif   /* FRONTEND */


#if defined(WIN32) || defined(__CYGWIN__)

/*
 *	pgrename
 */
int
pgrename(const char *from, const char *to)
{
	int			loops = 0;

	/*
	 * We need to loop because even though PostgreSQL uses flags that allow
	 * rename while the file is open, other applications might have the file
	 * open without those flags.  However, we won't wait indefinitely for
	 * someone else to close the file, as the caller might be holding locks
	 * and blocking other backends.
	 */
#if defined(WIN32) && !defined(__CYGWIN__)
	while (!MoveFileEx(from, to, MOVEFILE_REPLACE_EXISTING))
#else
	while (rename(from, to) < 0)
#endif
	{
#if defined(WIN32) && !defined(__CYGWIN__)
		DWORD		err = GetLastError();

		_dosmaperr(err);

		/*
<<<<<<< HEAD
		 * Modern NT-based Windows versions return ERROR_SHARING_VIOLATION if
		 * another process has the file open without FILE_SHARE_DELETE.
=======
		 * Modern NT-based Windows versions return ERROR_SHARING_VIOLATION
		 * if another process has the file open without FILE_SHARE_DELETE.
>>>>>>> d13f41d2
		 * ERROR_LOCK_VIOLATION has also been seen with some anti-virus
		 * software. This used to check for just ERROR_ACCESS_DENIED, so
		 * presumably you can get that too with some OS versions. We don't
		 * expect real permission errors where we currently use rename().
		 */
		if (err != ERROR_ACCESS_DENIED &&
			err != ERROR_SHARING_VIOLATION &&
			err != ERROR_LOCK_VIOLATION)
			return -1;
#else
		if (errno != EACCES)
			return -1;
#endif

		if (++loops > 100)		/* time out after 10 sec */
			return -1;
		pg_usleep(100000);		/* us */
	}
	return 0;
}


/*
 *	pgunlink
 */
int
pgunlink(const char *path)
{
	int			loops = 0;

	/*
	 * We need to loop because even though PostgreSQL uses flags that allow
	 * unlink while the file is open, other applications might have the file
	 * open without those flags.  However, we won't wait indefinitely for
	 * someone else to close the file, as the caller might be holding locks
	 * and blocking other backends.
	 */
	while (unlink(path))
	{
		if (errno != EACCES)
			return -1;
		if (++loops > 100)		/* time out after 10 sec */
			return -1;
		pg_usleep(100000);		/* us */
	}
	return 0;
}

/* We undefined these above; now redefine for possible use below */
#define rename(from, to)		pgrename(from, to)
#define unlink(path)			pgunlink(path)
#endif   /* defined(WIN32) || defined(__CYGWIN__) */


#if defined(WIN32) && !defined(__CYGWIN__)		/* Cygwin has its own symlinks */

/*
 *	pgsymlink support:
 *
 *	This struct is a replacement for REPARSE_DATA_BUFFER which is defined in VC6 winnt.h
 *	but omitted in later SDK functions.
 *	We only need the SymbolicLinkReparseBuffer part of the original struct's union.
 */
typedef struct
{
	DWORD		ReparseTag;
	WORD		ReparseDataLength;
	WORD		Reserved;
	/* SymbolicLinkReparseBuffer */
	WORD		SubstituteNameOffset;
	WORD		SubstituteNameLength;
	WORD		PrintNameOffset;
	WORD		PrintNameLength;
	WCHAR		PathBuffer[1];
}	REPARSE_JUNCTION_DATA_BUFFER;

#define REPARSE_JUNCTION_DATA_BUFFER_HEADER_SIZE   \
		FIELD_OFFSET(REPARSE_JUNCTION_DATA_BUFFER, SubstituteNameOffset)


/*
 *	pgsymlink - uses Win32 junction points
 *
 *	For reference:	http://www.codeproject.com/KB/winsdk/junctionpoints.aspx
 */
int
pgsymlink(const char *oldpath, const char *newpath)
{
	HANDLE		dirhandle;
	DWORD		len;
	char		buffer[MAX_PATH * sizeof(WCHAR) + sizeof(REPARSE_JUNCTION_DATA_BUFFER)];
	char		nativeTarget[MAX_PATH];
	char	   *p = nativeTarget;
	REPARSE_JUNCTION_DATA_BUFFER *reparseBuf = (REPARSE_JUNCTION_DATA_BUFFER *) buffer;

	CreateDirectory(newpath, 0);
	dirhandle = CreateFile(newpath, GENERIC_READ | GENERIC_WRITE,
						   0, 0, OPEN_EXISTING,
			   FILE_FLAG_OPEN_REPARSE_POINT | FILE_FLAG_BACKUP_SEMANTICS, 0);

	if (dirhandle == INVALID_HANDLE_VALUE)
		return -1;

	/* make sure we have an unparsed native win32 path */
	if (memcmp("\\??\\", oldpath, 4))
		sprintf(nativeTarget, "\\??\\%s", oldpath);
	else
		strcpy(nativeTarget, oldpath);

	while ((p = strchr(p, '/')) != 0)
		*p++ = '\\';

	len = strlen(nativeTarget) * sizeof(WCHAR);
	reparseBuf->ReparseTag = IO_REPARSE_TAG_MOUNT_POINT;
	reparseBuf->ReparseDataLength = len + 12;
	reparseBuf->Reserved = 0;
	reparseBuf->SubstituteNameOffset = 0;
	reparseBuf->SubstituteNameLength = len;
	reparseBuf->PrintNameOffset = len + sizeof(WCHAR);
	reparseBuf->PrintNameLength = 0;
	MultiByteToWideChar(CP_ACP, 0, nativeTarget, -1,
						reparseBuf->PathBuffer, MAX_PATH);

	/*
	 * FSCTL_SET_REPARSE_POINT is coded differently depending on SDK version;
	 * we use our own definition
	 */
	if (!DeviceIoControl(dirhandle,
	 CTL_CODE(FILE_DEVICE_FILE_SYSTEM, 41, METHOD_BUFFERED, FILE_ANY_ACCESS),
						 reparseBuf,
	reparseBuf->ReparseDataLength + REPARSE_JUNCTION_DATA_BUFFER_HEADER_SIZE,
						 0, 0, &len, 0))
	{
		LPSTR		msg;

		errno = 0;
		FormatMessage(FORMAT_MESSAGE_ALLOCATE_BUFFER | FORMAT_MESSAGE_FROM_SYSTEM,
					  NULL, GetLastError(),
					  MAKELANGID(LANG_ENGLISH, SUBLANG_DEFAULT),
					  (LPSTR) &msg, 0, NULL);
#ifndef FRONTEND
		ereport(ERROR,
				(errcode_for_file_access(),
				 errmsg("could not set junction for \"%s\": %s",
						nativeTarget, msg)));
#else
		fprintf(stderr, _("could not set junction for \"%s\": %s\n"),
				nativeTarget, msg);
#endif
		LocalFree(msg);

		CloseHandle(dirhandle);
		RemoveDirectory(newpath);
		return -1;
	}

	CloseHandle(dirhandle);

	return 0;
}
#endif   /* defined(WIN32) && !defined(__CYGWIN__) */


/*
 * pgfnames
 *
 * return a list of the names of objects in the argument directory.  Caller
 * must call pgfnames_cleanup later to free the memory allocated by this
 * function.
 */
<<<<<<< HEAD
char	  **
=======
char **
>>>>>>> d13f41d2
pgfnames(const char *path)
{
	DIR		   *dir;
	struct dirent *file;
	char	  **filenames;
	int			numnames = 0;
	int			fnsize = 200;	/* enough for many small dbs */

	dir = opendir(path);
	if (dir == NULL)
	{
#ifndef FRONTEND
		elog(WARNING, "could not open directory \"%s\": %m", path);
#else
		fprintf(stderr, _("could not open directory \"%s\": %s\n"),
				path, strerror(errno));
#endif
		return NULL;
	}

	filenames = (char **) palloc(fnsize * sizeof(char *));

	errno = 0;
	while ((file = readdir(dir)) != NULL)
	{
		if (strcmp(file->d_name, ".") != 0 && strcmp(file->d_name, "..") != 0)
		{
			if (numnames + 1 >= fnsize)
			{
				fnsize *= 2;
				filenames = (char **) repalloc(filenames,
											   fnsize * sizeof(char *));
			}
			filenames[numnames++] = pstrdup(file->d_name);
		}
		errno = 0;
	}
#ifdef WIN32

	/*
	 * This fix is in mingw cvs (runtime/mingwex/dirent.c rev 1.4), but not in
	 * released version
	 */
	if (GetLastError() == ERROR_NO_MORE_FILES)
		errno = 0;
#endif
	if (errno)
	{
#ifndef FRONTEND
		elog(WARNING, "could not read directory \"%s\": %m", path);
#else
		fprintf(stderr, _("could not read directory \"%s\": %s\n"),
				path, strerror(errno));
#endif
	}

	filenames[numnames] = NULL;

	closedir(dir);

	return filenames;
}


/*
 *	pgfnames_cleanup
 *
 *	deallocate memory used for filenames
 */
void
pgfnames_cleanup(char **filenames)
{
	char	  **fn;

	for (fn = filenames; *fn; fn++)
		pfree(*fn);

	pfree(filenames);
}


/*
 *	rmtree
 *
 *	Delete a directory tree recursively.
 *	Assumes path points to a valid directory.
 *	Deletes everything under path.
 *	If rmtopdir is true deletes the directory too.
 *	Returns true if successful, false if there was any problem.
 *	(The details of the problem are reported already, so caller
 *	doesn't really have to say anything more, but most do.)
 */
bool
rmtree(const char *path, bool rmtopdir)
{
	bool		result = true;
	char		pathbuf[MAXPGPATH];
	char	  **filenames;
	char	  **filename;
	struct stat statbuf;

	/*
	 * we copy all the names out of the directory before we start modifying
	 * it.
	 */
	filenames = pgfnames(path);

	if (filenames == NULL)
		return false;

	/* now we have the names we can start removing things */
	for (filename = filenames; *filename; filename++)
	{
		snprintf(pathbuf, MAXPGPATH, "%s/%s", path, *filename);

		/*
		 * It's ok if the file is not there anymore; we were just about to
		 * delete it anyway.
		 *
		 * This is not an academic possibility. One scenario where this
<<<<<<< HEAD
		 * happens is when bgwriter has a pending unlink request for a file in
		 * a database that's being dropped. In dropdb(), we call
		 * ForgetDatabaseFsyncRequests() to flush out any such pending unlink
		 * requests, but because that's asynchronous, it's not guaranteed that
		 * the bgwriter receives the message in time.
=======
		 * happens is when bgwriter has a pending unlink request for a file
		 * in a database that's being dropped. In dropdb(), we call
		 * ForgetDatabaseFsyncRequests() to flush out any such pending unlink
		 * requests, but because that's asynchronous, it's not guaranteed
		 * that the bgwriter receives the message in time.
>>>>>>> d13f41d2
		 */
		if (lstat(pathbuf, &statbuf) != 0)
		{
			if (errno != ENOENT)
			{
#ifndef FRONTEND
				elog(WARNING, "could not stat file or directory \"%s\": %m",
					 pathbuf);
#else
				fprintf(stderr, _("could not stat file or directory \"%s\": %s\n"),
						pathbuf, strerror(errno));
#endif
				result = false;
			}
			continue;
		}

		if (S_ISDIR(statbuf.st_mode))
		{
			/* call ourselves recursively for a directory */
			if (!rmtree(pathbuf, true))
			{
				/* we already reported the error */
				result = false;
			}
		}
		else
		{
			if (unlink(pathbuf) != 0)
			{
				if (errno != ENOENT)
				{
#ifndef FRONTEND
					elog(WARNING, "could not remove file or directory \"%s\": %m",
						 pathbuf);
#else
					fprintf(stderr, _("could not remove file or directory \"%s\": %s\n"),
							pathbuf, strerror(errno));
#endif
					result = false;
				}
			}
		}
	}

	if (rmtopdir)
	{
		if (rmdir(path) != 0)
		{
#ifndef FRONTEND
			elog(WARNING, "could not remove file or directory \"%s\": %m",
				 path);
#else
			fprintf(stderr, _("could not remove file or directory \"%s\": %s\n"),
					path, strerror(errno));
#endif
			result = false;
		}
	}

	pgfnames_cleanup(filenames);

	return result;
}


#if defined(WIN32) && !defined(__CYGWIN__)

#undef stat

/*
 * The stat() function in win32 is not guaranteed to update the st_size
 * field when run. So we define our own version that uses the Win32 API
 * to update this field.
 */
<<<<<<< HEAD
int
pgwin32_safestat(const char *path, struct stat * buf)
{
	int			r;
=======
int 
pgwin32_safestat(const char *path, struct stat *buf)
{
	int r;
>>>>>>> d13f41d2
	WIN32_FILE_ATTRIBUTE_DATA attr;

	r = stat(path, buf);
	if (r < 0)
		return r;

<<<<<<< HEAD
	// MPP-24774: just return if path refer to a windows named pipe file.
	// no need to get size of a windows named pipe file
	if (strlen(path) >2)
	{
		if (path[0] == '\\' && path[1] == '\\')
		{
			return r;
		}
	}

=======
>>>>>>> d13f41d2
	if (!GetFileAttributesEx(path, GetFileExInfoStandard, &attr))
	{
		_dosmaperr(GetLastError());
		return -1;
	}

	/*
<<<<<<< HEAD
	 * XXX no support for large files here, but we don't do that in general on
	 * Win32 yet.
=======
	 * XXX no support for large files here, but we don't do that in
	 * general on Win32 yet.
>>>>>>> d13f41d2
	 */
	buf->st_size = attr.nFileSizeLow;

	return 0;
}

#endif<|MERGE_RESOLUTION|>--- conflicted
+++ resolved
@@ -3,11 +3,7 @@
  * dirmod.c
  *	  directory handling functions
  *
-<<<<<<< HEAD
  * Portions Copyright (c) 1996-2010, PostgreSQL Global Development Group
-=======
- * Portions Copyright (c) 1996-2008, PostgreSQL Global Development Group
->>>>>>> d13f41d2
  * Portions Copyright (c) 1994, Regents of the University of California
  *
  *	This includes replacement versions of functions that work on
@@ -139,13 +135,8 @@
 		_dosmaperr(err);
 
 		/*
-<<<<<<< HEAD
 		 * Modern NT-based Windows versions return ERROR_SHARING_VIOLATION if
 		 * another process has the file open without FILE_SHARE_DELETE.
-=======
-		 * Modern NT-based Windows versions return ERROR_SHARING_VIOLATION
-		 * if another process has the file open without FILE_SHARE_DELETE.
->>>>>>> d13f41d2
 		 * ERROR_LOCK_VIOLATION has also been seen with some anti-virus
 		 * software. This used to check for just ERROR_ACCESS_DENIED, so
 		 * presumably you can get that too with some OS versions. We don't
@@ -316,11 +307,7 @@
  * must call pgfnames_cleanup later to free the memory allocated by this
  * function.
  */
-<<<<<<< HEAD
-char	  **
-=======
 char **
->>>>>>> d13f41d2
 pgfnames(const char *path)
 {
 	DIR		   *dir;
@@ -441,19 +428,11 @@
 		 * delete it anyway.
 		 *
 		 * This is not an academic possibility. One scenario where this
-<<<<<<< HEAD
-		 * happens is when bgwriter has a pending unlink request for a file in
-		 * a database that's being dropped. In dropdb(), we call
-		 * ForgetDatabaseFsyncRequests() to flush out any such pending unlink
-		 * requests, but because that's asynchronous, it's not guaranteed that
-		 * the bgwriter receives the message in time.
-=======
 		 * happens is when bgwriter has a pending unlink request for a file
 		 * in a database that's being dropped. In dropdb(), we call
 		 * ForgetDatabaseFsyncRequests() to flush out any such pending unlink
 		 * requests, but because that's asynchronous, it's not guaranteed
 		 * that the bgwriter receives the message in time.
->>>>>>> d13f41d2
 		 */
 		if (lstat(pathbuf, &statbuf) != 0)
 		{
@@ -529,24 +508,16 @@
  * field when run. So we define our own version that uses the Win32 API
  * to update this field.
  */
-<<<<<<< HEAD
 int
-pgwin32_safestat(const char *path, struct stat * buf)
+pgwin32_safestat(const char *path, struct stat *buf)
 {
 	int			r;
-=======
-int 
-pgwin32_safestat(const char *path, struct stat *buf)
-{
-	int r;
->>>>>>> d13f41d2
 	WIN32_FILE_ATTRIBUTE_DATA attr;
 
 	r = stat(path, buf);
 	if (r < 0)
 		return r;
 
-<<<<<<< HEAD
 	// MPP-24774: just return if path refer to a windows named pipe file.
 	// no need to get size of a windows named pipe file
 	if (strlen(path) >2)
@@ -557,8 +528,6 @@
 		}
 	}
 
-=======
->>>>>>> d13f41d2
 	if (!GetFileAttributesEx(path, GetFileExInfoStandard, &attr))
 	{
 		_dosmaperr(GetLastError());
@@ -566,13 +535,8 @@
 	}
 
 	/*
-<<<<<<< HEAD
-	 * XXX no support for large files here, but we don't do that in general on
-	 * Win32 yet.
-=======
 	 * XXX no support for large files here, but we don't do that in
 	 * general on Win32 yet.
->>>>>>> d13f41d2
 	 */
 	buf->st_size = attr.nFileSizeLow;
 
