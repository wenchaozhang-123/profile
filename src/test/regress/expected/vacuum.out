--- conflicted
+++ resolved
@@ -79,14 +79,11 @@
 VACUUM FULL pg_database;
 VACUUM FULL vaccluster;
 VACUUM FULL vactst;
-<<<<<<< HEAD
+VACUUM (DISABLE_PAGE_SKIPPING) vaccluster;
 -- check behavior with duplicate column mentions
 VACUUM ANALYZE vaccluster(i,i);
 ERROR:  column "i" of relation "vaccluster" appears more than once
 ANALYZE vaccluster(i,i);
 ERROR:  column "i" of relation "vaccluster" appears more than once
-=======
-VACUUM (DISABLE_PAGE_SKIPPING) vaccluster;
->>>>>>> b5bce6c1
 DROP TABLE vaccluster;
 DROP TABLE vactst;