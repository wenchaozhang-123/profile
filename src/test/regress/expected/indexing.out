-- start_matchsubs
-- m/NOTICE:  One or more columns in the following table\(s\) do not have statistics: /
-- s/.//gs
-- m/HINT:  For non-partitioned tables, run analyze .+\. For partitioned tables, run analyze rootpartition .+\. See log for columns missing statistics\./
-- s/.//gs
-- end_matchsubs
-- Creating an index on a partitioned table makes the partitions
-- automatically get the index
create table idxpart (a int, b int, c text) partition by range (a);
-- relhassubclass of a partitioned index is false before creating any partition.
-- It will be set after the first partition is created.
create index idxpart_idx on idxpart (a);
select relhassubclass from pg_class where relname = 'idxpart_idx';
 relhassubclass 
----------------
 f
(1 row)

-- Check that partitioned indexes are present in pg_indexes.
select indexdef from pg_indexes where indexname like 'idxpart_idx%';
                            indexdef                             
-----------------------------------------------------------------
 CREATE INDEX idxpart_idx ON ONLY public.idxpart USING btree (a)
(1 row)

drop index idxpart_idx;
create table idxpart1 partition of idxpart for values from (0) to (10);
create table idxpart2 partition of idxpart for values from (10) to (100)
	partition by range (b);
create table idxpart21 partition of idxpart2 for values from (0) to (100);
-- Even with partitions, relhassubclass should not be set if a partitioned
-- index is created only on the parent.
create index idxpart_idx on only idxpart(a);
select relhassubclass from pg_class where relname = 'idxpart_idx';
 relhassubclass 
----------------
 f
(1 row)

drop index idxpart_idx;
create index on idxpart (a);
select relname, relkind, relhassubclass, inhparent::regclass
    from pg_class left join pg_index ix on (indexrelid = oid)
	left join pg_inherits on (ix.indexrelid = inhrelid)
	where relname like 'idxpart%' order by relname;
     relname     | relkind | relhassubclass |   inhparent    
-----------------+---------+----------------+----------------
 idxpart         | p       | t              | 
 idxpart1        | r       | f              | 
 idxpart1_a_idx  | i       | f              | idxpart_a_idx
 idxpart2        | p       | t              | 
 idxpart21       | r       | f              | 
 idxpart21_a_idx | i       | f              | idxpart2_a_idx
 idxpart2_a_idx  | I       | t              | idxpart_a_idx
 idxpart_a_idx   | I       | t              | 
(8 rows)

drop table idxpart;
-- Some unsupported features
create table idxpart (a int, b int, c text) partition by range (a);
create table idxpart1 partition of idxpart for values from (0) to (10);
create index concurrently on idxpart (a);
ERROR:  CREATE INDEX CONCURRENTLY is not supported
drop table idxpart;
-- Verify bugfix with query on indexed partitioned table with no partitions
-- https://postgr.es/m/20180124162006.pmapfiznhgngwtjf@alvherre.pgsql
CREATE TABLE idxpart (col1 INT) PARTITION BY RANGE (col1);
CREATE INDEX ON idxpart (col1);
CREATE TABLE idxpart_two (col2 INT);
SELECT col2 FROM idxpart_two fk LEFT OUTER JOIN idxpart pk ON (col1 = col2);
 col2 
------
(0 rows)

DROP table idxpart, idxpart_two;
-- Verify bugfix with index rewrite on ALTER TABLE / SET DATA TYPE
-- https://postgr.es/m/CAKcux6mxNCGsgATwf5CGMF8g4WSupCXicCVMeKUTuWbyxHOMsQ@mail.gmail.com
CREATE TABLE idxpart (a INT, b TEXT, c INT) PARTITION BY RANGE(a);
CREATE TABLE idxpart1 PARTITION OF idxpart FOR VALUES FROM (MINVALUE) TO (MAXVALUE);
CREATE INDEX partidx_abc_idx ON idxpart (a, b, c);
INSERT INTO idxpart (a, b, c) SELECT i, i, i FROM generate_series(1, 50) i;
ALTER TABLE idxpart ALTER COLUMN c TYPE numeric;
DROP TABLE idxpart;
-- If a table without index is attached as partition to a table with
-- an index, the index is automatically created
create table idxpart (a int, b int, c text) partition by range (a);
create index idxparti on idxpart (a);
create index idxparti2 on idxpart (b, c);
create table idxpart1 (like idxpart);
\d idxpart1
              Table "public.idxpart1"
 Column |  Type   | Collation | Nullable | Default 
--------+---------+-----------+----------+---------
 a      | integer |           |          | 
 b      | integer |           |          | 
 c      | text    |           |          | 

alter table idxpart attach partition idxpart1 for values from (0) to (10);
\d idxpart1
              Table "public.idxpart1"
 Column |  Type   | Collation | Nullable | Default 
--------+---------+-----------+----------+---------
 a      | integer |           |          | 
 b      | integer |           |          | 
 c      | text    |           |          | 
Partition of: idxpart FOR VALUES FROM (0) TO (10)
Indexes:
    "idxpart1_a_idx" btree (a)
    "idxpart1_b_c_idx" btree (b, c)

\d+ idxpart1_a_idx
                 Index "public.idxpart1_a_idx"
 Column |  Type   | Key? | Definition | Storage | Stats target 
--------+---------+------+------------+---------+--------------
 a      | integer | yes  | a          | plain   | 
Partition of: idxparti 
No partition constraint
btree, for table "public.idxpart1"

\d+ idxpart1_b_c_idx
                Index "public.idxpart1_b_c_idx"
 Column |  Type   | Key? | Definition | Storage  | Stats target 
--------+---------+------+------------+----------+--------------
 b      | integer | yes  | b          | plain    | 
 c      | text    | yes  | c          | extended | 
Partition of: idxparti2 
No partition constraint
btree, for table "public.idxpart1"

-- Forbid ALTER TABLE when attaching or detaching an index to a partition.
create index idxpart_c on only idxpart (c);
create index idxpart1_c on idxpart1 (c);
alter table idxpart_c attach partition idxpart1_c for values from (10) to (20);
ERROR:  "idxpart_c" is not a partitioned table
alter index idxpart_c attach partition idxpart1_c;
select relname, relpartbound from pg_class
  where relname in ('idxpart_c', 'idxpart1_c')
  order by relname;
  relname   | relpartbound 
------------+--------------
 idxpart1_c | 
 idxpart_c  | 
(2 rows)

alter table idxpart_c detach partition idxpart1_c;
ERROR:  "idxpart_c" is not a table
drop table idxpart;
-- If a partition already has an index, don't create a duplicative one
create table idxpart (a int, b int) partition by range (a, b);
create table idxpart1 partition of idxpart for values from (0, 0) to (10, 10);
create index on idxpart1 (a, b);
create index on idxpart (a, b);
\d idxpart1
              Table "public.idxpart1"
 Column |  Type   | Collation | Nullable | Default 
--------+---------+-----------+----------+---------
 a      | integer |           |          | 
 b      | integer |           |          | 
Partition of: idxpart FOR VALUES FROM (0, 0) TO (10, 10)
Indexes:
    "idxpart1_a_b_idx" btree (a, b)

select relname, relkind, relhassubclass, inhparent::regclass
    from pg_class left join pg_index ix on (indexrelid = oid)
	left join pg_inherits on (ix.indexrelid = inhrelid)
	where relname like 'idxpart%' order by relname;
     relname      | relkind | relhassubclass |    inhparent    
------------------+---------+----------------+-----------------
 idxpart          | p       | t              | 
 idxpart1         | r       | f              | 
 idxpart1_a_b_idx | i       | f              | idxpart_a_b_idx
 idxpart_a_b_idx  | I       | t              | 
(4 rows)

drop table idxpart;
-- DROP behavior for partitioned indexes
create table idxpart (a int) partition by range (a);
create index on idxpart (a);
create table idxpart1 partition of idxpart for values from (0) to (10);
drop index idxpart1_a_idx;	-- no way
ERROR:  cannot drop index idxpart1_a_idx because index idxpart_a_idx requires it
HINT:  You can drop index idxpart_a_idx instead.
drop index concurrently idxpart_a_idx;	-- unsupported
ERROR:  cannot drop partitioned index "idxpart_a_idx" concurrently
drop index idxpart_a_idx;	-- both indexes go away
select relname, relkind from pg_class
  where relname like 'idxpart%' order by relname;
 relname  | relkind 
----------+---------
 idxpart  | p
 idxpart1 | r
(2 rows)

create index on idxpart (a);
drop table idxpart1;		-- the index on partition goes away too
select relname, relkind from pg_class
  where relname like 'idxpart%' order by relname;
    relname    | relkind 
---------------+---------
 idxpart       | p
 idxpart_a_idx | I
(2 rows)

drop table idxpart;
-- DROP behavior with temporary partitioned indexes
create temp table idxpart_temp (a int) partition by range (a);
create index on idxpart_temp(a);
create temp table idxpart1_temp partition of idxpart_temp
  for values from (0) to (10);
drop index idxpart1_temp_a_idx; -- error
ERROR:  cannot drop index idxpart1_temp_a_idx because index idxpart_temp_a_idx requires it
HINT:  You can drop index idxpart_temp_a_idx instead.
-- non-concurrent drop is enforced here, so it is a valid case.
drop index concurrently idxpart_temp_a_idx;
select relname, relkind from pg_class
  where relname like 'idxpart_temp%' order by relname;
   relname    | relkind 
--------------+---------
 idxpart_temp | p
(1 row)

drop table idxpart_temp;
-- ALTER INDEX .. ATTACH, error cases
create table idxpart (a int, b int) partition by range (a, b);
create table idxpart1 partition of idxpart for values from (0, 0) to (10, 10);
create index idxpart_a_b_idx on only idxpart (a, b);
create index idxpart1_a_b_idx on idxpart1 (a, b);
create index idxpart1_tst1 on idxpart1 (b, a);
create index idxpart1_tst2 on idxpart1 using hash (a);
create index idxpart1_tst3 on idxpart1 (a, b) where a > 10;
alter index idxpart attach partition idxpart1;
ERROR:  "idxpart" is not an index
alter index idxpart_a_b_idx attach partition idxpart1;
ERROR:  "idxpart1" is not an index
alter index idxpart_a_b_idx attach partition idxpart_a_b_idx;
ERROR:  cannot attach index "idxpart_a_b_idx" as a partition of index "idxpart_a_b_idx"
DETAIL:  Index "idxpart_a_b_idx" is not an index on any partition of table "idxpart".
alter index idxpart_a_b_idx attach partition idxpart1_b_idx;
ERROR:  relation "idxpart1_b_idx" does not exist
alter index idxpart_a_b_idx attach partition idxpart1_tst1;
ERROR:  cannot attach index "idxpart1_tst1" as a partition of index "idxpart_a_b_idx"
DETAIL:  The index definitions do not match.
alter index idxpart_a_b_idx attach partition idxpart1_tst2;
ERROR:  cannot attach index "idxpart1_tst2" as a partition of index "idxpart_a_b_idx"
DETAIL:  The index definitions do not match.
alter index idxpart_a_b_idx attach partition idxpart1_tst3;
ERROR:  cannot attach index "idxpart1_tst3" as a partition of index "idxpart_a_b_idx"
DETAIL:  The index definitions do not match.
-- OK
alter index idxpart_a_b_idx attach partition idxpart1_a_b_idx;
alter index idxpart_a_b_idx attach partition idxpart1_a_b_idx; -- quiet
-- reject dupe
create index idxpart1_2_a_b on idxpart1 (a, b);
alter index idxpart_a_b_idx attach partition idxpart1_2_a_b;
ERROR:  cannot attach index "idxpart1_2_a_b" as a partition of index "idxpart_a_b_idx"
DETAIL:  Another index is already attached for partition "idxpart1".
drop table idxpart;
-- make sure everything's gone
select indexrelid::regclass, indrelid::regclass
  from pg_index where indexrelid::regclass::text like 'idxpart%';
 indexrelid | indrelid 
------------+----------
(0 rows)

-- Don't auto-attach incompatible indexes
create table idxpart (a int, b int) partition by range (a);
create table idxpart1 (a int, b int);
create index on idxpart1 using hash (a);
create index on idxpart1 (a) where b > 1;
create index on idxpart1 ((a + 0));
create index on idxpart1 (a, a);
create index on idxpart (a);
alter table idxpart attach partition idxpart1 for values from (0) to (1000);
\d idxpart1
              Table "public.idxpart1"
 Column |  Type   | Collation | Nullable | Default 
--------+---------+-----------+----------+---------
 a      | integer |           |          | 
 b      | integer |           |          | 
Partition of: idxpart FOR VALUES FROM (0) TO (1000)
Indexes:
    "idxpart1_a_a1_idx" btree (a, a)
    "idxpart1_a_idx" hash (a)
    "idxpart1_a_idx1" btree (a) WHERE b > 1
    "idxpart1_a_idx2" btree (a)
    "idxpart1_expr_idx" btree ((a + 0))

drop table idxpart;
-- If CREATE INDEX ONLY, don't create indexes on partitions; and existing
-- indexes on partitions don't change parent.  ALTER INDEX ATTACH can change
-- the parent after the fact.
create table idxpart (a int) partition by range (a);
create table idxpart1 partition of idxpart for values from (0) to (100);
create table idxpart2 partition of idxpart for values from (100) to (1000)
  partition by range (a);
create table idxpart21 partition of idxpart2 for values from (100) to (200);
create table idxpart22 partition of idxpart2 for values from (200) to (300);
create index on idxpart22 (a);
create index on only idxpart2 (a);
create index on idxpart (a);
-- Here we expect that idxpart1 and idxpart2 have a new index, but idxpart21
-- does not; also, idxpart22 is not attached.
\d idxpart1
              Table "public.idxpart1"
 Column |  Type   | Collation | Nullable | Default 
--------+---------+-----------+----------+---------
 a      | integer |           |          | 
Partition of: idxpart FOR VALUES FROM (0) TO (100)
Indexes:
    "idxpart1_a_idx" btree (a)

\d idxpart2
        Partitioned table "public.idxpart2"
 Column |  Type   | Collation | Nullable | Default 
--------+---------+-----------+----------+---------
 a      | integer |           |          | 
Partition of: idxpart FOR VALUES FROM (100) TO (1000)
Partition key: RANGE (a)
Indexes:
    "idxpart2_a_idx" btree (a) INVALID
Number of partitions: 2 (Use \d+ to list them.)

\d idxpart21
             Table "public.idxpart21"
 Column |  Type   | Collation | Nullable | Default 
--------+---------+-----------+----------+---------
 a      | integer |           |          | 
Partition of: idxpart2 FOR VALUES FROM (100) TO (200)

select indexrelid::regclass, indrelid::regclass, inhparent::regclass
  from pg_index idx left join pg_inherits inh on (idx.indexrelid = inh.inhrelid)
where indexrelid::regclass::text like 'idxpart%'
  order by indexrelid::regclass::text collate "C";
   indexrelid    | indrelid  |   inhparent   
-----------------+-----------+---------------
 idxpart1_a_idx  | idxpart1  | idxpart_a_idx
 idxpart22_a_idx | idxpart22 | 
 idxpart2_a_idx  | idxpart2  | idxpart_a_idx
 idxpart_a_idx   | idxpart   | 
(4 rows)

alter index idxpart2_a_idx attach partition idxpart22_a_idx;
select indexrelid::regclass, indrelid::regclass, inhparent::regclass
  from pg_index idx left join pg_inherits inh on (idx.indexrelid = inh.inhrelid)
where indexrelid::regclass::text like 'idxpart%'
  order by indexrelid::regclass::text collate "C";
   indexrelid    | indrelid  |   inhparent    
-----------------+-----------+----------------
 idxpart1_a_idx  | idxpart1  | idxpart_a_idx
 idxpart22_a_idx | idxpart22 | idxpart2_a_idx
 idxpart2_a_idx  | idxpart2  | idxpart_a_idx
 idxpart_a_idx   | idxpart   | 
(4 rows)

-- attaching idxpart22 is not enough to set idxpart22_a_idx valid ...
alter index idxpart2_a_idx attach partition idxpart22_a_idx;
\d idxpart2
        Partitioned table "public.idxpart2"
 Column |  Type   | Collation | Nullable | Default 
--------+---------+-----------+----------+---------
 a      | integer |           |          | 
Partition of: idxpart FOR VALUES FROM (100) TO (1000)
Partition key: RANGE (a)
Indexes:
    "idxpart2_a_idx" btree (a) INVALID
Number of partitions: 2 (Use \d+ to list them.)

-- ... but this one is.
create index on idxpart21 (a);
alter index idxpart2_a_idx attach partition idxpart21_a_idx;
\d idxpart2
        Partitioned table "public.idxpart2"
 Column |  Type   | Collation | Nullable | Default 
--------+---------+-----------+----------+---------
 a      | integer |           |          | 
Partition of: idxpart FOR VALUES FROM (100) TO (1000)
Partition key: RANGE (a)
Indexes:
    "idxpart2_a_idx" btree (a)
Number of partitions: 2 (Use \d+ to list them.)

drop table idxpart;
-- When a table is attached a partition and it already has an index, a
-- duplicate index should not get created, but rather the index becomes
-- attached to the parent's index.
create table idxpart (a int, b int, c text) partition by range (a);
create index idxparti on idxpart (a);
create index idxparti2 on idxpart (b, c);
create table idxpart1 (like idxpart including indexes);
\d idxpart1
              Table "public.idxpart1"
 Column |  Type   | Collation | Nullable | Default 
--------+---------+-----------+----------+---------
 a      | integer |           |          | 
 b      | integer |           |          | 
 c      | text    |           |          | 
Indexes:
    "idxpart1_a_idx" btree (a)
    "idxpart1_b_c_idx" btree (b, c)

select relname, relkind, inhparent::regclass
    from pg_class left join pg_index ix on (indexrelid = oid)
	left join pg_inherits on (ix.indexrelid = inhrelid)
	where relname like 'idxpart%' order by relname;
     relname      | relkind | inhparent 
------------------+---------+-----------
 idxpart          | p       | 
 idxpart1         | r       | 
 idxpart1_a_idx   | i       | 
 idxpart1_b_c_idx | i       | 
 idxparti         | I       | 
 idxparti2        | I       | 
(6 rows)

alter table idxpart attach partition idxpart1 for values from (0) to (10);
\d idxpart1
              Table "public.idxpart1"
 Column |  Type   | Collation | Nullable | Default 
--------+---------+-----------+----------+---------
 a      | integer |           |          | 
 b      | integer |           |          | 
 c      | text    |           |          | 
Partition of: idxpart FOR VALUES FROM (0) TO (10)
Indexes:
    "idxpart1_a_idx" btree (a)
    "idxpart1_b_c_idx" btree (b, c)

select relname, relkind, inhparent::regclass
    from pg_class left join pg_index ix on (indexrelid = oid)
	left join pg_inherits on (ix.indexrelid = inhrelid)
	where relname like 'idxpart%' order by relname;
     relname      | relkind | inhparent 
------------------+---------+-----------
 idxpart          | p       | 
 idxpart1         | r       | 
 idxpart1_a_idx   | i       | idxparti
 idxpart1_b_c_idx | i       | idxparti2
 idxparti         | I       | 
 idxparti2        | I       | 
(6 rows)

drop table idxpart;
-- Verify that attaching an invalid index does not mark the parent index valid.
-- On the other hand, attaching a valid index marks not only its direct
-- ancestor valid, but also any indirect ancestor that was only missing the one
-- that was just made valid
create table idxpart (a int, b int) partition by range (a);
create table idxpart1 partition of idxpart for values from (1) to (1000) partition by range (a);
create table idxpart11 partition of idxpart1 for values from (1) to (100);
create index on only idxpart1 (a);
create index on only idxpart (a);
-- this results in two invalid indexes:
select relname, indisvalid from pg_class join pg_index on indexrelid = oid
   where relname like 'idxpart%' order by relname;
    relname     | indisvalid 
----------------+------------
 idxpart1_a_idx | f
 idxpart_a_idx  | f
(2 rows)

-- idxpart1_a_idx is not valid, so idxpart_a_idx should not become valid:
alter index idxpart_a_idx attach partition idxpart1_a_idx;
select relname, indisvalid from pg_class join pg_index on indexrelid = oid
   where relname like 'idxpart%' order by relname;
    relname     | indisvalid 
----------------+------------
 idxpart1_a_idx | f
 idxpart_a_idx  | f
(2 rows)

-- after creating and attaching this, both idxpart1_a_idx and idxpart_a_idx
-- should become valid
create index on idxpart11 (a);
alter index idxpart1_a_idx attach partition idxpart11_a_idx;
select relname, indisvalid from pg_class join pg_index on indexrelid = oid
   where relname like 'idxpart%' order by relname;
     relname     | indisvalid 
-----------------+------------
 idxpart11_a_idx | t
 idxpart1_a_idx  | t
 idxpart_a_idx   | t
(3 rows)

drop table idxpart;
-- verify dependency handling during ALTER TABLE DETACH PARTITION
create table idxpart (a int) partition by range (a);
create table idxpart1 (like idxpart);
create index on idxpart1 (a);
create index on idxpart (a);
create table idxpart2 (like idxpart);
alter table idxpart attach partition idxpart1 for values from (0000) to (1000);
alter table idxpart attach partition idxpart2 for values from (1000) to (2000);
create table idxpart3 partition of idxpart for values from (2000) to (3000);
select relname, relkind from pg_class where relname like 'idxpart%' order by relname;
    relname     | relkind 
----------------+---------
 idxpart        | p
 idxpart1       | r
 idxpart1_a_idx | i
 idxpart2       | r
 idxpart2_a_idx | i
 idxpart3       | r
 idxpart3_a_idx | i
 idxpart_a_idx  | I
(8 rows)

-- a) after detaching partitions, the indexes can be dropped independently
alter table idxpart detach partition idxpart1;
alter table idxpart detach partition idxpart2;
alter table idxpart detach partition idxpart3;
drop index idxpart1_a_idx;
drop index idxpart2_a_idx;
drop index idxpart3_a_idx;
select relname, relkind from pg_class where relname like 'idxpart%' order by relname;
    relname    | relkind 
---------------+---------
 idxpart       | p
 idxpart1      | r
 idxpart2      | r
 idxpart3      | r
 idxpart_a_idx | I
(5 rows)

drop table idxpart, idxpart1, idxpart2, idxpart3;
select relname, relkind from pg_class where relname like 'idxpart%' order by relname;
 relname | relkind 
---------+---------
(0 rows)

create table idxpart (a int) partition by range (a);
create table idxpart1 (like idxpart);
create index on idxpart1 (a);
create index on idxpart (a);
create table idxpart2 (like idxpart);
alter table idxpart attach partition idxpart1 for values from (0000) to (1000);
alter table idxpart attach partition idxpart2 for values from (1000) to (2000);
create table idxpart3 partition of idxpart for values from (2000) to (3000);
-- b) after detaching, dropping the index on parent does not remove the others
select relname, relkind from pg_class where relname like 'idxpart%' order by relname;
    relname     | relkind 
----------------+---------
 idxpart        | p
 idxpart1       | r
 idxpart1_a_idx | i
 idxpart2       | r
 idxpart2_a_idx | i
 idxpart3       | r
 idxpart3_a_idx | i
 idxpart_a_idx  | I
(8 rows)

alter table idxpart detach partition idxpart1;
alter table idxpart detach partition idxpart2;
alter table idxpart detach partition idxpart3;
drop index idxpart_a_idx;
select relname, relkind from pg_class where relname like 'idxpart%' order by relname;
    relname     | relkind 
----------------+---------
 idxpart        | p
 idxpart1       | r
 idxpart1_a_idx | i
 idxpart2       | r
 idxpart2_a_idx | i
 idxpart3       | r
 idxpart3_a_idx | i
(7 rows)

drop table idxpart, idxpart1, idxpart2, idxpart3;
select relname, relkind from pg_class where relname like 'idxpart%' order by relname;
 relname | relkind 
---------+---------
(0 rows)

create table idxpart (a int, b int, c int) partition by range(a);
create index on idxpart(c);
create table idxpart1 partition of idxpart for values from (0) to (250);
create table idxpart2 partition of idxpart for values from (250) to (500);
alter table idxpart detach partition idxpart2;
\d idxpart2
              Table "public.idxpart2"
 Column |  Type   | Collation | Nullable | Default 
--------+---------+-----------+----------+---------
 a      | integer |           |          | 
 b      | integer |           |          | 
 c      | integer |           |          | 
Indexes:
    "idxpart2_c_idx" btree (c)

alter table idxpart2 drop column c;
\d idxpart2
              Table "public.idxpart2"
 Column |  Type   | Collation | Nullable | Default 
--------+---------+-----------+----------+---------
 a      | integer |           |          | 
 b      | integer |           |          | 

drop table idxpart, idxpart2;
-- Verify that expression indexes inherit correctly
create table idxpart (a int, b int) partition by range (a);
create table idxpart1 (like idxpart);
create index on idxpart1 ((a + b));
create index on idxpart ((a + b));
create table idxpart2 (like idxpart);
alter table idxpart attach partition idxpart1 for values from (0000) to (1000);
alter table idxpart attach partition idxpart2 for values from (1000) to (2000);
create table idxpart3 partition of idxpart for values from (2000) to (3000);
select relname as child, inhparent::regclass as parent, pg_get_indexdef as childdef
  from pg_class join pg_inherits on inhrelid = oid,
  lateral pg_get_indexdef(pg_class.oid)
  where relkind in ('i', 'I') and relname like 'idxpart%' order by relname;
       child       |      parent      |                                 childdef                                  
-------------------+------------------+---------------------------------------------------------------------------
 idxpart1_expr_idx | idxpart_expr_idx | CREATE INDEX idxpart1_expr_idx ON public.idxpart1 USING btree (((a + b)))
 idxpart2_expr_idx | idxpart_expr_idx | CREATE INDEX idxpart2_expr_idx ON public.idxpart2 USING btree (((a + b)))
 idxpart3_expr_idx | idxpart_expr_idx | CREATE INDEX idxpart3_expr_idx ON public.idxpart3 USING btree (((a + b)))
(3 rows)

drop table idxpart;
-- Verify behavior for collation (mis)matches
create table idxpart (a text) partition by range (a);
create table idxpart1 (like idxpart);
create table idxpart2 (like idxpart);
create index on idxpart2 (a collate "POSIX");
create index on idxpart2 (a);
create index on idxpart2 (a collate "C");
alter table idxpart attach partition idxpart1 for values from ('aaa') to ('bbb');
alter table idxpart attach partition idxpart2 for values from ('bbb') to ('ccc');
create table idxpart3 partition of idxpart for values from ('ccc') to ('ddd');
create index on idxpart (a collate "C");
create table idxpart4 partition of idxpart for values from ('ddd') to ('eee');
select relname as child, inhparent::regclass as parent, pg_get_indexdef as childdef
  from pg_class left join pg_inherits on inhrelid = oid,
  lateral pg_get_indexdef(pg_class.oid)
  where relkind in ('i', 'I') and relname like 'idxpart%' order by relname;
      child      |    parent     |                                    childdef                                    
-----------------+---------------+--------------------------------------------------------------------------------
 idxpart1_a_idx  | idxpart_a_idx | CREATE INDEX idxpart1_a_idx ON public.idxpart1 USING btree (a COLLATE "C")
 idxpart2_a_idx  |               | CREATE INDEX idxpart2_a_idx ON public.idxpart2 USING btree (a COLLATE "POSIX")
 idxpart2_a_idx1 |               | CREATE INDEX idxpart2_a_idx1 ON public.idxpart2 USING btree (a)
 idxpart2_a_idx2 | idxpart_a_idx | CREATE INDEX idxpart2_a_idx2 ON public.idxpart2 USING btree (a COLLATE "C")
 idxpart3_a_idx  | idxpart_a_idx | CREATE INDEX idxpart3_a_idx ON public.idxpart3 USING btree (a COLLATE "C")
 idxpart4_a_idx  | idxpart_a_idx | CREATE INDEX idxpart4_a_idx ON public.idxpart4 USING btree (a COLLATE "C")
 idxpart_a_idx   |               | CREATE INDEX idxpart_a_idx ON ONLY public.idxpart USING btree (a COLLATE "C")
(7 rows)

drop table idxpart;
-- Verify behavior for opclass (mis)matches
create table idxpart (a text) partition by range (a);
create table idxpart1 (like idxpart);
create table idxpart2 (like idxpart);
create index on idxpart2 (a);
alter table idxpart attach partition idxpart1 for values from ('aaa') to ('bbb');
alter table idxpart attach partition idxpart2 for values from ('bbb') to ('ccc');
create table idxpart3 partition of idxpart for values from ('ccc') to ('ddd');
create index on idxpart (a text_pattern_ops);
create table idxpart4 partition of idxpart for values from ('ddd') to ('eee');
-- must *not* have attached the index we created on idxpart2
select relname as child, inhparent::regclass as parent, pg_get_indexdef as childdef
  from pg_class left join pg_inherits on inhrelid = oid,
  lateral pg_get_indexdef(pg_class.oid)
  where relkind in ('i', 'I') and relname like 'idxpart%' order by relname;
      child      |    parent     |                                      childdef                                      
-----------------+---------------+------------------------------------------------------------------------------------
 idxpart1_a_idx  | idxpart_a_idx | CREATE INDEX idxpart1_a_idx ON public.idxpart1 USING btree (a text_pattern_ops)
 idxpart2_a_idx  |               | CREATE INDEX idxpart2_a_idx ON public.idxpart2 USING btree (a)
 idxpart2_a_idx1 | idxpart_a_idx | CREATE INDEX idxpart2_a_idx1 ON public.idxpart2 USING btree (a text_pattern_ops)
 idxpart3_a_idx  | idxpart_a_idx | CREATE INDEX idxpart3_a_idx ON public.idxpart3 USING btree (a text_pattern_ops)
 idxpart4_a_idx  | idxpart_a_idx | CREATE INDEX idxpart4_a_idx ON public.idxpart4 USING btree (a text_pattern_ops)
 idxpart_a_idx   |               | CREATE INDEX idxpart_a_idx ON ONLY public.idxpart USING btree (a text_pattern_ops)
(6 rows)

drop index idxpart_a_idx;
create index on only idxpart (a text_pattern_ops);
-- must reject
alter index idxpart_a_idx attach partition idxpart2_a_idx;
ERROR:  cannot attach index "idxpart2_a_idx" as a partition of index "idxpart_a_idx"
DETAIL:  The index definitions do not match.
drop table idxpart;
-- Verify that attaching indexes maps attribute numbers correctly
create table idxpart (col1 int, a int, col2 int, b int) partition by range (a);
create table idxpart1 (b int, col1 int, col2 int, col3 int, a int);
alter table idxpart drop column col1, drop column col2;
alter table idxpart1 drop column col1, drop column col2, drop column col3;
alter table idxpart1 set distributed randomly; -- GPDB: distribution key must match parent
alter table idxpart attach partition idxpart1 for values from (0) to (1000);
create index idxpart_1_idx on only idxpart (b, a);
create index idxpart1_1_idx on idxpart1 (b, a);
create index idxpart1_1b_idx on idxpart1 (b);
-- test expressions and partial-index predicate, too
create index idxpart_2_idx on only idxpart ((b + a)) where a > 1;
create index idxpart1_2_idx on idxpart1 ((b + a)) where a > 1;
create index idxpart1_2b_idx on idxpart1 ((a + b)) where a > 1;
create index idxpart1_2c_idx on idxpart1 ((b + a)) where b > 1;
alter index idxpart_1_idx attach partition idxpart1_1b_idx;	-- fail
ERROR:  cannot attach index "idxpart1_1b_idx" as a partition of index "idxpart_1_idx"
DETAIL:  The index definitions do not match.
alter index idxpart_1_idx attach partition idxpart1_1_idx;
alter index idxpart_2_idx attach partition idxpart1_2b_idx;	-- fail
ERROR:  cannot attach index "idxpart1_2b_idx" as a partition of index "idxpart_2_idx"
DETAIL:  The index definitions do not match.
alter index idxpart_2_idx attach partition idxpart1_2c_idx;	-- fail
ERROR:  cannot attach index "idxpart1_2c_idx" as a partition of index "idxpart_2_idx"
DETAIL:  The index definitions do not match.
alter index idxpart_2_idx attach partition idxpart1_2_idx;	-- ok
select relname as child, inhparent::regclass as parent, pg_get_indexdef as childdef
  from pg_class left join pg_inherits on inhrelid = oid,
  lateral pg_get_indexdef(pg_class.oid)
  where relkind in ('i', 'I') and relname like 'idxpart%' order by relname;
      child      |    parent     |                                        childdef                                         
-----------------+---------------+-----------------------------------------------------------------------------------------
 idxpart1_1_idx  | idxpart_1_idx | CREATE INDEX idxpart1_1_idx ON public.idxpart1 USING btree (b, a)
 idxpart1_1b_idx |               | CREATE INDEX idxpart1_1b_idx ON public.idxpart1 USING btree (b)
 idxpart1_2_idx  | idxpart_2_idx | CREATE INDEX idxpart1_2_idx ON public.idxpart1 USING btree (((b + a))) WHERE (a > 1)
 idxpart1_2b_idx |               | CREATE INDEX idxpart1_2b_idx ON public.idxpart1 USING btree (((a + b))) WHERE (a > 1)
 idxpart1_2c_idx |               | CREATE INDEX idxpart1_2c_idx ON public.idxpart1 USING btree (((b + a))) WHERE (b > 1)
 idxpart_1_idx   |               | CREATE INDEX idxpart_1_idx ON ONLY public.idxpart USING btree (b, a)
 idxpart_2_idx   |               | CREATE INDEX idxpart_2_idx ON ONLY public.idxpart USING btree (((b + a))) WHERE (a > 1)
(7 rows)

drop table idxpart;
-- Make sure the partition columns are mapped correctly
create table idxpart (a int, b int, c text) partition by range (a);
create index idxparti on idxpart (a);
create index idxparti2 on idxpart (c, b);
create table idxpart1 (c text, a int, b int);
alter table idxpart1 set distributed by (a); -- GPDB: distribution key must match parent
alter table idxpart attach partition idxpart1 for values from (0) to (10);
create table idxpart2 (c text, a int, b int);
create index on idxpart2 (a);
create index on idxpart2 (c, b);
alter table idxpart2 set distributed by (a); -- GPDB: distribution key must match parent
alter table idxpart attach partition idxpart2 for values from (10) to (20);
select c.relname, pg_get_indexdef(indexrelid)
  from pg_class c join pg_index i on c.oid = i.indexrelid
  where indrelid::regclass::text like 'idxpart%'
  order by indexrelid::regclass::text collate "C";
     relname      |                           pg_get_indexdef                           
------------------+---------------------------------------------------------------------
 idxpart1_a_idx   | CREATE INDEX idxpart1_a_idx ON public.idxpart1 USING btree (a)
 idxpart1_c_b_idx | CREATE INDEX idxpart1_c_b_idx ON public.idxpart1 USING btree (c, b)
 idxpart2_a_idx   | CREATE INDEX idxpart2_a_idx ON public.idxpart2 USING btree (a)
 idxpart2_c_b_idx | CREATE INDEX idxpart2_c_b_idx ON public.idxpart2 USING btree (c, b)
 idxparti         | CREATE INDEX idxparti ON ONLY public.idxpart USING btree (a)
 idxparti2        | CREATE INDEX idxparti2 ON ONLY public.idxpart USING btree (c, b)
(6 rows)

drop table idxpart;
-- Verify that columns are mapped correctly in expression indexes
create table idxpart (col1 int, col2 int, a int, b int) partition by range (a);
create table idxpart1 (col2 int, b int, col1 int, a int);
create table idxpart2 (col1 int, col2 int, b int, a int);
alter table idxpart drop column col1, drop column col2;
alter table idxpart1 drop column col1, drop column col2;
alter table idxpart2 drop column col1, drop column col2;
create index on idxpart2 (abs(b));
alter table idxpart attach partition idxpart2 for values from (0) to (1);
create index on idxpart (abs(b));
create index on idxpart ((b + 1));
alter table idxpart attach partition idxpart1 for values from (1) to (2);
select c.relname, pg_get_indexdef(indexrelid)
  from pg_class c join pg_index i on c.oid = i.indexrelid
  where indrelid::regclass::text like 'idxpart%'
  order by indexrelid::regclass::text collate "C";
      relname      |                               pg_get_indexdef                                
-------------------+------------------------------------------------------------------------------
 idxpart1_abs_idx  | CREATE INDEX idxpart1_abs_idx ON public.idxpart1 USING btree (abs(b))
 idxpart1_expr_idx | CREATE INDEX idxpart1_expr_idx ON public.idxpart1 USING btree (((b + 1)))
 idxpart2_abs_idx  | CREATE INDEX idxpart2_abs_idx ON public.idxpart2 USING btree (abs(b))
 idxpart2_expr_idx | CREATE INDEX idxpart2_expr_idx ON public.idxpart2 USING btree (((b + 1)))
 idxpart_abs_idx   | CREATE INDEX idxpart_abs_idx ON ONLY public.idxpart USING btree (abs(b))
 idxpart_expr_idx  | CREATE INDEX idxpart_expr_idx ON ONLY public.idxpart USING btree (((b + 1)))
(6 rows)

drop table idxpart;
-- Verify that columns are mapped correctly for WHERE in a partial index
create table idxpart (col1 int, a int, col3 int, b int) partition by range (a);
alter table idxpart drop column col1, drop column col3;
create table idxpart1 (col1 int, col2 int, col3 int, col4 int, b int, a int);
alter table idxpart1 drop column col1, drop column col2, drop column col3, drop column col4;
alter table idxpart attach partition idxpart1 for values from (0) to (1000);
create table idxpart2 (col1 int, col2 int, b int, a int);
create index on idxpart2 (a) where b > 1000;
alter table idxpart2 drop column col1, drop column col2;
alter table idxpart attach partition idxpart2 for values from (1000) to (2000);
create index on idxpart (a) where b > 1000;
select c.relname, pg_get_indexdef(indexrelid)
  from pg_class c join pg_index i on c.oid = i.indexrelid
  where indrelid::regclass::text like 'idxpart%'
  order by indexrelid::regclass::text collate "C";
    relname     |                                  pg_get_indexdef                                   
----------------+------------------------------------------------------------------------------------
 idxpart1_a_idx | CREATE INDEX idxpart1_a_idx ON public.idxpart1 USING btree (a) WHERE (b > 1000)
 idxpart2_a_idx | CREATE INDEX idxpart2_a_idx ON public.idxpart2 USING btree (a) WHERE (b > 1000)
 idxpart_a_idx  | CREATE INDEX idxpart_a_idx ON ONLY public.idxpart USING btree (a) WHERE (b > 1000)
(3 rows)

drop table idxpart;
-- Column number mapping: dropped columns in the partition
create table idxpart1 (drop_1 int, drop_2 int, col_keep int, drop_3 int);
alter table idxpart1 set distributed by (col_keep); -- GPDB: distribution key must match parent
alter table idxpart1 drop column drop_1;
alter table idxpart1 drop column drop_2;
alter table idxpart1 drop column drop_3;
create index on idxpart1 (col_keep);
create table idxpart (col_keep int) partition by range (col_keep);
create index on idxpart (col_keep);
alter table idxpart attach partition idxpart1 for values from (0) to (1000);
\d idxpart
         Partitioned table "public.idxpart"
  Column  |  Type   | Collation | Nullable | Default 
----------+---------+-----------+----------+---------
 col_keep | integer |           |          | 
Partition key: RANGE (col_keep)
Indexes:
    "idxpart_col_keep_idx" btree (col_keep)
Number of partitions: 1 (Use \d+ to list them.)

\d idxpart1
               Table "public.idxpart1"
  Column  |  Type   | Collation | Nullable | Default 
----------+---------+-----------+----------+---------
 col_keep | integer |           |          | 
Partition of: idxpart FOR VALUES FROM (0) TO (1000)
Indexes:
    "idxpart1_col_keep_idx" btree (col_keep)

select attrelid::regclass, attname, attnum from pg_attribute
  where attrelid::regclass::text like 'idxpart%' and attnum > 0
  order by attrelid::regclass, attnum;
       attrelid        |           attname            | attnum 
-----------------------+------------------------------+--------
 idxpart1              | ........pg.dropped.1........ |      1
 idxpart1              | ........pg.dropped.2........ |      2
 idxpart1              | col_keep                     |      3
 idxpart1              | ........pg.dropped.4........ |      4
 idxpart1_col_keep_idx | col_keep                     |      1
 idxpart               | col_keep                     |      1
 idxpart_col_keep_idx  | col_keep                     |      1
(7 rows)

drop table idxpart;
-- Column number mapping: dropped columns in the parent table
create table idxpart(drop_1 int, drop_2 int, col_keep int, drop_3 int) partition by range (col_keep);
alter table idxpart drop column drop_1;
alter table idxpart drop column drop_2;
alter table idxpart drop column drop_3;
create table idxpart1 (col_keep int);
alter table idxpart1 set distributed randomly; -- GPDB: distribution key must match parent
create index on idxpart1 (col_keep);
create index on idxpart (col_keep);
alter table idxpart attach partition idxpart1 for values from (0) to (1000);
\d idxpart
         Partitioned table "public.idxpart"
  Column  |  Type   | Collation | Nullable | Default 
----------+---------+-----------+----------+---------
 col_keep | integer |           |          | 
Partition key: RANGE (col_keep)
Indexes:
    "idxpart_col_keep_idx" btree (col_keep)
Number of partitions: 1 (Use \d+ to list them.)
Distributed randomly

\d idxpart1
               Table "public.idxpart1"
  Column  |  Type   | Collation | Nullable | Default 
----------+---------+-----------+----------+---------
 col_keep | integer |           |          | 
Partition of: idxpart FOR VALUES FROM (0) TO (1000)
Indexes:
    "idxpart1_col_keep_idx" btree (col_keep)
Distributed randomly

select attrelid::regclass, attname, attnum from pg_attribute
  where attrelid::regclass::text like 'idxpart%' and attnum > 0
  order by attrelid::regclass, attnum;
       attrelid        |           attname            | attnum 
-----------------------+------------------------------+--------
 idxpart               | ........pg.dropped.1........ |      1
 idxpart               | ........pg.dropped.2........ |      2
 idxpart               | col_keep                     |      3
 idxpart               | ........pg.dropped.4........ |      4
 idxpart1              | col_keep                     |      1
 idxpart1_col_keep_idx | col_keep                     |      1
 idxpart_col_keep_idx  | col_keep                     |      1
(7 rows)

drop table idxpart;
--
-- Constraint-related indexes
--
-- Verify that it works to add primary key / unique to partitioned tables
create table idxpart (a int primary key, b int) partition by range (a);
\d idxpart
        Partitioned table "public.idxpart"
 Column |  Type   | Collation | Nullable | Default 
--------+---------+-----------+----------+---------
 a      | integer |           | not null | 
 b      | integer |           |          | 
Partition key: RANGE (a)
Indexes:
    "idxpart_pkey" PRIMARY KEY, btree (a)
Number of partitions: 0

-- multiple primary key on child should fail
-- GPDB: the error mesage is a bit surprising. It's complaing because "b" is not
-- included in the constraint that's inherited from the parent, which includes
-- only "a".
create table failpart partition of idxpart (b primary key) for values from (0) to (100);
ERROR:  PRIMARY KEY definition must contain all columns in the table's distribution key
DETAIL:  Distribution key column "b" is not included in the constraint.
drop table idxpart;
-- primary key on child is okay if there's no PK in the parent, though
create table idxpart (a int) partition by range (a);
create table idxpart1pk partition of idxpart (a primary key) for values from (0) to (100);
\d idxpart1pk
             Table "public.idxpart1pk"
 Column |  Type   | Collation | Nullable | Default 
--------+---------+-----------+----------+---------
 a      | integer |           | not null | 
Partition of: idxpart FOR VALUES FROM (0) TO (100)
Indexes:
    "idxpart1pk_pkey" PRIMARY KEY, btree (a)

drop table idxpart;
-- Failing to use the full partition key is not allowed
create table idxpart (a int unique, b int) partition by range (a, b);
ERROR:  unique constraint on partitioned table must include all partitioning columns
DETAIL:  UNIQUE constraint on table "idxpart" lacks column "b" which is part of the partition key.
create table idxpart (a int, b int unique) partition by range (a, b);
ERROR:  unique constraint on partitioned table must include all partitioning columns
DETAIL:  UNIQUE constraint on table "idxpart" lacks column "a" which is part of the partition key.
create table idxpart (a int primary key, b int) partition by range (b, a);
ERROR:  unique constraint on partitioned table must include all partitioning columns
DETAIL:  PRIMARY KEY constraint on table "idxpart" lacks column "b" which is part of the partition key.
create table idxpart (a int, b int primary key) partition by range (b, a);
ERROR:  unique constraint on partitioned table must include all partitioning columns
DETAIL:  PRIMARY KEY constraint on table "idxpart" lacks column "a" which is part of the partition key.
-- OK if you use them in some other order
create table idxpart (a int, b int, c text, primary key  (a, b, c)) partition by range (b, c, a);
drop table idxpart;
-- not other types of index-based constraints
create table idxpart (a int, exclude (a with = )) partition by range (a);
ERROR:  exclusion constraints are not supported on partitioned tables
LINE 1: create table idxpart (a int, exclude (a with = )) partition ...
                                     ^
-- no expressions in partition key for PK/UNIQUE
create table idxpart (a int primary key, b int) partition by range ((b + a));
ERROR:  unsupported PRIMARY KEY constraint with partition key definition
DETAIL:  PRIMARY KEY constraints cannot be used when partition keys include expressions.
create table idxpart (a int unique, b int) partition by range ((b + a));
ERROR:  unsupported UNIQUE constraint with partition key definition
DETAIL:  UNIQUE constraints cannot be used when partition keys include expressions.
-- use ALTER TABLE to add a primary key
create table idxpart (a int, b int, c text) partition by range (a, b);
alter table idxpart add primary key (a);	-- not an incomplete one though
ERROR:  unique constraint on partitioned table must include all partitioning columns
DETAIL:  PRIMARY KEY constraint on table "idxpart" lacks column "b" which is part of the partition key.
alter table idxpart add primary key (a, b);	-- this works
\d idxpart
        Partitioned table "public.idxpart"
 Column |  Type   | Collation | Nullable | Default 
--------+---------+-----------+----------+---------
 a      | integer |           | not null | 
 b      | integer |           | not null | 
 c      | text    |           |          | 
Partition key: RANGE (a, b)
Indexes:
    "idxpart_pkey" PRIMARY KEY, btree (a, b)
Number of partitions: 0

create table idxpart1 partition of idxpart for values from (0, 0) to (1000, 1000);
\d idxpart1
              Table "public.idxpart1"
 Column |  Type   | Collation | Nullable | Default 
--------+---------+-----------+----------+---------
 a      | integer |           | not null | 
 b      | integer |           | not null | 
 c      | text    |           |          | 
Partition of: idxpart FOR VALUES FROM (0, 0) TO (1000, 1000)
Indexes:
    "idxpart1_pkey" PRIMARY KEY, btree (a, b)

drop table idxpart;
-- use ALTER TABLE to add a unique constraint
create table idxpart (a int, b int) partition by range (a, b);
alter table idxpart add unique (a);			-- not an incomplete one though
ERROR:  unique constraint on partitioned table must include all partitioning columns
DETAIL:  UNIQUE constraint on table "idxpart" lacks column "b" which is part of the partition key.
alter table idxpart add unique (b, a);		-- this works
\d idxpart
        Partitioned table "public.idxpart"
 Column |  Type   | Collation | Nullable | Default 
--------+---------+-----------+----------+---------
 a      | integer |           |          | 
 b      | integer |           |          | 
Partition key: RANGE (a, b)
Indexes:
    "idxpart_b_a_key" UNIQUE CONSTRAINT, btree (b, a)
Number of partitions: 0

drop table idxpart;
-- Exclusion constraints cannot be added
create table idxpart (a int, b int) partition by range (a);
alter table idxpart add exclude (a with =);
ERROR:  exclusion constraints are not supported on partitioned tables
LINE 1: alter table idxpart add exclude (a with =);
                                ^
drop table idxpart;
-- When (sub)partitions are created, they also contain the constraint
create table idxpart (a int, b int, primary key (a, b)) partition by range (a, b);
create table idxpart1 partition of idxpart for values from (1, 1) to (10, 10);
create table idxpart2 partition of idxpart for values from (10, 10) to (20, 20)
  partition by range (b);
create table idxpart21 partition of idxpart2 for values from (10) to (15);
create table idxpart22 partition of idxpart2 for values from (15) to (20);
create table idxpart3 (b int not null, a int not null);
alter table idxpart3 set distributed by (a, b); -- GPDB: distribution key must match parent
alter table idxpart attach partition idxpart3 for values from (20, 20) to (30, 30);
select conname, contype, conrelid::regclass, conindid::regclass, conkey
  from pg_constraint where conrelid::regclass::text like 'idxpart%'
  order by conname;
    conname     | contype | conrelid  |    conindid    | conkey 
----------------+---------+-----------+----------------+--------
 idxpart1_pkey  | p       | idxpart1  | idxpart1_pkey  | {1,2}
 idxpart21_pkey | p       | idxpart21 | idxpart21_pkey | {1,2}
 idxpart22_pkey | p       | idxpart22 | idxpart22_pkey | {1,2}
 idxpart2_pkey  | p       | idxpart2  | idxpart2_pkey  | {1,2}
 idxpart3_pkey  | p       | idxpart3  | idxpart3_pkey  | {2,1}
 idxpart_pkey   | p       | idxpart   | idxpart_pkey   | {1,2}
(6 rows)

drop table idxpart;
-- Verify that multi-layer partitioning honors the requirement that all
-- columns in the partition key must appear in primary/unique key
create table idxpart (a int, b int, primary key (a)) partition by range (a);
create table idxpart2 partition of idxpart
for values from (0) to (1000) partition by range (b); -- fail
ERROR:  unique constraint on partitioned table must include all partitioning columns
DETAIL:  PRIMARY KEY constraint on table "idxpart2" lacks column "b" which is part of the partition key.
drop table idxpart;
-- Ditto for the ATTACH PARTITION case
create table idxpart (a int unique, b int) partition by range (a);
create table idxpart1 (a int not null, b int, unique (a, b))
  partition by range (a, b);
alter table idxpart1 set distributed by (a); -- GPDB: distribution key must match parent
alter table idxpart attach partition idxpart1 for values from (1) to (1000);
ERROR:  unique constraint on partitioned table must include all partitioning columns
DETAIL:  UNIQUE constraint on table "idxpart1" lacks column "b" which is part of the partition key.
DROP TABLE idxpart, idxpart1;
-- Multi-layer partitioning works correctly in this case:
create table idxpart (a int, b int, primary key (a, b)) partition by range (a);
create table idxpart2 partition of idxpart for values from (0) to (1000) partition by range (b);
create table idxpart21 partition of idxpart2 for values from (0) to (1000);
select conname, contype, conrelid::regclass, conindid::regclass, conkey
  from pg_constraint where conrelid::regclass::text like 'idxpart%'
  order by conname;
    conname     | contype | conrelid  |    conindid    | conkey 
----------------+---------+-----------+----------------+--------
 idxpart21_pkey | p       | idxpart21 | idxpart21_pkey | {1,2}
 idxpart2_pkey  | p       | idxpart2  | idxpart2_pkey  | {1,2}
 idxpart_pkey   | p       | idxpart   | idxpart_pkey   | {1,2}
(3 rows)

drop table idxpart;
-- If a partitioned table has a unique/PK constraint, then it's not possible
-- to drop the corresponding constraint in the children; nor it's possible
-- to drop the indexes individually.  Dropping the constraint in the parent
-- gets rid of the lot.
create table idxpart (i int) partition by hash (i);
create table idxpart0 partition of idxpart (i) for values with (modulus 2, remainder 0);
create table idxpart1 partition of idxpart (i) for values with (modulus 2, remainder 1);
alter table idxpart0 add primary key(i);
alter table idxpart add primary key(i);
select indrelid::regclass, indexrelid::regclass, inhparent::regclass, indisvalid,
  conname, conislocal, coninhcount, connoinherit, convalidated
  from pg_index idx left join pg_inherits inh on (idx.indexrelid = inh.inhrelid)
  left join pg_constraint con on (idx.indexrelid = con.conindid)
  where indrelid::regclass::text like 'idxpart%'
  order by indexrelid::regclass::text collate "C";
 indrelid |  indexrelid   |  inhparent   | indisvalid |    conname    | conislocal | coninhcount | connoinherit | convalidated 
----------+---------------+--------------+------------+---------------+------------+-------------+--------------+--------------
 idxpart0 | idxpart0_pkey | idxpart_pkey | t          | idxpart0_pkey | f          |           1 | t            | t
 idxpart1 | idxpart1_pkey | idxpart_pkey | t          | idxpart1_pkey | f          |           1 | f            | t
 idxpart  | idxpart_pkey  |              | t          | idxpart_pkey  | t          |           0 | t            | t
(3 rows)

drop index idxpart0_pkey;								-- fail
ERROR:  cannot drop index idxpart0_pkey because index idxpart_pkey requires it
HINT:  You can drop index idxpart_pkey instead.
drop index idxpart1_pkey;								-- fail
ERROR:  cannot drop index idxpart1_pkey because index idxpart_pkey requires it
HINT:  You can drop index idxpart_pkey instead.
alter table idxpart0 drop constraint idxpart0_pkey;		-- fail
ERROR:  cannot drop inherited constraint "idxpart0_pkey" of relation "idxpart0"
alter table idxpart1 drop constraint idxpart1_pkey;		-- fail
ERROR:  cannot drop inherited constraint "idxpart1_pkey" of relation "idxpart1"
alter table idxpart drop constraint idxpart_pkey;		-- ok
select indrelid::regclass, indexrelid::regclass, inhparent::regclass, indisvalid,
  conname, conislocal, coninhcount, connoinherit, convalidated
  from pg_index idx left join pg_inherits inh on (idx.indexrelid = inh.inhrelid)
  left join pg_constraint con on (idx.indexrelid = con.conindid)
  where indrelid::regclass::text like 'idxpart%'
  order by indexrelid::regclass::text collate "C";
 indrelid | indexrelid | inhparent | indisvalid | conname | conislocal | coninhcount | connoinherit | convalidated 
----------+------------+-----------+------------+---------+------------+-------------+--------------+--------------
(0 rows)

drop table idxpart;
-- If the partition to be attached already has a primary key, fail if
-- it doesn't match the parent's PK.
CREATE TABLE idxpart (c1 INT PRIMARY KEY, c2 INT, c3 VARCHAR(10)) PARTITION BY RANGE(c1);
CREATE TABLE idxpart1 (LIKE idxpart);
ALTER TABLE idxpart1 ADD PRIMARY KEY (c1, c2);
ALTER TABLE idxpart ATTACH PARTITION idxpart1 FOR VALUES FROM (100) TO (200);
ERROR:  multiple primary keys for table "idxpart1" are not allowed
DROP TABLE idxpart, idxpart1;
-- Ditto if there is some distance between the PKs (subpartitioning)
-- GPDB: distribution keys must be the same in all parts of the partition hierarchy
create table idxpart (a int, b int, primary key (a)) partition by range (a);
create table idxpart1 (a int not null, b int) partition by range (a);
create table idxpart11 (a int not null, b int, primary key (b, a)) distributed by (a);
alter table idxpart1 attach partition idxpart11 for values from (0) to (1000);
alter table idxpart attach partition idxpart1 for values from (0) to (10000);
ERROR:  multiple primary keys for table "idxpart11" are not allowed
drop table idxpart, idxpart1, idxpart11;
-- If a partitioned table has a constraint whose index is not valid,
-- attaching a missing partition makes it valid.
create table idxpart (a int) partition by range (a);
create table idxpart0 (like idxpart);
alter table idxpart0 add primary key (a);
alter table idxpart attach partition idxpart0 for values from (0) to (1000);
alter table only idxpart add primary key (a);
select indrelid::regclass, indexrelid::regclass, inhparent::regclass, indisvalid,
  conname, conislocal, coninhcount, connoinherit, convalidated
  from pg_index idx left join pg_inherits inh on (idx.indexrelid = inh.inhrelid)
  left join pg_constraint con on (idx.indexrelid = con.conindid)
  where indrelid::regclass::text like 'idxpart%'
  order by indexrelid::regclass::text collate "C";
 indrelid |  indexrelid   | inhparent | indisvalid |    conname    | conislocal | coninhcount | connoinherit | convalidated 
----------+---------------+-----------+------------+---------------+------------+-------------+--------------+--------------
 idxpart0 | idxpart0_pkey |           | t          | idxpart0_pkey | t          |           0 | t            | t
 idxpart  | idxpart_pkey  |           | f          | idxpart_pkey  | t          |           0 | t            | t
(2 rows)

alter index idxpart_pkey attach partition idxpart0_pkey;
select indrelid::regclass, indexrelid::regclass, inhparent::regclass, indisvalid,
  conname, conislocal, coninhcount, connoinherit, convalidated
  from pg_index idx left join pg_inherits inh on (idx.indexrelid = inh.inhrelid)
  left join pg_constraint con on (idx.indexrelid = con.conindid)
  where indrelid::regclass::text like 'idxpart%'
  order by indexrelid::regclass::text collate "C";
 indrelid |  indexrelid   |  inhparent   | indisvalid |    conname    | conislocal | coninhcount | connoinherit | convalidated 
----------+---------------+--------------+------------+---------------+------------+-------------+--------------+--------------
 idxpart0 | idxpart0_pkey | idxpart_pkey | t          | idxpart0_pkey | f          |           1 | t            | t
 idxpart  | idxpart_pkey  |              | t          | idxpart_pkey  | t          |           0 | t            | t
(2 rows)

drop table idxpart;
-- Related to the above scenario: ADD PRIMARY KEY on the parent mustn't
-- automatically propagate NOT NULL to child columns.
create table idxpart (a int) partition by range (a);
create table idxpart0 (like idxpart);
alter table idxpart0 add unique (a);
alter table idxpart attach partition idxpart0 default;
alter table only idxpart add primary key (a);  -- fail, no NOT NULL constraint
ERROR:  constraint must be added to child tables too
DETAIL:  Column "a" of relation "idxpart0" is not already NOT NULL.
HINT:  Do not specify the ONLY keyword.
alter table idxpart0 alter column a set not null;
alter table only idxpart add primary key (a);  -- now it works
alter table idxpart0 alter column a drop not null;  -- fail, pkey needs it
ERROR:  column "a" is marked NOT NULL in parent table
drop table idxpart;
-- if a partition has a unique index without a constraint, does not attach
-- automatically; creates a new index instead.
create table idxpart (a int, b int) partition by range (a);
create table idxpart1 (a int not null, b int);
create unique index on idxpart1 (a);
alter table idxpart add primary key (a);
alter table idxpart attach partition idxpart1 for values from (1) to (1000);
select indrelid::regclass, indexrelid::regclass, inhparent::regclass, indisvalid,
  conname, conislocal, coninhcount, connoinherit, convalidated
  from pg_index idx left join pg_inherits inh on (idx.indexrelid = inh.inhrelid)
  left join pg_constraint con on (idx.indexrelid = con.conindid)
  where indrelid::regclass::text like 'idxpart%'
  order by indexrelid::regclass::text collate "C";
 indrelid |   indexrelid   |  inhparent   | indisvalid |    conname    | conislocal | coninhcount | connoinherit | convalidated 
----------+----------------+--------------+------------+---------------+------------+-------------+--------------+--------------
 idxpart1 | idxpart1_a_idx |              | t          |               |            |             |              | 
 idxpart1 | idxpart1_pkey  | idxpart_pkey | t          | idxpart1_pkey | f          |           1 | f            | t
 idxpart  | idxpart_pkey   |              | t          | idxpart_pkey  | t          |           0 | t            | t
(3 rows)

drop table idxpart;
-- Can't attach an index without a corresponding constraint
create table idxpart (a int, b int) partition by range (a);
create table idxpart1 (a int not null, b int);
create unique index on idxpart1 (a);
alter table idxpart attach partition idxpart1 for values from (1) to (1000);
alter table only idxpart add primary key (a);
alter index idxpart_pkey attach partition idxpart1_a_idx;	-- fail
ERROR:  cannot attach index "idxpart1_a_idx" as a partition of index "idxpart_pkey"
DETAIL:  The index "idxpart_pkey" belongs to a constraint in table "idxpart" but no constraint exists for index "idxpart1_a_idx".
drop table idxpart;
-- Test that unique constraints are working
create table idxpart (a int, b text, primary key (a, b)) partition by range (a);
alter table idxpart set distributed by (a);
create table idxpart1 partition of idxpart for values from (0) to (100000);
create table idxpart2 (c int, like idxpart);
alter table idxpart2 set distributed by (a);
insert into idxpart2 (c, a, b) values (42, 572814, 'inserted first');
alter table idxpart2 drop column c;
create unique index on idxpart (a);
alter table idxpart attach partition idxpart2 for values from (100000) to (1000000);
insert into idxpart values (0, 'zero'), (42, 'life'), (2^16, 'sixteen');
insert into idxpart select 2^g, format('two to power of %s', g) from generate_series(15, 17) g;
ERROR:  duplicate key value violates unique constraint "idxpart1_a_idx"
DETAIL:  Key (a)=(65536) already exists.
insert into idxpart values (16, 'sixteen');
insert into idxpart (b, a) values ('one', 142857), ('two', 285714);
insert into idxpart select a * 2, b || b from idxpart where a between 2^16 and 2^19;
ERROR:  duplicate key value violates unique constraint "idxpart2_a_idx"
DETAIL:  Key (a)=(285714) already exists.
insert into idxpart values (572814, 'five');
ERROR:  duplicate key value violates unique constraint "idxpart2_a_idx"
DETAIL:  Key (a)=(572814) already exists.
insert into idxpart values (857142, 'six');
select tableoid::regclass, * from idxpart order by a;
 tableoid |   a    |       b        
----------+--------+----------------
 idxpart1 |      0 | zero
 idxpart1 |     16 | sixteen
 idxpart1 |     42 | life
 idxpart1 |  65536 | sixteen
 idxpart2 | 142857 | one
 idxpart2 | 285714 | two
 idxpart2 | 572814 | inserted first
 idxpart2 | 857142 | six
(8 rows)

drop table idxpart;
-- intentionally leave some objects around
create table idxpart (a int) partition by range (a);
create table idxpart1 partition of idxpart for values from (0) to (100);
create table idxpart2 partition of idxpart for values from (100) to (1000)
  partition by range (a);
create table idxpart21 partition of idxpart2 for values from (100) to (200);
create table idxpart22 partition of idxpart2 for values from (200) to (300);
create index on idxpart22 (a);
create index on only idxpart2 (a);
alter index idxpart2_a_idx attach partition idxpart22_a_idx;
create index on idxpart (a);
create table idxpart_another (a int, b int, primary key (a, b)) partition by range (a);
create table idxpart_another_1 partition of idxpart_another for values from (0) to (100);
create table idxpart3 (c int, b int, a int) partition by range (a);
alter table idxpart3 set distributed by (a); -- GPDB: distribution key must match parent
alter table idxpart3 drop column b, drop column c;
create table idxpart31 partition of idxpart3 for values from (1000) to (1200);
create table idxpart32 partition of idxpart3 for values from (1200) to (1400);
alter table idxpart attach partition idxpart3 for values from (1000) to (2000);
-- More objects intentionally left behind, to verify some pg_dump/pg_upgrade
-- behavior; see https://postgr.es/m/20190321204928.GA17535@alvherre.pgsql
create schema regress_indexing;
set search_path to regress_indexing;
create table pk (a int primary key) partition by range (a);
create table pk1 partition of pk for values from (0) to (1000);
create table pk2 (b int, a int);
alter table pk2 set distributed by (a); -- GPDB: distribution key must match parent
alter table pk2 drop column b;
alter table pk2 alter a set not null;
alter table pk attach partition pk2 for values from (1000) to (2000);
create table pk3 partition of pk for values from (2000) to (3000);
create table pk4 (like pk);
alter table pk attach partition pk4 for values from (3000) to (4000);
create table pk5 (like pk) partition by range (a);
create table pk51 partition of pk5 for values from (4000) to (4500);
create table pk52 partition of pk5 for values from (4500) to (5000);
alter table pk attach partition pk5 for values from (4000) to (5000);
reset search_path;
-- Test that covering partitioned indexes work in various cases
create table covidxpart (a int, b int) partition by list (a);
create unique index on covidxpart (a) include (b);
create table covidxpart1 partition of covidxpart for values in (1);
create table covidxpart2 partition of covidxpart for values in (2);
insert into covidxpart values (1, 1);
insert into covidxpart values (1, 1);
ERROR:  duplicate key value violates unique constraint "covidxpart1_a_b_idx"
DETAIL:  Key (a)=(1) already exists.
create table covidxpart3 (b int, c int, a int);
alter table covidxpart3 set distributed by (a); -- GPDB: distribution key must match parent
alter table covidxpart3 drop c;
alter table covidxpart attach partition covidxpart3 for values in (3);
insert into covidxpart values (3, 1);
insert into covidxpart values (3, 1);
ERROR:  duplicate key value violates unique constraint "covidxpart3_a_b_idx"
DETAIL:  Key (a)=(3) already exists.
create table covidxpart4 (b int, a int);
alter table covidxpart4 set distributed by (a);
create unique index on covidxpart4 (a) include (b);
create unique index on covidxpart4 (a);
alter table covidxpart attach partition covidxpart4 for values in (4);
insert into covidxpart values (4, 1);
insert into covidxpart values (4, 1);
ERROR:  duplicate key value violates unique constraint "covidxpart4_a_b_idx"
DETAIL:  Key (a)=(4) already exists.
create unique index on covidxpart (b) include (a); -- should fail
<<<<<<< HEAD
ERROR:  UNIQUE index must contain all columns in the table's distribution key
DETAIL:  Distribution key column "a" is not included in the constraint.
-- In GPDB, the previous command fails because the distribution key is not
-- included in the index. That's OK, but it's a different error condition than
-- in upstream. Run another test to exercise the same check as in upstream.
create table covidxpart_x (a int, b int) partition by list (a) distributed by (b);
create unique index on covidxpart_x (b) include (a); -- should fail
ERROR:  insufficient columns in UNIQUE constraint definition
DETAIL:  UNIQUE constraint on table "covidxpart_x" lacks column "a" which is part of the partition key.
=======
ERROR:  unique constraint on partitioned table must include all partitioning columns
DETAIL:  UNIQUE constraint on table "covidxpart" lacks column "a" which is part of the partition key.
>>>>>>> d457cb4e
-- check that detaching a partition also detaches the primary key constraint
create table parted_pk_detach_test (a int primary key) partition by list (a);
create table parted_pk_detach_test1 partition of parted_pk_detach_test for values in (1);
alter table parted_pk_detach_test1 drop constraint parted_pk_detach_test1_pkey;	-- should fail
ERROR:  cannot drop inherited constraint "parted_pk_detach_test1_pkey" of relation "parted_pk_detach_test1"
alter table parted_pk_detach_test detach partition parted_pk_detach_test1;
alter table parted_pk_detach_test1 drop constraint parted_pk_detach_test1_pkey;
drop table parted_pk_detach_test, parted_pk_detach_test1;
create table parted_uniq_detach_test (a int unique) partition by list (a);
create table parted_uniq_detach_test1 partition of parted_uniq_detach_test for values in (1);
alter table parted_uniq_detach_test1 drop constraint parted_uniq_detach_test1_a_key;	-- should fail
ERROR:  cannot drop inherited constraint "parted_uniq_detach_test1_a_key" of relation "parted_uniq_detach_test1"
alter table parted_uniq_detach_test detach partition parted_uniq_detach_test1;
alter table parted_uniq_detach_test1 drop constraint parted_uniq_detach_test1_a_key;
drop table parted_uniq_detach_test, parted_uniq_detach_test1;
-- check that dropping a column takes with it any partitioned indexes
-- depending on it.
create table parted_index_col_drop(a int, b int, c int)
  partition by list (a);
create table parted_index_col_drop1 partition of parted_index_col_drop
  for values in (1) partition by list (a);
-- leave this partition without children.
create table parted_index_col_drop2 partition of parted_index_col_drop
  for values in (2) partition by list (a);
create table parted_index_col_drop11 partition of parted_index_col_drop1
  for values in (1);
create index on parted_index_col_drop (b);
create index on parted_index_col_drop (c);
create index on parted_index_col_drop (b, c);
alter table parted_index_col_drop drop column c;
\d parted_index_col_drop
 Partitioned table "public.parted_index_col_drop"
 Column |  Type   | Collation | Nullable | Default 
--------+---------+-----------+----------+---------
 a      | integer |           |          | 
 b      | integer |           |          | 
Partition key: LIST (a)
Indexes:
    "parted_index_col_drop_b_idx" btree (b)
Number of partitions: 2 (Use \d+ to list them.)

\d parted_index_col_drop1
 Partitioned table "public.parted_index_col_drop1"
 Column |  Type   | Collation | Nullable | Default 
--------+---------+-----------+----------+---------
 a      | integer |           |          | 
 b      | integer |           |          | 
Partition of: parted_index_col_drop FOR VALUES IN (1)
Partition key: LIST (a)
Indexes:
    "parted_index_col_drop1_b_idx" btree (b)
Number of partitions: 1 (Use \d+ to list them.)

\d parted_index_col_drop2
 Partitioned table "public.parted_index_col_drop2"
 Column |  Type   | Collation | Nullable | Default 
--------+---------+-----------+----------+---------
 a      | integer |           |          | 
 b      | integer |           |          | 
Partition of: parted_index_col_drop FOR VALUES IN (2)
Partition key: LIST (a)
Indexes:
    "parted_index_col_drop2_b_idx" btree (b)
Number of partitions: 0

\d parted_index_col_drop11
      Table "public.parted_index_col_drop11"
 Column |  Type   | Collation | Nullable | Default 
--------+---------+-----------+----------+---------
 a      | integer |           |          | 
 b      | integer |           |          | 
Partition of: parted_index_col_drop1 FOR VALUES IN (1)
Indexes:
    "parted_index_col_drop11_b_idx" btree (b)

drop table parted_index_col_drop;<|MERGE_RESOLUTION|>--- conflicted
+++ resolved
@@ -60,7 +60,7 @@
 create table idxpart (a int, b int, c text) partition by range (a);
 create table idxpart1 partition of idxpart for values from (0) to (10);
 create index concurrently on idxpart (a);
-ERROR:  CREATE INDEX CONCURRENTLY is not supported
+ERROR:  cannot create index on partitioned table "idxpart" concurrently
 drop table idxpart;
 -- Verify bugfix with query on indexed partitioned table with no partitions
 -- https://postgr.es/m/20180124162006.pmapfiznhgngwtjf@alvherre.pgsql
@@ -1304,7 +1304,6 @@
 ERROR:  duplicate key value violates unique constraint "covidxpart4_a_b_idx"
 DETAIL:  Key (a)=(4) already exists.
 create unique index on covidxpart (b) include (a); -- should fail
-<<<<<<< HEAD
 ERROR:  UNIQUE index must contain all columns in the table's distribution key
 DETAIL:  Distribution key column "a" is not included in the constraint.
 -- In GPDB, the previous command fails because the distribution key is not
@@ -1312,12 +1311,8 @@
 -- in upstream. Run another test to exercise the same check as in upstream.
 create table covidxpart_x (a int, b int) partition by list (a) distributed by (b);
 create unique index on covidxpart_x (b) include (a); -- should fail
-ERROR:  insufficient columns in UNIQUE constraint definition
+ERROR:  unique constraint on partitioned table must include all partitioning columns
 DETAIL:  UNIQUE constraint on table "covidxpart_x" lacks column "a" which is part of the partition key.
-=======
-ERROR:  unique constraint on partitioned table must include all partitioning columns
-DETAIL:  UNIQUE constraint on table "covidxpart" lacks column "a" which is part of the partition key.
->>>>>>> d457cb4e
 -- check that detaching a partition also detaches the primary key constraint
 create table parted_pk_detach_test (a int primary key) partition by list (a);
 create table parted_pk_detach_test1 partition of parted_pk_detach_test for values in (1);
