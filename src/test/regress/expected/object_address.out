--
-- Test for pg_get_object_address
--
-- Clean up in case a prior regression run failed
SET client_min_messages TO 'warning';
DROP ROLE IF EXISTS regress_addr_user;
RESET client_min_messages;
CREATE USER regress_addr_user;
-- Test generic object addressing/identification functions
CREATE SCHEMA addr_nsp;
SET search_path TO 'addr_nsp';
CREATE FOREIGN DATA WRAPPER addr_fdw;
CREATE SERVER addr_fserv FOREIGN DATA WRAPPER addr_fdw;
CREATE TEXT SEARCH DICTIONARY addr_ts_dict (template=simple);
CREATE TEXT SEARCH CONFIGURATION addr_ts_conf (copy=english);
CREATE TEXT SEARCH TEMPLATE addr_ts_temp (lexize=dsimple_lexize);
CREATE TEXT SEARCH PARSER addr_ts_prs
    (start = prsd_start, gettoken = prsd_nexttoken, end = prsd_end, lextypes = prsd_lextype);
CREATE TABLE addr_nsp.gentable (
	a serial primary key CONSTRAINT a_chk CHECK (a > 0),
	b text DEFAULT 'hello');
CREATE VIEW addr_nsp.genview AS SELECT * from addr_nsp.gentable;
-- GPDB: Materialized views are not supported.
-- CREATE MATERIALIZED VIEW addr_nsp.genmatview AS SELECT * FROM addr_nsp.gentable;
CREATE TYPE addr_nsp.gencomptype AS (a int);
CREATE TYPE addr_nsp.genenum AS ENUM ('one', 'two');
CREATE FOREIGN TABLE addr_nsp.genftable (a int) SERVER addr_fserv;
CREATE AGGREGATE addr_nsp.genaggr(int4) (sfunc = int4pl, stype = int4);
CREATE DOMAIN addr_nsp.gendomain AS int4 CONSTRAINT domconstr CHECK (value > 0);
CREATE FUNCTION addr_nsp.trig() RETURNS TRIGGER LANGUAGE plpgsql AS $$ BEGIN END; $$;
CREATE TRIGGER t BEFORE INSERT ON addr_nsp.gentable FOR EACH ROW EXECUTE PROCEDURE addr_nsp.trig();
CREATE POLICY genpol ON addr_nsp.gentable;
CREATE SERVER "integer" FOREIGN DATA WRAPPER addr_fdw;
CREATE USER MAPPING FOR regress_addr_user SERVER "integer";
ALTER DEFAULT PRIVILEGES FOR ROLE regress_addr_user IN SCHEMA public GRANT ALL ON TABLES TO regress_addr_user;
ALTER DEFAULT PRIVILEGES FOR ROLE regress_addr_user REVOKE DELETE ON TABLES FROM regress_addr_user;
CREATE TRANSFORM FOR int LANGUAGE SQL (
	FROM SQL WITH FUNCTION varchar_transform(internal),
	TO SQL WITH FUNCTION int4recv(internal));
-- test some error cases
SELECT pg_get_object_address('stone', '{}', '{}');
ERROR:  unrecognized object type "stone"
SELECT pg_get_object_address('table', '{}', '{}');
ERROR:  name list length must be at least 1
SELECT pg_get_object_address('table', '{NULL}', '{}');
ERROR:  name or argument lists may not contain nulls
-- unrecognized object types
DO $$
DECLARE
	objtype text;
BEGIN
	FOR objtype IN VALUES ('toast table'), ('index column'), ('sequence column'),
		('toast table column'), ('view column'), ('materialized view column')
	LOOP
		BEGIN
			PERFORM pg_get_object_address(objtype, '{one}', '{}');
		EXCEPTION WHEN invalid_parameter_value THEN
			RAISE WARNING 'error for %: %', objtype, sqlerrm;
		END;
	END LOOP;
END;
$$;
WARNING:  error for toast table: unsupported object type "toast table"
WARNING:  error for index column: unsupported object type "index column"
WARNING:  error for sequence column: unsupported object type "sequence column"
WARNING:  error for toast table column: unsupported object type "toast table column"
WARNING:  error for view column: unsupported object type "view column"
WARNING:  error for materialized view column: unsupported object type "materialized view column"
DO $$
DECLARE
	objtype text;
	names	text[];
	args	text[];
BEGIN
	FOR objtype IN VALUES
		('table'), ('index'), ('sequence'), ('view'),
		('materialized view'), ('foreign table'),
		('table column'), ('foreign table column'),
		('aggregate'), ('function'), ('type'), ('cast'),
		('table constraint'), ('domain constraint'), ('conversion'), ('default value'),
		('operator'), ('operator class'), ('operator family'), ('rule'), ('trigger'),
		('text search parser'), ('text search dictionary'),
		('text search template'), ('text search configuration'),
		('policy'), ('user mapping'), ('default acl'), ('transform'),
		('operator of access method'), ('function of access method')
	LOOP
		FOR names IN VALUES ('{eins}'), ('{addr_nsp, zwei}'), ('{eins, zwei, drei}')
		LOOP
			FOR args IN VALUES ('{}'), ('{integer}')
			LOOP
				BEGIN
					PERFORM pg_get_object_address(objtype, names, args);
				EXCEPTION WHEN OTHERS THEN
						RAISE WARNING 'error for %,%,%: %', objtype, names, args, sqlerrm;
				END;
			END LOOP;
		END LOOP;
	END LOOP;
END;
$$;
WARNING:  error for table,{eins},{}: relation "eins" does not exist
WARNING:  error for table,{eins},{integer}: relation "eins" does not exist
WARNING:  error for table,{addr_nsp,zwei},{}: relation "addr_nsp.zwei" does not exist
WARNING:  error for table,{addr_nsp,zwei},{integer}: relation "addr_nsp.zwei" does not exist
WARNING:  error for table,{eins,zwei,drei},{}: cross-database references are not implemented: "eins.zwei.drei"
WARNING:  error for table,{eins,zwei,drei},{integer}: cross-database references are not implemented: "eins.zwei.drei"
WARNING:  error for index,{eins},{}: relation "eins" does not exist
WARNING:  error for index,{eins},{integer}: relation "eins" does not exist
WARNING:  error for index,{addr_nsp,zwei},{}: relation "addr_nsp.zwei" does not exist
WARNING:  error for index,{addr_nsp,zwei},{integer}: relation "addr_nsp.zwei" does not exist
WARNING:  error for index,{eins,zwei,drei},{}: cross-database references are not implemented: "eins.zwei.drei"
WARNING:  error for index,{eins,zwei,drei},{integer}: cross-database references are not implemented: "eins.zwei.drei"
WARNING:  error for sequence,{eins},{}: relation "eins" does not exist
WARNING:  error for sequence,{eins},{integer}: relation "eins" does not exist
WARNING:  error for sequence,{addr_nsp,zwei},{}: relation "addr_nsp.zwei" does not exist
WARNING:  error for sequence,{addr_nsp,zwei},{integer}: relation "addr_nsp.zwei" does not exist
WARNING:  error for sequence,{eins,zwei,drei},{}: cross-database references are not implemented: "eins.zwei.drei"
WARNING:  error for sequence,{eins,zwei,drei},{integer}: cross-database references are not implemented: "eins.zwei.drei"
WARNING:  error for view,{eins},{}: relation "eins" does not exist
WARNING:  error for view,{eins},{integer}: relation "eins" does not exist
WARNING:  error for view,{addr_nsp,zwei},{}: relation "addr_nsp.zwei" does not exist
WARNING:  error for view,{addr_nsp,zwei},{integer}: relation "addr_nsp.zwei" does not exist
WARNING:  error for view,{eins,zwei,drei},{}: cross-database references are not implemented: "eins.zwei.drei"
WARNING:  error for view,{eins,zwei,drei},{integer}: cross-database references are not implemented: "eins.zwei.drei"
WARNING:  error for materialized view,{eins},{}: relation "eins" does not exist
WARNING:  error for materialized view,{eins},{integer}: relation "eins" does not exist
WARNING:  error for materialized view,{addr_nsp,zwei},{}: relation "addr_nsp.zwei" does not exist
WARNING:  error for materialized view,{addr_nsp,zwei},{integer}: relation "addr_nsp.zwei" does not exist
WARNING:  error for materialized view,{eins,zwei,drei},{}: cross-database references are not implemented: "eins.zwei.drei"
WARNING:  error for materialized view,{eins,zwei,drei},{integer}: cross-database references are not implemented: "eins.zwei.drei"
WARNING:  error for foreign table,{eins},{}: relation "eins" does not exist
WARNING:  error for foreign table,{eins},{integer}: relation "eins" does not exist
WARNING:  error for foreign table,{addr_nsp,zwei},{}: relation "addr_nsp.zwei" does not exist
WARNING:  error for foreign table,{addr_nsp,zwei},{integer}: relation "addr_nsp.zwei" does not exist
WARNING:  error for foreign table,{eins,zwei,drei},{}: cross-database references are not implemented: "eins.zwei.drei"
WARNING:  error for foreign table,{eins,zwei,drei},{integer}: cross-database references are not implemented: "eins.zwei.drei"
WARNING:  error for table column,{eins},{}: column name must be qualified
WARNING:  error for table column,{eins},{integer}: column name must be qualified
WARNING:  error for table column,{addr_nsp,zwei},{}: relation "addr_nsp" does not exist
WARNING:  error for table column,{addr_nsp,zwei},{integer}: relation "addr_nsp" does not exist
WARNING:  error for table column,{eins,zwei,drei},{}: schema "eins" does not exist
WARNING:  error for table column,{eins,zwei,drei},{integer}: schema "eins" does not exist
WARNING:  error for foreign table column,{eins},{}: column name must be qualified
WARNING:  error for foreign table column,{eins},{integer}: column name must be qualified
WARNING:  error for foreign table column,{addr_nsp,zwei},{}: relation "addr_nsp" does not exist
WARNING:  error for foreign table column,{addr_nsp,zwei},{integer}: relation "addr_nsp" does not exist
WARNING:  error for foreign table column,{eins,zwei,drei},{}: schema "eins" does not exist
WARNING:  error for foreign table column,{eins,zwei,drei},{integer}: schema "eins" does not exist
WARNING:  error for aggregate,{eins},{}: aggregate eins(*) does not exist
WARNING:  error for aggregate,{eins},{integer}: aggregate eins(integer) does not exist
WARNING:  error for aggregate,{addr_nsp,zwei},{}: aggregate addr_nsp.zwei(*) does not exist
WARNING:  error for aggregate,{addr_nsp,zwei},{integer}: aggregate addr_nsp.zwei(integer) does not exist
WARNING:  error for aggregate,{eins,zwei,drei},{}: cross-database references are not implemented: eins.zwei.drei
WARNING:  error for aggregate,{eins,zwei,drei},{integer}: cross-database references are not implemented: eins.zwei.drei
WARNING:  error for function,{eins},{}: function eins() does not exist
WARNING:  error for function,{eins},{integer}: function eins(integer) does not exist
WARNING:  error for function,{addr_nsp,zwei},{}: function addr_nsp.zwei() does not exist
WARNING:  error for function,{addr_nsp,zwei},{integer}: function addr_nsp.zwei(integer) does not exist
WARNING:  error for function,{eins,zwei,drei},{}: cross-database references are not implemented: eins.zwei.drei
WARNING:  error for function,{eins,zwei,drei},{integer}: cross-database references are not implemented: eins.zwei.drei
WARNING:  error for type,{eins},{}: type "eins" does not exist
WARNING:  error for type,{eins},{integer}: type "eins" does not exist
WARNING:  error for type,{addr_nsp,zwei},{}: name list length must be exactly 1
WARNING:  error for type,{addr_nsp,zwei},{integer}: name list length must be exactly 1
WARNING:  error for type,{eins,zwei,drei},{}: name list length must be exactly 1
WARNING:  error for type,{eins,zwei,drei},{integer}: name list length must be exactly 1
WARNING:  error for cast,{eins},{}: argument list length must be exactly 1
WARNING:  error for cast,{eins},{integer}: type "eins" does not exist
WARNING:  error for cast,{addr_nsp,zwei},{}: name list length must be exactly 1
WARNING:  error for cast,{addr_nsp,zwei},{integer}: name list length must be exactly 1
WARNING:  error for cast,{eins,zwei,drei},{}: name list length must be exactly 1
WARNING:  error for cast,{eins,zwei,drei},{integer}: name list length must be exactly 1
WARNING:  error for table constraint,{eins},{}: must specify relation and object name
WARNING:  error for table constraint,{eins},{integer}: must specify relation and object name
WARNING:  error for table constraint,{addr_nsp,zwei},{}: relation "addr_nsp" does not exist
WARNING:  error for table constraint,{addr_nsp,zwei},{integer}: relation "addr_nsp" does not exist
WARNING:  error for table constraint,{eins,zwei,drei},{}: schema "eins" does not exist
WARNING:  error for table constraint,{eins,zwei,drei},{integer}: schema "eins" does not exist
WARNING:  error for domain constraint,{eins},{}: argument list length must be exactly 1
WARNING:  error for domain constraint,{eins},{integer}: type "eins" does not exist
WARNING:  error for domain constraint,{addr_nsp,zwei},{}: name list length must be exactly 1
WARNING:  error for domain constraint,{addr_nsp,zwei},{integer}: name list length must be exactly 1
WARNING:  error for domain constraint,{eins,zwei,drei},{}: name list length must be exactly 1
WARNING:  error for domain constraint,{eins,zwei,drei},{integer}: name list length must be exactly 1
WARNING:  error for conversion,{eins},{}: conversion "eins" does not exist
WARNING:  error for conversion,{eins},{integer}: conversion "eins" does not exist
WARNING:  error for conversion,{addr_nsp,zwei},{}: conversion "addr_nsp.zwei" does not exist
WARNING:  error for conversion,{addr_nsp,zwei},{integer}: conversion "addr_nsp.zwei" does not exist
WARNING:  error for conversion,{eins,zwei,drei},{}: cross-database references are not implemented: eins.zwei.drei
WARNING:  error for conversion,{eins,zwei,drei},{integer}: cross-database references are not implemented: eins.zwei.drei
WARNING:  error for default value,{eins},{}: column name must be qualified
WARNING:  error for default value,{eins},{integer}: column name must be qualified
WARNING:  error for default value,{addr_nsp,zwei},{}: relation "addr_nsp" does not exist
WARNING:  error for default value,{addr_nsp,zwei},{integer}: relation "addr_nsp" does not exist
WARNING:  error for default value,{eins,zwei,drei},{}: schema "eins" does not exist
WARNING:  error for default value,{eins,zwei,drei},{integer}: schema "eins" does not exist
WARNING:  error for operator,{eins},{}: argument list length must be exactly 2
WARNING:  error for operator,{eins},{integer}: argument list length must be exactly 2
WARNING:  error for operator,{addr_nsp,zwei},{}: argument list length must be exactly 2
WARNING:  error for operator,{addr_nsp,zwei},{integer}: argument list length must be exactly 2
WARNING:  error for operator,{eins,zwei,drei},{}: argument list length must be exactly 2
WARNING:  error for operator,{eins,zwei,drei},{integer}: argument list length must be exactly 2
WARNING:  error for operator class,{eins},{}: name list length must be at least 2
WARNING:  error for operator class,{eins},{integer}: name list length must be at least 2
WARNING:  error for operator class,{addr_nsp,zwei},{}: access method "addr_nsp" does not exist
WARNING:  error for operator class,{addr_nsp,zwei},{integer}: access method "addr_nsp" does not exist
WARNING:  error for operator class,{eins,zwei,drei},{}: access method "eins" does not exist
WARNING:  error for operator class,{eins,zwei,drei},{integer}: access method "eins" does not exist
WARNING:  error for operator family,{eins},{}: name list length must be at least 2
WARNING:  error for operator family,{eins},{integer}: name list length must be at least 2
WARNING:  error for operator family,{addr_nsp,zwei},{}: access method "addr_nsp" does not exist
WARNING:  error for operator family,{addr_nsp,zwei},{integer}: access method "addr_nsp" does not exist
WARNING:  error for operator family,{eins,zwei,drei},{}: access method "eins" does not exist
WARNING:  error for operator family,{eins,zwei,drei},{integer}: access method "eins" does not exist
WARNING:  error for rule,{eins},{}: rule "eins" does not exist
WARNING:  error for rule,{eins},{integer}: rule "eins" does not exist
WARNING:  error for rule,{addr_nsp,zwei},{}: relation "addr_nsp" does not exist
WARNING:  error for rule,{addr_nsp,zwei},{integer}: relation "addr_nsp" does not exist
WARNING:  error for rule,{eins,zwei,drei},{}: schema "eins" does not exist
WARNING:  error for rule,{eins,zwei,drei},{integer}: schema "eins" does not exist
WARNING:  error for trigger,{eins},{}: must specify relation and object name
WARNING:  error for trigger,{eins},{integer}: must specify relation and object name
WARNING:  error for trigger,{addr_nsp,zwei},{}: relation "addr_nsp" does not exist
WARNING:  error for trigger,{addr_nsp,zwei},{integer}: relation "addr_nsp" does not exist
WARNING:  error for trigger,{eins,zwei,drei},{}: schema "eins" does not exist
WARNING:  error for trigger,{eins,zwei,drei},{integer}: schema "eins" does not exist
WARNING:  error for text search parser,{eins},{}: text search parser "eins" does not exist
WARNING:  error for text search parser,{eins},{integer}: text search parser "eins" does not exist
WARNING:  error for text search parser,{addr_nsp,zwei},{}: text search parser "addr_nsp.zwei" does not exist
WARNING:  error for text search parser,{addr_nsp,zwei},{integer}: text search parser "addr_nsp.zwei" does not exist
WARNING:  error for text search parser,{eins,zwei,drei},{}: cross-database references are not implemented: eins.zwei.drei
WARNING:  error for text search parser,{eins,zwei,drei},{integer}: cross-database references are not implemented: eins.zwei.drei
WARNING:  error for text search dictionary,{eins},{}: text search dictionary "eins" does not exist
WARNING:  error for text search dictionary,{eins},{integer}: text search dictionary "eins" does not exist
WARNING:  error for text search dictionary,{addr_nsp,zwei},{}: text search dictionary "addr_nsp.zwei" does not exist
WARNING:  error for text search dictionary,{addr_nsp,zwei},{integer}: text search dictionary "addr_nsp.zwei" does not exist
WARNING:  error for text search dictionary,{eins,zwei,drei},{}: cross-database references are not implemented: eins.zwei.drei
WARNING:  error for text search dictionary,{eins,zwei,drei},{integer}: cross-database references are not implemented: eins.zwei.drei
WARNING:  error for text search template,{eins},{}: text search template "eins" does not exist
WARNING:  error for text search template,{eins},{integer}: text search template "eins" does not exist
WARNING:  error for text search template,{addr_nsp,zwei},{}: text search template "addr_nsp.zwei" does not exist
WARNING:  error for text search template,{addr_nsp,zwei},{integer}: text search template "addr_nsp.zwei" does not exist
WARNING:  error for text search template,{eins,zwei,drei},{}: cross-database references are not implemented: eins.zwei.drei
WARNING:  error for text search template,{eins,zwei,drei},{integer}: cross-database references are not implemented: eins.zwei.drei
WARNING:  error for text search configuration,{eins},{}: text search configuration "eins" does not exist
WARNING:  error for text search configuration,{eins},{integer}: text search configuration "eins" does not exist
WARNING:  error for text search configuration,{addr_nsp,zwei},{}: text search configuration "addr_nsp.zwei" does not exist
WARNING:  error for text search configuration,{addr_nsp,zwei},{integer}: text search configuration "addr_nsp.zwei" does not exist
WARNING:  error for text search configuration,{eins,zwei,drei},{}: cross-database references are not implemented: eins.zwei.drei
WARNING:  error for text search configuration,{eins,zwei,drei},{integer}: cross-database references are not implemented: eins.zwei.drei
WARNING:  error for policy,{eins},{}: must specify relation and object name
WARNING:  error for policy,{eins},{integer}: must specify relation and object name
WARNING:  error for policy,{addr_nsp,zwei},{}: relation "addr_nsp" does not exist
WARNING:  error for policy,{addr_nsp,zwei},{integer}: relation "addr_nsp" does not exist
WARNING:  error for policy,{eins,zwei,drei},{}: schema "eins" does not exist
WARNING:  error for policy,{eins,zwei,drei},{integer}: schema "eins" does not exist
WARNING:  error for user mapping,{eins},{}: argument list length must be exactly 1
WARNING:  error for user mapping,{eins},{integer}: user mapping for user "eins" on server "integer" does not exist
WARNING:  error for user mapping,{addr_nsp,zwei},{}: argument list length must be exactly 1
WARNING:  error for user mapping,{addr_nsp,zwei},{integer}: user mapping for user "addr_nsp" on server "integer" does not exist
WARNING:  error for user mapping,{eins,zwei,drei},{}: argument list length must be exactly 1
WARNING:  error for user mapping,{eins,zwei,drei},{integer}: user mapping for user "eins" on server "integer" does not exist
WARNING:  error for default acl,{eins},{}: argument list length must be exactly 1
WARNING:  error for default acl,{eins},{integer}: unrecognized default ACL object type i
WARNING:  error for default acl,{addr_nsp,zwei},{}: argument list length must be exactly 1
WARNING:  error for default acl,{addr_nsp,zwei},{integer}: unrecognized default ACL object type i
WARNING:  error for default acl,{eins,zwei,drei},{}: argument list length must be exactly 1
WARNING:  error for default acl,{eins,zwei,drei},{integer}: unrecognized default ACL object type i
WARNING:  error for transform,{eins},{}: argument list length must be exactly 1
WARNING:  error for transform,{eins},{integer}: type "eins" does not exist
WARNING:  error for transform,{addr_nsp,zwei},{}: name list length must be exactly 1
WARNING:  error for transform,{addr_nsp,zwei},{integer}: name list length must be exactly 1
WARNING:  error for transform,{eins,zwei,drei},{}: name list length must be exactly 1
WARNING:  error for transform,{eins,zwei,drei},{integer}: name list length must be exactly 1
WARNING:  error for operator of access method,{eins},{}: name list length must be at least 3
WARNING:  error for operator of access method,{eins},{integer}: name list length must be at least 3
WARNING:  error for operator of access method,{addr_nsp,zwei},{}: name list length must be at least 3
WARNING:  error for operator of access method,{addr_nsp,zwei},{integer}: name list length must be at least 3
WARNING:  error for operator of access method,{eins,zwei,drei},{}: argument list length must be exactly 2
WARNING:  error for operator of access method,{eins,zwei,drei},{integer}: argument list length must be exactly 2
WARNING:  error for function of access method,{eins},{}: name list length must be at least 3
WARNING:  error for function of access method,{eins},{integer}: name list length must be at least 3
WARNING:  error for function of access method,{addr_nsp,zwei},{}: name list length must be at least 3
WARNING:  error for function of access method,{addr_nsp,zwei},{integer}: name list length must be at least 3
WARNING:  error for function of access method,{eins,zwei,drei},{}: argument list length must be exactly 2
WARNING:  error for function of access method,{eins,zwei,drei},{integer}: argument list length must be exactly 2
-- these object types cannot be qualified names
SELECT pg_get_object_address('language', '{one}', '{}');
ERROR:  language "one" does not exist
SELECT pg_get_object_address('language', '{one,two}', '{}');
ERROR:  language name cannot be qualified
SELECT pg_get_object_address('large object', '{123}', '{}');
ERROR:  large object 123 does not exist
SELECT pg_get_object_address('large object', '{123,456}', '{}');
ERROR:  name list length must be exactly 1
SELECT pg_get_object_address('large object', '{blargh}', '{}');
ERROR:  invalid input syntax for type oid: "blargh"
SELECT pg_get_object_address('schema', '{one}', '{}');
ERROR:  schema "one" does not exist
SELECT pg_get_object_address('schema', '{one,two}', '{}');
ERROR:  schema name cannot be qualified
SELECT pg_get_object_address('role', '{one}', '{}');
ERROR:  role "one" does not exist
SELECT pg_get_object_address('role', '{one,two}', '{}');
ERROR:  role name cannot be qualified
SELECT pg_get_object_address('database', '{one}', '{}');
ERROR:  database "one" does not exist
SELECT pg_get_object_address('database', '{one,two}', '{}');
ERROR:  database name cannot be qualified
SELECT pg_get_object_address('tablespace', '{one}', '{}');
ERROR:  tablespace "one" does not exist
SELECT pg_get_object_address('tablespace', '{one,two}', '{}');
ERROR:  tablespace name cannot be qualified
SELECT pg_get_object_address('foreign-data wrapper', '{one}', '{}');
ERROR:  foreign-data wrapper "one" does not exist
SELECT pg_get_object_address('foreign-data wrapper', '{one,two}', '{}');
ERROR:  foreign-data wrapper name cannot be qualified
SELECT pg_get_object_address('server', '{one}', '{}');
ERROR:  server "one" does not exist
SELECT pg_get_object_address('server', '{one,two}', '{}');
ERROR:  server name cannot be qualified
SELECT pg_get_object_address('extension', '{one}', '{}');
ERROR:  extension "one" does not exist
SELECT pg_get_object_address('extension', '{one,two}', '{}');
ERROR:  extension name cannot be qualified
SELECT pg_get_object_address('event trigger', '{one}', '{}');
ERROR:  event trigger "one" does not exist
SELECT pg_get_object_address('event trigger', '{one,two}', '{}');
ERROR:  event trigger name cannot be qualified
SELECT pg_get_object_address('access method', '{one}', '{}');
ERROR:  access method "one" does not exist
SELECT pg_get_object_address('access method', '{one,two}', '{}');
ERROR:  access method name cannot be qualified
-- test successful cases
WITH objects (type, name, args) AS (VALUES
				('table', '{addr_nsp, gentable}'::text[], '{}'::text[]),
				('index', '{addr_nsp, gentable_pkey}', '{}'),
				('sequence', '{addr_nsp, gentable_a_seq}', '{}'),
				-- toast table
				('view', '{addr_nsp, genview}', '{}'),
-- GPDB: Materialized views are not supported.
--				('materialized view', '{addr_nsp, genmatview}', '{}'),
				('foreign table', '{addr_nsp, genftable}', '{}'),
				('table column', '{addr_nsp, gentable, b}', '{}'),
				('foreign table column', '{addr_nsp, genftable, a}', '{}'),
				('aggregate', '{addr_nsp, genaggr}', '{int4}'),
				('function', '{pg_catalog, pg_identify_object}', '{pg_catalog.oid, pg_catalog.oid, int4}'),
				('type', '{pg_catalog._int4}', '{}'),
				('type', '{addr_nsp.gendomain}', '{}'),
				('type', '{addr_nsp.gencomptype}', '{}'),
				('type', '{addr_nsp.genenum}', '{}'),
				('cast', '{int8}', '{int4}'),
				('collation', '{default}', '{}'),
				('table constraint', '{addr_nsp, gentable, a_chk}', '{}'),
				('domain constraint', '{addr_nsp.gendomain}', '{domconstr}'),
				('conversion', '{pg_catalog, ascii_to_mic}', '{}'),
				('default value', '{addr_nsp, gentable, b}', '{}'),
				('language', '{plpgsql}', '{}'),
				-- large object
				('operator', '{+}', '{int4, int4}'),
				('operator class', '{btree, int4_ops}', '{}'),
				('operator family', '{btree, integer_ops}', '{}'),
				('operator of access method', '{btree,integer_ops,1}', '{integer,integer}'),
				('function of access method', '{btree,integer_ops,2}', '{integer,integer}'),
				('rule', '{addr_nsp, genview, _RETURN}', '{}'),
				('trigger', '{addr_nsp, gentable, t}', '{}'),
				('schema', '{addr_nsp}', '{}'),
				('text search parser', '{addr_ts_prs}', '{}'),
				('text search dictionary', '{addr_ts_dict}', '{}'),
				('text search template', '{addr_ts_temp}', '{}'),
				('text search configuration', '{addr_ts_conf}', '{}'),
				('role', '{regress_addr_user}', '{}'),
				-- database
				-- tablespace
				('foreign-data wrapper', '{addr_fdw}', '{}'),
				('server', '{addr_fserv}', '{}'),
				('user mapping', '{regress_addr_user}', '{integer}'),
				('default acl', '{regress_addr_user,public}', '{r}'),
				('default acl', '{regress_addr_user}', '{r}'),
				-- extension
				-- event trigger
				('policy', '{addr_nsp, gentable, genpol}', '{}'),
				('transform', '{int}', '{sql}'),
				('access method', '{btree}', '{}')
        )
SELECT (pg_identify_object(addr1.classid, addr1.objid, addr1.subobjid)).*,
	-- test roundtrip through pg_identify_object_as_address
	ROW(pg_identify_object(addr1.classid, addr1.objid, addr1.subobjid)) =
	ROW(pg_identify_object(addr2.classid, addr2.objid, addr2.subobjid))
	  FROM objects, pg_get_object_address(type, name, args) addr1,
			pg_identify_object_as_address(classid, objid, subobjid) ioa(typ,nms,args),
			pg_get_object_address(typ, nms, ioa.args) as addr2
	ORDER BY addr1.classid, addr1.objid, addr1.subobjid;
           type            |   schema   |       name        |                               identity                               | ?column? 
---------------------------+------------+-------------------+----------------------------------------------------------------------+----------
 default acl               |            |                   | for role regress_addr_user in schema public on tables                | t
 default acl               |            |                   | for role regress_addr_user on tables                                 | t
 type                      | pg_catalog | _int4             | integer[]                                                            | t
 type                      | addr_nsp   | gencomptype       | addr_nsp.gencomptype                                                 | t
 type                      | addr_nsp   | genenum           | addr_nsp.genenum                                                     | t
 type                      | addr_nsp   | gendomain         | addr_nsp.gendomain                                                   | t
 function                  | pg_catalog |                   | pg_catalog.pg_identify_object(pg_catalog.oid,pg_catalog.oid,integer) | t
 aggregate                 | addr_nsp   |                   | addr_nsp.genaggr(integer)                                            | t
 sequence                  | addr_nsp   | gentable_a_seq    | addr_nsp.gentable_a_seq                                              | t
 table                     | addr_nsp   | gentable          | addr_nsp.gentable                                                    | t
 table column              | addr_nsp   | gentable          | addr_nsp.gentable.b                                                  | t
 index                     | addr_nsp   | gentable_pkey     | addr_nsp.gentable_pkey                                               | t
 view                      | addr_nsp   | genview           | addr_nsp.genview                                                     | t
 foreign table             | addr_nsp   | genftable         | addr_nsp.genftable                                                   | t
 foreign table column      | addr_nsp   | genftable         | addr_nsp.genftable.a                                                 | t
 role                      |            | regress_addr_user | regress_addr_user                                                    | t
 server                    |            | addr_fserv        | addr_fserv                                                           | t
 user mapping              |            |                   | regress_addr_user on server integer                                  | t
 foreign-data wrapper      |            | addr_fdw          | addr_fdw                                                             | t
 access method             |            | btree             | btree                                                                | t
 operator of access method |            |                   | operator 1 (integer, integer) of pg_catalog.integer_ops USING btree  | t
 function of access method |            |                   | function 2 (integer, integer) of pg_catalog.integer_ops USING btree  | t
 default value             |            |                   | for addr_nsp.gentable.b                                              | t
 cast                      |            |                   | (bigint AS integer)                                                  | t
 table constraint          | addr_nsp   |                   | a_chk on addr_nsp.gentable                                           | t
 domain constraint         | addr_nsp   |                   | domconstr on addr_nsp.gendomain                                      | t
 conversion                | pg_catalog | ascii_to_mic      | pg_catalog.ascii_to_mic                                              | t
 language                  |            | plpgsql           | plpgsql                                                              | t
 schema                    |            | addr_nsp          | addr_nsp                                                             | t
 operator class            | pg_catalog | int4_ops          | pg_catalog.int4_ops USING btree                                      | t
 operator                  | pg_catalog |                   | pg_catalog.+(integer,integer)                                        | t
 rule                      |            |                   | "_RETURN" on addr_nsp.genview                                        | t
 trigger                   |            |                   | t on addr_nsp.gentable                                               | t
 operator family           | pg_catalog | integer_ops       | pg_catalog.integer_ops USING btree                                   | t
 policy                    |            |                   | genpol on addr_nsp.gentable                                          | t
 collation                 | pg_catalog | "default"         | pg_catalog."default"                                                 | t
 transform                 |            |                   | for integer on language sql                                          | t
 text search dictionary    | addr_nsp   | addr_ts_dict      | addr_nsp.addr_ts_dict                                                | t
 text search parser        | addr_nsp   | addr_ts_prs       | addr_nsp.addr_ts_prs                                                 | t
 text search configuration | addr_nsp   | addr_ts_conf      | addr_nsp.addr_ts_conf                                                | t
 text search template      | addr_nsp   | addr_ts_temp      | addr_nsp.addr_ts_temp                                                | t
<<<<<<< HEAD
(40 rows)
=======
(42 rows)
>>>>>>> b5bce6c1

---
--- Cleanup resources
---
SET client_min_messages TO 'warning';
DROP FOREIGN DATA WRAPPER addr_fdw CASCADE;
DROP SCHEMA addr_nsp CASCADE;
DROP OWNED BY regress_addr_user;
DROP USER regress_addr_user;<|MERGE_RESOLUTION|>--- conflicted
+++ resolved
@@ -434,11 +434,7 @@
  text search parser        | addr_nsp   | addr_ts_prs       | addr_nsp.addr_ts_prs                                                 | t
  text search configuration | addr_nsp   | addr_ts_conf      | addr_nsp.addr_ts_conf                                                | t
  text search template      | addr_nsp   | addr_ts_temp      | addr_nsp.addr_ts_temp                                                | t
-<<<<<<< HEAD
-(40 rows)
-=======
-(42 rows)
->>>>>>> b5bce6c1
+(41 rows)
 
 ---
 --- Cleanup resources
