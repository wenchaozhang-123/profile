--- conflicted
+++ resolved
@@ -485,36 +485,33 @@
 $$;
 -- summarize one range
 SELECT brin_summarize_range('brin_summarize_idx', 0);
-ERROR:  Greenplum could not summarize indicated page range
+ERROR:  Cloudberry could not summarize indicated page range  (seg0 slice1 127.0.0.1:7002 pid=11998)
 -- nothing: already summarized
 SELECT brin_summarize_range('brin_summarize_idx', 1);
-ERROR:  Greenplum could not summarize indicated page range
+ERROR:  Cloudberry could not summarize indicated page range  (seg0 slice1 127.0.0.1:7002 pid=11998)
 -- summarize one range
 SELECT brin_summarize_range('brin_summarize_idx', 2);
-ERROR:  Greenplum could not summarize indicated page range
+ERROR:  Cloudberry could not summarize indicated page range
+CONTEXT:  SQL function "brin_summarize_range" statement 1
 -- summarize all pages
 SELECT brin_summarize_range('brin_summarize_idx', 4294967295);
  brin_summarize_range 
 ----------------------
-                    0
-                    0
                     1
-(3 rows)
+(1 row)
 
 -- nothing: page doesn't exist in table
 SELECT brin_summarize_range('brin_summarize_idx', 4294967295);
  brin_summarize_range 
 ----------------------
                     0
-                    0
-                    0
-(3 rows)
+(1 row)
 
 -- invalid block number values
 SELECT brin_summarize_range('brin_summarize_idx', -1);
-ERROR:  block number out of range: -1
+ERROR:  block number out of range: -1  (seg0 slice1 127.0.0.1:7002 pid=11998)
 SELECT brin_summarize_range('brin_summarize_idx', 4294967296);
-ERROR:  block number out of range: 4294967296
+ERROR:  block number out of range: 4294967296  (seg0 slice1 127.0.0.1:7002 pid=11998)
 -- test value merging in add_value
 CREATE TABLE brintest_2 (n numrange);
 CREATE INDEX brinidx_2 ON brintest_2 USING brin (n);
@@ -528,11 +525,7 @@
 (1 row)
 
 SELECT brin_summarize_range('brinidx', 0);
- brin_summarize_range 
-----------------------
-                    1
-(1 row)
-
+ERROR:  Cloudberry could not summarize indicated page range
 DROP TABLE brintest_2;
 -- test brin cost estimates behave sanely based on correlation of values
 -- GPDB: use more rows, and a larger statistics sample, to get the same plan
@@ -558,7 +551,6 @@
 -- Ensure brin index is not used when values are not correlated
 -- (does not yet work for ORCA)
 EXPLAIN (COSTS OFF) SELECT * FROM brin_test WHERE b = 1;
-<<<<<<< HEAD
                 QUERY PLAN                
 ------------------------------------------
  Gather Motion 3:1  (slice1; segments: 3)
@@ -566,12 +558,6 @@
          Filter: (b = 1)
  Optimizer: Postgres query optimizer
 (4 rows)
-=======
-      QUERY PLAN       
------------------------
- Seq Scan on brin_test
-   Filter: (b = 1)
-(2 rows)
 
 -- make sure data are properly de-toasted in BRIN index
 CREATE TABLE brintest_3 (a text, b text, c text, d text);
@@ -585,7 +571,7 @@
 -- We need to wait a bit for all transactions to complete, so that the
 -- vacuum actually removes the TOAST rows. Creating an index concurrently
 -- is a one way to achieve that, because it does exactly such wait.
-CREATE INDEX CONCURRENTLY brin_test_temp_idx ON brintest_3(a);
+CREATE INDEX brin_test_temp_idx ON brintest_3(a);
 DROP INDEX brin_test_temp_idx;
 -- vacuum the table, to discard TOAST data
 VACUUM brintest_3;
@@ -599,13 +585,15 @@
 SET enable_seqscan = off;
 EXPLAIN (COSTS OFF)
 SELECT * FROM brintest_3 WHERE b < '0';
-                   QUERY PLAN                   
-------------------------------------------------
- Bitmap Heap Scan on brintest_3
-   Recheck Cond: (b < '0'::text)
-   ->  Bitmap Index Scan on brin_test_toast_idx
-         Index Cond: (b < '0'::text)
-(4 rows)
+                      QUERY PLAN                      
+------------------------------------------------------
+ Gather Motion 3:1  (slice1; segments: 3)
+   ->  Bitmap Heap Scan on brintest_3
+         Recheck Cond: (b < '0'::text)
+         ->  Bitmap Index Scan on brin_test_toast_idx
+               Index Cond: (b < '0'::text)
+ Optimizer: Postgres query optimizer
+(6 rows)
 
 SELECT * FROM brintest_3 WHERE b < '0';
  a | b | c | d 
@@ -613,5 +601,4 @@
 (0 rows)
 
 DROP TABLE brintest_3;
-RESET enable_seqscan;
->>>>>>> d457cb4e
+RESET enable_seqscan;