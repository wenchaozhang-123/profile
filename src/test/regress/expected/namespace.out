--
-- Regression tests for schemas (namespaces)
--
CREATE SCHEMA test_schema_1
       CREATE INDEX abc_a_idx ON abc (a)
       CREATE VIEW abc_view AS
              SELECT a+1 AS a, b+1 AS b FROM abc
       CREATE TABLE abc (
              a serial,
              b int UNIQUE
       ) DISTRIBUTED BY (b);
-- verify that the objects were created
SELECT COUNT(*) FROM pg_class WHERE relnamespace =
    (SELECT oid FROM pg_namespace WHERE nspname = 'test_schema_1');
 count 
-------
     5
(1 row)

INSERT INTO test_schema_1.abc DEFAULT VALUES;
INSERT INTO test_schema_1.abc DEFAULT VALUES;
INSERT INTO test_schema_1.abc DEFAULT VALUES;
SELECT * FROM test_schema_1.abc;
 a | b 
---+---
 1 |  
 2 |  
 3 |  
(3 rows)

SELECT * FROM test_schema_1.abc_view;
 a | b 
---+---
 2 |  
 3 |  
 4 |  
(3 rows)

ALTER SCHEMA test_schema_1 RENAME TO test_schema_renamed;
SELECT COUNT(*) FROM pg_class WHERE relnamespace =
    (SELECT oid FROM pg_namespace WHERE nspname = 'test_schema_1');
 count 
-------
     0
(1 row)

-- test IF NOT EXISTS cases
CREATE SCHEMA test_schema_renamed; -- fail, already exists
ERROR:  schema "test_schema_renamed" already exists
CREATE SCHEMA IF NOT EXISTS test_schema_renamed; -- ok with notice
NOTICE:  schema "test_schema_renamed" already exists, skipping
CREATE SCHEMA IF NOT EXISTS test_schema_renamed -- fail, disallowed
       CREATE TABLE abc (
              a serial,
              b int UNIQUE
       );
ERROR:  CREATE SCHEMA IF NOT EXISTS cannot include schema elements
LINE 2:        CREATE TABLE abc (
               ^
<<<<<<< HEAD
-- Test GRANT/REVOKE 
CREATE SCHEMA test_schema_2;
CREATE TABLE test_schema_2.abc as select * from test_schema_1.abc DISTRIBUTED BY (a);
create role tmp_test_schema_role RESOURCE QUEUE pg_default;
GRANT ALL ON SCHEMA test_schema_1 to tmp_test_schema_role;
SET SESSION AUTHORIZATION tmp_test_schema_role;
CREATE TABLE test_schema_1.grant_test(a int) DISTRIBUTED BY (a);
DROP TABLE test_schema_1.grant_test;
CREATE TABLE test_schema_2.grant_test(a int) DISTRIBUTED BY (a); -- no permissions on schema
ERROR:  permission denied for schema test_schema_2
SELECT * FROM test_schema_1.abc; -- no permissions on table
ERROR:  permission denied for relation abc
SELECT * FROM test_schema_2.abc; -- no permissions on schema
ERROR:  permission denied for schema test_schema_2
LINE 1: SELECT * FROM test_schema_2.abc;
                      ^
ALTER SCHEMA test_schema_1 RENAME to myschema;  -- not the schema owner
ERROR:  must be owner of schema test_schema_1
RESET SESSION AUTHORIZATION;
DROP TABLE test_schema_2.abc;
DROP SCHEMA test_schema_2;
-- ALTER SCHEMA .. OWNER TO
ALTER SCHEMA pg_toast OWNER to tmp_test_schema_role; -- system schema
ERROR:  permission denied to ALTER SCHEMA "pg_toast"
DETAIL:  Schema pg_toast is reserved for system use.
alter schema test_schema_1 owner to tmp_test_schema_role;
select rolname from pg_authid a, pg_namespace n where a.oid = n.nspowner
  and nspname = 'test_schema_1';
       rolname        
----------------------
 tmp_test_schema_role
(1 row)

-- test CREATE SCHEMA/ALTER SCHEMA for reserved names
CREATE SCHEMA pg_schema; -- reserved name
ERROR:  unacceptable schema name "pg_schema"
DETAIL:  The prefix "pg_" is reserved for system schemas.
CREATE SCHEMA gp_schema; -- reserved name
ERROR:  unacceptable schema name "gp_schema"
DETAIL:  The prefix "gp_" is reserved for system schemas.
ALTER SCHEMA test_schema_1 RENAME to pg_schema; -- reseved name
ERROR:  unacceptable schema name "pg_schema"
DETAIL:  The prefix "pg_" is reserved for system schemas.
ALTER SCHEMA test_schema_1 RENAME to gp_schema; -- reserved name
ERROR:  unacceptable schema name "gp_schema"
DETAIL:  The prefix "gp_" is reserved for system schemas.
ALTER SCHEMA pg_toast RENAME to bread;  -- system schema
ERROR:  permission denied to ALTER SCHEMA "pg_toast"
DETAIL:  Schema pg_toast is reserved for system use.
-- RENAME to a valid new name
ALTER SCHEMA test_schema_1 RENAME to test_schema_2;
-- Check that ALTER statements dispatched correctly
select * 
FROM gp_dist_random('pg_namespace') n1 
  full outer join pg_namespace n2 on (n1.oid = n2.oid)
WHERE n1.nspname != n2.nspname or n1.nspowner != n2.nspowner or
      n1.nspname is null or n2.nspname is null;
 nspname | nspowner | nspacl | nspname | nspowner | nspacl 
---------+----------+--------+---------+----------+--------
(0 rows)

-- DROP SCHEMA
DROP SCHEMA pg_toast;       -- system schema
ERROR:  cannot drop schema pg_toast because it is required by the database system
DROP SCHEMA test_schema_1;  -- does not exist
ERROR:  schema "test_schema_1" does not exist
DROP SCHEMA test_schema_2;  -- contains objects
ERROR:  cannot drop schema test_schema_2 because other objects depend on it
DETAIL:  table test_schema_2.abc depends on schema test_schema_2
view test_schema_2.abc_view depends on schema test_schema_2
HINT:  Use DROP ... CASCADE to drop the dependent objects too.
DROP SCHEMA test_schema_2 CASCADE;
NOTICE:  drop cascades to 2 other objects
DETAIL:  drop cascades to table test_schema_2.abc
drop cascades to view test_schema_2.abc_view
DROP ROLE tmp_test_schema_role;
-- verify that the objects were dropped
SELECT nspname, relname
FROM pg_class c JOIN pg_namespace n ON (c.relnamespace = n.oid)
WHERE nspname ~ 'test_schema_[12]';
 nspname | relname 
---------+---------
(0 rows)

SELECT nspname 
FROM pg_namespace n
WHERE nspname ~ 'test_schema_[12]';
 nspname 
---------
(0 rows)

SELECT rolname
FROM pg_authid a
WHERE rolname ~ 'tmp_test_schema_role'
 rolname 
---------
(0 rows)
=======
DROP SCHEMA test_schema_renamed CASCADE;
NOTICE:  drop cascades to 2 other objects
DETAIL:  drop cascades to table test_schema_renamed.abc
drop cascades to view test_schema_renamed.abc_view
-- verify that the objects were dropped
SELECT COUNT(*) FROM pg_class WHERE relnamespace =
    (SELECT oid FROM pg_namespace WHERE nspname = 'test_schema_renamed');
 count 
-------
     0
(1 row)
>>>>>>> ab76208e
<|MERGE_RESOLUTION|>--- conflicted
+++ resolved
@@ -57,105 +57,6 @@
 ERROR:  CREATE SCHEMA IF NOT EXISTS cannot include schema elements
 LINE 2:        CREATE TABLE abc (
                ^
-<<<<<<< HEAD
--- Test GRANT/REVOKE 
-CREATE SCHEMA test_schema_2;
-CREATE TABLE test_schema_2.abc as select * from test_schema_1.abc DISTRIBUTED BY (a);
-create role tmp_test_schema_role RESOURCE QUEUE pg_default;
-GRANT ALL ON SCHEMA test_schema_1 to tmp_test_schema_role;
-SET SESSION AUTHORIZATION tmp_test_schema_role;
-CREATE TABLE test_schema_1.grant_test(a int) DISTRIBUTED BY (a);
-DROP TABLE test_schema_1.grant_test;
-CREATE TABLE test_schema_2.grant_test(a int) DISTRIBUTED BY (a); -- no permissions on schema
-ERROR:  permission denied for schema test_schema_2
-SELECT * FROM test_schema_1.abc; -- no permissions on table
-ERROR:  permission denied for relation abc
-SELECT * FROM test_schema_2.abc; -- no permissions on schema
-ERROR:  permission denied for schema test_schema_2
-LINE 1: SELECT * FROM test_schema_2.abc;
-                      ^
-ALTER SCHEMA test_schema_1 RENAME to myschema;  -- not the schema owner
-ERROR:  must be owner of schema test_schema_1
-RESET SESSION AUTHORIZATION;
-DROP TABLE test_schema_2.abc;
-DROP SCHEMA test_schema_2;
--- ALTER SCHEMA .. OWNER TO
-ALTER SCHEMA pg_toast OWNER to tmp_test_schema_role; -- system schema
-ERROR:  permission denied to ALTER SCHEMA "pg_toast"
-DETAIL:  Schema pg_toast is reserved for system use.
-alter schema test_schema_1 owner to tmp_test_schema_role;
-select rolname from pg_authid a, pg_namespace n where a.oid = n.nspowner
-  and nspname = 'test_schema_1';
-       rolname        
-----------------------
- tmp_test_schema_role
-(1 row)
-
--- test CREATE SCHEMA/ALTER SCHEMA for reserved names
-CREATE SCHEMA pg_schema; -- reserved name
-ERROR:  unacceptable schema name "pg_schema"
-DETAIL:  The prefix "pg_" is reserved for system schemas.
-CREATE SCHEMA gp_schema; -- reserved name
-ERROR:  unacceptable schema name "gp_schema"
-DETAIL:  The prefix "gp_" is reserved for system schemas.
-ALTER SCHEMA test_schema_1 RENAME to pg_schema; -- reseved name
-ERROR:  unacceptable schema name "pg_schema"
-DETAIL:  The prefix "pg_" is reserved for system schemas.
-ALTER SCHEMA test_schema_1 RENAME to gp_schema; -- reserved name
-ERROR:  unacceptable schema name "gp_schema"
-DETAIL:  The prefix "gp_" is reserved for system schemas.
-ALTER SCHEMA pg_toast RENAME to bread;  -- system schema
-ERROR:  permission denied to ALTER SCHEMA "pg_toast"
-DETAIL:  Schema pg_toast is reserved for system use.
--- RENAME to a valid new name
-ALTER SCHEMA test_schema_1 RENAME to test_schema_2;
--- Check that ALTER statements dispatched correctly
-select * 
-FROM gp_dist_random('pg_namespace') n1 
-  full outer join pg_namespace n2 on (n1.oid = n2.oid)
-WHERE n1.nspname != n2.nspname or n1.nspowner != n2.nspowner or
-      n1.nspname is null or n2.nspname is null;
- nspname | nspowner | nspacl | nspname | nspowner | nspacl 
----------+----------+--------+---------+----------+--------
-(0 rows)
-
--- DROP SCHEMA
-DROP SCHEMA pg_toast;       -- system schema
-ERROR:  cannot drop schema pg_toast because it is required by the database system
-DROP SCHEMA test_schema_1;  -- does not exist
-ERROR:  schema "test_schema_1" does not exist
-DROP SCHEMA test_schema_2;  -- contains objects
-ERROR:  cannot drop schema test_schema_2 because other objects depend on it
-DETAIL:  table test_schema_2.abc depends on schema test_schema_2
-view test_schema_2.abc_view depends on schema test_schema_2
-HINT:  Use DROP ... CASCADE to drop the dependent objects too.
-DROP SCHEMA test_schema_2 CASCADE;
-NOTICE:  drop cascades to 2 other objects
-DETAIL:  drop cascades to table test_schema_2.abc
-drop cascades to view test_schema_2.abc_view
-DROP ROLE tmp_test_schema_role;
--- verify that the objects were dropped
-SELECT nspname, relname
-FROM pg_class c JOIN pg_namespace n ON (c.relnamespace = n.oid)
-WHERE nspname ~ 'test_schema_[12]';
- nspname | relname 
----------+---------
-(0 rows)
-
-SELECT nspname 
-FROM pg_namespace n
-WHERE nspname ~ 'test_schema_[12]';
- nspname 
----------
-(0 rows)
-
-SELECT rolname
-FROM pg_authid a
-WHERE rolname ~ 'tmp_test_schema_role'
- rolname 
----------
-(0 rows)
-=======
 DROP SCHEMA test_schema_renamed CASCADE;
 NOTICE:  drop cascades to 2 other objects
 DETAIL:  drop cascades to table test_schema_renamed.abc
@@ -167,4 +68,3 @@
 -------
      0
 (1 row)
->>>>>>> ab76208e
