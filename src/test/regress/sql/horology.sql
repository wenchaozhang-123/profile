--
-- HOROLOGY
--
-- create needed tables

CREATE TABLE INTERVAL_HOROLOGY_TBL (f1 interval);
INSERT INTO INTERVAL_HOROLOGY_TBL (f1) VALUES ('@ 1 minute'),
('@ 5 hour'),
('@ 10 day'),
('@ 34 year'),
('@ 3 months'),
('@ 14 seconds ago'),
('1 day 2 hours 3 minutes 4 seconds'),
('6 years'),
('5 months'),
('5 months 12 hours');

CREATE TABLE TIME_HOROLOGY_TBL (f1 time(2));
INSERT INTO TIME_HOROLOGY_TBL VALUES ('00:00'),
('01:00'),
('02:03 PST'),
('11:59 EDT'),
('12:00'),
('12:01'),
('23:59'),
('11:59:59.99 PM'),
('2003-03-07 15:36:39 America/New_York'),
('2003-07-07 15:36:39 America/New_York');

CREATE TABLE TIMETZ_HOROLOGY_TBL (f1 time(2) with time zone);
INSERT INTO TIMETZ_HOROLOGY_TBL VALUES ('00:01 PDT'),
('01:00 PDT'),
('02:03 PDT'),
('07:07 PST'),
('08:08 EDT'),
('11:59 PDT'),
('12:00 PDT'),
('12:01 PDT'),
('23:59 PDT'),
('11:59:59.99 PM PDT'),
('2003-03-07 15:36:39 America/New_York'),
('2003-07-07 15:36:39 America/New_York');

CREATE TABLE TIMESTAMP_HOROLOGY_TBL (d1 timestamp(2) without time zone);
INSERT INTO TIMESTAMP_HOROLOGY_TBL VALUES ('-infinity'),
('infinity'),
('epoch'),
('Mon Feb 10 17:32:01 1997 PST'),
('Mon Feb 10 17:32:01.000001 1997 PST'),
('Mon Feb 10 17:32:01.999999 1997 PST'),
('Mon Feb 10 17:32:01.4 1997 PST'),
('Mon Feb 10 17:32:01.5 1997 PST'),
('Mon Feb 10 17:32:01.6 1997 PST'),
('1997-01-02'),
('1997-01-02 03:04:05'),
('1997-02-10 17:32:01-08'),
('1997-02-10 17:32:01-0800'),
('1997-02-10 17:32:01 -08:00'),
('19970210 173201 -0800'),
('1997-06-10 17:32:01 -07:00'),
('2001-09-22T18:19:20'),
('2000-03-15 08:14:01 GMT+8'),
('2000-03-15 13:14:02 GMT-1'),
('2000-03-15 12:14:03 GMT-2'),
('2000-03-15 03:14:04 PST+8'),
('2000-03-15 02:14:05 MST+7:00'),
('Feb 10 17:32:01 1997 -0800'),
('Feb 10 17:32:01 1997'),
('Feb 10 5:32PM 1997'),
('1997/02/10 17:32:01-0800'),
('1997-02-10 17:32:01 PST'),
('Feb-10-1997 17:32:01 PST'),
('02-10-1997 17:32:01 PST'),
('19970210 173201 PST'),
('1997.041 17:32:01 UTC'),
('19970210 173201 America/New_York'),
('1997-06-10 18:32:01 PDT'),
('Feb 10 17:32:01 1997'),
('Feb 11 17:32:01 1997'),
('Feb 12 17:32:01 1997'),
('Feb 13 17:32:01 1997'),
('Feb 14 17:32:01 1997'),
('Feb 15 17:32:01 1997'),
('Feb 16 17:32:01 1997'),
('Feb 16 17:32:01 0097 BC'),
('Feb 16 17:32:01 0097'),
('Feb 16 17:32:01 0597'),
('Feb 16 17:32:01 1097'),
('Feb 16 17:32:01 1697'),
('Feb 16 17:32:01 1797'),
('Feb 16 17:32:01 1897'),
('Feb 16 17:32:01 1997'),
('Feb 16 17:32:01 2097'),
('Feb 28 17:32:01 1996'),
('Feb 29 17:32:01 1996'),
('Mar 01 17:32:01 1996'),
('Dec 30 17:32:01 1996'),
('Dec 31 17:32:01 1996'),
('Jan 01 17:32:01 1997'),
('Feb 28 17:32:01 1997'),
('Mar 01 17:32:01 1997'),
('Dec 30 17:32:01 1997'),
('Dec 31 17:32:01 1997'),
('Dec 31 17:32:01 1999'),
('Jan 01 17:32:01 2000'),
('Dec 31 17:32:01 2000'),
('Jan 01 17:32:01 2001');
set datestyle to ymd;
INSERT INTO TIMESTAMP_HOROLOGY_TBL VALUES ('97FEB10 5:32:01PM UTC'),
('97/02/10 17:32:01 UTC');
reset datestyle;

CREATE TABLE TIMESTAMPTZ_HOROLOGY_TBL (d1 timestamp(2) with time zone);
INSERT INTO TIMESTAMPTZ_HOROLOGY_TBL VALUES ('-infinity'),
('infinity'),
('epoch'),
('Mon Feb 10 17:32:01 1997 PST'),
('Mon Feb 10 17:32:01.000001 1997 PST'),
('Mon Feb 10 17:32:01.999999 1997 PST'),
('Mon Feb 10 17:32:01.4 1997 PST'),
('Mon Feb 10 17:32:01.5 1997 PST'),
('Mon Feb 10 17:32:01.6 1997 PST'),
('1997-01-02'),
('1997-01-02 03:04:05'),
('1997-02-10 17:32:01-08'),
('1997-02-10 17:32:01-0800'),
('1997-02-10 17:32:01 -08:00'),
('19970210 173201 -0800'),
('1997-06-10 17:32:01 -07:00'),
('2001-09-22T18:19:20'),
('2000-03-15 08:14:01 GMT+8'),
('2000-03-15 13:14:02 GMT-1'),
('2000-03-15 12:14:03 GMT-2'),
('2000-03-15 03:14:04 PST+8'),
('2000-03-15 02:14:05 MST+7:00'),
('Feb 10 17:32:01 1997 -0800'),
('Feb 10 17:32:01 1997'),
('Feb 10 5:32PM 1997'),
('1997/02/10 17:32:01-0800'),
('1997-02-10 17:32:01 PST'),
('Feb-10-1997 17:32:01 PST'),
('02-10-1997 17:32:01 PST'),
('19970210 173201 PST'),
('1997.041 17:32:01 UTC'),
('19970210 173201 America/New_York'),
('19970710 173201 America/New_York'),
('1997-06-10 18:32:01 PDT'),
('Feb 10 17:32:01 1997'),
('Feb 11 17:32:01 1997'),
('Feb 12 17:32:01 1997'),
('Feb 13 17:32:01 1997'),
('Feb 14 17:32:01 1997'),
('Feb 15 17:32:01 1997'),
('Feb 16 17:32:01 1997'),
('Feb 16 17:32:01 0097 BC'),
('Feb 16 17:32:01 0097'),
('Feb 16 17:32:01 0597'),
('Feb 16 17:32:01 1097'),
('Feb 16 17:32:01 1697'),
('Feb 16 17:32:01 1797'),
('Feb 16 17:32:01 1897'),
('Feb 16 17:32:01 1997'),
('Feb 16 17:32:01 2097'),
('Feb 28 17:32:01 1996'),
('Feb 29 17:32:01 1996'),
('Mar 01 17:32:01 1996'),
('Dec 30 17:32:01 1996'),
('Dec 31 17:32:01 1996'),
('Jan 01 17:32:01 1997'),
('Feb 28 17:32:01 1997'),
('Mar 01 17:32:01 1997'),
('Dec 30 17:32:01 1997'),
('Dec 31 17:32:01 1997'),
('Dec 31 17:32:01 1999'),
('Jan 01 17:32:01 2000'),
('Dec 31 17:32:01 2000'),
('Jan 01 17:32:01 2001');
set datestyle to ymd;
INSERT INTO TIMESTAMPTZ_HOROLOGY_TBL VALUES ('97FEB10 5:32:01PM UTC'),
('97/02/10 17:32:01 UTC');
reset datestyle;

--
--
--
SET DateStyle = 'Postgres, MDY';

SHOW TimeZone;  -- Many of these tests depend on the prevailing setting

--
-- Test various input formats
--
SELECT timestamp with time zone '20011227 040506+08';
SELECT timestamp with time zone '20011227 040506-08';
SELECT timestamp with time zone '20011227 040506.789+08';
SELECT timestamp with time zone '20011227 040506.789-08';
SELECT timestamp with time zone '20011227T040506+08';
SELECT timestamp with time zone '20011227T040506-08';
SELECT timestamp with time zone '20011227T040506.789+08';
SELECT timestamp with time zone '20011227T040506.789-08';
SELECT timestamp with time zone '2001-12-27 04:05:06.789-08';
SELECT timestamp with time zone '2001.12.27 04:05:06.789-08';
SELECT timestamp with time zone '2001/12/27 04:05:06.789-08';
SELECT timestamp with time zone '12/27/2001 04:05:06.789-08';
-- should fail in mdy mode:
SELECT timestamp with time zone '27/12/2001 04:05:06.789-08';
set datestyle to dmy;
SELECT timestamp with time zone '27/12/2001 04:05:06.789-08';
reset datestyle;
SELECT timestamp with time zone 'Y2001M12D27H04M05S06.789+08';
SELECT timestamp with time zone 'Y2001M12D27H04M05S06.789-08';
SELECT timestamp with time zone 'Y2001M12D27H04MM05S06.789+08';
SELECT timestamp with time zone 'Y2001M12D27H04MM05S06.789-08';
SELECT timestamp with time zone 'J2452271+08';
SELECT timestamp with time zone 'J2452271-08';
SELECT timestamp with time zone 'J2452271.5+08';
SELECT timestamp with time zone 'J2452271.5-08';
SELECT timestamp with time zone 'J2452271 04:05:06+08';
SELECT timestamp with time zone 'J2452271 04:05:06-08';
SELECT timestamp with time zone 'J2452271T040506+08';
SELECT timestamp with time zone 'J2452271T040506-08';
SELECT timestamp with time zone 'J2452271T040506.789+08';
SELECT timestamp with time zone 'J2452271T040506.789-08';
-- German/European-style dates with periods as delimiters
SELECT timestamp with time zone '12.27.2001 04:05:06.789+08';
SELECT timestamp with time zone '12.27.2001 04:05:06.789-08';
SET DateStyle = 'German';
SELECT timestamp with time zone '27.12.2001 04:05:06.789+08';
SELECT timestamp with time zone '27.12.2001 04:05:06.789-08';
SET DateStyle = 'ISO';
-- As of 7.4, allow time without time zone having a time zone specified
SELECT time without time zone '040506.789+08';
SELECT time without time zone '040506.789-08';
SELECT time without time zone 'T040506.789+08';
SELECT time without time zone 'T040506.789-08';
SELECT time with time zone '040506.789+08';
SELECT time with time zone '040506.789-08';
SELECT time with time zone 'T040506.789+08';
SELECT time with time zone 'T040506.789-08';
SELECT time with time zone 'T040506.789 +08';
SELECT time with time zone 'T040506.789 -08';
SET DateStyle = 'Postgres, MDY';
-- Check Julian dates BC
SELECT date 'J1520447' AS "Confucius' Birthday";
SELECT date 'J0' AS "Julian Epoch";

--
-- date, time arithmetic
--

SELECT date '1981-02-03' + time '04:05:06' AS "Date + Time";
SELECT date '1991-02-03' + time with time zone '04:05:06 PST' AS "Date + Time PST";
SELECT date '2001-02-03' + time with time zone '04:05:06 UTC' AS "Date + Time UTC";
SELECT date '1991-02-03' + interval '2 years' AS "Add Two Years";
SELECT date '2001-12-13' - interval '2 years' AS "Subtract Two Years";
-- subtract time from date should not make sense; use interval instead
SELECT date '1991-02-03' - time '04:05:06' AS "Subtract Time";
SELECT date '1991-02-03' - time with time zone '04:05:06 UTC' AS "Subtract Time UTC";

--
-- timestamp, interval arithmetic
--

SELECT timestamp without time zone '1996-03-01' - interval '1 second' AS "Feb 29";
SELECT timestamp without time zone '1999-03-01' - interval '1 second' AS "Feb 28";
SELECT timestamp without time zone '2000-03-01' - interval '1 second' AS "Feb 29";
SELECT timestamp without time zone '1999-12-01' + interval '1 month - 1 second' AS "Dec 31";
SELECT timestamp without time zone 'Jan 1, 4713 BC' + interval '106000000 days' AS "Feb 23, 285506";
SELECT timestamp without time zone 'Jan 1, 4713 BC' + interval '107000000 days' AS "Jan 20, 288244";
SELECT timestamp without time zone 'Jan 1, 4713 BC' + interval '109203489 days' AS "Dec 31, 294276";
SELECT timestamp without time zone '12/31/294276' - timestamp without time zone '12/23/1999' AS "106751991 Days";

-- Shorthand values
-- Not directly usable for regression testing since these are not constants.
-- So, just try to test parser and hope for the best - thomas 97/04/26
SELECT (timestamp without time zone 'today' = (timestamp without time zone 'yesterday' + interval '1 day')) as "True";
SELECT (timestamp without time zone 'today' = (timestamp without time zone 'tomorrow' - interval '1 day')) as "True";
SELECT (timestamp without time zone 'today 10:30' = (timestamp without time zone 'yesterday' + interval '1 day 10 hr 30 min')) as "True";
SELECT (timestamp without time zone '10:30 today' = (timestamp without time zone 'yesterday' + interval '1 day 10 hr 30 min')) as "True";
SELECT (timestamp without time zone 'tomorrow' = (timestamp without time zone 'yesterday' + interval '2 days')) as "True";
SELECT (timestamp without time zone 'tomorrow 16:00:00' = (timestamp without time zone 'today' + interval '1 day 16 hours')) as "True";
SELECT (timestamp without time zone '16:00:00 tomorrow' = (timestamp without time zone 'today' + interval '1 day 16 hours')) as "True";
SELECT (timestamp without time zone 'yesterday 12:34:56' = (timestamp without time zone 'tomorrow' - interval '2 days - 12:34:56')) as "True";
SELECT (timestamp without time zone '12:34:56 yesterday' = (timestamp without time zone 'tomorrow' - interval '2 days - 12:34:56')) as "True";
SELECT (timestamp without time zone 'tomorrow' > 'now') as "True";

-- Convert from date and time to timestamp
-- This test used to be timestamp(date,time) but no longer allowed by grammar
-- to enable support for SQL99 timestamp type syntax.
SELECT date '1994-01-01' + time '11:00' AS "Jan_01_1994_11am";
SELECT date '1994-01-01' + time '10:00' AS "Jan_01_1994_10am";
SELECT date '1994-01-01' + timetz '11:00-5' AS "Jan_01_1994_8am";
SELECT timestamptz(date '1994-01-01', time with time zone '11:00-5') AS "Jan_01_1994_8am";

<<<<<<< HEAD
SELECT '' AS "64", d1 + interval '1 year' AS one_year FROM TIMESTAMP_HOROLOGY_TBL ORDER BY 2;
SELECT '' AS "64", d1 - interval '1 year' AS one_year FROM TIMESTAMP_HOROLOGY_TBL ORDER BY 2;
=======
SELECT d1 + interval '1 year' AS one_year FROM TIMESTAMP_TBL;
SELECT d1 - interval '1 year' AS one_year FROM TIMESTAMP_TBL;
>>>>>>> d457cb4e

SELECT timestamp with time zone '1996-03-01' - interval '1 second' AS "Feb 29";
SELECT timestamp with time zone '1999-03-01' - interval '1 second' AS "Feb 28";
SELECT timestamp with time zone '2000-03-01' - interval '1 second' AS "Feb 29";
SELECT timestamp with time zone '1999-12-01' + interval '1 month - 1 second' AS "Dec 31";

SELECT (timestamp with time zone 'today' = (timestamp with time zone 'yesterday' + interval '1 day')) as "True";
SELECT (timestamp with time zone 'today' = (timestamp with time zone 'tomorrow' - interval '1 day')) as "True";
SELECT (timestamp with time zone 'tomorrow' = (timestamp with time zone 'yesterday' + interval '2 days')) as "True";
SELECT (timestamp with time zone 'tomorrow' > 'now') as "True";


-- timestamp with time zone, interval arithmetic around DST change
-- (just for fun, let's use an intentionally nonstandard POSIX zone spec)
SET TIME ZONE 'CST7CDT,M4.1.0,M10.5.0';
SELECT timestamp with time zone '2005-04-02 12:00-07' + interval '1 day' as "Apr 3, 12:00";
SELECT timestamp with time zone '2005-04-02 12:00-07' + interval '24 hours' as "Apr 3, 13:00";
SELECT timestamp with time zone '2005-04-03 12:00-06' - interval '1 day' as "Apr 2, 12:00";
SELECT timestamp with time zone '2005-04-03 12:00-06' - interval '24 hours' as "Apr 2, 11:00";
RESET TIME ZONE;
SET TIME ZONE 'PST8PDT';

SELECT timestamptz(date '1994-01-01', time '11:00') AS "Jan_01_1994_10am";
SELECT timestamptz(date '1994-01-01', time '10:00') AS "Jan_01_1994_9am";
SELECT timestamptz(date '1994-01-01', time with time zone '11:00-8') AS "Jan_01_1994_11am";
SELECT timestamptz(date '1994-01-01', time with time zone '10:00-8') AS "Jan_01_1994_10am";
SELECT timestamptz(date '1994-01-01', time with time zone '11:00-5') AS "Jan_01_1994_8am";

<<<<<<< HEAD
SELECT '' AS "64", d1 + interval '1 year' AS one_year FROM TIMESTAMPTZ_HOROLOGY_TBL ORDER BY 2;
SELECT '' AS "64", d1 - interval '1 year' AS one_year FROM TIMESTAMPTZ_HOROLOGY_TBL ORDER BY 2;
=======
SELECT d1 + interval '1 year' AS one_year FROM TIMESTAMPTZ_TBL;
SELECT d1 - interval '1 year' AS one_year FROM TIMESTAMPTZ_TBL;
>>>>>>> d457cb4e

--
-- time, interval arithmetic
--

SELECT CAST(time '01:02' AS interval) AS "+01:02";
SELECT CAST(interval '02:03' AS time) AS "02:03:00";
SELECT time '01:30' + interval '02:01' AS "03:31:00";
SELECT time '01:30' - interval '02:01' AS "23:29:00";
SELECT time '02:30' + interval '36:01' AS "14:31:00";
SELECT time '03:30' + interval '1 month 04:01' AS "07:31:00";
SELECT CAST(time with time zone '01:02-08' AS interval) AS "+00:01";
SELECT CAST(interval '02:03' AS time with time zone) AS "02:03:00-08";
SELECT time with time zone '01:30-08' - interval '02:01' AS "23:29:00-08";
SELECT time with time zone '02:30-08' + interval '36:01' AS "14:31:00-08";

-- These two tests cannot be used because they default to current timezone,
-- which may be either -08 or -07 depending on the time of year.
-- SELECT time with time zone '01:30' + interval '02:01' AS "03:31:00-08";
-- SELECT time with time zone '03:30' + interval '1 month 04:01' AS "07:31:00-08";
-- Try the following two tests instead, as a poor substitute

SELECT CAST(CAST(date 'today' + time with time zone '05:30'
            + interval '02:01' AS time with time zone) AS time) AS "07:31:00";

SELECT CAST(cast(date 'today' + time with time zone '03:30'
  + interval '1 month 04:01' as timestamp without time zone) AS time) AS "07:31:00";

SELECT t.d1 AS t, i.f1 AS i, t.d1 + i.f1 AS "add", t.d1 - i.f1 AS "subtract"
  FROM TIMESTAMP_HOROLOGY_TBL t, INTERVAL_HOROLOGY_TBL i
  WHERE t.d1 BETWEEN '1990-01-01' AND '2001-01-01'
    AND i.f1 BETWEEN '00:00' AND '23:00'
  ORDER BY 1,2;

SELECT t.f1 AS t, i.f1 AS i, t.f1 + i.f1 AS "add", t.f1 - i.f1 AS "subtract"
  FROM TIME_HOROLOGY_TBL t, INTERVAL_HOROLOGY_TBL i
  ORDER BY 1,2;

SELECT t.f1 AS t, i.f1 AS i, t.f1 + i.f1 AS "add", t.f1 - i.f1 AS "subtract"
  FROM TIMETZ_HOROLOGY_TBL t, INTERVAL_HOROLOGY_TBL i
  ORDER BY 1,2;

-- SQL9x OVERLAPS operator
-- test with time zone
SELECT (timestamp with time zone '2000-11-27', timestamp with time zone '2000-11-28')
  OVERLAPS (timestamp with time zone '2000-11-27 12:00', timestamp with time zone '2000-11-30') AS "True";

SELECT (timestamp with time zone '2000-11-26', timestamp with time zone '2000-11-27')
  OVERLAPS (timestamp with time zone '2000-11-27 12:00', timestamp with time zone '2000-11-30') AS "False";

SELECT (timestamp with time zone '2000-11-27', timestamp with time zone '2000-11-28')
  OVERLAPS (timestamp with time zone '2000-11-27 12:00', interval '1 day') AS "True";

SELECT (timestamp with time zone '2000-11-27', interval '12 hours')
  OVERLAPS (timestamp with time zone '2000-11-27 12:00', timestamp with time zone '2000-11-30') AS "False";

SELECT (timestamp with time zone '2000-11-27', interval '12 hours')
  OVERLAPS (timestamp with time zone '2000-11-27', interval '12 hours') AS "True";

SELECT (timestamp with time zone '2000-11-27', interval '12 hours')
  OVERLAPS (timestamp with time zone '2000-11-27 12:00', interval '12 hours') AS "False";

-- test without time zone
SELECT (timestamp without time zone '2000-11-27', timestamp without time zone '2000-11-28')
  OVERLAPS (timestamp without time zone '2000-11-27 12:00', timestamp without time zone '2000-11-30') AS "True";

SELECT (timestamp without time zone '2000-11-26', timestamp without time zone '2000-11-27')
  OVERLAPS (timestamp without time zone '2000-11-27 12:00', timestamp without time zone '2000-11-30') AS "False";

SELECT (timestamp without time zone '2000-11-27', timestamp without time zone '2000-11-28')
  OVERLAPS (timestamp without time zone '2000-11-27 12:00', interval '1 day') AS "True";

SELECT (timestamp without time zone '2000-11-27', interval '12 hours')
  OVERLAPS (timestamp without time zone '2000-11-27 12:00', timestamp without time zone '2000-11-30') AS "False";

SELECT (timestamp without time zone '2000-11-27', interval '12 hours')
  OVERLAPS (timestamp without time zone '2000-11-27', interval '12 hours') AS "True";

SELECT (timestamp without time zone '2000-11-27', interval '12 hours')
  OVERLAPS (timestamp without time zone '2000-11-27 12:00', interval '12 hours') AS "False";

-- test time and interval
SELECT (time '00:00', time '01:00')
  OVERLAPS (time '00:30', time '01:30') AS "True";

SELECT (time '00:00', interval '1 hour')
  OVERLAPS (time '00:30', interval '1 hour') AS "True";

SELECT (time '00:00', interval '1 hour')
  OVERLAPS (time '01:30', interval '1 hour') AS "False";

-- SQL99 seems to want this to be false (and we conform to the spec).
-- istm that this *should* return true, on the theory that time
-- intervals can wrap around the day boundary - thomas 2001-09-25
SELECT (time '00:00', interval '1 hour')
  OVERLAPS (time '01:30', interval '1 day') AS "False";

CREATE TABLE TEMP_TIMESTAMP (f1 timestamp with time zone);

-- get some candidate input values

INSERT INTO TEMP_TIMESTAMP (f1)
  SELECT d1 FROM TIMESTAMP_HOROLOGY_TBL
  WHERE d1 BETWEEN '13-jun-1957' AND '1-jan-1997'
   OR d1 BETWEEN '1-jan-1999' AND '1-jan-2010';

SELECT f1 AS "timestamp"
  FROM TEMP_TIMESTAMP
  ORDER BY "timestamp";

<<<<<<< HEAD
SELECT '' AS "160", d.f1 AS "timestamp", t.f1 AS "interval", d.f1 + t.f1 AS plus
  FROM TEMP_TIMESTAMP d, INTERVAL_HOROLOGY_TBL t
  ORDER BY plus, "timestamp", "interval";

SELECT '' AS "160", d.f1 AS "timestamp", t.f1 AS "interval", d.f1 - t.f1 AS minus
  FROM TEMP_TIMESTAMP d, INTERVAL_HOROLOGY_TBL t
=======
SELECT d.f1 AS "timestamp", t.f1 AS "interval", d.f1 + t.f1 AS plus
  FROM TEMP_TIMESTAMP d, INTERVAL_TBL t
  ORDER BY plus, "timestamp", "interval";

SELECT d.f1 AS "timestamp", t.f1 AS "interval", d.f1 - t.f1 AS minus
  FROM TEMP_TIMESTAMP d, INTERVAL_TBL t
>>>>>>> d457cb4e
  WHERE isfinite(d.f1)
  ORDER BY minus, "timestamp", "interval";

SELECT d.f1 AS "timestamp",
   timestamp with time zone '1980-01-06 00:00 GMT' AS gpstime_zero,
   d.f1 - timestamp with time zone '1980-01-06 00:00 GMT' AS difference
  FROM TEMP_TIMESTAMP d
  ORDER BY difference;

SELECT d1.f1 AS timestamp1, d2.f1 AS timestamp2, d1.f1 - d2.f1 AS difference
  FROM TEMP_TIMESTAMP d1, TEMP_TIMESTAMP d2
  ORDER BY timestamp1, timestamp2, difference;

--
-- Conversions
--

SELECT f1 AS "timestamp", date(f1) AS date
  FROM TEMP_TIMESTAMP
  WHERE f1 <> timestamp 'now'
  ORDER BY date, "timestamp";

DROP TABLE TEMP_TIMESTAMP;

--
-- Comparisons between datetime types, especially overflow cases
---

SELECT '2202020-10-05'::date::timestamp;  -- fail
SELECT '2202020-10-05'::date > '2020-10-05'::timestamp as t;
SELECT '2020-10-05'::timestamp > '2202020-10-05'::date as f;

SELECT '2202020-10-05'::date::timestamptz;  -- fail
SELECT '2202020-10-05'::date > '2020-10-05'::timestamptz as t;
SELECT '2020-10-05'::timestamptz > '2202020-10-05'::date as f;

-- This conversion may work depending on timezone
SELECT '4714-11-24 BC'::date::timestamptz;
SET TimeZone = 'UTC-2';
SELECT '4714-11-24 BC'::date::timestamptz;  -- fail

SELECT '4714-11-24 BC'::date < '2020-10-05'::timestamptz as t;
SELECT '2020-10-05'::timestamptz >= '4714-11-24 BC'::date as t;

SELECT '4714-11-24 BC'::timestamp < '2020-10-05'::timestamptz as t;
SELECT '2020-10-05'::timestamptz >= '4714-11-24 BC'::timestamp as t;

RESET TimeZone;

--
-- Formats
--

SET DateStyle TO 'US,Postgres';

SHOW DateStyle;

<<<<<<< HEAD
SELECT '' AS "64", d1 AS us_postgres FROM TIMESTAMP_HOROLOGY_TBL ORDER BY 2;

SET DateStyle TO 'US,ISO';

SELECT '' AS "64", d1 AS us_iso FROM TIMESTAMP_HOROLOGY_TBL ORDER BY 2;
=======
SELECT d1 AS us_postgres FROM TIMESTAMP_TBL;

SET DateStyle TO 'US,ISO';

SELECT d1 AS us_iso FROM TIMESTAMP_TBL;
>>>>>>> d457cb4e

SET DateStyle TO 'US,SQL';

SHOW DateStyle;

<<<<<<< HEAD
SELECT '' AS "64", d1 AS us_sql FROM TIMESTAMP_HOROLOGY_TBL ORDER BY 2;
=======
SELECT d1 AS us_sql FROM TIMESTAMP_TBL;
>>>>>>> d457cb4e

SET DateStyle TO 'European,Postgres';

SHOW DateStyle;

INSERT INTO TIMESTAMP_HOROLOGY_TBL VALUES('13/06/1957');

SELECT count(*) as one FROM TIMESTAMP_HOROLOGY_TBL WHERE d1 = 'Jun 13 1957';

<<<<<<< HEAD
SELECT '' AS "65", d1 AS european_postgres FROM TIMESTAMP_HOROLOGY_TBL ORDER BY 2;
=======
SELECT d1 AS european_postgres FROM TIMESTAMP_TBL;
>>>>>>> d457cb4e

SET DateStyle TO 'European,ISO';

SHOW DateStyle;

<<<<<<< HEAD
SELECT '' AS "65", d1 AS european_iso FROM TIMESTAMP_HOROLOGY_TBL ORDER BY 2;
=======
SELECT d1 AS european_iso FROM TIMESTAMP_TBL;
>>>>>>> d457cb4e

SET DateStyle TO 'European,SQL';

SHOW DateStyle;

<<<<<<< HEAD
SELECT '' AS "65", d1 AS european_sql FROM TIMESTAMP_HOROLOGY_TBL ORDER BY 2;
=======
SELECT d1 AS european_sql FROM TIMESTAMP_TBL;
>>>>>>> d457cb4e

RESET DateStyle;

--
-- to_timestamp()
--

SELECT to_timestamp('0097/Feb/16 --> 08:14:30', 'YYYY/Mon/DD --> HH:MI:SS');

SELECT to_timestamp('97/2/16 8:14:30', 'FMYYYY/FMMM/FMDD FMHH:FMMI:FMSS');

SELECT to_timestamp('2011$03!18 23_38_15', 'YYYY-MM-DD HH24:MI:SS');

SELECT to_timestamp('1985 January 12', 'YYYY FMMonth DD');

SELECT to_timestamp('1985 FMMonth 12', 'YYYY "FMMonth" DD');

SELECT to_timestamp('1985 \ 12', 'YYYY \\ DD');

SELECT to_timestamp('My birthday-> Year: 1976, Month: May, Day: 16',
                    '"My birthday-> Year:" YYYY, "Month:" FMMonth, "Day:" DD');

SELECT to_timestamp('1,582nd VIII 21', 'Y,YYYth FMRM DD');

SELECT to_timestamp('15 "text between quote marks" 98 54 45',
                    E'HH24 "\\"text between quote marks\\"" YY MI SS');

SELECT to_timestamp('05121445482000', 'MMDDHH24MISSYYYY');

SELECT to_timestamp('2000January09Sunday', 'YYYYFMMonthDDFMDay');

SELECT to_timestamp('97/Feb/16', 'YYMonDD');

SELECT to_timestamp('97/Feb/16', 'YY:Mon:DD');

SELECT to_timestamp('97/Feb/16', 'FXYY:Mon:DD');

SELECT to_timestamp('97/Feb/16', 'FXYY/Mon/DD');

SELECT to_timestamp('19971116', 'YYYYMMDD');

SELECT to_timestamp('20000-1116', 'YYYY-MMDD');

SELECT to_timestamp('1997 AD 11 16', 'YYYY BC MM DD');
SELECT to_timestamp('1997 BC 11 16', 'YYYY BC MM DD');

SELECT to_timestamp('1997 A.D. 11 16', 'YYYY B.C. MM DD');
SELECT to_timestamp('1997 B.C. 11 16', 'YYYY B.C. MM DD');

SELECT to_timestamp('9-1116', 'Y-MMDD');

SELECT to_timestamp('95-1116', 'YY-MMDD');

SELECT to_timestamp('995-1116', 'YYY-MMDD');

SELECT to_timestamp('2005426', 'YYYYWWD');

SELECT to_timestamp('2005300', 'YYYYDDD');

SELECT to_timestamp('2005527', 'IYYYIWID');

SELECT to_timestamp('005527', 'IYYIWID');

SELECT to_timestamp('05527', 'IYIWID');

SELECT to_timestamp('5527', 'IIWID');

SELECT to_timestamp('2005364', 'IYYYIDDD');

SELECT to_timestamp('20050302', 'YYYYMMDD');

SELECT to_timestamp('2005 03 02', 'YYYYMMDD');

SELECT to_timestamp(' 2005 03 02', 'YYYYMMDD');

SELECT to_timestamp('  20050302', 'YYYYMMDD');

SELECT to_timestamp('2011-12-18 11:38 AM', 'YYYY-MM-DD HH12:MI PM');
SELECT to_timestamp('2011-12-18 11:38 PM', 'YYYY-MM-DD HH12:MI PM');

SELECT to_timestamp('2011-12-18 11:38 A.M.', 'YYYY-MM-DD HH12:MI P.M.');
SELECT to_timestamp('2011-12-18 11:38 P.M.', 'YYYY-MM-DD HH12:MI P.M.');

SELECT to_timestamp('2011-12-18 11:38 +05',    'YYYY-MM-DD HH12:MI TZH');
SELECT to_timestamp('2011-12-18 11:38 -05',    'YYYY-MM-DD HH12:MI TZH');
SELECT to_timestamp('2011-12-18 11:38 +05:20', 'YYYY-MM-DD HH12:MI TZH:TZM');
SELECT to_timestamp('2011-12-18 11:38 -05:20', 'YYYY-MM-DD HH12:MI TZH:TZM');
SELECT to_timestamp('2011-12-18 11:38 20',     'YYYY-MM-DD HH12:MI TZM');

SELECT to_timestamp('2011-12-18 11:38 PST', 'YYYY-MM-DD HH12:MI TZ');  -- NYI

SELECT to_timestamp('2018-11-02 12:34:56.025', 'YYYY-MM-DD HH24:MI:SS.MS');

SELECT i, to_timestamp('2018-11-02 12:34:56', 'YYYY-MM-DD HH24:MI:SS.FF' || i) FROM generate_series(1, 6) i;
SELECT i, to_timestamp('2018-11-02 12:34:56.1', 'YYYY-MM-DD HH24:MI:SS.FF' || i) FROM generate_series(1, 6) i;
SELECT i, to_timestamp('2018-11-02 12:34:56.12', 'YYYY-MM-DD HH24:MI:SS.FF' || i) FROM generate_series(1, 6) i;
SELECT i, to_timestamp('2018-11-02 12:34:56.123', 'YYYY-MM-DD HH24:MI:SS.FF' || i) FROM generate_series(1, 6) i;
SELECT i, to_timestamp('2018-11-02 12:34:56.1234', 'YYYY-MM-DD HH24:MI:SS.FF' || i) FROM generate_series(1, 6) i;
SELECT i, to_timestamp('2018-11-02 12:34:56.12345', 'YYYY-MM-DD HH24:MI:SS.FF' || i) FROM generate_series(1, 6) i;
SELECT i, to_timestamp('2018-11-02 12:34:56.123456', 'YYYY-MM-DD HH24:MI:SS.FF' || i) FROM generate_series(1, 6) i;
SELECT i, to_timestamp('2018-11-02 12:34:56.123456789', 'YYYY-MM-DD HH24:MI:SS.FF' || i) FROM generate_series(1, 6) i;

SELECT to_date('1 4 1902', 'Q MM YYYY');  -- Q is ignored
SELECT to_date('3 4 21 01', 'W MM CC YY');
SELECT to_date('2458872', 'J');

--
-- Check handling of BC dates
--

SELECT to_date('44-02-01 BC','YYYY-MM-DD BC');
SELECT to_date('-44-02-01','YYYY-MM-DD');
SELECT to_date('-44-02-01 BC','YYYY-MM-DD BC');
SELECT to_timestamp('44-02-01 11:12:13 BC','YYYY-MM-DD HH24:MI:SS BC');
SELECT to_timestamp('-44-02-01 11:12:13','YYYY-MM-DD HH24:MI:SS');
SELECT to_timestamp('-44-02-01 11:12:13 BC','YYYY-MM-DD HH24:MI:SS BC');

--
-- Check handling of multiple spaces in format and/or input
--

SELECT to_timestamp('2011-12-18 23:38:15', 'YYYY-MM-DD  HH24:MI:SS');
SELECT to_timestamp('2011-12-18  23:38:15', 'YYYY-MM-DD  HH24:MI:SS');
SELECT to_timestamp('2011-12-18   23:38:15', 'YYYY-MM-DD  HH24:MI:SS');

SELECT to_timestamp('2011-12-18  23:38:15', 'YYYY-MM-DD HH24:MI:SS');
SELECT to_timestamp('2011-12-18  23:38:15', 'YYYY-MM-DD  HH24:MI:SS');
SELECT to_timestamp('2011-12-18  23:38:15', 'YYYY-MM-DD   HH24:MI:SS');

SELECT to_timestamp('2000+   JUN', 'YYYY/MON');
SELECT to_timestamp('  2000 +JUN', 'YYYY/MON');
SELECT to_timestamp(' 2000 +JUN', 'YYYY//MON');
SELECT to_timestamp('2000  +JUN', 'YYYY//MON');
SELECT to_timestamp('2000 + JUN', 'YYYY MON');
SELECT to_timestamp('2000 ++ JUN', 'YYYY  MON');
SELECT to_timestamp('2000 + + JUN', 'YYYY  MON');
SELECT to_timestamp('2000 + + JUN', 'YYYY   MON');
SELECT to_timestamp('2000 -10', 'YYYY TZH');
SELECT to_timestamp('2000 -10', 'YYYY  TZH');

SELECT to_date('2011 12  18', 'YYYY MM DD');
SELECT to_date('2011 12  18', 'YYYY MM  DD');
SELECT to_date('2011 12  18', 'YYYY MM   DD');

SELECT to_date('2011 12 18', 'YYYY  MM DD');
SELECT to_date('2011  12 18', 'YYYY  MM DD');
SELECT to_date('2011   12 18', 'YYYY  MM DD');

SELECT to_date('2011 12 18', 'YYYYxMMxDD');
SELECT to_date('2011x 12x 18', 'YYYYxMMxDD');
SELECT to_date('2011 x12 x18', 'YYYYxMMxDD');

--
-- Check errors for some incorrect usages of to_timestamp() and to_date()
--

-- Mixture of date conventions (ISO week and Gregorian):
SELECT to_timestamp('2005527', 'YYYYIWID');

-- Insufficient characters in the source string:
SELECT to_timestamp('19971', 'YYYYMMDD');

-- Insufficient digit characters for a single node:
SELECT to_timestamp('19971)24', 'YYYYMMDD');

-- We don't accept full-length day or month names if short form is specified:
SELECT to_timestamp('Friday 1-January-1999', 'DY DD MON YYYY');
SELECT to_timestamp('Fri 1-January-1999', 'DY DD MON YYYY');
SELECT to_timestamp('Fri 1-Jan-1999', 'DY DD MON YYYY');  -- ok

-- Value clobbering:
SELECT to_timestamp('1997-11-Jan-16', 'YYYY-MM-Mon-DD');

-- Non-numeric input:
SELECT to_timestamp('199711xy', 'YYYYMMDD');

-- Input that doesn't fit in an int:
SELECT to_timestamp('10000000000', 'FMYYYY');

-- Out-of-range and not-quite-out-of-range fields:
SELECT to_timestamp('2016-06-13 25:00:00', 'YYYY-MM-DD HH24:MI:SS');
SELECT to_timestamp('2016-06-13 15:60:00', 'YYYY-MM-DD HH24:MI:SS');
SELECT to_timestamp('2016-06-13 15:50:60', 'YYYY-MM-DD HH24:MI:SS');
SELECT to_timestamp('2016-06-13 15:50:55', 'YYYY-MM-DD HH24:MI:SS');  -- ok
SELECT to_timestamp('2016-06-13 15:50:55', 'YYYY-MM-DD HH:MI:SS');
SELECT to_timestamp('2016-13-01 15:50:55', 'YYYY-MM-DD HH24:MI:SS');
SELECT to_timestamp('2016-02-30 15:50:55', 'YYYY-MM-DD HH24:MI:SS');
SELECT to_timestamp('2016-02-29 15:50:55', 'YYYY-MM-DD HH24:MI:SS');  -- ok
SELECT to_timestamp('2015-02-29 15:50:55', 'YYYY-MM-DD HH24:MI:SS');
SELECT to_timestamp('2015-02-11 86000', 'YYYY-MM-DD SSSS');  -- ok
SELECT to_timestamp('2015-02-11 86400', 'YYYY-MM-DD SSSS');
SELECT to_timestamp('2015-02-11 86000', 'YYYY-MM-DD SSSSS');  -- ok
SELECT to_timestamp('2015-02-11 86400', 'YYYY-MM-DD SSSSS');
SELECT to_date('2016-13-10', 'YYYY-MM-DD');
SELECT to_date('2016-02-30', 'YYYY-MM-DD');
SELECT to_date('2016-02-29', 'YYYY-MM-DD');  -- ok
SELECT to_date('2015-02-29', 'YYYY-MM-DD');
SELECT to_date('2015 365', 'YYYY DDD');  -- ok
SELECT to_date('2015 366', 'YYYY DDD');
SELECT to_date('2016 365', 'YYYY DDD');  -- ok
SELECT to_date('2016 366', 'YYYY DDD');  -- ok
SELECT to_date('2016 367', 'YYYY DDD');
SELECT to_date('0000-02-01','YYYY-MM-DD');  -- allowed, though it shouldn't be

--
-- Check behavior with SQL-style fixed-GMT-offset time zone (cf bug #8572)
--

SET TIME ZONE 'America/New_York';
SET TIME ZONE '-1.5';

SHOW TIME ZONE;

SELECT '2012-12-12 12:00'::timestamptz;
SELECT '2012-12-12 12:00 America/New_York'::timestamptz;

SELECT to_char('2012-12-12 12:00'::timestamptz, 'YYYY-MM-DD HH:MI:SS TZ');
SELECT to_char('2012-12-12 12:00'::timestamptz, 'YYYY-MM-DD SSSS');
SELECT to_char('2012-12-12 12:00'::timestamptz, 'YYYY-MM-DD SSSSS');

RESET TIME ZONE;

-- Clean up
DROP TABLE interval_horology_tbl;
DROP TABLE time_horology_tbl;
DROP TABLE timestamp_horology_tbl;
DROP TABLE timestamptz_horology_tbl;
DROP TABLE timetz_horology_tbl;<|MERGE_RESOLUTION|>--- conflicted
+++ resolved
@@ -1,187 +1,5 @@
 --
 -- HOROLOGY
---
--- create needed tables
-
-CREATE TABLE INTERVAL_HOROLOGY_TBL (f1 interval);
-INSERT INTO INTERVAL_HOROLOGY_TBL (f1) VALUES ('@ 1 minute'),
-('@ 5 hour'),
-('@ 10 day'),
-('@ 34 year'),
-('@ 3 months'),
-('@ 14 seconds ago'),
-('1 day 2 hours 3 minutes 4 seconds'),
-('6 years'),
-('5 months'),
-('5 months 12 hours');
-
-CREATE TABLE TIME_HOROLOGY_TBL (f1 time(2));
-INSERT INTO TIME_HOROLOGY_TBL VALUES ('00:00'),
-('01:00'),
-('02:03 PST'),
-('11:59 EDT'),
-('12:00'),
-('12:01'),
-('23:59'),
-('11:59:59.99 PM'),
-('2003-03-07 15:36:39 America/New_York'),
-('2003-07-07 15:36:39 America/New_York');
-
-CREATE TABLE TIMETZ_HOROLOGY_TBL (f1 time(2) with time zone);
-INSERT INTO TIMETZ_HOROLOGY_TBL VALUES ('00:01 PDT'),
-('01:00 PDT'),
-('02:03 PDT'),
-('07:07 PST'),
-('08:08 EDT'),
-('11:59 PDT'),
-('12:00 PDT'),
-('12:01 PDT'),
-('23:59 PDT'),
-('11:59:59.99 PM PDT'),
-('2003-03-07 15:36:39 America/New_York'),
-('2003-07-07 15:36:39 America/New_York');
-
-CREATE TABLE TIMESTAMP_HOROLOGY_TBL (d1 timestamp(2) without time zone);
-INSERT INTO TIMESTAMP_HOROLOGY_TBL VALUES ('-infinity'),
-('infinity'),
-('epoch'),
-('Mon Feb 10 17:32:01 1997 PST'),
-('Mon Feb 10 17:32:01.000001 1997 PST'),
-('Mon Feb 10 17:32:01.999999 1997 PST'),
-('Mon Feb 10 17:32:01.4 1997 PST'),
-('Mon Feb 10 17:32:01.5 1997 PST'),
-('Mon Feb 10 17:32:01.6 1997 PST'),
-('1997-01-02'),
-('1997-01-02 03:04:05'),
-('1997-02-10 17:32:01-08'),
-('1997-02-10 17:32:01-0800'),
-('1997-02-10 17:32:01 -08:00'),
-('19970210 173201 -0800'),
-('1997-06-10 17:32:01 -07:00'),
-('2001-09-22T18:19:20'),
-('2000-03-15 08:14:01 GMT+8'),
-('2000-03-15 13:14:02 GMT-1'),
-('2000-03-15 12:14:03 GMT-2'),
-('2000-03-15 03:14:04 PST+8'),
-('2000-03-15 02:14:05 MST+7:00'),
-('Feb 10 17:32:01 1997 -0800'),
-('Feb 10 17:32:01 1997'),
-('Feb 10 5:32PM 1997'),
-('1997/02/10 17:32:01-0800'),
-('1997-02-10 17:32:01 PST'),
-('Feb-10-1997 17:32:01 PST'),
-('02-10-1997 17:32:01 PST'),
-('19970210 173201 PST'),
-('1997.041 17:32:01 UTC'),
-('19970210 173201 America/New_York'),
-('1997-06-10 18:32:01 PDT'),
-('Feb 10 17:32:01 1997'),
-('Feb 11 17:32:01 1997'),
-('Feb 12 17:32:01 1997'),
-('Feb 13 17:32:01 1997'),
-('Feb 14 17:32:01 1997'),
-('Feb 15 17:32:01 1997'),
-('Feb 16 17:32:01 1997'),
-('Feb 16 17:32:01 0097 BC'),
-('Feb 16 17:32:01 0097'),
-('Feb 16 17:32:01 0597'),
-('Feb 16 17:32:01 1097'),
-('Feb 16 17:32:01 1697'),
-('Feb 16 17:32:01 1797'),
-('Feb 16 17:32:01 1897'),
-('Feb 16 17:32:01 1997'),
-('Feb 16 17:32:01 2097'),
-('Feb 28 17:32:01 1996'),
-('Feb 29 17:32:01 1996'),
-('Mar 01 17:32:01 1996'),
-('Dec 30 17:32:01 1996'),
-('Dec 31 17:32:01 1996'),
-('Jan 01 17:32:01 1997'),
-('Feb 28 17:32:01 1997'),
-('Mar 01 17:32:01 1997'),
-('Dec 30 17:32:01 1997'),
-('Dec 31 17:32:01 1997'),
-('Dec 31 17:32:01 1999'),
-('Jan 01 17:32:01 2000'),
-('Dec 31 17:32:01 2000'),
-('Jan 01 17:32:01 2001');
-set datestyle to ymd;
-INSERT INTO TIMESTAMP_HOROLOGY_TBL VALUES ('97FEB10 5:32:01PM UTC'),
-('97/02/10 17:32:01 UTC');
-reset datestyle;
-
-CREATE TABLE TIMESTAMPTZ_HOROLOGY_TBL (d1 timestamp(2) with time zone);
-INSERT INTO TIMESTAMPTZ_HOROLOGY_TBL VALUES ('-infinity'),
-('infinity'),
-('epoch'),
-('Mon Feb 10 17:32:01 1997 PST'),
-('Mon Feb 10 17:32:01.000001 1997 PST'),
-('Mon Feb 10 17:32:01.999999 1997 PST'),
-('Mon Feb 10 17:32:01.4 1997 PST'),
-('Mon Feb 10 17:32:01.5 1997 PST'),
-('Mon Feb 10 17:32:01.6 1997 PST'),
-('1997-01-02'),
-('1997-01-02 03:04:05'),
-('1997-02-10 17:32:01-08'),
-('1997-02-10 17:32:01-0800'),
-('1997-02-10 17:32:01 -08:00'),
-('19970210 173201 -0800'),
-('1997-06-10 17:32:01 -07:00'),
-('2001-09-22T18:19:20'),
-('2000-03-15 08:14:01 GMT+8'),
-('2000-03-15 13:14:02 GMT-1'),
-('2000-03-15 12:14:03 GMT-2'),
-('2000-03-15 03:14:04 PST+8'),
-('2000-03-15 02:14:05 MST+7:00'),
-('Feb 10 17:32:01 1997 -0800'),
-('Feb 10 17:32:01 1997'),
-('Feb 10 5:32PM 1997'),
-('1997/02/10 17:32:01-0800'),
-('1997-02-10 17:32:01 PST'),
-('Feb-10-1997 17:32:01 PST'),
-('02-10-1997 17:32:01 PST'),
-('19970210 173201 PST'),
-('1997.041 17:32:01 UTC'),
-('19970210 173201 America/New_York'),
-('19970710 173201 America/New_York'),
-('1997-06-10 18:32:01 PDT'),
-('Feb 10 17:32:01 1997'),
-('Feb 11 17:32:01 1997'),
-('Feb 12 17:32:01 1997'),
-('Feb 13 17:32:01 1997'),
-('Feb 14 17:32:01 1997'),
-('Feb 15 17:32:01 1997'),
-('Feb 16 17:32:01 1997'),
-('Feb 16 17:32:01 0097 BC'),
-('Feb 16 17:32:01 0097'),
-('Feb 16 17:32:01 0597'),
-('Feb 16 17:32:01 1097'),
-('Feb 16 17:32:01 1697'),
-('Feb 16 17:32:01 1797'),
-('Feb 16 17:32:01 1897'),
-('Feb 16 17:32:01 1997'),
-('Feb 16 17:32:01 2097'),
-('Feb 28 17:32:01 1996'),
-('Feb 29 17:32:01 1996'),
-('Mar 01 17:32:01 1996'),
-('Dec 30 17:32:01 1996'),
-('Dec 31 17:32:01 1996'),
-('Jan 01 17:32:01 1997'),
-('Feb 28 17:32:01 1997'),
-('Mar 01 17:32:01 1997'),
-('Dec 30 17:32:01 1997'),
-('Dec 31 17:32:01 1997'),
-('Dec 31 17:32:01 1999'),
-('Jan 01 17:32:01 2000'),
-('Dec 31 17:32:01 2000'),
-('Jan 01 17:32:01 2001');
-set datestyle to ymd;
-INSERT INTO TIMESTAMPTZ_HOROLOGY_TBL VALUES ('97FEB10 5:32:01PM UTC'),
-('97/02/10 17:32:01 UTC');
-reset datestyle;
-
---
---
 --
 SET DateStyle = 'Postgres, MDY';
 
@@ -292,13 +110,8 @@
 SELECT date '1994-01-01' + timetz '11:00-5' AS "Jan_01_1994_8am";
 SELECT timestamptz(date '1994-01-01', time with time zone '11:00-5') AS "Jan_01_1994_8am";
 
-<<<<<<< HEAD
-SELECT '' AS "64", d1 + interval '1 year' AS one_year FROM TIMESTAMP_HOROLOGY_TBL ORDER BY 2;
-SELECT '' AS "64", d1 - interval '1 year' AS one_year FROM TIMESTAMP_HOROLOGY_TBL ORDER BY 2;
-=======
 SELECT d1 + interval '1 year' AS one_year FROM TIMESTAMP_TBL;
 SELECT d1 - interval '1 year' AS one_year FROM TIMESTAMP_TBL;
->>>>>>> d457cb4e
 
 SELECT timestamp with time zone '1996-03-01' - interval '1 second' AS "Feb 29";
 SELECT timestamp with time zone '1999-03-01' - interval '1 second' AS "Feb 28";
@@ -309,7 +122,6 @@
 SELECT (timestamp with time zone 'today' = (timestamp with time zone 'tomorrow' - interval '1 day')) as "True";
 SELECT (timestamp with time zone 'tomorrow' = (timestamp with time zone 'yesterday' + interval '2 days')) as "True";
 SELECT (timestamp with time zone 'tomorrow' > 'now') as "True";
-
 
 -- timestamp with time zone, interval arithmetic around DST change
 -- (just for fun, let's use an intentionally nonstandard POSIX zone spec)
@@ -319,7 +131,7 @@
 SELECT timestamp with time zone '2005-04-03 12:00-06' - interval '1 day' as "Apr 2, 12:00";
 SELECT timestamp with time zone '2005-04-03 12:00-06' - interval '24 hours' as "Apr 2, 11:00";
 RESET TIME ZONE;
-SET TIME ZONE 'PST8PDT';
+
 
 SELECT timestamptz(date '1994-01-01', time '11:00') AS "Jan_01_1994_10am";
 SELECT timestamptz(date '1994-01-01', time '10:00') AS "Jan_01_1994_9am";
@@ -327,13 +139,8 @@
 SELECT timestamptz(date '1994-01-01', time with time zone '10:00-8') AS "Jan_01_1994_10am";
 SELECT timestamptz(date '1994-01-01', time with time zone '11:00-5') AS "Jan_01_1994_8am";
 
-<<<<<<< HEAD
-SELECT '' AS "64", d1 + interval '1 year' AS one_year FROM TIMESTAMPTZ_HOROLOGY_TBL ORDER BY 2;
-SELECT '' AS "64", d1 - interval '1 year' AS one_year FROM TIMESTAMPTZ_HOROLOGY_TBL ORDER BY 2;
-=======
 SELECT d1 + interval '1 year' AS one_year FROM TIMESTAMPTZ_TBL;
 SELECT d1 - interval '1 year' AS one_year FROM TIMESTAMPTZ_TBL;
->>>>>>> d457cb4e
 
 --
 -- time, interval arithmetic
@@ -363,17 +170,17 @@
   + interval '1 month 04:01' as timestamp without time zone) AS time) AS "07:31:00";
 
 SELECT t.d1 AS t, i.f1 AS i, t.d1 + i.f1 AS "add", t.d1 - i.f1 AS "subtract"
-  FROM TIMESTAMP_HOROLOGY_TBL t, INTERVAL_HOROLOGY_TBL i
+  FROM TIMESTAMP_TBL t, INTERVAL_TBL i
   WHERE t.d1 BETWEEN '1990-01-01' AND '2001-01-01'
     AND i.f1 BETWEEN '00:00' AND '23:00'
   ORDER BY 1,2;
 
 SELECT t.f1 AS t, i.f1 AS i, t.f1 + i.f1 AS "add", t.f1 - i.f1 AS "subtract"
-  FROM TIME_HOROLOGY_TBL t, INTERVAL_HOROLOGY_TBL i
+  FROM TIME_TBL t, INTERVAL_TBL i
   ORDER BY 1,2;
 
 SELECT t.f1 AS t, i.f1 AS i, t.f1 + i.f1 AS "add", t.f1 - i.f1 AS "subtract"
-  FROM TIMETZ_HOROLOGY_TBL t, INTERVAL_HOROLOGY_TBL i
+  FROM TIMETZ_TBL t, INTERVAL_TBL i
   ORDER BY 1,2;
 
 -- SQL9x OVERLAPS operator
@@ -436,7 +243,7 @@
 -- get some candidate input values
 
 INSERT INTO TEMP_TIMESTAMP (f1)
-  SELECT d1 FROM TIMESTAMP_HOROLOGY_TBL
+  SELECT d1 FROM TIMESTAMP_TBL
   WHERE d1 BETWEEN '13-jun-1957' AND '1-jan-1997'
    OR d1 BETWEEN '1-jan-1999' AND '1-jan-2010';
 
@@ -444,21 +251,12 @@
   FROM TEMP_TIMESTAMP
   ORDER BY "timestamp";
 
-<<<<<<< HEAD
-SELECT '' AS "160", d.f1 AS "timestamp", t.f1 AS "interval", d.f1 + t.f1 AS plus
-  FROM TEMP_TIMESTAMP d, INTERVAL_HOROLOGY_TBL t
-  ORDER BY plus, "timestamp", "interval";
-
-SELECT '' AS "160", d.f1 AS "timestamp", t.f1 AS "interval", d.f1 - t.f1 AS minus
-  FROM TEMP_TIMESTAMP d, INTERVAL_HOROLOGY_TBL t
-=======
 SELECT d.f1 AS "timestamp", t.f1 AS "interval", d.f1 + t.f1 AS plus
   FROM TEMP_TIMESTAMP d, INTERVAL_TBL t
   ORDER BY plus, "timestamp", "interval";
 
 SELECT d.f1 AS "timestamp", t.f1 AS "interval", d.f1 - t.f1 AS minus
   FROM TEMP_TIMESTAMP d, INTERVAL_TBL t
->>>>>>> d457cb4e
   WHERE isfinite(d.f1)
   ORDER BY minus, "timestamp", "interval";
 
@@ -516,63 +314,39 @@
 
 SHOW DateStyle;
 
-<<<<<<< HEAD
-SELECT '' AS "64", d1 AS us_postgres FROM TIMESTAMP_HOROLOGY_TBL ORDER BY 2;
+SELECT d1 AS us_postgres FROM TIMESTAMP_TBL;
 
 SET DateStyle TO 'US,ISO';
 
-SELECT '' AS "64", d1 AS us_iso FROM TIMESTAMP_HOROLOGY_TBL ORDER BY 2;
-=======
-SELECT d1 AS us_postgres FROM TIMESTAMP_TBL;
-
-SET DateStyle TO 'US,ISO';
-
 SELECT d1 AS us_iso FROM TIMESTAMP_TBL;
->>>>>>> d457cb4e
 
 SET DateStyle TO 'US,SQL';
 
 SHOW DateStyle;
 
-<<<<<<< HEAD
-SELECT '' AS "64", d1 AS us_sql FROM TIMESTAMP_HOROLOGY_TBL ORDER BY 2;
-=======
 SELECT d1 AS us_sql FROM TIMESTAMP_TBL;
->>>>>>> d457cb4e
 
 SET DateStyle TO 'European,Postgres';
 
 SHOW DateStyle;
 
-INSERT INTO TIMESTAMP_HOROLOGY_TBL VALUES('13/06/1957');
-
-SELECT count(*) as one FROM TIMESTAMP_HOROLOGY_TBL WHERE d1 = 'Jun 13 1957';
-
-<<<<<<< HEAD
-SELECT '' AS "65", d1 AS european_postgres FROM TIMESTAMP_HOROLOGY_TBL ORDER BY 2;
-=======
+INSERT INTO TIMESTAMP_TBL VALUES('13/06/1957');
+
+SELECT count(*) as one FROM TIMESTAMP_TBL WHERE d1 = 'Jun 13 1957';
+
 SELECT d1 AS european_postgres FROM TIMESTAMP_TBL;
->>>>>>> d457cb4e
 
 SET DateStyle TO 'European,ISO';
 
 SHOW DateStyle;
 
-<<<<<<< HEAD
-SELECT '' AS "65", d1 AS european_iso FROM TIMESTAMP_HOROLOGY_TBL ORDER BY 2;
-=======
 SELECT d1 AS european_iso FROM TIMESTAMP_TBL;
->>>>>>> d457cb4e
 
 SET DateStyle TO 'European,SQL';
 
 SHOW DateStyle;
 
-<<<<<<< HEAD
-SELECT '' AS "65", d1 AS european_sql FROM TIMESTAMP_HOROLOGY_TBL ORDER BY 2;
-=======
 SELECT d1 AS european_sql FROM TIMESTAMP_TBL;
->>>>>>> d457cb4e
 
 RESET DateStyle;
 
@@ -793,11 +567,4 @@
 SELECT to_char('2012-12-12 12:00'::timestamptz, 'YYYY-MM-DD SSSS');
 SELECT to_char('2012-12-12 12:00'::timestamptz, 'YYYY-MM-DD SSSSS');
 
-RESET TIME ZONE;
-
--- Clean up
-DROP TABLE interval_horology_tbl;
-DROP TABLE time_horology_tbl;
-DROP TABLE timestamp_horology_tbl;
-DROP TABLE timestamptz_horology_tbl;
-DROP TABLE timetz_horology_tbl;+RESET TIME ZONE;