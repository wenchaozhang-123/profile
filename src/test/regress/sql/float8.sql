--
-- FLOAT8
--

CREATE TABLE FLOAT8_TBL(i INT DEFAULT 1, f1 float8);

INSERT INTO FLOAT8_TBL(f1) VALUES ('    0.0   ');
INSERT INTO FLOAT8_TBL(f1) VALUES ('1004.30  ');
INSERT INTO FLOAT8_TBL(f1) VALUES ('   -34.84');
INSERT INTO FLOAT8_TBL(f1) VALUES ('1.2345678901234e+200');
INSERT INTO FLOAT8_TBL(f1) VALUES ('1.2345678901234e-200');

-- test for underflow and overflow handling
SELECT '10e400'::float8;
SELECT '-10e400'::float8;
SELECT '1e309'::float8;
SELECT '10e-400'::float8;
SELECT '-10e-400'::float8;
SELECT '1e-324'::float8;
SELECT '1e308'::float8;
SELECT '1e-323'::float8;
SELECT '0.0'::float8;

-- bad input
INSERT INTO FLOAT8_TBL(f1) VALUES ('');
INSERT INTO FLOAT8_TBL(f1) VALUES ('     ');
INSERT INTO FLOAT8_TBL(f1) VALUES ('xyz');
INSERT INTO FLOAT8_TBL(f1) VALUES ('5.0.0');
INSERT INTO FLOAT8_TBL(f1) VALUES ('5 . 0');
INSERT INTO FLOAT8_TBL(f1) VALUES ('5.   0');
INSERT INTO FLOAT8_TBL(f1) VALUES ('    - 3');
INSERT INTO FLOAT8_TBL(f1) VALUES ('123           5');

-- special inputs
SELECT 'NaN'::float8;
SELECT 'nan'::float8;
SELECT '   NAN  '::float8;
SELECT 'infinity'::float8;
SELECT 'inf'::float8;
SELECT '          -INFINiTY   '::float8;
SELECT '+Infinity'::float8;
SELECT '+INF'::float8;
SELECT '+inf'::float8;
SELECT '+INFINITY'::float8;

-- bad special inputs
SELECT 'N A N'::float8;
SELECT 'NaN x'::float8;
SELECT ' INFINITY    x'::float8;

SELECT 'Infinity'::float8 + 100.0;
SELECT 'Infinity'::float8 / 'Infinity'::float8;
SELECT 'nan'::float8 / 'nan'::float8;
SELECT 'nan'::numeric::float8;

SELECT '' AS five, f1 FROM FLOAT8_TBL ORDER BY 2;

SELECT '' AS four, f.f1 FROM FLOAT8_TBL f WHERE f.f1 <> '1004.3' ORDER BY 2;

SELECT '' AS one, f.f1 FROM FLOAT8_TBL f WHERE f.f1 = '1004.3' ORDER BY 2;

SELECT '' AS three, f.f1 FROM FLOAT8_TBL f WHERE '1004.3' > f.f1 ORDER BY 2;

SELECT '' AS three, f.f1 FROM FLOAT8_TBL f WHERE  f.f1 < '1004.3' ORDER BY 2;

SELECT '' AS four, f.f1 FROM FLOAT8_TBL f WHERE '1004.3' >= f.f1 ORDER BY 2;

SELECT '' AS four, f.f1 FROM FLOAT8_TBL f WHERE  f.f1 <= '1004.3' ORDER BY 2;

SELECT '' AS three, f.f1, f.f1 * '-10' AS x
   FROM FLOAT8_TBL f
   WHERE f.f1 > '0.0' ORDER BY 2;

SELECT '' AS three, f.f1, f.f1 + '-10' AS x
   FROM FLOAT8_TBL f
   WHERE f.f1 > '0.0' ORDER BY 2;

SELECT '' AS three, f.f1, f.f1 / '-10' AS x
   FROM FLOAT8_TBL f
   WHERE f.f1 > '0.0' ORDER BY 2;

SELECT '' AS three, f.f1, f.f1 - '-10' AS x
   FROM FLOAT8_TBL f
   WHERE f.f1 > '0.0' ORDER BY 2;

SELECT '' AS one, f.f1 ^ '2.0' AS square_f1
   FROM FLOAT8_TBL f where f.f1 = '1004.3';

<<<<<<< HEAD
-- absolute value 
SELECT '' AS five, f.f1, @f.f1 AS abs_f1 
   FROM FLOAT8_TBL f ORDER BY 2;
=======
-- absolute value
SELECT '' AS five, f.f1, @f.f1 AS abs_f1
   FROM FLOAT8_TBL f;
>>>>>>> a4bebdd9

-- truncate
SELECT '' AS five, f.f1, trunc(f.f1) AS trunc_f1
   FROM FLOAT8_TBL f ORDER BY 2;

-- round
SELECT '' AS five, f.f1, round(f.f1) AS round_f1
   FROM FLOAT8_TBL f ORDER BY 2;

-- ceil / ceiling
select ceil(f1) as ceil_f1 from float8_tbl f ORDER BY 1;
select ceiling(f1) as ceiling_f1 from float8_tbl f ORDER BY 1;

-- floor
select floor(f1) as floor_f1 from float8_tbl f ORDER BY 1;

-- sign
select sign(f1) as sign_f1 from float8_tbl f ORDER BY 1;

-- square root
SELECT sqrt(float8 '64') AS eight;

SELECT |/ float8 '64' AS eight;

SELECT '' AS three, f.f1, |/f.f1 AS sqrt_f1
   FROM FLOAT8_TBL f
   WHERE f.f1 > '0.0' ORDER BY 2;

-- power
SELECT power(float8 '144', float8 '0.5');

-- take exp of ln(f.f1)
SELECT '' AS three, f.f1, exp(ln(f.f1)) AS exp_ln_f1
   FROM FLOAT8_TBL f
   WHERE f.f1 > '0.0' ORDER BY 2;

-- cube root
SELECT ||/ float8 '27' AS three;

SELECT '' AS five, f.f1, ||/f.f1 AS cbrt_f1 FROM FLOAT8_TBL f ORDER BY 2;


SELECT '' AS five, f1 FROM FLOAT8_TBL ORDER BY 2;

UPDATE FLOAT8_TBL
   SET f1 = FLOAT8_TBL.f1 * '-1'
   WHERE FLOAT8_TBL.f1 > '0.0';

SELECT '' AS bad, f.f1 * '1e200' from FLOAT8_TBL f;

SELECT '' AS bad, f.f1 ^ '1e200' from FLOAT8_TBL f;

SELECT 0 ^ 0 + 0 ^ 1 + 0 ^ 0.0 + 0 ^ 0.5;

SELECT '' AS bad, ln(f.f1) from FLOAT8_TBL f where f.f1 = '0.0' ;

SELECT '' AS bad, ln(f.f1) from FLOAT8_TBL f where f.f1 < '0.0' ;

SELECT '' AS bad, exp(f.f1) from FLOAT8_TBL f;

SELECT '' AS bad, f.f1 / '0.0' from FLOAT8_TBL f;

SELECT '' AS five, f1 FROM FLOAT8_TBL ORDER BY 2;

-- test for over- and underflow
INSERT INTO FLOAT8_TBL(f1) VALUES ('10e400');

INSERT INTO FLOAT8_TBL(f1) VALUES ('-10e400');

INSERT INTO FLOAT8_TBL(f1) VALUES ('1e309');

INSERT INTO FLOAT8_TBL(f1) VALUES ('10e-400');

INSERT INTO FLOAT8_TBL(f1) VALUES ('-10e-400');

INSERT INTO FLOAT8_TBL(f1) VALUES ('1e-324');

INSERT INTO FLOAT8_TBL(f1) VALUES ('1e308');

INSERT INTO FLOAT8_TBL(f1) VALUES ('1e-323');

INSERT INTO FLOAT8_TBL(f1) VALUES ('+INFINITY'::float8);

INSERT INTO FLOAT8_TBL(f1) VALUES ('+InFiNiTY'::float8);

INSERT INTO FLOAT8_TBL(f1) VALUES ('+Inf'::float8);

INSERT INTO FLOAT8_TBL(f1) VALUES ('-INFINITY'::float8);

INSERT INTO FLOAT8_TBL(f1) VALUES ('-InFiNiTY'::float8);

INSERT INTO FLOAT8_TBL(f1) VALUES ('-Inf'::float8);

INSERT INTO FLOAT8_TBL(f1) VALUES ('NaN'::float8);

INSERT INTO FLOAT8_TBL(f1) VALUES ('+naN'::float8);

INSERT INTO FLOAT8_TBL(f1) VALUES ('-naN'::float8);

-- test for over- and underflow with update statement
UPDATE FLOAT8_TBL SET f1='0.0'::float8 WHERE f1='1e-324'::float8;

UPDATE FLOAT8_TBL SET f1='0.0'::float8 WHERE f1='1e309'::float8;

UPDATE FLOAT8_TBL SET f1='0.0'::float8 WHERE f1='1e-400'::float8;

UPDATE FLOAT8_TBL SET f1='0.0'::float8 WHERE f1='1e400'::float8;

UPDATE FLOAT8_TBL SET f1='0.0'::float8 WHERE f1='0.0'::float8;

UPDATE FLOAT8_TBL SET f1='0.0'::float8 WHERE f1='+INFINITY'::float8;

UPDATE FLOAT8_TBL SET f1='0.0'::float8 WHERE f1='+InFiNiTY'::float8;

UPDATE FLOAT8_TBL SET f1='0.0'::float8 WHERE f1='+Inf'::float8;

UPDATE FLOAT8_TBL SET f1='0.0'::float8 WHERE f1='-INFINITY'::float8;

UPDATE FLOAT8_TBL SET f1='0.0'::float8 WHERE f1='-Inf'::float8;

UPDATE FLOAT8_TBL SET f1='0.0'::float8 WHERE f1='NaN'::float8;

UPDATE FLOAT8_TBL SET f1='0.0'::float8 WHERE f1='+naN'::float8;

UPDATE FLOAT8_TBL SET f1='0.0'::float8 WHERE f1='-naN'::float8;

-- test for over- and underflow with delete statement
DELETE FROM FLOAT8_TBL WHERE f1='1e-324'::float8;

DELETE FROM FLOAT8_TBL WHERE f1='1e309'::float8;

DELETE FROM FLOAT8_TBL WHERE f1='1e400'::float8;

DELETE FROM FLOAT8_TBL WHERE f1='1e-400'::float8;

DELETE FROM FLOAT8_TBL WHERE f1='0.0'::float8;

DELETE FROM FLOAT8_TBL WHERE f1='+INFINITY'::float8;

DELETE FROM FLOAT8_TBL WHERE f1='+InFiNiTY'::float8;

DELETE FROM FLOAT8_TBL WHERE f1='+Inf'::float8;

DELETE FROM FLOAT8_TBL WHERE f1='-INFINITY'::float8;

DELETE FROM FLOAT8_TBL WHERE f1='-Inf'::float8;

DELETE FROM FLOAT8_TBL WHERE f1='-naN'::float8;

DELETE FROM FLOAT8_TBL WHERE f1='+naN'::float8;

DELETE FROM FLOAT8_TBL WHERE f1='NaN'::float8;

-- maintain external table consistency across platforms
-- delete all values and reinsert well-behaved ones

DELETE FROM FLOAT8_TBL;

INSERT INTO FLOAT8_TBL(f1) VALUES ('0.0');

INSERT INTO FLOAT8_TBL(f1) VALUES ('-34.84');

INSERT INTO FLOAT8_TBL(f1) VALUES ('-1004.30');

INSERT INTO FLOAT8_TBL(f1) VALUES ('-1.2345678901234e+200');

INSERT INTO FLOAT8_TBL(f1) VALUES ('-1.2345678901234e-200');

<<<<<<< HEAD
SELECT '' AS five, f1 FROM FLOAT8_TBL ORDER BY 2;

-- test if you can dump/restore subnormal (1e-323) values
-- using COPY

CREATE TABLE FLOATS(a float8);

INSERT INTO FLOATS select 1e-307::float8 / 10^i FROM generate_series(1,16) i;

SELECT * FROM FLOATS ORDER BY a;

SELECT float8in(float8out(a)) FROM FLOATS ORDER BY a;

COPY FLOATS TO '/tmp/floats';

TRUNCATE FLOATS;

COPY FLOATS FROM '/tmp/floats';

SELECT * FROM FLOATS ORDER BY a;
=======
SELECT '' AS five, * FROM FLOAT8_TBL;
>>>>>>> a4bebdd9
<|MERGE_RESOLUTION|>--- conflicted
+++ resolved
@@ -86,15 +86,9 @@
 SELECT '' AS one, f.f1 ^ '2.0' AS square_f1
    FROM FLOAT8_TBL f where f.f1 = '1004.3';
 
-<<<<<<< HEAD
--- absolute value 
-SELECT '' AS five, f.f1, @f.f1 AS abs_f1 
-   FROM FLOAT8_TBL f ORDER BY 2;
-=======
 -- absolute value
 SELECT '' AS five, f.f1, @f.f1 AS abs_f1
    FROM FLOAT8_TBL f;
->>>>>>> a4bebdd9
 
 -- truncate
 SELECT '' AS five, f.f1, trunc(f.f1) AS trunc_f1
@@ -263,7 +257,6 @@
 
 INSERT INTO FLOAT8_TBL(f1) VALUES ('-1.2345678901234e-200');
 
-<<<<<<< HEAD
 SELECT '' AS five, f1 FROM FLOAT8_TBL ORDER BY 2;
 
 -- test if you can dump/restore subnormal (1e-323) values
@@ -283,7 +276,4 @@
 
 COPY FLOATS FROM '/tmp/floats';
 
-SELECT * FROM FLOATS ORDER BY a;
-=======
-SELECT '' AS five, * FROM FLOAT8_TBL;
->>>>>>> a4bebdd9
+SELECT * FROM FLOATS ORDER BY a;