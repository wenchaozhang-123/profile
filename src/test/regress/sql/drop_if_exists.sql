--
-- IF EXISTS tests
--

-- table (will be really dropped at the end)

DROP TABLE test_exists;

DROP TABLE IF EXISTS test_exists;

CREATE TABLE test_exists (a int, b text);

-- view

DROP VIEW test_view_exists;

DROP VIEW IF EXISTS test_view_exists;

CREATE VIEW test_view_exists AS select * from test_exists;

DROP VIEW IF EXISTS test_view_exists;

DROP VIEW test_view_exists;

-- index

DROP INDEX test_index_exists;

DROP INDEX IF EXISTS test_index_exists;

CREATE INDEX test_index_exists on test_exists(a);

DROP INDEX IF EXISTS test_index_exists;

DROP INDEX test_index_exists;

-- sequence

DROP SEQUENCE test_sequence_exists;

DROP SEQUENCE IF EXISTS test_sequence_exists;

CREATE SEQUENCE test_sequence_exists;

DROP SEQUENCE IF EXISTS test_sequence_exists;

DROP SEQUENCE test_sequence_exists;

-- schema

DROP SCHEMA test_schema_exists;

DROP SCHEMA IF EXISTS test_schema_exists;

CREATE SCHEMA test_schema_exists;

DROP SCHEMA IF EXISTS test_schema_exists;

DROP SCHEMA test_schema_exists;

-- type

DROP TYPE test_type_exists;

DROP TYPE IF EXISTS test_type_exists;

CREATE type test_type_exists as (a int, b text);

DROP TYPE IF EXISTS test_type_exists;

DROP TYPE test_type_exists;

-- domain

DROP DOMAIN test_domain_exists;

DROP DOMAIN IF EXISTS test_domain_exists;

CREATE domain test_domain_exists as int not null check (value > 0);

DROP DOMAIN IF EXISTS test_domain_exists;

DROP DOMAIN test_domain_exists;

-- drop the table


DROP TABLE IF EXISTS test_exists;

DROP TABLE test_exists;


---
--- role/user/group
---

CREATE USER tu1;
CREATE ROLE tr1;
CREATE GROUP tg1;

DROP USER tu2;

DROP USER IF EXISTS tu1, tu2;

DROP USER tu1;

DROP ROLE tr2;

DROP ROLE IF EXISTS tr1, tr2;

DROP ROLE tr1;

DROP GROUP tg2;

DROP GROUP IF EXISTS tg1, tg2;

<<<<<<< HEAD
DROP GROUP tg1;

--create a schema with the same name as the logged in user name and try to drop and recreate a table
drop database if exists drop_table_test;
create database drop_table_test;

\c drop_table_test
--get the username and set it to a variable
\set cur_user `echo $USER`

CREATE SCHEMA :cur_user;


--the following table will be created in the ":cur_user" schema because
-- the search_path is '"$user",public'
CREATE TABLE tbl_to_drop(i int);


DROP TABLE tbl_to_drop;


CREATE TABLE tbl_to_drop(i int);

DROP SCHEMA :cur_user CASCADE;
\c regression
drop database drop_table_test;
=======
DROP GROUP tg1;
>>>>>>> a4bebdd9
<|MERGE_RESOLUTION|>--- conflicted
+++ resolved
@@ -114,7 +114,6 @@
 
 DROP GROUP IF EXISTS tg1, tg2;
 
-<<<<<<< HEAD
 DROP GROUP tg1;
 
 --create a schema with the same name as the logged in user name and try to drop and recreate a table
@@ -140,7 +139,4 @@
 
 DROP SCHEMA :cur_user CASCADE;
 \c regression
-drop database drop_table_test;
-=======
-DROP GROUP tg1;
->>>>>>> a4bebdd9
+drop database drop_table_test;