--- conflicted
+++ resolved
@@ -240,6 +240,9 @@
 CREATE INDEX clstr_expression_minus_a ON clstr_expression ((-a), b);
 CREATE INDEX clstr_expression_upper_b ON clstr_expression ((upper(b)));
 
+-- enable to keep same plan with pg
+SET gp_enable_relsize_collection= on;
+
 -- verify indexes work before cluster
 BEGIN;
 SET LOCAL enable_seqscan = false;
@@ -252,7 +255,7 @@
 -- and after clustering on clstr_expression_minus_a
 CLUSTER clstr_expression USING clstr_expression_minus_a;
 WITH rows AS
-  (SELECT ctid, lag(a) OVER (ORDER BY ctid) AS la, a FROM clstr_expression)
+  (SELECT ctid, lag(a) OVER (PARTITION BY gp_segment_id ORDER BY ctid) AS la, a FROM clstr_expression)
 SELECT * FROM rows WHERE la < a;
 BEGIN;
 SET LOCAL enable_seqscan = false;
@@ -265,7 +268,7 @@
 -- and after clustering on clstr_expression_upper_b
 CLUSTER clstr_expression USING clstr_expression_upper_b;
 WITH rows AS
-  (SELECT ctid, lag(b) OVER (ORDER BY ctid) AS lb, b FROM clstr_expression)
+  (SELECT ctid, lag(b) OVER (PARTITION BY gp_segment_id ORDER BY ctid) AS lb, b FROM clstr_expression)
 SELECT * FROM rows WHERE upper(lb) > upper(b);
 BEGIN;
 SET LOCAL enable_seqscan = false;
@@ -276,12 +279,14 @@
 COMMIT;
 
 -- clean up
+SET gp_enable_relsize_collection= off;
 DROP TABLE clustertest;
 DROP TABLE clstr_1;
 DROP TABLE clstr_2;
 DROP TABLE clstr_3;
 DROP TABLE clstr_4;
-<<<<<<< HEAD
+DROP TABLE clstr_expression;
+
 DROP USER regress_clstr_user;
 
 -- Test transactional safety of CLUSTER against heap
@@ -294,9 +299,4 @@
 ABORT;
 -- try cluster again
 CLUSTER foo USING ifoo;
-DROP TABLE foo;
-=======
-DROP TABLE clstr_expression;
-
-DROP USER regress_clstr_user;
->>>>>>> d457cb4e
+DROP TABLE foo;