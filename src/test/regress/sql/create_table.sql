--
-- CREATE_TABLE
--

--
-- CLASS DEFINITIONS
--
CREATE TABLE hobbies_r (
	name		text,
	person 		text
);

CREATE TABLE equipment_r (
	name 		text,
	hobby		text
);

CREATE TABLE onek (
	unique1		int4,
	unique2		int4,
	two			int4,
	four		int4,
	ten			int4,
	twenty		int4,
	hundred		int4,
	thousand	int4,
	twothousand	int4,
	fivethous	int4,
	tenthous	int4,
	odd			int4,
	even		int4,
	stringu1	name,
	stringu2	name,
	string4		name
);

CREATE TABLE tenk1 (
	unique1		int4,
	unique2		int4,
	two			int4,
	four		int4,
	ten			int4,
	twenty		int4,
	hundred		int4,
	thousand	int4,
	twothousand	int4,
	fivethous	int4,
	tenthous	int4,
	odd			int4,
	even		int4,
	stringu1	name,
	stringu2	name,
	string4		name
) WITH OIDS;

CREATE TABLE tenk2 (
	unique1 	int4,
	unique2 	int4,
	two 	 	int4,
	four 		int4,
	ten			int4,
	twenty 		int4,
	hundred 	int4,
	thousand 	int4,
	twothousand int4,
	fivethous 	int4,
	tenthous	int4,
	odd			int4,
	even		int4,
	stringu1	name,
	stringu2	name,
	string4		name
);


CREATE TABLE person (
	name 		text,
	age			int4,
	location 	point
);


CREATE TABLE emp (
	salary 		int4,
	manager 	name
) INHERITS (person) WITH OIDS;


CREATE TABLE student (
	gpa 		float8
) INHERITS (person);


CREATE TABLE stud_emp (
	percent 	int4
) INHERITS (emp, student);


CREATE TABLE city (
	name		name,
	location 	box,
	budget 		city_budget
);

CREATE TABLE dept (
	dname		name,
	mgrname 	text
);

CREATE TABLE slow_emp4000 (
	home_base	 box
);

CREATE TABLE fast_emp4000 (
	home_base	 box
);

CREATE TABLE road (
	name		text,
	thepath 	path
);

CREATE TABLE ihighway () INHERITS (road);

CREATE TABLE shighway (
	surface		text
) INHERITS (road);

CREATE TABLE real_city (
	pop			int4,
	cname		text,
	outline 	path
);

--
-- test the "star" operators a bit more thoroughly -- this time,
-- throw in lots of NULL fields...
--
-- a is the type root
-- b and c inherit from a (one-level single inheritance)
-- d inherits from b and c (two-level multiple inheritance)
-- e inherits from c (two-level single inheritance)
-- f inherits from e (three-level single inheritance)
--
CREATE TABLE a_star (
	class		char,
	a 			int4
);

CREATE TABLE b_star (
	b 			text
) INHERITS (a_star);

CREATE TABLE c_star (
	c 			name
) INHERITS (a_star);

CREATE TABLE d_star (
	d 			float8
) INHERITS (b_star, c_star);

CREATE TABLE e_star (
	e 			int2
) INHERITS (c_star);

CREATE TABLE f_star (
	f 			polygon
) INHERITS (e_star);

CREATE TABLE aggtest (
	a 			int2,
	b			float4
);

CREATE TABLE hash_i4_heap (
	seqno 		int4,
	random 		int4
) distributed by (seqno);

CREATE TABLE hash_name_heap (
	seqno 		int4,
	random 		name
) distributed by (seqno);

CREATE TABLE hash_txt_heap (
	seqno 		int4,
	random 		text
) distributed by (seqno);

CREATE TABLE hash_f8_heap (
	seqno		int4,
	random 		float8
) distributed by (seqno);

-- don't include the hash_ovfl_heap stuff in the distribution
-- the data set is too large for what it's worth
--
-- CREATE TABLE hash_ovfl_heap (
--	x			int4,
--	y			int4
-- );

CREATE TABLE bt_i4_heap (
	seqno 		int4,
	random 		int4
);

CREATE TABLE bt_name_heap (
	seqno 		name,
	random 		int4
);

CREATE TABLE bt_txt_heap (
	seqno 		text,
	random 		int4
);

CREATE TABLE bt_f8_heap (
	seqno 		float8,
	random 		int4
);

CREATE TABLE array_op_test (
	seqno		int4,
	i			int4[],
	t			text[]
);

CREATE TABLE array_index_op_test (
	seqno		int4,
	i			int4[],
	t			text[]
);

CREATE TABLE testjsonb (
       j jsonb
);

CREATE TABLE IF NOT EXISTS test_tsvector(
	t text,
	a tsvector
);

CREATE TABLE IF NOT EXISTS test_tsvector(
	t text
);

CREATE UNLOGGED TABLE unlogged1 (a int primary key);			-- OK
CREATE TEMPORARY TABLE unlogged2 (a int primary key);			-- OK
SELECT relname, relkind, relpersistence FROM pg_class WHERE relname ~ '^unlogged\d' ORDER BY relname;
REINDEX INDEX unlogged1_pkey;
REINDEX INDEX unlogged2_pkey;
SELECT relname, relkind, relpersistence FROM pg_class WHERE relname ~ '^unlogged\d' ORDER BY relname;
DROP TABLE unlogged2;
INSERT INTO unlogged1 VALUES (42);
CREATE UNLOGGED TABLE public.unlogged2 (a int primary key);		-- also OK
CREATE UNLOGGED TABLE pg_temp.unlogged3 (a int primary key);	-- not OK
CREATE TABLE pg_temp.implicitly_temp (a int primary key);		-- OK
CREATE TEMP TABLE explicitly_temp (a int primary key);			-- also OK
CREATE TEMP TABLE pg_temp.doubly_temp (a int primary key);		-- also OK
CREATE TEMP TABLE public.temp_to_perm (a int primary key);		-- not OK
DROP TABLE unlogged1, public.unlogged2;

<<<<<<< HEAD
-- Test github issue #7340. truncating a toast unlogged table fails.
CREATE UNLOGGED TABLE unlogged_toast (a text);
TRUNCATE unlogged_toast;
DROP TABLE unlogged_toast;
=======
CREATE TABLE as_select1 AS SELECT * FROM pg_class WHERE relkind = 'r';
CREATE TABLE as_select1 AS SELECT * FROM pg_class WHERE relkind = 'r';
CREATE TABLE IF NOT EXISTS as_select1 AS SELECT * FROM pg_class WHERE relkind = 'r';
DROP TABLE as_select1;
>>>>>>> ab93f90c
<|MERGE_RESOLUTION|>--- conflicted
+++ resolved
@@ -261,14 +261,12 @@
 CREATE TEMP TABLE public.temp_to_perm (a int primary key);		-- not OK
 DROP TABLE unlogged1, public.unlogged2;
 
-<<<<<<< HEAD
--- Test github issue #7340. truncating a toast unlogged table fails.
-CREATE UNLOGGED TABLE unlogged_toast (a text);
-TRUNCATE unlogged_toast;
-DROP TABLE unlogged_toast;
-=======
 CREATE TABLE as_select1 AS SELECT * FROM pg_class WHERE relkind = 'r';
 CREATE TABLE as_select1 AS SELECT * FROM pg_class WHERE relkind = 'r';
 CREATE TABLE IF NOT EXISTS as_select1 AS SELECT * FROM pg_class WHERE relkind = 'r';
 DROP TABLE as_select1;
->>>>>>> ab93f90c
+
+-- Test github issue #7340. truncating a toast unlogged table fails.
+CREATE UNLOGGED TABLE unlogged_toast (a text);
+TRUNCATE unlogged_toast;
+DROP TABLE unlogged_toast;