--- conflicted
+++ resolved
@@ -6,7 +6,6 @@
 /results/
 /log/
 
-<<<<<<< HEAD
 # Configure-generated files
 /GPTest.pm
 
@@ -31,10 +30,6 @@
 
 stdin
 stdout
-=======
-# Note: regreesion.* are only left behind on a failure; that's why they're not ignored
-=======
 # Note: regression.* are only left behind on a failure; that's why they're not ignored
->>>>>>> d457cb4e
 #/regression.diffs
 #/regression.out