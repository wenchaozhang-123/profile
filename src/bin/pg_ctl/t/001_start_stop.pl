use strict;
use warnings;

use Config;
<<<<<<< HEAD
=======
use Fcntl ':mode';
use File::stat qw{lstat};
use PostgresNode;
>>>>>>> 9e1c9f95
use TestLib;
use Test::More tests => 24;

my $tempdir = TestLib::tempdir;
my $tempdir_short = TestLib::tempdir_short;

program_help_ok('pg_ctl');
program_version_ok('pg_ctl');
program_options_handling_ok('pg_ctl');

command_exit_is([ 'pg_ctl', 'start', '-D', "$tempdir/nonexistent" ],
	1, 'pg_ctl start with nonexistent directory');

command_ok([ 'pg_ctl', 'initdb', '-D', "$tempdir/data", '-o', '-N'],
	'pg_ctl initdb');
command_ok([ $ENV{PG_REGRESS}, '--config-auth', "$tempdir/data" ],
	'configure authentication');
open my $conf, '>>', "$tempdir/data/postgresql.conf";
print $conf "fsync = off\n";
print $conf TestLib::slurp_file($ENV{TEMP_CONFIG})
  if defined $ENV{TEMP_CONFIG};

if (!$windows_os)
{
	print $conf "listen_addresses = ''\n";
	print $conf "unix_socket_directories = '$tempdir_short'\n";
}
else
{
	print $conf "listen_addresses = '127.0.0.1'\n";
}
close $conf;
my $ctlcmd = [
	'pg_ctl', 'start', '-D', "$tempdir/data", '-l',
	"$TestLib::log_path/001_start_stop_server.log"
];
if ($Config{osname} ne 'msys')
{
	command_like($ctlcmd, qr/done.*server started/s, 'pg_ctl start');
}
else
{

	# use the version of command_like that doesn't hang on Msys here
	command_like_safe($ctlcmd, qr/done.*server started/s, 'pg_ctl start');
}
<<<<<<< HEAD
close CONF;
command_ok([ 'pg_ctl', 'start', '-D', "$tempdir/data", '-w', '-o', '-c gp_role=utility --gp_dbid=-1 --gp_contentid=-1'],
	'pg_ctl start -w');
=======
>>>>>>> 9e1c9f95

# sleep here is because Windows builds can't check postmaster.pid exactly,
# so they may mistake a pre-existing postmaster.pid for one created by the
# postmaster they start.  Waiting more than the 2 seconds slop time allowed
# by wait_for_postmaster() prevents that mistake.
sleep 3 if ($windows_os);
command_fails([ 'pg_ctl', 'start', '-D', "$tempdir/data" ],
	'second pg_ctl start fails');
command_ok([ 'pg_ctl', 'stop', '-D', "$tempdir/data" ], 'pg_ctl stop');
command_fails([ 'pg_ctl', 'stop', '-D', "$tempdir/data" ],
	'second pg_ctl stop fails');

# Log file for default permission test.  The permissions won't be checked on
# Windows but we still want to do the restart test.
my $logFileName = "$tempdir/data/perm-test-600.log";

command_ok([ 'pg_ctl', 'restart', '-D', "$tempdir/data", '-l', $logFileName ],
	'pg_ctl restart with server not running');

# Permissions on log file should be default
SKIP:
{
	skip "unix-style permissions not supported on Windows", 2
	  if ($windows_os);

	ok(-f $logFileName);
	ok(check_mode_recursive("$tempdir/data", 0700, 0600));
}

# Log file for group access test
$logFileName = "$tempdir/data/perm-test-640.log";

SKIP:
{
	skip "group access not supported on Windows", 3 if ($windows_os);

	system_or_bail 'pg_ctl', 'stop', '-D', "$tempdir/data";

	# Change the data dir mode so log file will be created with group read
	# privileges on the next start
	chmod_recursive("$tempdir/data", 0750, 0640);

	command_ok(
		[ 'pg_ctl', 'start', '-D', "$tempdir/data", '-l', $logFileName ],
		'start server to check group permissions');

	ok(-f $logFileName);
	ok(check_mode_recursive("$tempdir/data", 0750, 0640));
}

command_ok([ 'pg_ctl', 'restart', '-D', "$tempdir/data" ],
	'pg_ctl restart with server running');

system_or_bail 'pg_ctl', 'stop', '-D', "$tempdir/data";<|MERGE_RESOLUTION|>--- conflicted
+++ resolved
@@ -2,12 +2,9 @@
 use warnings;
 
 use Config;
-<<<<<<< HEAD
-=======
 use Fcntl ':mode';
 use File::stat qw{lstat};
 use PostgresNode;
->>>>>>> 9e1c9f95
 use TestLib;
 use Test::More tests => 24;
 
@@ -43,6 +40,7 @@
 my $ctlcmd = [
 	'pg_ctl', 'start', '-D', "$tempdir/data", '-l',
 	"$TestLib::log_path/001_start_stop_server.log"
+	,'-o', '-c gp_role=utility --gp_dbid=-1 --gp_contentid=-1',
 ];
 if ($Config{osname} ne 'msys')
 {
@@ -54,12 +52,6 @@
 	# use the version of command_like that doesn't hang on Msys here
 	command_like_safe($ctlcmd, qr/done.*server started/s, 'pg_ctl start');
 }
-<<<<<<< HEAD
-close CONF;
-command_ok([ 'pg_ctl', 'start', '-D', "$tempdir/data", '-w', '-o', '-c gp_role=utility --gp_dbid=-1 --gp_contentid=-1'],
-	'pg_ctl start -w');
-=======
->>>>>>> 9e1c9f95
 
 # sleep here is because Windows builds can't check postmaster.pid exactly,
 # so they may mistake a pre-existing postmaster.pid for one created by the
@@ -103,7 +95,9 @@
 	chmod_recursive("$tempdir/data", 0750, 0640);
 
 	command_ok(
-		[ 'pg_ctl', 'start', '-D', "$tempdir/data", '-l', $logFileName ],
+		[ 'pg_ctl', 'start', '-D', "$tempdir/data", '-l', $logFileName,
+		  '-o', '-c gp_role=utility --gp_dbid=-1 --gp_contentid=-1 -c log_file_mode=0640',
+		],
 		'start server to check group permissions');
 
 	ok(-f $logFileName);
