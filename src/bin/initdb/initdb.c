/*-------------------------------------------------------------------------
 *
 * initdb --- initialize a PostgreSQL installation
 *
 * initdb creates (initializes) a PostgreSQL database cluster (site,
 * instance, installation, whatever).  A database cluster is a
 * collection of PostgreSQL databases all managed by the same server.
 *
 * To create the database cluster, we create the directory that contains
 * all its data, create the files that hold the global tables, create
 * a few other control files for it, and create three databases: the
 * template databases "template0" and "template1", and a default user
 * database "postgres".
 *
 * The template databases are ordinary PostgreSQL databases.  template0
 * is never supposed to change after initdb, whereas template1 can be
 * changed to add site-local standard data.  Either one can be copied
 * to produce a new database.
 *
 * For largely-historical reasons, the template1 database is the one built
 * by the basic bootstrap process.	After it is complete, template0 and
 * the default database, postgres, are made just by copying template1.
 *
 * To create template1, we run the postgres (backend) program in bootstrap
 * mode and feed it data from the postgres.bki library file.  After this
 * initial bootstrap phase, some additional stuff is created by normal
 * SQL commands fed to a standalone backend.  Some of those commands are
 * just embedded into this program (yeah, it's ugly), but larger chunks
 * are taken from script files.
 *
 *
 * Note:
 *	 The program has some memory leakage - it isn't worth cleaning it up.
 *
 * This is a C implementation of the previous shell script for setting up a
 * PostgreSQL cluster location, and should be highly compatible with it.
 * author of C translation: Andrew Dunstan	   mailto:andrew@dunslane.net
 *
 * This code is released under the terms of the PostgreSQL License.
 *
 * Portions Copyright (c) 1996-2009, PostgreSQL Global Development Group
 * Portions Copyright (c) 1994, Regents of the University of California
 * Portions taken from FreeBSD.
 *
 * $PostgreSQL: pgsql/src/bin/initdb/initdb.c,v 1.159 2008/08/05 12:09:30 mha Exp $
 *
 *-------------------------------------------------------------------------
 */

#include "postgres_fe.h"

#include <dirent.h>
#include <sys/stat.h>
#include <unistd.h>
#include <locale.h>
#include <signal.h>
#include <time.h>

#include "libpq/pqsignal.h"
#include "mb/pg_wchar.h"
#include "getaddrinfo.h"
#include "getopt_long.h"
#include "miscadmin.h"

#ifndef HAVE_INT_OPTRESET
int			optreset;
#endif


/* version string we expect back from postgres */
#define PG_VERSIONSTR "postgres (Greenplum Database) " PG_VERSION "\n"

/*
 * these values are passed in by makefile defines
 */
static char *share_path = NULL;

/* values to be obtained from arguments */
static char *pg_data = "";
static char *encoding = "";
static char *locale = "";
static char *lc_collate = "";
static char *lc_ctype = "";
static char *lc_monetary = "";
static char *lc_numeric = "";
static char *lc_time = "";
static char *lc_messages = "";
static const char *default_text_search_config = "";
static char *username = "";
static bool pwprompt = false;
static char *pwfilename = NULL;
static char *authmethod = "";
static bool debug = false;
static bool noclean = false;
static char *backend_output = DEVNULL;

/**
 * Build the minimal set of files needed for a mirror db.  Note that this could be removed
 *  eventually if we do a smarter copy of files from primary (with postresql.conf updates)
 */
static bool forMirrorOnly = false;
static bool show_setting = false;
static bool data_checksums = false;
static char *xlog_dir = "";

/**
 * Should we create persistent table entries needed for file replication?
 */
static bool gIsFileRepMirrored = false;


/* internal vars */
static const char *progname;
static char *encodingid = "0";
static char *bki_file;
static char *desc_file;
static char *shdesc_file;
static char *hba_file;
static char *ident_file;
static char *conf_file;
static char *conversion_file;
static char *dictionary_file;
static char *info_schema_file;
static char *cdb_init_d_dir;
static char *features_file;
static char *system_views_file;
static bool made_new_pgdata = false;
static bool found_existing_pgdata = false;
static bool made_new_xlogdir = false;
static bool found_existing_xlogdir = false;
static char infoversion[100];
static bool caught_signal = false;
static bool output_failed = false;
static int	output_errno = 0;

/* defaults */
static int	n_connections = 0;
static int	n_buffers = 0;
static int	n_fsm_pages = 0;

/*
 * Warning messages for authentication methods
 */
#define AUTHTRUST_WARNING \
"# CAUTION: Configuring the system for local \"trust\" authentication allows\n" \
"# any local user to connect as any PostgreSQL user, including the database\n" \
"# superuser. If you do not trust all your local users, use another\n" \
"# authentication method.\n"
static char *authwarning = NULL;

/*
 * Centralized knowledge of switches to pass to backend
 *
 * Note: in the shell-script version, we also passed PGDATA as a -D switch,
 * but here it is more convenient to pass it as an environment variable
 * (no quoting to worry about).
 */
static const char *boot_options = "-F";
static char backend_options[200];
static const char *backend_options_format = "--single -F -O -c gp_session_role=utility -c search_path=pg_catalog -c exit_on_error=true -c gp_initdb_mirrored=%s";


/* path to 'initdb' binary directory */
static char bin_path[MAXPGPATH];
static char backend_exec[MAXPGPATH];

static void *pg_malloc(size_t size);
static char *xstrdup(const char *s);
static char **add_assignment(char **lines, const char *varname, const char *fmt, ...)
                /* This extension allows gcc to check the format string */
                __attribute__((format(printf, 3, 4)));
static char **replace_token(char **lines,
			  const char *token, const char *replacement);

#ifndef HAVE_UNIX_SOCKETS
static char **filter_lines_with_token(char **lines, const char *token);
#endif
static char **readfile(char *path);
static void writefile(char *path, char **lines);
static FILE *popen_check(const char *command, const char *mode);
static int	mkdir_p(char *path, mode_t omode);
static void exit_nicely(void);
static char *get_id(void);
static char *get_encoding_id(char *encoding_name);
static char *get_short_version(void);
static int	check_data_dir(char *dir);
static bool mkdatadir(const char *subdir);
static void set_input(char **dest, char *filename);
static void check_input(char *path);
static void set_short_version(char *short_version, char *extrapath);
static void set_null_conf(const char *conf_name);
static void test_config_settings(void);
static void setup_config(void);
static void bootstrap_template1(char *short_version);
static void setup_auth(void);
static void get_set_pwd(void);
static void setup_depend(void);
static void setup_sysviews(void);
static void setup_description(void);
static void setup_conversion(void);
static void setup_dictionary(void);
static void setup_privileges(void);
static void set_info_version(void);
static void setup_schema(void);
static void setup_cdb_schema(void);
static void vacuum_db(void);
static void make_template0(void);
static void make_postgres(void);
static void trapsig(int signum);
static void check_ok(void);
static char *escape_quotes(const char *src);
static int	locale_date_order(const char *locale);
static bool chklocale(const char *locale);
static void setlocales(void);
static void usage(const char *progname);

#ifdef WIN32
static int	CreateRestrictedProcess(char *cmd, PROCESS_INFORMATION * processInfo);
#endif


/*
 * macros for running pipes to postgres
 */
#define PG_CMD_DECL		char cmd[MAXPGPATH]; FILE *cmdfd

#define PG_CMD_OPEN \
do { \
	cmdfd = popen_check(cmd, "w"); \
	if (cmdfd == NULL) \
		exit_nicely(); /* message already printed by popen_check */ \
} while (0)

#define PG_CMD_CLOSE \
do { \
	if (pclose_check(cmdfd)) \
		exit_nicely(); /* message already printed by pclose_check */ \
} while (0)

#define PG_CMD_PUTS(line) \
do { \
	if (fputs(line, cmdfd) < 0 || fflush(cmdfd) < 0) \
		output_failed = true, output_errno = errno; \
} while (0)

#define PG_CMD_PRINTF1(fmt, arg1) \
do { \
	if (fprintf(cmdfd, fmt, arg1) < 0 || fflush(cmdfd) < 0) \
		output_failed = true, output_errno = errno; \
} while (0)

#define PG_CMD_PRINTF2(fmt, arg1, arg2) \
do { \
	if (fprintf(cmdfd, fmt, arg1, arg2) < 0 || fflush(cmdfd) < 0) \
		output_failed = true, output_errno = errno; \
} while (0)

#define PG_CMD_PRINTF3(fmt, arg1, arg2, arg3) \
		do { \
			if (fprintf(cmdfd, fmt, arg1, arg2, arg3) < 0 || fflush(cmdfd) < 0) \
				output_failed = true, output_errno = errno; \
		} while (0)
		
#define PG_CMD_PRINTF4(fmt, arg1, arg2, arg3, arg4) \
	do { \
		if (fprintf(cmdfd, fmt, arg1, arg2, arg3, arg4) < 0 || fflush(cmdfd) < 0) \
			output_failed = true, output_errno = errno; \
	} while (0)
	
#define PG_CMD_PRINTF5(fmt, arg1, arg2, arg3, arg4, arg5) \
			do { \
				if (fprintf(cmdfd, fmt, arg1, arg2, arg3, arg4, arg5) < 0 || fflush(cmdfd) < 0) \
					output_failed = true, output_errno = errno; \
			} while (0)
			
#ifndef WIN32
#define QUOTE_PATH	""
#define DIR_SEP "/"
#else
#define QUOTE_PATH	"\""
#define DIR_SEP "\\"
#endif

/*
 * routines to check mem allocations and fail noisily.
 *
 * Note that we can't call exit_nicely() on a memory failure, as it calls
 * rmtree() which needs memory allocation. So we just exit with a bang.
 */
static void *
pg_malloc(size_t size)
{
	void	   *result;

	result = malloc(size);
	if (!result)
	{
		fprintf(stderr, _("%s: out of memory\n"), progname);
		exit(1);
	}
	return result;
}

static void *
pg_realloc(void *ptr, size_t size)
{
	void	   *result;

	result = realloc(ptr, size);
	if (!result)
	{
		fprintf(stderr, _("%s: out of memory\n"), progname);
		exit(1);
	}
	return result;
}

static char *
xstrdup(const char *s)
{
	char	   *result;

	result = strdup(s);
	if (!result)
	{
		fprintf(stderr, _("%s: out of memory\n"), progname);
		exit(1);
	}
	return result;
}

/*
 * add_assignment
 *
 * Returns a copy of the array of lines, with an additional line inserted:
 * an assignment (maybe commented out) to the specified configuration variable.
 *
 * If there is already an assignment to the variable, that setting remains in
 * effect, taking precedence over the caller's requested setting, which is
 * inserted as a comment.  Else the caller's requested assignment is inserted.
 */
static char **
add_assignment(char **lines, const char *varname, const char *fmt, ...)
{
	va_list		args;
	int			isrc;
    int         iinsert = -1;
    int         j;
    int         varnamelen = strlen(varname);
	char	  **result;
    char        buf[200];
    char       *bufp = buf;
    char       *bufe = buf + sizeof(buf) - 3;
    bool        superseded = false;

    /* Look for an assignment to the given variable, maybe commented out. */
    for (isrc = 0; lines[isrc] != NULL; isrc++)
    {
        char   *cp = lines[isrc];
        bool    comment = false;

        while (isspace((unsigned char)*cp))
            cp++;

        if (*cp == '#')
        {
            cp++;
            comment = true;
            while (isspace((unsigned char)*cp))
                cp++;
        }

        if (0 != strncmp(cp, varname, varnamelen))
            continue;
        cp += varnamelen;
        while (isspace((unsigned char)*cp))
            cp++;
        if (*cp != '=')
            continue;

        /* Found assignment (or commented-out assignment) to given varname. */
        if (!comment)
            superseded = true;
        if (iinsert < 0)
            iinsert = isrc;
    }

    if (iinsert < 0)
    {
        /* No assignment found? Insert at the end. */
        iinsert = isrc;
    }

    /* Build assignment. */
    va_start(args, fmt);
    if (superseded)
        bufp += snprintf(bufp, bufe-bufp, "#");
    bufp += snprintf(bufp, bufe-bufp, "%s = ", varname);
    bufp += vsnprintf(bufp, bufe-bufp, fmt, args);
	va_end(args);

    /* Tab to align comments */
    j = (int)(bufp - buf);
    do
    {
        *bufp++ = '\t';
        j += 8;
    } while (j < 40);

    /* Append comment. */
    bufp += snprintf(bufp, bufe-bufp, "# inserted by initdb\n");

    /* Make a copy of the ptr array, opening up a hole after the chosen line. */
    result = (char **)pg_malloc((isrc + 2) * sizeof(char *));
    memcpy(result, lines, iinsert * sizeof(lines[0]));
    memcpy(result+iinsert+1, lines+iinsert, (isrc - iinsert + 1) * sizeof(lines[0]));

    /* Insert assignment. */
    result[iinsert] = xstrdup(buf);

    return result;
}                               /* add_assignment */

/*
 * make a copy of the array of lines, with token replaced by replacement
 * the first time it occurs on each line.
 *
 * This does most of what sed was used for in the shell script, but
 * doesn't need any regexp stuff.
 */
static char **
replace_token(char **lines, const char *token, const char *replacement)
{
	int			numlines = 1;
	int			i;
	char	  **result;
	int			toklen,
				replen,
				diff;

	for (i = 0; lines[i]; i++)
		numlines++;

	result = (char **) pg_malloc(numlines * sizeof(char *));

	toklen = strlen(token);
	replen = strlen(replacement);
	diff = replen - toklen;

	for (i = 0; i < numlines; i++)
	{
		char	   *where;
		char	   *newline;
		int			pre;

		/* just copy pointer if NULL or no change needed */
		if (lines[i] == NULL || (where = strstr(lines[i], token)) == NULL)
		{
			result[i] = lines[i];
			continue;
		}

		/* if we get here a change is needed - set up new line */

		newline = (char *) pg_malloc(strlen(lines[i]) + diff + 1);

		pre = where - lines[i];

		strncpy(newline, lines[i], pre);

		strcpy(newline + pre, replacement);

		strcpy(newline + pre + replen, lines[i] + pre + toklen);

		result[i] = newline;
	}

	return result;
}

/*
 * make a copy of lines without any that contain the token
 *
 * a sort of poor man's grep -v
 */
#ifndef HAVE_UNIX_SOCKETS
static char **
filter_lines_with_token(char **lines, const char *token)
{
	int			numlines = 1;
	int			i,
				src,
				dst;
	char	  **result;

	for (i = 0; lines[i]; i++)
		numlines++;

	result = (char **) pg_malloc(numlines * sizeof(char *));

	for (src = 0, dst = 0; src < numlines; src++)
	{
		if (lines[src] == NULL || strstr(lines[src], token) == NULL)
			result[dst++] = lines[src];
	}

	return result;
}
#endif

/*
 * get the lines from a text file
 */
static char **
readfile(char *path)
{
	FILE	   *infile;
	int			maxlength = 0,
				linelen = 0;
	int			nlines = 0;
	int			n;
	char	  **result;
	char	   *buffer;
	int			c;

	if ((infile = fopen(path, "r")) == NULL)
	{
		fprintf(stderr, _("%s: could not open file \"%s\" for reading: %s\n"),
				progname, path, strerror(errno));
		exit_nicely();
	}

	/* pass over the file twice - the first time to size the result */

	while ((c = fgetc(infile)) != EOF)
	{
		linelen++;
		if (c == '\n')
		{
			nlines++;
			if (linelen > maxlength)
				maxlength = linelen;
			linelen = 0;
		}
	}

	/* handle last line without a terminating newline (yuck) */

	if (linelen)
		nlines++;
	if (linelen > maxlength)
		maxlength = linelen;

	/* set up the result and the line buffer */

	result = (char **) pg_malloc((nlines + 2) * sizeof(char *));
	buffer = (char *) pg_malloc(maxlength + 2);

	/* now reprocess the file and store the lines */

	rewind(infile);
	n = 0;
	while (fgets(buffer, maxlength + 1, infile) != NULL && n < nlines)
		result[n++] = xstrdup(buffer);

	fclose(infile);
	free(buffer);
	result[n] = NULL;

	return result;
}

/*
 * write an array of lines to a file
 *
 * This is only used to write text files.  Use fopen "w" not PG_BINARY_W
 * so that the resulting configuration files are nicely editable on Windows.
 */
static void
writefile(char *path, char **lines)
{
	FILE	   *out_file;
	char	  **line;

	if ((out_file = fopen(path, "w")) == NULL)
	{
		fprintf(stderr, _("%s: could not open file \"%s\" for writing: %s\n"),
				progname, path, strerror(errno));
		exit_nicely();
	}
	for (line = lines; *line != NULL; line++)
	{
		if (fputs(*line, out_file) < 0)
		{
			fprintf(stderr, _("%s: could not write file \"%s\": %s\n"),
					progname, path, strerror(errno));
			exit_nicely();
		}
		free(*line);
	}
	if (fclose(out_file))
	{
		fprintf(stderr, _("%s: could not write file \"%s\": %s\n"),
				progname, path, strerror(errno));
		exit_nicely();
	}
}

/*
 * Open a subcommand with suitable error messaging
 */
static FILE *
popen_check(const char *command, const char *mode)
{
	FILE	   *cmdfd;

	fflush(stdout);
	fflush(stderr);
	errno = 0;
	cmdfd = popen(command, mode);
	if (cmdfd == NULL)
		fprintf(stderr, _("%s: could not execute command \"%s\": %s\n"),
				progname, command, strerror(errno));
	return cmdfd;
}

/* source stolen from FreeBSD /src/bin/mkdir/mkdir.c and adapted */

/*
 * this tries to build all the elements of a path to a directory a la mkdir -p
 * we assume the path is in canonical form, i.e. uses / as the separator
 * we also assume it isn't null.
 *
 * note that on failure, the path arg has been modified to show the particular
 * directory level we had problems with.
 */
static int
mkdir_p(char *path, mode_t omode)
{
	struct stat sb;
	mode_t		numask,
				oumask;
	int			first,
				last,
				retval;
	char	   *p;

	p = path;
	oumask = 0;
	retval = 0;

#ifdef WIN32
	/* skip network and drive specifiers for win32 */
	if (strlen(p) >= 2)
	{
		if (p[0] == '/' && p[1] == '/')
		{
			/* network drive */
			p = strstr(p + 2, "/");
			if (p == NULL)
				return 1;
		}
		else if (p[1] == ':' &&
				 ((p[0] >= 'a' && p[0] <= 'z') ||
				  (p[0] >= 'A' && p[0] <= 'Z')))
		{
			/* local drive */
			p += 2;
		}
	}
#endif

	if (p[0] == '/')			/* Skip leading '/'. */
		++p;
	for (first = 1, last = 0; !last; ++p)
	{
		if (p[0] == '\0')
			last = 1;
		else if (p[0] != '/')
			continue;
		*p = '\0';
		if (!last && p[1] == '\0')
			last = 1;
		if (first)
		{
			/*
			 * POSIX 1003.2: For each dir operand that does not name an
			 * existing directory, effects equivalent to those caused by the
			 * following command shall occcur:
			 *
			 * mkdir -p -m $(umask -S),u+wx $(dirname dir) && mkdir [-m mode]
			 * dir
			 *
			 * We change the user's umask and then restore it, instead of
			 * doing chmod's.
			 */
			oumask = umask(0);
			numask = oumask & ~(S_IWUSR | S_IXUSR);
			(void) umask(numask);
			first = 0;
		}
		if (last)
			(void) umask(oumask);

		/* check for pre-existing directory; ok if it's a parent */
		if (stat(path, &sb) == 0)
		{
			if (!S_ISDIR(sb.st_mode))
			{
				if (last)
					errno = EEXIST;
				else
					errno = ENOTDIR;
				retval = 1;
				break;
			}
		}
		else if (mkdir(path, last ? omode : S_IRWXU | S_IRWXG | S_IRWXO) < 0)
		{
			retval = 1;
			break;
		}
		if (!last)
			*p = '/';
	}
	if (!first && !last)
		(void) umask(oumask);
	return retval;
}

/*
 * clean up any files we created on failure
 * if we created the data directory remove it too
 */
static void
exit_nicely(void)
{
	if (!noclean)
	{
		if (made_new_pgdata)
		{
			fprintf(stderr, _("%s: removing data directory \"%s\"\n"),
					progname, pg_data);
			if (!rmtree(pg_data, true))
				fprintf(stderr, _("%s: failed to remove data directory\n"),
						progname);
		}
		else if (found_existing_pgdata)
		{
			fprintf(stderr,
					_("%s: removing contents of data directory \"%s\"\n"),
					progname, pg_data);
			if (!rmtree(pg_data, false))
				fprintf(stderr, _("%s: failed to remove contents of data directory\n"),
						progname);
		}

		if (made_new_xlogdir)
		{
			fprintf(stderr, _("%s: removing transaction log directory \"%s\"\n"),
					progname, xlog_dir);
			if (!rmtree(xlog_dir, true))
				fprintf(stderr, _("%s: failed to remove transaction log directory\n"),
						progname);
		}
		else if (found_existing_xlogdir)
		{
			fprintf(stderr,
			_("%s: removing contents of transaction log directory \"%s\"\n"),
					progname, xlog_dir);
			if (!rmtree(xlog_dir, false))
				fprintf(stderr, _("%s: failed to remove contents of transaction log directory\n"),
						progname);
		}
		/* otherwise died during startup, do nothing! */
	}
	else
	{
		if (made_new_pgdata || found_existing_pgdata)
			fprintf(stderr,
			  _("%s: data directory \"%s\" not removed at user's request\n"),
					progname, pg_data);

		if (made_new_xlogdir || found_existing_xlogdir)
			fprintf(stderr,
					_("%s: transaction log directory \"%s\" not removed at user's request\n"),
					progname, xlog_dir);
	}

	exit(1);
}

/*
 * find the current user
 *
 * on unix make sure it isn't really root
 */
static char *
get_id(void)
{
#ifndef WIN32

	struct passwd *pw;

	if (geteuid() == 0)			/* 0 is root's uid */
	{
		fprintf(stderr,
				_("%s: cannot be run as root\n"
				  "Please log in (using, e.g., \"su\") as the "
				  "(unprivileged) user that will\n"
				  "own the server process.\n"),
				progname);
		exit(1);
	}

	pw = getpwuid(geteuid());
	if (!pw)
	{
		fprintf(stderr,
			  _("%s: could not obtain information about current user: %s\n"),
				progname, strerror(errno));
		exit(1);
	}
#else							/* the windows code */

	struct passwd_win32
	{
		int			pw_uid;
		char		pw_name[128];
	}			pass_win32;
	struct passwd_win32 *pw = &pass_win32;
	DWORD		pwname_size = sizeof(pass_win32.pw_name) - 1;

	pw->pw_uid = 1;
	if (!GetUserName(pw->pw_name, &pwname_size))
	{
		fprintf(stderr, _("%s: could not get current user name: %s\n"),
				progname, strerror(errno));
		exit(1);
	}
#endif

	return xstrdup(pw->pw_name);
}

static char *
encodingid_to_string(int enc)
{
	char		result[20];

	sprintf(result, "%d", enc);
	return xstrdup(result);
}

/*
 * get the encoding id for a given encoding name
 */
static char *
get_encoding_id(char *encoding_name)
{
	int			enc;

	if (encoding_name && *encoding_name)
	{
		if ((enc = pg_valid_server_encoding(encoding_name)) >= 0)
			return encodingid_to_string(enc);
	}
	fprintf(stderr, _("%s: \"%s\" is not a valid server encoding name\n"),
			progname, encoding_name ? encoding_name : "(null)");
	exit(1);
}

/*
 * Support for determining the best default text search configuration.
 * We key this off the first part of LC_CTYPE (ie, the language name).
 */
struct tsearch_config_match
{
	const char *tsconfname;
	const char *langname;
};

static const struct tsearch_config_match tsearch_config_languages[] =
{
	{"danish", "da"},
	{"danish", "Danish"},
	{"dutch", "nl"},
	{"dutch", "Dutch"},
	{"english", "C"},
	{"english", "POSIX"},
	{"english", "en"},
	{"english", "English"},
	{"finnish", "fi"},
	{"finnish", "Finnish"},
	{"french", "fr"},
	{"french", "French"},
	{"german", "de"},
	{"german", "German"},
	{"hungarian", "hu"},
	{"hungarian", "Hungarian"},
	{"italian", "it"},
	{"italian", "Italian"},
	{"norwegian", "no"},
	{"norwegian", "Norwegian"},
	{"portuguese", "pt"},
	{"portuguese", "Portuguese"},
	{"romanian", "ro"},
	{"russian", "ru"},
	{"russian", "Russian"},
	{"spanish", "es"},
	{"spanish", "Spanish"},
	{"swedish", "sv"},
	{"swedish", "Swedish"},
	{"turkish", "tr"},
	{"turkish", "Turkish"},
	{NULL, NULL}				/* end marker */
};

/*
 * Look for a text search configuration matching lc_ctype, and return its
 * name; return NULL if no match.
 */
static const char *
find_matching_ts_config(const char *lc_type)
{
	int			i;
	char	   *langname,
			   *ptr;

	/*
	 * Convert lc_ctype to a language name by stripping everything after an
	 * underscore.	Just for paranoia, we also stop at '.' or '@'.
	 */
	if (lc_type == NULL)
		langname = xstrdup("");
	else
	{
		ptr = langname = xstrdup(lc_type);
		while (*ptr && *ptr != '_' && *ptr != '.' && *ptr != '@')
			ptr++;
		*ptr = '\0';
	}

	for (i = 0; tsearch_config_languages[i].tsconfname; i++)
	{
		if (pg_strcasecmp(tsearch_config_languages[i].langname, langname) == 0)
		{
			free(langname);
			return tsearch_config_languages[i].tsconfname;
		}
	}

	free(langname);
	return NULL;
}


/*
 * get short version of VERSION
 */
static char *
get_short_version(void)
{
	bool		gotdot = false;
	int			end;
	char	   *vr;

	vr = xstrdup(PG_VERSION);

	for (end = 0; vr[end] != '\0'; end++)
	{
		if (vr[end] == '.')
		{
			if (end == 0)
				return NULL;
			else if (gotdot)
				break;
			else
				gotdot = true;
		}
		else if (vr[end] < '0' || vr[end] > '9')
		{
			/* gone past digits and dots */
			break;
		}
	}
	if (end == 0 || vr[end - 1] == '.' || !gotdot)
		return NULL;

	vr[end] = '\0';
	return vr;
}

/*
 * make sure the directory either doesn't exist or is empty
 *
 * Returns 0 if nonexistent, 1 if exists and empty, 2 if not empty,
 * or -1 if trouble accessing directory
 */
static int
check_data_dir(char *dir)
{
	DIR		   *chkdir;
	struct dirent *file;
	int			result = 1;

	errno = 0;

	chkdir = opendir(dir);

	if (!chkdir)
		return (errno == ENOENT) ? 0 : -1;

	while ((file = readdir(chkdir)) != NULL)
	{
		if (strcmp(".", file->d_name) == 0 ||
			strcmp("..", file->d_name) == 0)
		{
			/* skip this and parent directory */
			continue;
		}
		else
		{
			result = 2;			/* not empty */
			break;
		}
	}

#ifdef WIN32

	/*
	 * This fix is in mingw cvs (runtime/mingwex/dirent.c rev 1.4), but not in
	 * released version
	 */
	if (GetLastError() == ERROR_NO_MORE_FILES)
		errno = 0;
#endif

	closedir(chkdir);

	if (errno != 0)
		result = -1;			/* some kind of I/O error? */

	return result;
}

/*
 * make the data directory (or one of its subdirectories if subdir is not NULL)
 */
static bool
mkdatadir(const char *subdir)
{
	char	   *path;

	path = pg_malloc(strlen(pg_data) + 2 +
					 (subdir == NULL ? 0 : strlen(subdir)));

	if (subdir != NULL)
		sprintf(path, "%s/%s", pg_data, subdir);
	else
		strcpy(path, pg_data);

	if (mkdir_p(path, 0700) == 0)
		return true;

	fprintf(stderr, _("%s: could not create directory \"%s\": %s\n"),
			progname, path, strerror(errno));

	return false;
}


/*
 * set name of given input file variable under data directory
 */
static void
set_input(char **dest, char *filename)
{
	*dest = pg_malloc(strlen(share_path) + strlen(filename) + 2);
	sprintf(*dest, "%s/%s", share_path, filename);
}

/*
 * check that given input file exists
 */
static void
check_input(char *path)
{
	struct stat statbuf;

	if (stat(path, &statbuf) != 0)
	{
		if (errno == ENOENT)
		{
			fprintf(stderr,
					_("%s: file \"%s\" does not exist\n"), progname, path);
			fprintf(stderr,
					_("This might mean you have a corrupted installation or identified\n"
					  "the wrong directory with the invocation option -L.\n"));
		}
		else
		{
			fprintf(stderr,
					_("%s: could not access file \"%s\": %s\n"), progname, path,
					  strerror(errno));
			fprintf(stderr,
					_("This might mean you have a corrupted installation or identified\n"
					  "the wrong directory with the invocation option -L.\n"));
		}
		exit(1);
	}
	if (!S_ISREG(statbuf.st_mode))
	{
		fprintf(stderr,
				_("%s: file \"%s\" is not a regular file\n"), progname, path);
		fprintf(stderr,
				_("This might mean you have a corrupted installation or identified\n"
				  "the wrong directory with the invocation option -L.\n"));
		exit(1);
	}
}

/*
 * write out the PG_VERSION file in the data dir, or its subdirectory
 * if extrapath is not NULL
 */
static void
set_short_version(char *short_version, char *extrapath)
{
	FILE	   *version_file;
	char	   *path;

	if (extrapath == NULL)
	{
		path = pg_malloc(strlen(pg_data) + 12);
		sprintf(path, "%s/PG_VERSION", pg_data);
	}
	else
	{
		path = pg_malloc(strlen(pg_data) + strlen(extrapath) + 13);
		sprintf(path, "%s/%s/PG_VERSION", pg_data, extrapath);
	}
	version_file = fopen(path, PG_BINARY_W);
	if (version_file == NULL)
	{
		fprintf(stderr, _("%s: could not open file \"%s\" for writing: %s\n"),
				progname, path, strerror(errno));
		exit_nicely();
	}
	if (fprintf(version_file, "%s\n", short_version) < 0 ||
		fclose(version_file))
	{
		fprintf(stderr, _("%s: could not write file \"%s\": %s\n"),
				progname, path, strerror(errno));
		exit_nicely();
	}
	free(path);
}

/*
 * set up an empty config file so we can check config settings by launching
 * a test backend
 */
static void
set_null_conf(const char *conf_name)
{
	FILE	   *conf_file;
	char	   *path;

	path = pg_malloc(strlen(pg_data) + strlen(conf_name) + 2);
	sprintf(path, "%s/%s", pg_data, conf_name);
	conf_file = fopen(path, PG_BINARY_W);
	if (conf_file == NULL)
	{
		fprintf(stderr, _("%s: could not open file \"%s\" for writing: %s\n"),
				progname, path, strerror(errno));
		exit_nicely();
	}
	if (fclose(conf_file))
	{
		fprintf(stderr, _("%s: could not write file \"%s\": %s\n"),
				progname, path, strerror(errno));
		exit_nicely();
	}
	free(path);
}

/*
 * Determine platform-specific config settings
 *
 * Use reasonable values if kernel will let us, else scale back.  Probe
 * for max_connections first since it is subject to more constraints than
 * shared_buffers.
 */
static void
test_config_settings(void)
{
	/*
	 * These macros define the minimum shared_buffers we want for a given
	 * max_connections value, and the max_fsm_pages setting to be used for a
	 * given shared_buffers value.	The arrays show the settings to try.
	 */

#define MIN_BUFS_FOR_CONNS(nconns)	((nconns) * 10)
#define FSM_FOR_BUFS(nbuffers)	((nbuffers) > 1000 ? 50 * (nbuffers) : 20000)

	static const int trial_conns[] = {
		200, 100, 50, 40, 30, 20, 10
	};
	static const int trial_bufs[] = {
		4096, 3584, 3072, 2560, 2048, 1536,
		1000, 900, 800, 700, 600, 500,
		400, 300, 200, 100, 50
	};

	char		cmd[MAXPGPATH];
	const int	connslen = sizeof(trial_conns) / sizeof(int);
	const int	bufslen = sizeof(trial_bufs) / sizeof(int);
	int			i,
				status,
				test_conns,
				test_buffs,
				test_max_fsm,
				ok_buffers = 0;


	printf(_("selecting default max_connections ... "));
	fflush(stdout);

	status = 0;
	for (i = 0; i < connslen; i++)
	{
		test_conns = trial_conns[i];
		if (n_connections > 0)
			test_conns = n_connections;

		test_buffs = MIN_BUFS_FOR_CONNS(test_conns);
		if (n_buffers > 0)
			test_buffs = n_buffers;

		test_max_fsm = FSM_FOR_BUFS(test_buffs);
		if (n_fsm_pages > 0)
			test_max_fsm = n_fsm_pages;

		snprintf(cmd, sizeof(cmd),
				 SYSTEMQUOTE "\"%s\" --boot -x0 %s "
				 "-c max_connections=%d "
				 "-c shared_buffers=%d "
				 "-c max_fsm_pages=%d "
				 "< \"%s\" > \"%s\" 2>&1" SYSTEMQUOTE,
				 backend_exec, boot_options,
				 test_conns, test_buffs, test_max_fsm,
				 DEVNULL, backend_output);
		status = system(cmd);
		if (status == 0)
		{
			n_connections = test_conns;
			ok_buffers = test_buffs;
			break;
		}
		if (n_connections > 0 || i == connslen - 1)
		{
			fprintf(stderr, _("%s: error %d from: %s\n"),
					progname, status, cmd);
			exit_nicely();
		}
	}
	printf("%d\n", n_connections);

	printf(_("selecting default shared_buffers/max_fsm_pages ... "));
	fflush(stdout);

	for (i = 0; i < bufslen && n_buffers <= 0; i++)
	{
		/* Use same amount of memory, independent of BLCKSZ */
		test_buffs = (trial_bufs[i] * 8192) / BLCKSZ;
		if (test_buffs <= ok_buffers)
		{
			n_buffers = ok_buffers;
			break;
		}

		test_max_fsm = FSM_FOR_BUFS(test_buffs);
		if (n_fsm_pages > 0)
			test_max_fsm = n_fsm_pages;

		snprintf(cmd, sizeof(cmd),
				 SYSTEMQUOTE "\"%s\" --boot -x0 %s "
				 "-c max_connections=%d "
				 "-c shared_buffers=%d "
				 "-c max_fsm_pages=%d "
				 "< \"%s\" > \"%s\" 2>&1" SYSTEMQUOTE,
				 backend_exec, boot_options,
				 n_connections, test_buffs, test_max_fsm,
				 DEVNULL, backend_output);
		status = system(cmd);
		if (status == 0)
		{
			n_buffers = test_buffs;
			break;
		}
	}
	if (i == bufslen)
	{
		fprintf(stderr, _("%s: error %d from: %s\n"),
				progname, status, cmd);
		exit_nicely();
	}

	if (n_fsm_pages <= 0)
		n_fsm_pages = FSM_FOR_BUFS(n_buffers);

	if ((n_buffers * (BLCKSZ / 1024)) % 1024 == 0)
		printf("%dMB/%d\n", (n_buffers * (BLCKSZ / 1024)) / 1024, n_fsm_pages);
	else
		printf("%dkB/%d\n", n_buffers * (BLCKSZ / 1024), n_fsm_pages);
}

/*
 * set up all the config files
 */
static void
setup_config(void)
{
	char	  **conflines;
	char		repltok[100];
	char		path[MAXPGPATH];

	fputs(_("creating configuration files ... "), stdout);
	fflush(stdout);

	/* postgresql.conf */

	conflines = readfile(conf_file);

	conflines = add_assignment(conflines, "max_connections", "%d", n_connections);

	if ((n_buffers * (BLCKSZ / 1024)) % 1024 == 0)
		conflines = add_assignment(conflines, "shared_buffers", "%dMB",
								   (n_buffers * (BLCKSZ / 1024)) / 1024);
	else
		conflines = add_assignment(conflines, "shared_buffers", "%dkB",
								   n_buffers * (BLCKSZ / 1024));

	conflines = add_assignment(conflines, "max_fsm_pages", "%d", n_fsm_pages);

	/* Upd comment to document the default port configured by --with-pgport */
	if (DEF_PGPORT != 5432)
	{
		snprintf(repltok, sizeof(repltok), "#port = %d", DEF_PGPORT);
		conflines = replace_token(conflines, "#port = 5432", repltok);
	}

	conflines = add_assignment(conflines, "lc_messages", "'%s'",
							   escape_quotes(lc_messages));

	conflines = add_assignment(conflines, "lc_monetary", "'%s'",
							   escape_quotes(lc_monetary));

	conflines = add_assignment(conflines, "lc_numeric", "'%s'",
							   escape_quotes(lc_numeric));

	conflines = add_assignment(conflines, "lc_time", "'%s'",
							   escape_quotes(lc_time));

	switch (locale_date_order(lc_time))
	{
		case DATEORDER_YMD:
			conflines = add_assignment(conflines, "datestyle", "'iso, ymd'");
			break;
		case DATEORDER_DMY:
			conflines = add_assignment(conflines, "datestyle", "'iso, dmy'");
			break;
		case DATEORDER_MDY:
		default:
			conflines = add_assignment(conflines, "datestyle", "'iso, mdy'");
			break;
	}

	snprintf(repltok, sizeof(repltok),
			 "default_text_search_config = 'pg_catalog.%s'",
			 escape_quotes(default_text_search_config));
	conflines = replace_token(conflines,
						 "#default_text_search_config = 'pg_catalog.simple'",
							  repltok);

	snprintf(path, sizeof(path), "%s/postgresql.conf", pg_data);

	writefile(path, conflines);
	chmod(path, 0600);

	free(conflines);


	/* pg_hba.conf */

	conflines = readfile(hba_file);

#ifndef HAVE_UNIX_SOCKETS
	conflines = filter_lines_with_token(conflines, "@remove-line-for-nolocal@");
#else
	conflines = replace_token(conflines, "@remove-line-for-nolocal@", "");
#endif

#ifdef HAVE_IPV6

	/*
	 * Probe to see if there is really any platform support for IPv6, and
	 * comment out the relevant pg_hba line if not.  This avoids runtime
	 * warnings if getaddrinfo doesn't actually cope with IPv6.  Particularly
	 * useful on Windows, where executables built on a machine with IPv6 may
	 * have to run on a machine without.
	 */
	{
		struct addrinfo *gai_result;
		struct addrinfo hints;
		int			err = 0;

#ifdef WIN32
		/* need to call WSAStartup before calling getaddrinfo */
		WSADATA		wsaData;

		err = WSAStartup(MAKEWORD(2, 2), &wsaData);
#endif

		/* for best results, this code should match parse_hba() */
		hints.ai_flags = AI_NUMERICHOST;
		hints.ai_family = PF_UNSPEC;
		hints.ai_socktype = 0;
		hints.ai_protocol = 0;
		hints.ai_addrlen = 0;
		hints.ai_canonname = NULL;
		hints.ai_addr = NULL;
		hints.ai_next = NULL;

		if (err != 0 ||
			getaddrinfo("::1", NULL, &hints, &gai_result) != 0)
			conflines = replace_token(conflines,
									  "host    all         all         ::1",
									  "#host    all         all         ::1");
		if (err != 0 ||
			getaddrinfo("fe80::1", NULL, &hints, &gai_result) != 0)
			conflines = replace_token(conflines,
									  "host    all         all         fe80::1",
									  "#host    all         all         fe80::1");
	}
#else							/* !HAVE_IPV6 */
	/* If we didn't compile IPV6 support at all, always comment it out */
	conflines = replace_token(conflines,
							  "host    all         all         ::1",
							  "#host    all         all         ::1");
#endif   /* HAVE_IPV6 */

	/* Replace default authentication methods */
	conflines = replace_token(conflines,
							  "@authmethod@",
							  authmethod);

	conflines = replace_token(conflines,
							  "@authcomment@",
					   strcmp(authmethod, "trust") ? "" : AUTHTRUST_WARNING);

	/* Replace username for replication */
	conflines = replace_token(conflines,
							  "@default_username@",
							  username);

	snprintf(path, sizeof(path), "%s/pg_hba.conf", pg_data);

	writefile(path, conflines);
	chmod(path, 0600);

	free(conflines);

	/* pg_ident.conf */

	conflines = readfile(ident_file);

	snprintf(path, sizeof(path), "%s/pg_ident.conf", pg_data);

	writefile(path, conflines);
	chmod(path, 0600);

	free(conflines);

#ifdef USE_SEGWALREP
	/*
	 * GPDB_94_MERGE_FIXME: once merged ALTER SYSTEM introduced by upstream
	 * commit 65d6e4cb5c62371dae6c236a7e709d503ae6ddf8,
	 * we need to replace the GP_REPLICATION_CONFIG_FILENAME file by
	 * PG_AUTOCONF_FILENAME file.
	 */

	conflines = malloc(sizeof(char*)*3);
	conflines[0] = xstrdup("# Do not edit this file manually!");
	conflines[1] = xstrdup("# It will be overwritten by " \
	                       "gp_set_synchronous_standby_name().");
	conflines[2] = NULL;

	snprintf(path, sizeof(path), "%s/%s", pg_data, GP_REPLICATION_CONFIG_FILENAME);

	writefile(path, conflines);
	chmod(path, 0600);

	free(conflines);
#endif

	check_ok();
}


/*
 * run the BKI script in bootstrap mode to create template1
 */
static void
bootstrap_template1(char *short_version)
{
	PG_CMD_DECL;
	char	  **line;
	char	   *talkargs = "";
	char	  **bki_lines;
	char		headerline[MAXPGPATH];
	char		buf[64];

	printf(_("creating template1 database in %s/base/1 ... "), pg_data);
	fflush(stdout);

	if (debug)
		talkargs = "-d 5";

	bki_lines = readfile(bki_file);

	/* Check that bki file appears to be of the right version */

	snprintf(headerline, sizeof(headerline), "# PostgreSQL %s\n",
			 short_version);

	if (strcmp(headerline, *bki_lines) != 0)
	{
		fprintf(stderr,
				_("%s: input file \"%s\" does not belong to PostgreSQL %s\n"
				  "Check your installation or specify the correct path "
				  "using the option -L.\n"),
				progname, bki_file, PG_VERSION);
		exit_nicely();
	}

	/* Substitute for various symbols used in the BKI file */

	sprintf(buf, "%d", NAMEDATALEN);
	bki_lines = replace_token(bki_lines, "NAMEDATALEN", buf);

	bki_lines = replace_token(bki_lines, "FLOAT4PASSBYVAL",
							  FLOAT4PASSBYVAL ? "true" : "false");

	bki_lines = replace_token(bki_lines, "FLOAT8PASSBYVAL",
							  FLOAT8PASSBYVAL ? "true" : "false");

	bki_lines = replace_token(bki_lines, "POSTGRES", username);

	bki_lines = replace_token(bki_lines, "ENCODING", encodingid);

	/*
	 * Pass correct LC_xxx environment to bootstrap.
	 *
	 * The shell script arranged to restore the LC settings afterwards, but
	 * there doesn't seem to be any compelling reason to do that.
	 */
	snprintf(cmd, sizeof(cmd), "LC_COLLATE=%s", lc_collate);
	putenv(xstrdup(cmd));

	snprintf(cmd, sizeof(cmd), "LC_CTYPE=%s", lc_ctype);
	putenv(xstrdup(cmd));

	unsetenv("LC_ALL");

	/* Also ensure backend isn't confused by this environment var: */
	unsetenv("PGCLIENTENCODING");

	snprintf(cmd, sizeof(cmd),
			 "\"%s\" --boot -x1 %s %s -c gp_before_persistence_work=on %s",
			 backend_exec, 
			 data_checksums ? "-k" : "",
			 boot_options, talkargs);

	PG_CMD_OPEN;

	for (line = bki_lines; *line != NULL; line++)
	{
		PG_CMD_PUTS(*line);
		free(*line);
	}

	PG_CMD_CLOSE;

	free(bki_lines);

	check_ok();
}

/*
 * set up the shadow password table
 */
static void
setup_auth(void)
{
	PG_CMD_DECL;
	const char **line;
	static const char *pg_authid_setup[] = {
		/*
		 * Create triggers to ensure manual updates to shared catalogs will be
		 * reflected into their "flat file" copies.
		 */
		"CREATE TRIGGER pg_sync_pg_database "
		"  AFTER INSERT OR UPDATE OR DELETE ON pg_database "
		"  FOR EACH STATEMENT EXECUTE PROCEDURE flatfile_update_trigger();\n",
		"CREATE TRIGGER pg_sync_pg_authid "
		"  AFTER INSERT OR UPDATE OR DELETE ON pg_authid "
		"  FOR EACH STATEMENT EXECUTE PROCEDURE flatfile_update_trigger();\n",
		"CREATE TRIGGER pg_sync_pg_auth_members "
		"  AFTER INSERT OR UPDATE OR DELETE ON pg_auth_members "
		"  FOR EACH STATEMENT EXECUTE PROCEDURE flatfile_update_trigger();\n",
		"CREATE TRIGGER pg_sync_pg_auth_time_constraint "
		"  AFTER INSERT OR UPDATE OR DELETE ON pg_auth_time_constraint "
		"  FOR EACH STATEMENT EXECUTE PROCEDURE flatfile_update_trigger();\n",

		/*
		 * The authid table shouldn't be readable except through views, to
		 * ensure passwords are not publicly visible.
		 */
		"REVOKE ALL on pg_authid FROM public;\n",
		NULL
	};

	fputs(_("initializing pg_authid ... "), stdout);
	fflush(stdout);

	snprintf(cmd, sizeof(cmd),
			 "\"%s\" %s template1 >%s",
			 backend_exec, backend_options,
			 backend_output);

	PG_CMD_OPEN;

	for (line = pg_authid_setup; *line != NULL; line++)
		PG_CMD_PUTS(*line);

	PG_CMD_CLOSE;

	check_ok();
}

/*
 * get the superuser password if required, and call postgres to set it
 */
static void
get_set_pwd(void)
{
	PG_CMD_DECL;

	char	   *pwd1,
			   *pwd2;
	char		pwdpath[MAXPGPATH];
	struct stat statbuf;

	if (pwprompt)
	{
		/*
		 * Read password from terminal
		 */
		pwd1 = simple_prompt("Enter new superuser password: ", 100, false);
		pwd2 = simple_prompt("Enter it again: ", 100, false);
		if (strcmp(pwd1, pwd2) != 0)
		{
			fprintf(stderr, _("Passwords didn't match.\n"));
			exit_nicely();
		}
		free(pwd2);
	}
	else
	{
		/*
		 * Read password from file
		 *
		 * Ideally this should insist that the file not be world-readable.
		 * However, this option is mainly intended for use on Windows where
		 * file permissions may not exist at all, so we'll skip the paranoia
		 * for now.
		 */
		FILE	   *pwf = fopen(pwfilename, "r");
		char		pwdbuf[MAXPGPATH];
		int			i;

		if (!pwf)
		{
			fprintf(stderr, _("%s: could not open file \"%s\" for reading: %s\n"),
					progname, pwfilename, strerror(errno));
			exit_nicely();
		}
		if (!fgets(pwdbuf, sizeof(pwdbuf), pwf))
		{
			fprintf(stderr, _("%s: could not read password from file \"%s\": %s\n"),
					progname, pwfilename, strerror(errno));
			exit_nicely();
		}
		fclose(pwf);

		i = strlen(pwdbuf);
		while (i > 0 && (pwdbuf[i - 1] == '\r' || pwdbuf[i - 1] == '\n'))
			pwdbuf[--i] = '\0';

		pwd1 = xstrdup(pwdbuf);

	}
	printf(_("setting password ... "));
	fflush(stdout);

	snprintf(cmd, sizeof(cmd),
			 "\"%s\" %s template1 >%s",
			 backend_exec, backend_options,
			 backend_output);

	PG_CMD_OPEN;

	PG_CMD_PRINTF2("ALTER USER \"%s\" WITH PASSWORD E'%s';\n",
				   username, escape_quotes(pwd1));

	/* MM: pwd1 is no longer needed, freeing it */
	free(pwd1);

	PG_CMD_CLOSE;

	check_ok();

	snprintf(pwdpath, sizeof(pwdpath), "%s/global/pg_auth", pg_data);
	if (stat(pwdpath, &statbuf) != 0 || !S_ISREG(statbuf.st_mode))
	{
		fprintf(stderr,
				_("%s: The password file was not generated. "
				  "Please report this problem.\n"),
				progname);
		exit_nicely();
	}
}

/*
 * set up pg_depend
 */
static void
setup_depend(void)
{
	PG_CMD_DECL;
	const char **line;
	static const char *pg_depend_setup[] = {
		/*
		 * Make PIN entries in pg_depend for all objects made so far in the
		 * tables that the dependency code handles.  This is overkill (the
		 * system doesn't really depend on having every last weird datatype,
		 * for instance) but generating only the minimum required set of
		 * dependencies seems hard.
		 *
		 * Note that we deliberately do not pin the system views, which
		 * haven't been created yet.  Also, no conversions, databases, or
		 * tablespaces are pinned.
		 *
		 * First delete any already-made entries; PINs override all else, and
		 * must be the only entries for their objects.
		 */
		"DELETE FROM pg_depend;\n",
		"VACUUM pg_depend;\n",
		"DELETE FROM pg_shdepend;\n",
		"VACUUM pg_shdepend;\n",

		"INSERT INTO pg_depend SELECT 0,0,0, tableoid,oid,0, 'p' "
		" FROM pg_class;\n",
		"INSERT INTO pg_depend SELECT 0,0,0, tableoid,oid,0, 'p' "
		" FROM pg_proc;\n",
		"INSERT INTO pg_depend SELECT 0,0,0, tableoid,oid,0, 'p' "
		" FROM pg_type;\n",
		"INSERT INTO pg_depend SELECT 0,0,0, tableoid,oid,0, 'p' "
		" FROM pg_cast;\n",
		"INSERT INTO pg_depend SELECT 0,0,0, tableoid,oid,0, 'p' "
		" FROM pg_constraint;\n",
		"INSERT INTO pg_depend SELECT 0,0,0, tableoid,oid,0, 'p' "
		" FROM pg_attrdef;\n",
		"INSERT INTO pg_depend SELECT 0,0,0, tableoid,oid,0, 'p' "
		" FROM pg_language;\n",
		"INSERT INTO pg_depend SELECT 0,0,0, tableoid,oid,0, 'p' "
		" FROM pg_operator;\n",
		"INSERT INTO pg_depend SELECT 0,0,0, tableoid,oid,0, 'p' "
		" FROM pg_opclass;\n",
		"INSERT INTO pg_depend SELECT 0,0,0, tableoid,oid,0, 'p' "
		" FROM pg_opfamily;\n",
		"INSERT INTO pg_depend SELECT 0,0,0, tableoid,oid,0, 'p' "
		" FROM pg_amop;\n",
		"INSERT INTO pg_depend SELECT 0,0,0, tableoid,oid,0, 'p' "
		" FROM pg_amproc;\n",
		"INSERT INTO pg_depend SELECT 0,0,0, tableoid,oid,0, 'p' "
		" FROM pg_rewrite;\n",
		"INSERT INTO pg_depend SELECT 0,0,0, tableoid,oid,0, 'p' "
		" FROM pg_trigger;\n",

		/*
		 * restriction here to avoid pinning the public namespace
		 */
		"INSERT INTO pg_depend SELECT 0,0,0, tableoid,oid,0, 'p' "
		" FROM pg_namespace "
		"    WHERE nspname ~ '^(pg_|gp_)';\n",

		"INSERT INTO pg_depend SELECT 0,0,0, tableoid,oid,0, 'p' "
		" FROM pg_ts_parser;\n",
		"INSERT INTO pg_depend SELECT 0,0,0, tableoid,oid,0, 'p' "
		" FROM pg_ts_dict;\n",
		"INSERT INTO pg_depend SELECT 0,0,0, tableoid,oid,0, 'p' "
		" FROM pg_ts_template;\n",
		"INSERT INTO pg_depend SELECT 0,0,0, tableoid,oid,0, 'p' "
		" FROM pg_ts_config;\n",
		"INSERT INTO pg_shdepend SELECT 0, 0, 0, tableoid, oid, 'p' "
		" FROM pg_authid;\n",
		NULL
	};

	fputs(_("initializing dependencies ... "), stdout);
	fflush(stdout);

	snprintf(cmd, sizeof(cmd),
			 "\"%s\" %s template1 >%s",
			 backend_exec, backend_options,
			 backend_output);

	PG_CMD_OPEN;

	for (line = pg_depend_setup; *line != NULL; line++)
		PG_CMD_PUTS(*line);

	PG_CMD_CLOSE;

	check_ok();
}

/*
 * set up system views
 */
static void
setup_sysviews(void)
{
	PG_CMD_DECL;
	char	  **line;
	char	  **sysviews_setup;

	fputs(_("creating system views ... "), stdout);
	fflush(stdout);

	sysviews_setup = readfile(system_views_file);

	/*
	 * We use -j here to avoid backslashing stuff in system_views.sql
	 */
	snprintf(cmd, sizeof(cmd),
			 "\"%s\" %s -j template1 >%s",
			 backend_exec, backend_options,
			 backend_output);

	PG_CMD_OPEN;

	for (line = sysviews_setup; *line != NULL; line++)
	{
		PG_CMD_PUTS(*line);
		free(*line);
	}

	PG_CMD_CLOSE;

	free(sysviews_setup);

	check_ok();
}

/*
 * load description data
 */
static void
setup_description(void)
{
	PG_CMD_DECL;

	fputs(_("loading system objects' descriptions ... "), stdout);
	fflush(stdout);

	snprintf(cmd, sizeof(cmd),
			 "\"%s\" %s template1 >%s",
			 backend_exec, backend_options,
			 backend_output);

	PG_CMD_OPEN;

	PG_CMD_PUTS("CREATE TEMP TABLE tmp_pg_description ( "
				"	objoid oid, "
				"	classname name, "
				"	objsubid int4, "
				"	description text) WITHOUT OIDS;\n");

	PG_CMD_PRINTF1("COPY tmp_pg_description FROM E'%s';\n",
				   escape_quotes(desc_file));

	PG_CMD_PUTS("INSERT INTO pg_description "
				" SELECT t.objoid, c.oid, t.objsubid, t.description "
				"  FROM tmp_pg_description t, pg_class c "
				"    WHERE c.relname = t.classname;\n");

	PG_CMD_PUTS("CREATE TEMP TABLE tmp_pg_shdescription ( "
				" objoid oid, "
				" classname name, "
				" description text) WITHOUT OIDS;\n");

	PG_CMD_PRINTF1("COPY tmp_pg_shdescription FROM E'%s';\n",
				   escape_quotes(shdesc_file));

	PG_CMD_PUTS("INSERT INTO pg_shdescription "
				" SELECT t.objoid, c.oid, t.description "
				"  FROM tmp_pg_shdescription t, pg_class c "
				"   WHERE c.relname = t.classname;\n");

	PG_CMD_CLOSE;

	check_ok();
}

/*
 * load conversion functions
 */
static void
setup_conversion(void)
{
	PG_CMD_DECL;
	char	  **line;
	char	  **conv_lines;

	fputs(_("creating conversions ... "), stdout);
	fflush(stdout);

	snprintf(cmd, sizeof(cmd),
			 "\"%s\" %s template1 >%s",
			 backend_exec, backend_options,
			 backend_output);

	PG_CMD_OPEN;

	conv_lines = readfile(conversion_file);
	for (line = conv_lines; *line != NULL; line++)
	{
		if (strstr(*line, "DROP CONVERSION") != *line)
			PG_CMD_PUTS(*line);
		free(*line);
	}

	free(conv_lines);

	PG_CMD_CLOSE;

	check_ok();
}

/*
 * load extra dictionaries (Snowball stemmers)
 */
static void
setup_dictionary(void)
{
	PG_CMD_DECL;
	char	  **line;
	char	  **conv_lines;

	fputs(_("creating dictionaries ... "), stdout);
	fflush(stdout);

	/*
	 * We use -j here to avoid backslashing stuff
	 */
	snprintf(cmd, sizeof(cmd),
			 "\"%s\" %s -j template1 >%s",
			 backend_exec, backend_options,
			 DEVNULL);

	PG_CMD_OPEN;

	conv_lines = readfile(dictionary_file);
	for (line = conv_lines; *line != NULL; line++)
	{
		PG_CMD_PUTS(*line);
		free(*line);
	}

	free(conv_lines);

	PG_CMD_CLOSE;

	check_ok();
}

/*
 * Set up privileges
 *
 * We mark most system catalogs as world-readable.	We don't currently have
 * to touch functions, languages, or databases, because their default
 * permissions are OK.
 *
 * Some objects may require different permissions by default, so we
 * make sure we don't overwrite privilege sets that have already been
 * set (NOT NULL).
 */
static void
setup_privileges(void)
{
	PG_CMD_DECL;
	char	  **line;
	char	  **priv_lines;
	static char *privileges_setup[] = {
		"UPDATE pg_class "
		"  SET relacl = E'{\"=r/\\\\\"$POSTGRES_SUPERUSERNAME\\\\\"\"}' "
		"  WHERE relkind IN ('r', 'v', 'S') AND relacl IS NULL;\n",
		"GRANT USAGE ON SCHEMA pg_catalog TO PUBLIC;\n",
		"GRANT CREATE, USAGE ON SCHEMA public TO PUBLIC;\n",
		NULL
	};

	fputs(_("setting privileges on built-in objects ... "), stdout);
	fflush(stdout);

	snprintf(cmd, sizeof(cmd),
			 "\"%s\" %s template1 >%s",
			 backend_exec, backend_options,
			 backend_output);

	PG_CMD_OPEN;

	priv_lines = replace_token(privileges_setup,
							   "$POSTGRES_SUPERUSERNAME", username);
	for (line = priv_lines; *line != NULL; line++)
		PG_CMD_PUTS(*line);

	PG_CMD_CLOSE;

	check_ok();
}

/*
 * extract the strange version of version required for information schema
 * (09.08.0007abc)
 */
static void
set_info_version(void)
{
	char	   *letterversion;
	long		major = 0,
				minor = 0,
				micro = 0;
	char	   *endptr;
	char	   *vstr = xstrdup(PG_VERSION);
	char	   *ptr;

	ptr = vstr + (strlen(vstr) - 1);
	while (ptr != vstr && (*ptr < '0' || *ptr > '9'))
		ptr--;
	letterversion = ptr + 1;
	major = strtol(vstr, &endptr, 10);
	if (*endptr)
		minor = strtol(endptr + 1, &endptr, 10);
	if (*endptr)
		micro = strtol(endptr + 1, &endptr, 10);
	snprintf(infoversion, sizeof(infoversion), "%02ld.%02ld.%04ld%s",
			 major, minor, micro, letterversion);
}

/*
 * load info schema and populate from features file
 */
static void
setup_schema(void)
{
	PG_CMD_DECL;
	char	  **line;
	char	  **lines;

	fputs(_("creating information schema ... "), stdout);
	fflush(stdout);

	lines = readfile(info_schema_file);

	/*
	 * We use -j here to avoid backslashing stuff in information_schema.sql
	 */
	snprintf(cmd, sizeof(cmd),
			 "\"%s\" %s -j template1 >%s",
			 backend_exec, backend_options,
			 backend_output);

	PG_CMD_OPEN;

	for (line = lines; *line != NULL; line++)
	{
		PG_CMD_PUTS(*line);
		free(*line);
	}

	free(lines);

	PG_CMD_CLOSE;

	snprintf(cmd, sizeof(cmd),
			 "\"%s\" %s template1 >%s",
			 backend_exec, backend_options,
			 backend_output);

	PG_CMD_OPEN;

	PG_CMD_PRINTF1("UPDATE information_schema.sql_implementation_info "
				   "  SET character_value = '%s' "
				   "  WHERE implementation_info_name = 'DBMS VERSION';\n",
				   infoversion);

	PG_CMD_PRINTF1("COPY information_schema.sql_features "
				   "  (feature_id, feature_name, sub_feature_id, "
				   "  sub_feature_name, is_supported, comments) "
				   " FROM E'%s';\n",
				   escape_quotes(features_file));

	PG_CMD_CLOSE;

	check_ok();
}

static int
cmpstringp(const void *p1, const void *p2)
{
	return strcmp(* (char * const *) p1, * (char * const *) p2);
}

/*
 * Load GPDB additions to the schema.
 *
 * These are contained in directory "cdb_init.d". We load all .sql files
 * from that directory, in alphabetical order. This modular design allows
 * extensions to put their install scripts under cdb_init.d, and have them
 * automatically installed directly in the template databases of every new
 * cluster.
 */
static void
setup_cdb_schema(void)
{
	DIR		   *dir;
	struct dirent *file;
	int			nscripts;
	char	  **scriptnames = NULL;
	int			i;

	fputs(_("creating Greenplum Database schema ... "), stdout);
	fflush(stdout);

	dir = opendir(cdb_init_d_dir);

	if (!dir)
	{
		printf(_("could not open cdb_init.d directory: %s\n"),
			   strerror(errno));
		fflush(stdout);
		exit_nicely();
	}

	/* Collect all files with .sql suffix in array. */
	nscripts = 0;
	while ((file = readdir(dir)) != NULL)
	{
		int			namelen = strlen(file->d_name);

		if (namelen > 4 &&
			strcmp(".sql", file->d_name + namelen - 4) == 0)
		{
			scriptnames = pg_realloc(scriptnames,
									 sizeof(char *) * (nscripts + 1));
			scriptnames[nscripts++] = xstrdup(file->d_name);
		}
	}

#ifdef WIN32
	/*
	 * This fix is in mingw cvs (runtime/mingwex/dirent.c rev 1.4), but not in
	 * released version
	 */
	if (GetLastError() == ERROR_NO_MORE_FILES)
		errno = 0;
#endif

	closedir(dir);

	if (errno != 0)
	{
		/* some kind of I/O error? */
		printf(_("error while reading cdb_init.d directory: %s\n"),
			   strerror(errno));
		fflush(stdout);
		exit_nicely();
	}

	/*
	 * Sort the array. This allows simple dependencies between scripts, by
	 * naming them like "01_before.sql" and "02_after.sql"
	 */
	if (nscripts > 0)
		qsort(scriptnames, nscripts, sizeof(char *), cmpstringp);

	/*
	 * Now execute each script.
	 */
	for (i = 0; i < nscripts; i++)
	{
		PG_CMD_DECL;
		char	  **line;
		char	  **lines;
		char	   *path;

		path = pg_malloc(strlen(share_path) + strlen("cdb_init.d") + strlen(scriptnames[i]) + 3);
		sprintf(path, "%s/cdb_init.d/%s", share_path, scriptnames[i]);

		lines = readfile(path);

		/*
		 * We use -j here to avoid backslashing stuff in
		 * information_schema.sql
		 */
		snprintf(cmd, sizeof(cmd),
				 "\"%s\" %s -j template1 >%s",
				 backend_exec, backend_options,
				 backend_output);

		PG_CMD_OPEN;

		for (line = lines; *line != NULL; line++)
		{
			PG_CMD_PUTS(*line);
			free(*line);
		}

		free(lines);

		PG_CMD_CLOSE;

		snprintf(cmd, sizeof(cmd),
				 "\"%s\" %s template1 >%s",
				 backend_exec, backend_options,
				 backend_output);
	}

	check_ok();
}

/*
 * Load persistent tables from pg_class, etc.
 */
static void
setup_gp_persistent_tables(void)
{
	PG_CMD_DECL;

	fprintf(stdout, _("loading file-system persistent tables for template1 (mirrored = %s) ... \n"), 
		    (gIsFileRepMirrored  ? "true" : "false"));
	fflush(stdout);

	snprintf(cmd, sizeof(cmd),
			 "\"%s\" %s -c gp_before_persistence_work=on template1 >%s",
			 backend_exec, backend_options,
			 backend_output);

	PG_CMD_OPEN;
	
	PG_CMD_PRINTF1("SELECT gp_persistent_build_db(%s);\n",
				   (gIsFileRepMirrored  ? "true" : "false"));

	PG_CMD_CLOSE;

	check_ok();
}


/*
 * clean everything up in template1
 */
static void
vacuum_db(void)
{
	PG_CMD_DECL;

	fputs(_("vacuuming database template1 ... "), stdout);
	fflush(stdout);

	snprintf(cmd, sizeof(cmd),
			 "\"%s\" %s template1 >%s",
			 backend_exec, backend_options,
			 backend_output);

	PG_CMD_OPEN;

	PG_CMD_PUTS("ANALYZE;\nVACUUM FULL;\nVACUUM FREEZE;\n");

	PG_CMD_CLOSE;

	check_ok();
}

/*
 * copy template1 to template0
 */
static void
make_template0(void)
{
	PG_CMD_DECL;
	const char **line;
	static const char *template0_setup[] = {
		"CREATE DATABASE template0;\n",
		"UPDATE pg_database SET "
		"	datistemplate = 't', "
		"	datallowconn = 'f' "
		"    WHERE datname = 'template0';\n",

		/*
		 * We use the OID of template0 to determine lastsysoid
		 */
		"UPDATE pg_database SET datlastsysoid = "
		"    (SELECT oid FROM pg_database "
		"    WHERE datname = 'template0');\n",

		/*
		 * Explicitly revoke public create-schema and create-temp-table
		 * privileges in template1 and template0; else the latter would be on
		 * by default
		 */
		"REVOKE CREATE,TEMPORARY ON DATABASE template1 FROM public;\n",
		"REVOKE CREATE,TEMPORARY ON DATABASE template0 FROM public;\n",

		/*
		 * Finally vacuum to clean up dead rows in pg_database
		 */
		"VACUUM FULL pg_database;\n",
		NULL
	};

	fputs(_("copying template1 to template0 ... "), stdout);
	fflush(stdout);

	snprintf(cmd, sizeof(cmd),
			 "\"%s\" %s template1 >%s",
			 backend_exec, backend_options,
			 backend_output);

	PG_CMD_OPEN;

	for (line = template0_setup; *line; line++)
		PG_CMD_PUTS(*line);

	PG_CMD_CLOSE;

	check_ok();
}

/*
 * copy template1 to postgres
 */
static void
make_postgres(void)
{
	PG_CMD_DECL;
	const char **line;
	static const char *postgres_setup[] = {
		"CREATE DATABASE postgres;\n",
		/*
		 * Make 'postgres' a template database
		 */
		"UPDATE pg_database SET "
		"	datistemplate = 't' "
		"    WHERE datname = 'postgres';\n",
		/*
		 * Clean out dead rows in pg_database
		 */
		"VACUUM FULL pg_database;\n",
		NULL
	};

	fputs(_("copying template1 to postgres ... "), stdout);
	fflush(stdout);

	snprintf(cmd, sizeof(cmd),
			 "\"%s\" %s template1 >%s",
			 backend_exec, backend_options,
			 backend_output);

	PG_CMD_OPEN;

	for (line = postgres_setup; *line; line++)
		PG_CMD_PUTS(*line);

	PG_CMD_CLOSE;

	check_ok();
}


/*
 * signal handler in case we are interrupted.
 *
 * The Windows runtime docs at
 * http://msdn.microsoft.com/library/en-us/vclib/html/_crt_signal.asp
 * specifically forbid a number of things being done from a signal handler,
 * including IO, memory allocation and system calls, and only allow jmpbuf
 * if you are handling SIGFPE.
 *
 * I avoided doing the forbidden things by setting a flag instead of calling
 * exit_nicely() directly.
 *
 * Also note the behaviour of Windows with SIGINT, which says this:
 *	 Note	SIGINT is not supported for any Win32 application, including
 *	 Windows 98/Me and Windows NT/2000/XP. When a CTRL+C interrupt occurs,
 *	 Win32 operating systems generate a new thread to specifically handle
 *	 that interrupt. This can cause a single-thread application such as UNIX,
 *	 to become multithreaded, resulting in unexpected behavior.
 *
 * I have no idea how to handle this. (Strange they call UNIX an application!)
 * So this will need some testing on Windows.
 */
static void
trapsig(int signum)
{
	/* handle systems that reset the handler, like Windows (grr) */
	pqsignal(signum, trapsig);
	caught_signal = true;
}

/*
 * call exit_nicely() if we got a signal, or else output "ok".
 */
static void
check_ok(void)
{
	if (caught_signal)
	{
		printf(_("caught signal\n"));
		fflush(stdout);
		exit_nicely();
	}
	else if (output_failed)
	{
		printf(_("could not write to child process: %s\n"),
			   strerror(output_errno));
		fflush(stdout);
		exit_nicely();
	}
	else
	{
		/* all seems well */
		printf(_("ok\n"));
		fflush(stdout);
	}
}

/*
 * Escape (by doubling) any single quotes or backslashes in given string
 *
 * Note: this is used to process both postgresql.conf entries and SQL
 * string literals.  Since postgresql.conf strings are defined to treat
 * backslashes as escapes, we have to double backslashes here.	Hence,
 * when using this for a SQL string literal, use E'' syntax.
 *
 * We do not need to worry about encoding considerations because all
 * valid backend encodings are ASCII-safe.
 */
static char *
escape_quotes(const char *src)
{
	int			len = strlen(src),
				i,
				j;
	char	   *result = pg_malloc(len * 2 + 1);

	for (i = 0, j = 0; i < len; i++)
	{
		if (SQL_STR_DOUBLE(src[i], true))
			result[j++] = src[i];
		result[j++] = src[i];
	}
	result[j] = '\0';
	return result;
}

/* Hack to suppress a warning about %x from some versions of gcc */
static inline size_t
my_strftime(char *s, size_t max, const char *fmt, const struct tm * tm)
{
	return strftime(s, max, fmt, tm);
}

/*
 * Determine likely date order from locale
 */
static int
locale_date_order(const char *locale)
{
	struct tm	testtime;
	char		buf[128];
	char	   *posD;
	char	   *posM;
	char	   *posY;
	char	   *save;
	size_t		res;
	int			result;

	result = DATEORDER_MDY;		/* default */

	save = setlocale(LC_TIME, NULL);
	if (!save)
		return result;
	save = xstrdup(save);

	setlocale(LC_TIME, locale);

	memset(&testtime, 0, sizeof(testtime));
	testtime.tm_mday = 22;
	testtime.tm_mon = 10;		/* November, should come out as "11" */
	testtime.tm_year = 133;		/* 2033 */

	res = my_strftime(buf, sizeof(buf), "%x", &testtime);

	setlocale(LC_TIME, save);
	free(save);

	if (res == 0)
		return result;

	posM = strstr(buf, "11");
	posD = strstr(buf, "22");
	posY = strstr(buf, "33");

	if (!posM || !posD || !posY)
		return result;

	if (posY < posM && posM < posD)
		result = DATEORDER_YMD;
	else if (posD < posM)
		result = DATEORDER_DMY;
	else
		result = DATEORDER_MDY;

	return result;
}

/*
 * check if given string is a valid locale specifier
 *
 * this should match the backend check_locale() function
 */
static bool
chklocale(const char *locale)
{
	bool		ret;
	int			category = LC_CTYPE;
	char	   *save;

	save = setlocale(category, NULL);
	if (!save)
		return false;			/* should not happen; */

	save = xstrdup(save);

	ret = (setlocale(category, locale) != NULL);

	setlocale(category, save);
	free(save);

	/* should we exit here? */
	if (!ret)
		fprintf(stderr, _("%s: invalid locale name \"%s\"\n"), progname, locale);

	return ret;
}

/*
 * set up the locale variables
 *
 * assumes we have called setlocale(LC_ALL,"")
 */
static void
setlocales(void)
{
	/* set empty lc_* values to locale config if set */

	if (strlen(locale) > 0)
	{
		if (strlen(lc_ctype) == 0)
			lc_ctype = locale;
		if (strlen(lc_collate) == 0)
			lc_collate = locale;
		if (strlen(lc_numeric) == 0)
			lc_numeric = locale;
		if (strlen(lc_time) == 0)
			lc_time = locale;
		if (strlen(lc_monetary) == 0)
			lc_monetary = locale;
		if (strlen(lc_messages) == 0)
			lc_messages = locale;
	}

	/*
	 * override absent/invalid config settings from initdb's locale settings
	 */

	if (strlen(lc_ctype) == 0 || !chklocale(lc_ctype))
		lc_ctype = xstrdup(setlocale(LC_CTYPE, NULL));
	if (strlen(lc_collate) == 0 || !chklocale(lc_collate))
		lc_collate = xstrdup(setlocale(LC_COLLATE, NULL));
	if (strlen(lc_numeric) == 0 || !chklocale(lc_numeric))
		lc_numeric = xstrdup(setlocale(LC_NUMERIC, NULL));
	if (strlen(lc_time) == 0 || !chklocale(lc_time))
		lc_time = xstrdup(setlocale(LC_TIME, NULL));
	if (strlen(lc_monetary) == 0 || !chklocale(lc_monetary))
		lc_monetary = xstrdup(setlocale(LC_MONETARY, NULL));
	if (strlen(lc_messages) == 0 || !chklocale(lc_messages))
#if defined(LC_MESSAGES) && !defined(WIN32)
	{
		/* when available get the current locale setting */
		lc_messages = xstrdup(setlocale(LC_MESSAGES, NULL));
	}
#else
	{
		/* when not available, get the CTYPE setting */
		lc_messages = xstrdup(setlocale(LC_CTYPE, NULL));
	}
#endif

}

/*
 * Try to parse value as an integer.  The accepted formats are the
 * usual decimal, octal, or hexadecimal formats.
 */
static long
parse_long(const char *value, bool blckszUnit, const char* optname)
{
    long    val;
    char   *endptr;
    double  m;

    errno = 0;
    val = strtol(value, &endptr, 0);

    if (errno ||
        endptr == value)
        goto err;

    if (blckszUnit && endptr[0])
    {
        switch (endptr[0])
        {
            case 'k':
            case 'K':
                m = 1024;
                break;

            case 'm':
            case 'M':
                m = 1024*1024;
                break;

            case 'g':
            case 'G':
                m = 1024*1024*1024;
                break;

            default:
                goto err;
        }

        if (endptr[1] != 'b' &&
            endptr[1] != 'B')
            goto err;

        endptr += 2;
        val = (long)(m * val / BLCKSZ);
	}

    /* error if extra trailing chars */
    if (endptr[0])
        goto err;

    return val;

err:
    if (blckszUnit)
        fprintf(stderr, _("%s: '%s=%s' invalid; requires an integer value, "
                          "optionally followed by kB/MB/GB suffix\n"),
                progname, optname, value);
    else
        fprintf(stderr, _("%s: '%s=%s' invalid; requires an integer value\n"),
                progname, optname, value);
    exit_nicely();
    return 0;                   /* not reached */
}                               /* parse_long */


#ifdef WIN32
typedef		BOOL(WINAPI * __CreateRestrictedToken) (HANDLE, DWORD, DWORD, PSID_AND_ATTRIBUTES, DWORD, PLUID_AND_ATTRIBUTES, DWORD, PSID_AND_ATTRIBUTES, PHANDLE);

#define DISABLE_MAX_PRIVILEGE	0x1

/*
 * Create a restricted token and execute the specified process with it.
 *
 * Returns 0 on failure, non-zero on success, same as CreateProcess().
 *
 * On NT4, or any other system not containing the required functions, will
 * NOT execute anything.
 */
static int
CreateRestrictedProcess(char *cmd, PROCESS_INFORMATION * processInfo)
{
	BOOL		b;
	STARTUPINFO si;
	HANDLE		origToken;
	HANDLE		restrictedToken;
	SID_IDENTIFIER_AUTHORITY NtAuthority = {SECURITY_NT_AUTHORITY};
	SID_AND_ATTRIBUTES dropSids[2];
	__CreateRestrictedToken _CreateRestrictedToken = NULL;
	HANDLE		Advapi32Handle;

	ZeroMemory(&si, sizeof(si));
	si.cb = sizeof(si);

	Advapi32Handle = LoadLibrary("ADVAPI32.DLL");
	if (Advapi32Handle != NULL)
	{
		_CreateRestrictedToken = (__CreateRestrictedToken) GetProcAddress(Advapi32Handle, "CreateRestrictedToken");
	}

	if (_CreateRestrictedToken == NULL)
	{
		fprintf(stderr, "WARNING: cannot create restricted tokens on this platform\n");
		if (Advapi32Handle != NULL)
			FreeLibrary(Advapi32Handle);
		return 0;
	}

	/* Open the current token to use as a base for the restricted one */
	if (!OpenProcessToken(GetCurrentProcess(), TOKEN_ALL_ACCESS, &origToken))
	{
		fprintf(stderr, "Failed to open process token: %lu\n", GetLastError());
		return 0;
	}

	/* Allocate list of SIDs to remove */
	ZeroMemory(&dropSids, sizeof(dropSids));
	if (!AllocateAndInitializeSid(&NtAuthority, 2,
		 SECURITY_BUILTIN_DOMAIN_RID, DOMAIN_ALIAS_RID_ADMINS, 0, 0, 0, 0, 0,
								  0, &dropSids[0].Sid) ||
		!AllocateAndInitializeSid(&NtAuthority, 2,
	SECURITY_BUILTIN_DOMAIN_RID, DOMAIN_ALIAS_RID_POWER_USERS, 0, 0, 0, 0, 0,
								  0, &dropSids[1].Sid))
	{
		fprintf(stderr, "Failed to allocate SIDs: %lu\n", GetLastError());
		return 0;
	}

	b = _CreateRestrictedToken(origToken,
							   DISABLE_MAX_PRIVILEGE,
							   sizeof(dropSids) / sizeof(dropSids[0]),
							   dropSids,
							   0, NULL,
							   0, NULL,
							   &restrictedToken);

	FreeSid(dropSids[1].Sid);
	FreeSid(dropSids[0].Sid);
	CloseHandle(origToken);
	FreeLibrary(Advapi32Handle);

	if (!b)
	{
		fprintf(stderr, "Failed to create restricted token: %lu\n", GetLastError());
		return 0;
	}

#ifndef __CYGWIN__
    AddUserToTokenDacl(restrictedToken);
#endif

	if (!CreateProcessAsUser(restrictedToken,
						NULL,
						cmd,
						NULL,
						NULL,
						TRUE,
						CREATE_SUSPENDED,
						NULL,
						NULL,
						&si,
						processInfo))

	{
		fprintf(stderr, "CreateProcessAsUser failed: %lu\n", GetLastError());
		return 0;
	}

	return ResumeThread(processInfo->hThread);
}
#endif

/*
 * print help text
 */
static void
usage(const char *progname)
{
	printf(_("%s initializes a PostgreSQL database cluster.\n\n"), progname);
	printf(_("Usage:\n"));
	printf(_("  %s [OPTION]... [DATADIR]\n"), progname);
	printf(_("\nOptions:\n"));
	printf(_(" [-D, --pgdata=]DATADIR     location for this database cluster\n"));
	printf(_("  -E, --encoding=ENCODING   set default encoding for new databases\n"));
	printf(_("  --locale=LOCALE           initialize database cluster with given locale\n"));
	printf(_("  --lc-collate, --lc-ctype, --lc-messages=LOCALE\n"
			 "  --lc-monetary, --lc-numeric, --lc-time=LOCALE\n"
			 "                            initialize database cluster with given locale\n"
			 "                            in the respective category (default taken from\n"
			 "                            environment)\n"));
	printf(_("  --is_filerep_mirrored=yes|no whether or not this db directory will be mirrored by file replication\n"));
	printf(_("  --no-locale               equivalent to --locale=C\n"));
	printf(_("  -T, --text-search-config=CFG\n"
		 "                            default text search configuration\n"));
	printf(_("  -X, --xlogdir=XLOGDIR     location for the transaction log directory\n"));
	printf(_("  -A, --auth=METHOD         default authentication method for local connections\n"));
	printf(_("  -U, --username=NAME       database superuser name\n"));
	printf(_("  -W, --pwprompt            prompt for a password for the new superuser\n"));
	printf(_("  --pwfile=FILE             read password for the new superuser from file\n"));
	printf(_("  -?, --help                show this help, then exit\n"));
	printf(_("  -V, --version             output version information, then exit\n"));
	printf(_("  --gp-version             output Greenplum version information, then exit\n"));
	printf(_("\nShared memory allocation:\n"));
	printf(_("  --max_connections=MAX-CONNECT  maximum number of allowed connections\n"));
	printf(_("  --shared_buffers=NBUFFERS number of shared buffers; or, amount of memory for\n"
			 "                            shared buffers if kB/MB/GB suffix is appended\n"));
	printf(_("  --max_fsm_pages=MAX-FSM   number of disk pages for which free space is tracked\n"));
	printf(_("\nLess commonly used options:\n"));
	printf(_("  -d, --debug               generate lots of debugging output\n"));
	printf(_("  -s, --show                show internal settings\n"));
	printf(_("  -k, --data-checksums      data page checksums\n"));
	printf(_("  -L DIRECTORY              where to find the input files\n"));
	printf(_("  -n, --noclean             do not clean up after errors\n"));
	printf(_("  -m, --formirror           only create data needed to start the backend in mirror mode\n"));
	printf(_("\nIf the data directory is not specified, the environment variable PGDATA\n"
			 "is used.\n"));
	printf(_("\nReport bugs to <bugs@greenplum.org>.\n"));
}

int
main(int argc, char *argv[])
{
	/*
	 * options with no short version return a low integer, the rest return
	 * their short version value
	 */
	static struct option long_options[] = {
		{"pgdata", required_argument, NULL, 'D'},
		{"encoding", required_argument, NULL, 'E'},
		{"locale", required_argument, NULL, 1},
		{"lc-collate", required_argument, NULL, 2},
		{"lc-ctype", required_argument, NULL, 3},
		{"lc-monetary", required_argument, NULL, 4},
		{"lc-numeric", required_argument, NULL, 5},
		{"lc-time", required_argument, NULL, 6},
		{"lc-messages", required_argument, NULL, 7},
		{"no-locale", no_argument, NULL, 8},
		{"text-search-config", required_argument, NULL, 'T'},
		{"auth", required_argument, NULL, 'A'},
		{"pwprompt", no_argument, NULL, 'W'},
		{"pwfile", required_argument, NULL, 9},
		{"username", required_argument, NULL, 'U'},
        {"max_connections", required_argument, NULL, 1001},     /*CDB*/
        {"max_fsm_pages", required_argument, NULL, 1002},       /*CDB*/
        {"shared_buffers", required_argument, NULL, 1003},      /*CDB*/
        {"is_filerep_mirrored", required_argument, NULL, 1004},      /*CDB*/
        {"backend_output", optional_argument, NULL, 1005},      /*CDB*/
		{"help", no_argument, NULL, '?'},
		{"version", no_argument, NULL, 'V'},
		{"debug", no_argument, NULL, 'd'},
		{"show", no_argument, NULL, 's'},
		{"noclean", no_argument, NULL, 'n'},
		{"xlogdir", required_argument, NULL, 'X'},
		{"data-checksums", no_argument, NULL, 'k'},
		{NULL, 0, NULL, 0}
	};

	int			c,
				i,
				ret;
	int			option_index = -1;
	char	   *short_version;
	char	   *effective_user;
	char	   *pgdenv;			/* PGDATA value gotten from and sent to
								 * environment */
	char		bin_dir[MAXPGPATH];
	char	   *pg_data_native;

#ifdef WIN32
	char	   *restrict_env;
#endif
	static const char *subdirs[] = {
		"global",
		"pg_log",
		"pg_xlog",
		"pg_xlog/archive_status",
		"pg_clog",
		"pg_changetracking",
		"pg_subtrans",
		"pg_twophase",
		"pg_multixact/members",
		"pg_multixact/offsets",
		"pg_distributedxidmap",		// Old directory.
		"pg_distributedlog",		// New directory.
		"pg_utilitymodedtmredo",
		"base",
		"base/1",
		"pg_tblspc",
		"pg_stat_tmp"
<<<<<<< HEAD
		/* NOTE if you add to this list then please update other places (like management scripts) with this similar
		 *   (search for pg_multixact, for example) */
=======
>>>>>>> eca13886
	};

	progname = get_progname(argv[0]);
	set_pglocale_pgservice(argv[0], "initdb");

	if (argc > 1)
	{
		if (strcmp(argv[1], "--help") == 0 || strcmp(argv[1], "-?") == 0)
		{
			usage(progname);
			exit(0);
		}
		if (strcmp(argv[1], "--version") == 0 || strcmp(argv[1], "-V") == 0)
		{
			puts("initdb (Greenplum Database) " PG_VERSION);
			exit(0);
		}
		if (strcmp(argv[1], "--gp-version") == 0)
		{
			puts("initdb (Greenplum Database) " GP_VERSION);
			exit(0);
		}
	}

	/* process command-line options */

	while ((c = getopt_long(argc, argv, "dD:E:kL:mnU:WA:sT:X:", long_options, &option_index)) != -1)
	{
        const char *optname;
        char        shortopt[2];

        /* CDB: Get option name for error reporting.  On Solaris, getopt_long
         * may leave garbage in option_index after parsing a short option, so
         * check carefully.
         */
        if (isalpha(c))
        {
            shortopt[0] = (char)c;
            shortopt[1] = '\0';
            optname = shortopt;
        }
        else if (option_index >= 0 &&
                 option_index < sizeof(long_options)/sizeof(long_options[0]) - 1)
            optname = long_options[option_index].name;
        else
            optname = "?!?";

		switch (c)
		{
			case 'A':
				authmethod = xstrdup(optarg);
				break;
			case 'D':
				pg_data = xstrdup(optarg);
				break;
			case 'E':
				encoding = xstrdup(optarg);
				break;
			case 'W':
				pwprompt = true;
				break;
			case 'U':
				username = xstrdup(optarg);
				break;
			case 'd':
				debug = true;
				printf(_("Running in debug mode.\n"));
				break;
			case 'm':
				forMirrorOnly = true;
				break;
			case 'n':
				noclean = true;
				printf(_("Running in noclean mode.  Mistakes will not be cleaned up.\n"));
				break;
			case 'k':
				data_checksums = true;
				break;
			case 'L':
				share_path = xstrdup(optarg);
				break;
			case 1:
				locale = xstrdup(optarg);
				break;
			case 2:
				lc_collate = xstrdup(optarg);
				break;
			case 3:
				lc_ctype = xstrdup(optarg);
				break;
			case 4:
				lc_monetary = xstrdup(optarg);
				break;
			case 5:
				lc_numeric = xstrdup(optarg);
				break;
			case 6:
				lc_time = xstrdup(optarg);
				break;
			case 7:
				lc_messages = xstrdup(optarg);
				break;
			case 8:
				locale = "C";
				break;
			case 9:
				pwfilename = xstrdup(optarg);
				break;
			case 's':
				show_setting = true;
				break;
			case 'T':
				default_text_search_config = xstrdup(optarg);
				break;
			case 'X':
				xlog_dir = xstrdup(optarg);
				break;
			case 1001:
                n_connections = parse_long(optarg, false, optname);
				break;
			case 1002:
                n_fsm_pages = parse_long(optarg, false, optname);
				break;
			case 1003:
                n_buffers = parse_long(optarg, true, optname);
				break;
            case 1004:
                if ( strcmp("yes", optarg) == 0  )
                    gIsFileRepMirrored = true;
                else if ( strcmp("no", optarg) == 0  )
                    gIsFileRepMirrored = false;
                else
                {
                    fprintf(stderr, "Invalid value for is_filerep_mirrored\n");
                    fprintf(stderr, _("Try \"%s --help\" for more information.\n"),
						progname);
    				exit(1);
                }
                break;
			case 1005:
				backend_output = xstrdup(optarg);
				break;
			default:
				/* getopt_long already emitted a complaint */
				fprintf(stderr, _("Try \"%s --help\" for more information.\n"),
						progname);
				exit(1);
		}
	}


	/* Non-option argument specifies data directory */
	if (optind < argc)
	{
		pg_data = xstrdup(argv[optind]);
		optind++;
	}

	if (optind < argc)
	{
		fprintf(stderr, _("%s: too many command-line arguments (first is \"%s\")\n"),
				progname, argv[optind]);
		fprintf(stderr, _("Try \"%s --help\" for more information.\n"),
				progname);
		exit(1);
	}

	if (pwprompt && pwfilename)
	{
		fprintf(stderr, _("%s: password prompt and password file cannot be specified together\n"), progname);
		exit(1);
	}

	if (authmethod == NULL || !strlen(authmethod))
	{
		authwarning = _("\nWARNING: enabling \"trust\" authentication for local connections\n"
						"You can change this by editing pg_hba.conf or using the -A option the\n"
						"next time you run initdb.\n");
		authmethod = "trust";
	}

	if (strcmp(authmethod, "md5") &&
		strcmp(authmethod, "ident") &&
		strncmp(authmethod, "ident ", 6) &&		/* ident with space = param */
		strcmp(authmethod, "trust") &&
#ifdef USE_PAM
		strcmp(authmethod, "pam") &&
		strncmp(authmethod, "pam ", 4) &&		/* pam with space = param */
#endif
		strcmp(authmethod, "crypt") &&
		strcmp(authmethod, "password")
		)

		/*
		 * Kerberos methods not listed because they are not supported over
		 * local connections and are rejected in hba.c
		 */
	{
		fprintf(stderr, _("%s: unrecognized authentication method \"%s\"\n"),
				progname, authmethod);
		exit(1);
	}

	if ((!strcmp(authmethod, "md5") ||
		 !strcmp(authmethod, "crypt") ||
		 !strcmp(authmethod, "password")) &&
		!(pwprompt || pwfilename))
	{
		fprintf(stderr, _("%s: must specify a password for the superuser to enable %s authentication\n"), progname, authmethod);
		exit(1);
	}

	if (strlen(pg_data) == 0)
	{
		pgdenv = getenv("PGDATA");
		if (pgdenv && strlen(pgdenv))
		{
			/* PGDATA found */
			pg_data = xstrdup(pgdenv);
		}
		else
		{
			fprintf(stderr,
					_("%s: no data directory specified\n"
					  "You must identify the directory where the data for this database system\n"
					  "will reside.  Do this with either the invocation option -D or the\n"
					  "environment variable PGDATA.\n"),
					progname);
			exit(1);
		}
	}

	pg_data_native = pg_data;
	canonicalize_path(pg_data);

#ifdef WIN32

	/*
	 * Before we execute another program, make sure that we are running with a
	 * restricted token. If not, re-execute ourselves with one.
	 */

	if ((restrict_env = getenv("PG_RESTRICT_EXEC")) == NULL
		|| strcmp(restrict_env, "1") != 0)
	{
		PROCESS_INFORMATION pi;
		char	   *cmdline;

		ZeroMemory(&pi, sizeof(pi));

		cmdline = xstrdup(GetCommandLine());

		putenv("PG_RESTRICT_EXEC=1");

		if (!CreateRestrictedProcess(cmdline, &pi))
		{
			fprintf(stderr, "Failed to re-exec with restricted token: %lu.\n", GetLastError());
		}
		else
		{
			/*
			 * Successfully re-execed. Now wait for child process to capture
			 * exitcode.
			 */
			DWORD		x;

			CloseHandle(pi.hThread);
			WaitForSingleObject(pi.hProcess, INFINITE);

			if (!GetExitCodeProcess(pi.hProcess, &x))
			{
				fprintf(stderr, "Failed to get exit code from subprocess: %lu\n", GetLastError());
				exit(1);
			}
			exit(x);
		}
	}
#endif

	/*
	 * we have to set PGDATA for postgres rather than pass it on the command
	 * line to avoid dumb quoting problems on Windows, and we would especially
	 * need quotes otherwise on Windows because paths there are most likely to
	 * have embedded spaces.
	 */
	pgdenv = pg_malloc(8 + strlen(pg_data));
	sprintf(pgdenv, "PGDATA=%s", pg_data);
	putenv(pgdenv);

	if ((ret = find_other_exec(argv[0], "postgres", PG_BACKEND_VERSIONSTR,
							   backend_exec)) < 0)
	{
		char		full_path[MAXPGPATH];

		if (find_my_exec(argv[0], full_path) < 0)
			strlcpy(full_path, progname, sizeof(full_path));

		if (ret == -1)
			fprintf(stderr,
					_("The program \"postgres\" is needed by %s "
					  "but was either not found in the "
					  "same directory as \"%s\" or failed unexpectedly.\n"
					  "Check your installation; \"postgres -V\" may have more information.\n"),
					progname, full_path);
		else
			fprintf(stderr,
					_("The program \"postgres\" was found by \"%s\"\n"
					  "but was not the same version as %s.\n"
					  "Check your installation.\n"),
					full_path, progname);
		exit(1);
	}

	/* store binary directory */
	strcpy(bin_path, backend_exec);
	*last_dir_separator(bin_path) = '\0';
	canonicalize_path(bin_path);

	if (!share_path)
	{
		share_path = pg_malloc(MAXPGPATH);
		get_share_path(backend_exec, share_path);
	}
	else if (!is_absolute_path(share_path))
	{
		fprintf(stderr, _("%s: input file location must be an absolute path\n"), progname);
		exit(1);
	}

	canonicalize_path(share_path);

	if ((short_version = get_short_version()) == NULL)
	{
		fprintf(stderr, _("%s: could not determine valid short version string\n"), progname);
		exit(1);
	}

	effective_user = get_id();
	if (strlen(username) == 0)
		username = effective_user;

	set_input(&bki_file, "postgres.bki");
	set_input(&desc_file, "postgres.description");
	set_input(&shdesc_file, "postgres.shdescription");
	set_input(&hba_file, "pg_hba.conf.sample");
	set_input(&ident_file, "pg_ident.conf.sample");
	set_input(&conf_file, "postgresql.conf.sample");
	set_input(&conversion_file, "conversion_create.sql");
	set_input(&dictionary_file, "snowball_create.sql");
	set_input(&info_schema_file, "information_schema.sql");
	set_input(&features_file, "sql_features.txt");
	set_input(&system_views_file, "system_views.sql");

	set_input(&cdb_init_d_dir, "cdb_init.d");

	set_info_version();

	if (show_setting || debug)
	{
		fprintf(stderr,
				"VERSION=%s\n"
				"PGDATA=%s\nshare_path=%s\nPGPATH=%s\n"
				"POSTGRES_SUPERUSERNAME=%s\nPOSTGRES_BKI=%s\n"
				"POSTGRES_DESCR=%s\nPOSTGRES_SHDESCR=%s\n"
				"POSTGRESQL_CONF_SAMPLE=%s\n"
				"PG_HBA_SAMPLE=%s\nPG_IDENT_SAMPLE=%s\n",
				PG_VERSION,
				pg_data, share_path, bin_path,
				username, bki_file,
				desc_file, shdesc_file,
				conf_file,
				hba_file, ident_file);
		if (show_setting)
			exit(0);
	}
	check_input(bki_file);
	check_input(desc_file);
	check_input(shdesc_file);
	check_input(hba_file);
	check_input(ident_file);
	check_input(conf_file);
	check_input(conversion_file);
	check_input(dictionary_file);
	check_input(info_schema_file);
	check_input(features_file);
	check_input(system_views_file);

	setlocales();

	printf(_("The files belonging to this database system will be owned "
			 "by user \"%s\".\n"
			 "This user must also own the server process.\n\n"),
		   effective_user);

	if (strcmp(lc_ctype, lc_collate) == 0 &&
		strcmp(lc_ctype, lc_time) == 0 &&
		strcmp(lc_ctype, lc_numeric) == 0 &&
		strcmp(lc_ctype, lc_monetary) == 0 &&
		strcmp(lc_ctype, lc_messages) == 0)
		printf(_("The database cluster will be initialized with locale %s.\n"), lc_ctype);
	else
	{
		printf(_("The database cluster will be initialized with locales\n"
				 "  COLLATE:  %s\n"
				 "  CTYPE:    %s\n"
				 "  MESSAGES: %s\n"
				 "  MONETARY: %s\n"
				 "  NUMERIC:  %s\n"
				 "  TIME:     %s\n"),
			   lc_collate,
			   lc_ctype,
			   lc_messages,
			   lc_monetary,
			   lc_numeric,
			   lc_time);
	}

	if (strlen(encoding) == 0)
	{
		int			ctype_enc;

		ctype_enc = pg_get_encoding_from_locale(lc_ctype);

		if (ctype_enc == PG_SQL_ASCII &&
			!(pg_strcasecmp(lc_ctype, "C") == 0 ||
			  pg_strcasecmp(lc_ctype, "POSIX") == 0))
		{
			/* Hmm, couldn't recognize the locale's codeset */
			fprintf(stderr, _("%s: could not find suitable encoding for locale %s\n"),
					progname, lc_ctype);
			fprintf(stderr, _("Rerun %s with the -E option.\n"), progname);
			fprintf(stderr, _("Try \"%s --help\" for more information.\n"),
					progname);
			exit(1);
		}
		else if (!pg_valid_server_encoding_id(ctype_enc))
		{
			/* We recognized it, but it's not a legal server encoding */
			fprintf(stderr,
					_("%s: locale %s requires unsupported encoding %s\n"),
					progname, lc_ctype, pg_encoding_to_char(ctype_enc));
			fprintf(stderr,
				  _("Encoding %s is not allowed as a server-side encoding.\n"
					"Rerun %s with a different locale selection.\n"),
					pg_encoding_to_char(ctype_enc), progname);
			exit(1);
		}
		else
		{
			encodingid = encodingid_to_string(ctype_enc);
			printf(_("The default database encoding has accordingly been set to %s.\n"),
				   pg_encoding_to_char(ctype_enc));
		}
	}
	else
	{
		int			user_enc;
		int			ctype_enc;

		encodingid = get_encoding_id(encoding);
		user_enc = atoi(encodingid);

		ctype_enc = pg_get_encoding_from_locale(lc_ctype);

		/* We allow selection of SQL_ASCII --- see notes in createdb() */
		if (!(ctype_enc == user_enc ||
			  ctype_enc == PG_SQL_ASCII ||
			  user_enc == PG_SQL_ASCII
#ifdef WIN32

		/*
		 * On win32, if the encoding chosen is UTF8, all locales are OK
		 * (assuming the actual locale name passed the checks above). This is
		 * because UTF8 is a pseudo-codepage, that we convert to UTF16 before
		 * doing any operations on, and UTF16 supports all locales.
		 */
			  || user_enc == PG_UTF8
#endif
			  ))
		{
			fprintf(stderr, _("%s: encoding mismatch\n"), progname);
			fprintf(stderr,
			   _("The encoding you selected (%s) and the encoding that the\n"
			  "selected locale uses (%s) do not match.  This would lead to\n"
			"misbehavior in various character string processing functions.\n"
			   "Rerun %s and either do not specify an encoding explicitly,\n"
				 "or choose a matching combination.\n"),
					pg_encoding_to_char(user_enc),
					pg_encoding_to_char(ctype_enc),
					progname);
			exit(1);
		}
	}

	if (strlen(default_text_search_config) == 0)
	{
		default_text_search_config = find_matching_ts_config(lc_ctype);
		if (default_text_search_config == NULL)
		{
			printf(_("%s: could not find suitable text search configuration for locale %s\n"),
				   progname, lc_ctype);
			default_text_search_config = "simple";
		}
	}
	else
	{
		const char *checkmatch = find_matching_ts_config(lc_ctype);

		if (checkmatch == NULL)
		{
			printf(_("%s: warning: suitable text search configuration for locale %s is unknown\n"),
				   progname, lc_ctype);
		}
		else if (strcmp(checkmatch, default_text_search_config) != 0)
		{
			printf(_("%s: warning: specified text search configuration \"%s\" might not match locale %s\n"),
				   progname, default_text_search_config, lc_ctype);
		}
	}

	printf(_("The default text search configuration will be set to \"%s\".\n"),
		   default_text_search_config);

	if (data_checksums)
		printf(_("Data page checksums are enabled.\n"));
	else
		printf(_("Data page checksums are disabled.\n"));

	printf("\n");

	umask(077);

	/*
	 * now we are starting to do real work, trap signals so we can clean up
	 */

	/* some of these are not valid on Windows */
#ifdef SIGHUP
	pqsignal(SIGHUP, trapsig);
#endif
#ifdef SIGINT
	pqsignal(SIGINT, trapsig);
#endif
#ifdef SIGQUIT
	pqsignal(SIGQUIT, trapsig);
#endif
#ifdef SIGTERM
	pqsignal(SIGTERM, trapsig);
#endif

	/* Ignore SIGPIPE when writing to backend, so we can clean up */
#ifdef SIGPIPE
	pqsignal(SIGPIPE, SIG_IGN);
#endif

	switch (check_data_dir(pg_data))
	{
		case 0:
			/* PGDATA not there, must create it */
			printf(_("creating directory %s ... "),
				   pg_data);
			fflush(stdout);

			if (!mkdatadir(NULL))
				exit_nicely();
			else
				check_ok();

			made_new_pgdata = true;
			break;

		case 1:
			/* Present but empty, fix permissions and use it */
			printf(_("fixing permissions on existing directory %s ... "),
				   pg_data);
			fflush(stdout);

			if (chmod(pg_data, 0700) != 0)
			{
				fprintf(stderr, _("%s: could not change permissions of directory \"%s\": %s\n"),
						progname, pg_data, strerror(errno));
				exit_nicely();
			}
			else
				check_ok();

			found_existing_pgdata = true;
			break;

		case 2:
			/* Present and not empty */
			fprintf(stderr,
					_("%s: directory \"%s\" exists but is not empty\n"),
					progname, pg_data);
			fprintf(stderr,
					_("If you want to create a new database system, either remove or empty\n"
					  "the directory \"%s\" or run %s\n"
					  "with an argument other than \"%s\".\n"),
					pg_data, progname, pg_data);
			exit(1);			/* no further message needed */

		default:
			/* Trouble accessing directory */
			fprintf(stderr, _("%s: could not access directory \"%s\": %s\n"),
					progname, pg_data, strerror(errno));
			exit_nicely();
	}

	/* Create transaction log symlink, if required */
	if (strcmp(xlog_dir, "") != 0)
	{
		char	   *linkloc;

		/* clean up xlog directory name, check it's absolute */
		canonicalize_path(xlog_dir);
		if (!is_absolute_path(xlog_dir))
		{
			fprintf(stderr, _("%s: transaction log directory location must be an absolute path\n"), progname);
			exit_nicely();
		}

		/* check if the specified xlog directory is empty */
		switch (check_data_dir(xlog_dir))
		{
			case 0:
				/* xlog directory not there, must create it */
				printf(_("creating directory %s ... "),
					   xlog_dir);
				fflush(stdout);

				if (mkdir_p(xlog_dir, 0700) != 0)
				{
					fprintf(stderr, _("%s: could not create directory \"%s\": %s\n"),
							progname, xlog_dir, strerror(errno));
					exit_nicely();
				}
				else
					check_ok();

				made_new_xlogdir = true;
				break;
			case 1:
				/* Present but empty, fix permissions and use it */
				printf(_("fixing permissions on existing directory %s ... "),
					   xlog_dir);
				fflush(stdout);

				if (chmod(xlog_dir, 0700) != 0)
				{
					fprintf(stderr, _("%s: could not change permissions of directory \"%s\": %s\n"),
							progname, xlog_dir, strerror(errno));
					exit_nicely();
				}
				else
					check_ok();

				found_existing_xlogdir = true;
				break;
			case 2:
				/* Present and not empty */
				fprintf(stderr,
						_("%s: directory \"%s\" exists but is not empty\n"),
						progname, xlog_dir);
				fprintf(stderr,
						_("If you want to store the transaction log there, either\n"
						  "remove or empty the directory \"%s\".\n"),
						xlog_dir);
				exit_nicely();

			default:
				/* Trouble accessing directory */
				fprintf(stderr, _("%s: could not access directory \"%s\": %s\n"),
						progname, xlog_dir, strerror(errno));
				exit_nicely();
		}

		/* form name of the place where the symlink must go */
		linkloc = (char *) pg_malloc(strlen(pg_data) + 8 + 1);
		sprintf(linkloc, "%s/pg_xlog", pg_data);

#ifdef HAVE_SYMLINK
		if (symlink(xlog_dir, linkloc) != 0)
		{
			fprintf(stderr, _("%s: could not create symbolic link \"%s\": %s\n"),
					progname, linkloc, strerror(errno));
			exit_nicely();
		}
#else
		fprintf(stderr, _("%s: symlinks are not supported on this platform"));
		exit_nicely();
#endif
	}

	/* Create required subdirectories */
	printf(_("creating subdirectories ... "));
	fflush(stdout);

	for (i = 0; i < (sizeof(subdirs) / sizeof(char *)); i++)
	{
		if (!mkdatadir(subdirs[i]))
			exit_nicely();
	}

	check_ok();

	/* Top level PG_VERSION is checked by bootstrapper, so make it first */
	set_short_version(short_version, NULL);

	/* Select suitable configuration settings */
	set_null_conf("postgresql.conf");

#ifdef USE_SEGWALREP
	set_null_conf(GP_REPLICATION_CONFIG_FILENAME);
#endif

	test_config_settings();

	/* Now create all the text config files */
	setup_config();

	if ( ! forMirrorOnly)
	{
		sprintf(backend_options, backend_options_format,
			    ((gIsFileRepMirrored  ? "true" : "false")));

		/* Bootstrap template1 */
		bootstrap_template1(short_version);

		/*
		 * Make the per-database PG_VERSION for template1 only after init'ing it
		 */
		set_short_version(short_version, "base/1");

		/* Create the stuff we don't need to use bootstrap mode for */

		/*
		 * Must be the first thing we do on template1 to make sure we capture all
		 * relation creates.
		 */
		setup_gp_persistent_tables();

		setup_auth();
		if (pwprompt || pwfilename)
			get_set_pwd();

		setup_depend();

		setup_sysviews();

		setup_description();

		setup_conversion();

		setup_dictionary();

		setup_privileges();

		setup_schema();

		/* sets up the Greenplum Database admin schema */
		setup_cdb_schema();

		vacuum_db();

		make_template0();

		make_postgres();
	}

	if (authwarning != NULL)
		fprintf(stderr, "%s", authwarning);

	/* Get directory specification used to start this executable */
	strlcpy(bin_dir, argv[0], sizeof(bin_dir));
	get_parent_directory(bin_dir);

	printf(_("\nSuccess. You can now start the database server using:\n\n"
			 "    %s%s%spostgres%s -D %s%s%s\n"
			 "or\n"
			 "    %s%s%spg_ctl%s -D %s%s%s -l logfile start\n\n"),
	   QUOTE_PATH, bin_dir, (strlen(bin_dir) > 0) ? DIR_SEP : "", QUOTE_PATH,
		   QUOTE_PATH, pg_data_native, QUOTE_PATH,
	   QUOTE_PATH, bin_dir, (strlen(bin_dir) > 0) ? DIR_SEP : "", QUOTE_PATH,
		   QUOTE_PATH, pg_data_native, QUOTE_PATH);

	return 0;
}<|MERGE_RESOLUTION|>--- conflicted
+++ resolved
@@ -2927,11 +2927,8 @@
 		"base/1",
 		"pg_tblspc",
 		"pg_stat_tmp"
-<<<<<<< HEAD
 		/* NOTE if you add to this list then please update other places (like management scripts) with this similar
 		 *   (search for pg_multixact, for example) */
-=======
->>>>>>> eca13886
 	};
 
 	progname = get_progname(argv[0]);
