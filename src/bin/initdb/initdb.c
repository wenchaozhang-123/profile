/*-------------------------------------------------------------------------
 *
 * initdb --- initialize a PostgreSQL installation
 *
 * initdb creates (initializes) a PostgreSQL database cluster (site,
 * instance, installation, whatever).  A database cluster is a
 * collection of PostgreSQL databases all managed by the same server.
 *
 * To create the database cluster, we create the directory that contains
 * all its data, create the files that hold the global tables, create
 * a few other control files for it, and create three databases: the
 * template databases "template0" and "template1", and a default user
 * database "postgres".
 *
 * The template databases are ordinary PostgreSQL databases.  template0
 * is never supposed to change after initdb, whereas template1 can be
 * changed to add site-local standard data.  Either one can be copied
 * to produce a new database.
 *
 * For largely-historical reasons, the template1 database is the one built
 * by the basic bootstrap process.	After it is complete, template0 and
 * the default database, postgres, are made just by copying template1.
 *
 * To create template1, we run the postgres (backend) program in bootstrap
 * mode and feed it data from the postgres.bki library file.  After this
 * initial bootstrap phase, some additional stuff is created by normal
 * SQL commands fed to a standalone backend.  Some of those commands are
 * just embedded into this program (yeah, it's ugly), but larger chunks
 * are taken from script files.
 *
 *
 * Note:
 *	 The program has some memory leakage - it isn't worth cleaning it up.
 *
 * This is a C implementation of the previous shell script for setting up a
 * PostgreSQL cluster location, and should be highly compatible with it.
 * author of C translation: Andrew Dunstan	   mailto:andrew@dunslane.net
 *
 * This code is released under the terms of the PostgreSQL License.
 *
 * Portions Copyright (c) 1996-2009, PostgreSQL Global Development Group
 * Portions Copyright (c) 1994, Regents of the University of California
 * Portions taken from FreeBSD.
 *
 * $PostgreSQL: pgsql/src/bin/initdb/initdb.c,v 1.133 2007/02/16 02:10:07 alvherre Exp $
 *
 *-------------------------------------------------------------------------
 */

#include "postgres_fe.h"

#include <dirent.h>
#include <sys/stat.h>
#include <unistd.h>
#include <locale.h>
#include <signal.h>
#ifdef HAVE_LANGINFO_H
#include <langinfo.h>
#endif
#include <time.h>

#include "libpq/pqsignal.h"
#include "mb/pg_wchar.h"
#include "getaddrinfo.h"
#include "getopt_long.h"
#include "postgres.h"
#include "miscadmin.h"

#include "catalog/pg_tablespace.h"
#include "catalog/pg_database.h"
#include "catalog/pg_class.h"
#include "storage/relfilenode.h"
#include "access/persistentfilesysobjname.h"

#ifndef HAVE_INT_OPTRESET
int			optreset;
#endif


/* version string we expect back from postgres */
#define PG_VERSIONSTR "postgres (Greenplum Database) " PG_VERSION "\n"

/*
 * these values are passed in by makefile defines
 */
static char *share_path = NULL;

/* values to be obtained from arguments */
static char *pg_data = "";
static char *encoding = "";
static char *locale = "";
static char *lc_collate = "";
static char *lc_ctype = "";
static char *lc_monetary = "";
static char *lc_numeric = "";
static char *lc_time = "";
static char *lc_messages = "";
static char *username = "";
static bool pwprompt = false;
static char *pwfilename = NULL;
static char *authmethod = "";
static bool debug = false;
static bool noclean = false;
static char *backend_output = DEVNULL;

/**
 * Build the minimal set of files needed for a mirror db.  Note that this could be removed
 *  eventually if we do a smarter copy of files from primary (with postresql.conf updates)
 */
static bool forMirrorOnly = false;
static bool show_setting = false;
static char *xlog_dir = "";

/**
 * Should we create persistent table entries needed for file replication?
 */
static bool gIsFileRepMirrored = false;


/* internal vars */
static const char *progname;
static char *encodingid = "0";
static char *bki_file;
static char *desc_file;
static char *shdesc_file;
static char *hba_file;
static char *ident_file;
static char *conf_file;
static char *conversion_file;
static char *info_schema_file;
static char *cdb_init_d_dir;
static char *features_file;
static char *system_views_file;
static bool made_new_pgdata = false;
static bool found_existing_pgdata = false;
static bool made_new_xlogdir = false;
static bool found_existing_xlogdir = false;
static char infoversion[100];
static bool caught_signal = false;
static bool output_failed = false;
static int	output_errno = 0;

/* defaults */
static int	n_connections = 0;
static int	n_buffers = 0;
static int	n_fsm_pages = 0;

/*
 * Warning messages for authentication methods
 */
#define AUTHTRUST_WARNING \
"# CAUTION: Configuring the system for local \"trust\" authentication allows\n" \
"# any local user to connect as any PostgreSQL user, including the database\n" \
"# superuser. If you do not trust all your local users, use another\n" \
"# authentication method.\n"
static char *authwarning = NULL;

/*
 * Centralized knowledge of switches to pass to backend
 *
 * Note: in the shell-script version, we also passed PGDATA as a -D switch,
 * but here it is more convenient to pass it as an environment variable
 * (no quoting to worry about).
 */
static const char *boot_options = "-F";
static char backend_options[200];
static const char *backend_options_format = "--single -F -O -c gp_session_role=utility -c search_path=pg_catalog -c exit_on_error=true -c gp_initdb_mirrored=%s";


/* path to 'initdb' binary directory */
static char bin_path[MAXPGPATH];
static char backend_exec[MAXPGPATH];

static void *pg_malloc(size_t size);
static char *xstrdup(const char *s);
static char **add_assignment(char **lines, const char *varname, const char *fmt, ...)
                /* This extension allows gcc to check the format string */
                __attribute__((format(printf, 3, 4)));
static char **replace_token(char **lines,
			  const char *token, const char *replacement);

#ifndef HAVE_UNIX_SOCKETS
static char **filter_lines_with_token(char **lines, const char *token);
#endif
static char **readfile(char *path);
static void writefile(char *path, char **lines);
static FILE *popen_check(const char *command, const char *mode);
static int	mkdir_p(char *path, mode_t omode);
static void exit_nicely(void);
static char *get_id(void);
static char *get_encoding_id(char *encoding_name);
static char *get_short_version(void);
static int  check_data_dir(char *dir);
static bool mkdatadir(const char *subdir);
static void set_input(char **dest, char *filename);
static void check_input(char *path);
static void set_short_version(char *short_version, char *extrapath);
static void set_null_conf(void);
static void test_config_settings(void);
static void setup_config(void);
static void bootstrap_template1(char *short_version);
static void setup_auth(void);
static void get_set_pwd(void);
static void setup_depend(void);
static void setup_sysviews(void);
static void setup_description(void);
static void setup_conversion(void);
static void setup_privileges(void);
static void set_info_version(void);
static void setup_schema(void);
static void setup_cdb_schema(void);
static void vacuum_db(void);
static void make_template0(void);
static void make_postgres(void);
static void trapsig(int signum);
static void check_ok(void);
static char *escape_quotes(const char *src);
static int	locale_date_order(const char *locale);
static bool chklocale(const char *locale);
static bool chklocaleencoding(const char *locale, int user_enc);
static void setlocales(void);
static void usage(const char *progname);

#ifdef WIN32
static int	CreateRestrictedProcess(char *cmd, PROCESS_INFORMATION * processInfo);
#endif


/*
 * macros for running pipes to postgres
 */
#define PG_CMD_DECL		char cmd[MAXPGPATH]; FILE *cmdfd

#define PG_CMD_OPEN \
do { \
	cmdfd = popen_check(cmd, "w"); \
	if (cmdfd == NULL) \
		exit_nicely(); /* message already printed by popen_check */ \
} while (0)

#define PG_CMD_CLOSE \
do { \
	if (pclose_check(cmdfd)) \
		exit_nicely(); /* message already printed by pclose_check */ \
} while (0)

#define PG_CMD_PUTS(line) \
do { \
	if (fputs(line, cmdfd) < 0 || fflush(cmdfd) < 0) \
		output_failed = true, output_errno = errno; \
} while (0)

#define PG_CMD_PRINTF1(fmt, arg1) \
do { \
	if (fprintf(cmdfd, fmt, arg1) < 0 || fflush(cmdfd) < 0) \
		output_failed = true, output_errno = errno; \
} while (0)

#define PG_CMD_PRINTF2(fmt, arg1, arg2) \
do { \
	if (fprintf(cmdfd, fmt, arg1, arg2) < 0 || fflush(cmdfd) < 0) \
		output_failed = true, output_errno = errno; \
} while (0)

#define PG_CMD_PRINTF3(fmt, arg1, arg2, arg3) \
		do { \
			if (fprintf(cmdfd, fmt, arg1, arg2, arg3) < 0 || fflush(cmdfd) < 0) \
				output_failed = true, output_errno = errno; \
		} while (0)
		
#define PG_CMD_PRINTF4(fmt, arg1, arg2, arg3, arg4) \
	do { \
		if (fprintf(cmdfd, fmt, arg1, arg2, arg3, arg4) < 0 || fflush(cmdfd) < 0) \
			output_failed = true, output_errno = errno; \
	} while (0)
	
#define PG_CMD_PRINTF5(fmt, arg1, arg2, arg3, arg4, arg5) \
			do { \
				if (fprintf(cmdfd, fmt, arg1, arg2, arg3, arg4, arg5) < 0 || fflush(cmdfd) < 0) \
					output_failed = true, output_errno = errno; \
			} while (0)
			
#ifndef WIN32
#define QUOTE_PATH	""
#define DIR_SEP "/"
#else
#define QUOTE_PATH	"\""
#define DIR_SEP "\\"
#endif

/*
 * routines to check mem allocations and fail noisily.
 *
 * Note that we can't call exit_nicely() on a memory failure, as it calls
 * rmtree() which needs memory allocation. So we just exit with a bang.
 */
static void *
pg_malloc(size_t size)
{
	void	   *result;

	result = malloc(size);
	if (!result)
	{
		fprintf(stderr, _("%s: out of memory\n"), progname);
		exit(1);
	}
	return result;
}

static void *
pg_realloc(void *ptr, size_t size)
{
	void	   *result;

	result = realloc(ptr, size);
	if (!result)
	{
		fprintf(stderr, _("%s: out of memory\n"), progname);
		exit(1);
	}
	return result;
}

static char *
xstrdup(const char *s)
{
	char	   *result;

	result = strdup(s);
	if (!result)
	{
		fprintf(stderr, _("%s: out of memory\n"), progname);
		exit(1);
	}
	return result;
}

/*
 * add_assignment
 *
 * Returns a copy of the array of lines, with an additional line inserted:
 * an assignment (maybe commented out) to the specified configuration variable.
 *
 * If there is already an assignment to the variable, that setting remains in
 * effect, taking precedence over the caller's requested setting, which is
 * inserted as a comment.  Else the caller's requested assignment is inserted.
 */
static char **
add_assignment(char **lines, const char *varname, const char *fmt, ...)
{
	va_list		args;
	int			isrc;
    int         iinsert = -1;
    int         j;
    int         varnamelen = strlen(varname);
	char	  **result;
    char        buf[200];
    char       *bufp = buf;
    char       *bufe = buf + sizeof(buf) - 3;
    bool        superseded = false;

    /* Look for an assignment to the given variable, maybe commented out. */
    for (isrc = 0; lines[isrc] != NULL; isrc++)
    {
        char   *cp = lines[isrc];
        bool    comment = false;

        while (isspace((unsigned char)*cp))
            cp++;

        if (*cp == '#')
        {
            cp++;
            comment = true;
            while (isspace((unsigned char)*cp))
                cp++;
        }

        if (0 != strncmp(cp, varname, varnamelen))
            continue;
        cp += varnamelen;
        while (isspace((unsigned char)*cp))
            cp++;
        if (*cp != '=')
            continue;

        /* Found assignment (or commented-out assignment) to given varname. */
        if (!comment)
            superseded = true;
        if (iinsert < 0)
            iinsert = isrc;
    }

    /* Build assignment. */
    va_start(args, fmt);
    if (superseded)
        bufp += snprintf(bufp, bufe-bufp, "#");
    bufp += snprintf(bufp, bufe-bufp, "%s = ", varname);
    bufp += vsnprintf(bufp, bufe-bufp, fmt, args);
	va_end(args);

    /* Tab to align comments */
    j = (int)(bufp - buf);
    do
    {
        *bufp++ = '\t';
        j += 8;
    } while (j < 40);

    /* Append comment. */
    bufp += snprintf(bufp, bufe-bufp, "# inserted by initdb\n");

    /* Make a copy of the ptr array, opening up a hole after the chosen line. */
    result = (char **)pg_malloc((isrc + 2) * sizeof(char *));
    memcpy(result, lines, iinsert * sizeof(lines[0]));
    memcpy(result+iinsert+1, lines+iinsert, (isrc - iinsert + 1) * sizeof(lines[0]));

    /* Insert assignment. */
    result[iinsert] = xstrdup(buf);

    return result;
}                               /* add_assignment */

/*
 * make a copy of the array of lines, with token replaced by replacement
 * the first time it occurs on each line.
 *
 * This does most of what sed was used for in the shell script, but
 * doesn't need any regexp stuff.
 */
static char **
replace_token(char **lines, const char *token, const char *replacement)
{
	int			numlines = 1;
	int			i;
	char	  **result;
	int			toklen,
				replen,
				diff;

	for (i = 0; lines[i]; i++)
		numlines++;

	result = (char **) pg_malloc(numlines * sizeof(char *));

	toklen = strlen(token);
	replen = strlen(replacement);
	diff = replen - toklen;

	for (i = 0; i < numlines; i++)
	{
		char	   *where;
		char	   *newline;
		int			pre;

		/* just copy pointer if NULL or no change needed */
		if (lines[i] == NULL || (where = strstr(lines[i], token)) == NULL)
		{
			result[i] = lines[i];
			continue;
		}

		/* if we get here a change is needed - set up new line */

		newline = (char *) pg_malloc(strlen(lines[i]) + diff + 1);

		pre = where - lines[i];

		strncpy(newline, lines[i], pre);

		strcpy(newline + pre, replacement);

		strcpy(newline + pre + replen, lines[i] + pre + toklen);

		result[i] = newline;
	}

	return result;
}

/*
 * make a copy of lines without any that contain the token
 *
 * a sort of poor man's grep -v
 */
#ifndef HAVE_UNIX_SOCKETS
static char **
filter_lines_with_token(char **lines, const char *token)
{
	int			numlines = 1;
	int			i,
				src,
				dst;
	char	  **result;

	for (i = 0; lines[i]; i++)
		numlines++;

	result = (char **) pg_malloc(numlines * sizeof(char *));

	for (src = 0, dst = 0; src < numlines; src++)
	{
		if (lines[src] == NULL || strstr(lines[src], token) == NULL)
			result[dst++] = lines[src];
	}

	return result;
}
#endif

/*
 * get the lines from a text file
 */
static char **
readfile(char *path)
{
	FILE	   *infile;
	int			maxlength = 0,
				linelen = 0;
	int			nlines = 0;
	char	  **result;
	char	   *buffer;
	int			c;

	if ((infile = fopen(path, "r")) == NULL)
	{
		fprintf(stderr, _("%s: could not open file \"%s\" for reading: %s\n"),
				progname, path, strerror(errno));
		exit_nicely();
	}

	/* pass over the file twice - the first time to size the result */

	while ((c = fgetc(infile)) != EOF)
	{
		linelen++;
		if (c == '\n')
		{
			nlines++;
			if (linelen > maxlength)
				maxlength = linelen;
			linelen = 0;
		}
	}

	/* handle last line without a terminating newline (yuck) */

	if (linelen)
		nlines++;
	if (linelen > maxlength)
		maxlength = linelen;

	/* set up the result and the line buffer */

	result = (char **) pg_malloc((nlines + 2) * sizeof(char *));
	buffer = (char *) pg_malloc(maxlength + 2);

	/* now reprocess the file and store the lines */

	rewind(infile);
	nlines = 0;
	while (fgets(buffer, maxlength + 1, infile) != NULL)
	{
		result[nlines] = xstrdup(buffer);
		nlines++;
	}

	fclose(infile);
	free(buffer);
	result[nlines] = NULL;

	return result;
}

/*
 * write an array of lines to a file
 *
 * This is only used to write text files.  Use fopen "w" not PG_BINARY_W
 * so that the resulting configuration files are nicely editable on Windows.
 */
static void
writefile(char *path, char **lines)
{
	FILE	   *out_file;
	char	  **line;

	if ((out_file = fopen(path, "w")) == NULL)
	{
		fprintf(stderr, _("%s: could not open file \"%s\" for writing: %s\n"),
				progname, path, strerror(errno));
		exit_nicely();
	}
	for (line = lines; *line != NULL; line++)
	{
		if (fputs(*line, out_file) < 0)
		{
			fprintf(stderr, _("%s: could not write file \"%s\": %s\n"),
					progname, path, strerror(errno));
			exit_nicely();
		}
		free(*line);
	}
	if (fclose(out_file))
	{
		fprintf(stderr, _("%s: could not write file \"%s\": %s\n"),
				progname, path, strerror(errno));
		exit_nicely();
	}
}

/*
 * Open a subcommand with suitable error messaging
 */
static FILE *
popen_check(const char *command, const char *mode)
{
	FILE	   *cmdfd;

	fflush(stdout);
	fflush(stderr);
	errno = 0;
	cmdfd = popen(command, mode);
	if (cmdfd == NULL)
		fprintf(stderr, _("%s: could not execute command \"%s\": %s\n"),
				progname, command, strerror(errno));
	return cmdfd;
}

/* source stolen from FreeBSD /src/bin/mkdir/mkdir.c and adapted */

/*
 * this tries to build all the elements of a path to a directory a la mkdir -p
 * we assume the path is in canonical form, i.e. uses / as the separator
 * we also assume it isn't null.
 *
 * note that on failure, the path arg has been modified to show the particular
 * directory level we had problems with.
 */
static int
mkdir_p(char *path, mode_t omode)
{
	struct stat sb;
	mode_t		numask,
				oumask;
	int			first,
				last,
				retval;
	char	   *p;

	p = path;
	oumask = 0;
	retval = 0;

#ifdef WIN32
	/* skip network and drive specifiers for win32 */
	if (strlen(p) >= 2)
	{
		if (p[0] == '/' && p[1] == '/')
		{
			/* network drive */
			p = strstr(p + 2, "/");
			if (p == NULL)
				return 1;
		}
		else if (p[1] == ':' &&
				 ((p[0] >= 'a' && p[0] <= 'z') ||
				  (p[0] >= 'A' && p[0] <= 'Z')))
		{
			/* local drive */
			p += 2;
		}
	}
#endif

	if (p[0] == '/')			/* Skip leading '/'. */
		++p;
	for (first = 1, last = 0; !last; ++p)
	{
		if (p[0] == '\0')
			last = 1;
		else if (p[0] != '/')
			continue;
		*p = '\0';
		if (!last && p[1] == '\0')
			last = 1;
		if (first)
		{
			/*
			 * POSIX 1003.2: For each dir operand that does not name an
			 * existing directory, effects equivalent to those caused by the
			 * following command shall occcur:
			 *
			 * mkdir -p -m $(umask -S),u+wx $(dirname dir) && mkdir [-m mode]
			 * dir
			 *
			 * We change the user's umask and then restore it, instead of
			 * doing chmod's.
			 */
			oumask = umask(0);
			numask = oumask & ~(S_IWUSR | S_IXUSR);
			(void) umask(numask);
			first = 0;
		}
		if (last)
			(void) umask(oumask);

		/* check for pre-existing directory; ok if it's a parent */
		if (stat(path, &sb) == 0)
		{
			if (!S_ISDIR(sb.st_mode))
			{
				if (last)
					errno = EEXIST;
				else
					errno = ENOTDIR;
				retval = 1;
				break;
			}
		}
		else if (mkdir(path, last ? omode : S_IRWXU | S_IRWXG | S_IRWXO) < 0)
		{
			retval = 1;
			break;
		}
		if (!last)
			*p = '/';
	}
	if (!first && !last)
		(void) umask(oumask);
	return retval;
}

/*
 * clean up any files we created on failure
 * if we created the data directory remove it too
 */
static void
exit_nicely(void)
{
	if (!noclean)
	{
		if (made_new_pgdata)
		{
			fprintf(stderr, _("%s: removing data directory \"%s\"\n"),
					progname, pg_data);
			if (!rmtree(pg_data, true))
				fprintf(stderr, _("%s: failed to remove data directory\n"),
						progname);
		}
		else if (found_existing_pgdata)
		{
			fprintf(stderr,
					_("%s: removing contents of data directory \"%s\"\n"),
					progname, pg_data);
			if (!rmtree(pg_data, false))
				fprintf(stderr, _("%s: failed to remove contents of data directory\n"),
						progname);
		}

		if (made_new_xlogdir)
		{
			fprintf(stderr, _("%s: removing transaction log directory \"%s\"\n"),
					progname, xlog_dir);
			if (!rmtree(xlog_dir, true))
				fprintf(stderr, _("%s: failed to remove transaction log directory\n"),
						progname);
		}
		else if (found_existing_xlogdir)
		{
			fprintf(stderr,
					_("%s: removing contents of transaction log directory \"%s\"\n"),
					progname, xlog_dir);
			if (!rmtree(xlog_dir, false))
				fprintf(stderr, _("%s: failed to remove contents of transaction log directory\n"),
						progname);
		}
		/* otherwise died during startup, do nothing! */
	}
	else
	{
		if (made_new_pgdata || found_existing_pgdata)
			fprintf(stderr,
			  _("%s: data directory \"%s\" not removed at user's request\n"),
					progname, pg_data);

		if (made_new_xlogdir || found_existing_xlogdir)
			fprintf(stderr,
			  _("%s: transaction log directory \"%s\" not removed at user's request\n"),
					progname, xlog_dir);
	}

	exit(1);
}

/*
 * find the current user
 *
 * on unix make sure it isn't really root
 */
static char *
get_id(void)
{
#ifndef WIN32

	struct passwd *pw;

	if (geteuid() == 0)			/* 0 is root's uid */
	{
		fprintf(stderr,
				_("%s: cannot be run as root\n"
				  "Please log in (using, e.g., \"su\") as the "
				  "(unprivileged) user that will\n"
				  "own the server process.\n"),
				progname);
		exit(1);
	}

	pw = getpwuid(geteuid());
	if (!pw)
	{
		fprintf(stderr,
			  _("%s: could not obtain information about current user: %s\n"),
				progname, strerror(errno));
		exit(1);
	}
#else							/* the windows code */

	struct passwd_win32
	{
		int			pw_uid;
		char		pw_name[128];
	}			pass_win32;
	struct passwd_win32 *pw = &pass_win32;
	DWORD		pwname_size = sizeof(pass_win32.pw_name) - 1;

	pw->pw_uid = 1;
	if (!GetUserName(pw->pw_name, &pwname_size))
	{
		fprintf(stderr, _("%s: could not get current user name: %s\n"),
				progname, strerror(errno));
		exit(1);
	}
#endif

	return xstrdup(pw->pw_name);
}

static char *
encodingid_to_string(int enc)
{
	char		result[20];

	sprintf(result, "%d", enc);
	return xstrdup(result);
}

/*
 * get the encoding id for a given encoding name
 */
static char *
get_encoding_id(char *encoding_name)
{
	int			enc;

	if (encoding_name && *encoding_name)
	{
		if ((enc = pg_char_to_encoding(encoding_name)) >= 0 &&
			pg_valid_server_encoding(encoding_name) >= 0)
			return encodingid_to_string(enc);
	}
	fprintf(stderr, _("%s: \"%s\" is not a valid server encoding name\n"),
			progname, encoding_name ? encoding_name : "(null)");
	exit(1);
}

#if defined(HAVE_LANGINFO_H) && defined(CODESET)
/*
 * Checks whether the encoding selected for PostgreSQL and the
 * encoding used by the system locale match.
 */

struct encoding_match
{
	enum pg_enc pg_enc_code;
	char	   *system_enc_name;
};

struct encoding_match encoding_match_list[] = {
	{PG_EUC_JP, "EUC-JP"},
	{PG_EUC_JP, "eucJP"},
	{PG_EUC_JP, "IBM-eucJP"},
	{PG_EUC_JP, "sdeckanji"},

	{PG_EUC_CN, "EUC-CN"},
	{PG_EUC_CN, "eucCN"},
	{PG_EUC_CN, "IBM-eucCN"},
	{PG_EUC_CN, "GB2312"},
	{PG_EUC_CN, "dechanzi"},

	{PG_EUC_KR, "EUC-KR"},
	{PG_EUC_KR, "eucKR"},
	{PG_EUC_KR, "IBM-eucKR"},
	{PG_EUC_KR, "deckorean"},
	{PG_EUC_KR, "5601"},

	{PG_EUC_TW, "EUC-TW"},
	{PG_EUC_TW, "eucTW"},
	{PG_EUC_TW, "IBM-eucTW"},
	{PG_EUC_TW, "cns11643"},

#ifdef NOT_VERIFIED
	{PG_JOHAB, "???"},
#endif

	{PG_UTF8, "UTF-8"},
	{PG_UTF8, "utf8"},

	{PG_LATIN1, "ISO-8859-1"},
	{PG_LATIN1, "ISO8859-1"},
	{PG_LATIN1, "iso88591"},

	{PG_LATIN2, "ISO-8859-2"},
	{PG_LATIN2, "ISO8859-2"},
	{PG_LATIN2, "iso88592"},

	{PG_LATIN3, "ISO-8859-3"},
	{PG_LATIN3, "ISO8859-3"},
	{PG_LATIN3, "iso88593"},

	{PG_LATIN4, "ISO-8859-4"},
	{PG_LATIN4, "ISO8859-4"},
	{PG_LATIN4, "iso88594"},

	{PG_LATIN5, "ISO-8859-9"},
	{PG_LATIN5, "ISO8859-9"},
	{PG_LATIN5, "iso88599"},

	{PG_LATIN6, "ISO-8859-10"},
	{PG_LATIN6, "ISO8859-10"},
	{PG_LATIN6, "iso885910"},

	{PG_LATIN7, "ISO-8859-13"},
	{PG_LATIN7, "ISO8859-13"},
	{PG_LATIN7, "iso885913"},

	{PG_LATIN8, "ISO-8859-14"},
	{PG_LATIN8, "ISO8859-14"},
	{PG_LATIN8, "iso885914"},

	{PG_LATIN9, "ISO-8859-15"},
	{PG_LATIN9, "ISO8859-15"},
	{PG_LATIN9, "iso885915"},

	{PG_LATIN10, "ISO-8859-16"},
	{PG_LATIN10, "ISO8859-16"},
	{PG_LATIN10, "iso885916"},

	{PG_WIN1252, "CP1252"},
	{PG_WIN1253, "CP1253"},
	{PG_WIN1254, "CP1254"},
	{PG_WIN1255, "CP1255"},
	{PG_WIN1256, "CP1256"},
	{PG_WIN1257, "CP1257"},
	{PG_WIN1258, "CP1258"},
#ifdef NOT_VERIFIED
	{PG_WIN874, "???"},
#endif
	{PG_KOI8R, "KOI8-R"},
	{PG_WIN1251, "CP1251"},
	{PG_WIN866, "CP866"},

	{PG_ISO_8859_5, "ISO-8859-5"},
	{PG_ISO_8859_5, "ISO8859-5"},
	{PG_ISO_8859_5, "iso88595"},

	{PG_ISO_8859_6, "ISO-8859-6"},
	{PG_ISO_8859_6, "ISO8859-6"},
	{PG_ISO_8859_6, "iso88596"},

	{PG_ISO_8859_7, "ISO-8859-7"},
	{PG_ISO_8859_7, "ISO8859-7"},
	{PG_ISO_8859_7, "iso88597"},

	{PG_ISO_8859_8, "ISO-8859-8"},
	{PG_ISO_8859_8, "ISO8859-8"},
	{PG_ISO_8859_8, "iso88598"},

	{PG_SQL_ASCII, NULL}		/* end marker */
};

static char *
get_encoding_from_locale(const char *ctype)
{
	char	   *save;
	char	   *sys;

	save = setlocale(LC_CTYPE, NULL);
	if (!save)
		return NULL;
	save = xstrdup(save);

	setlocale(LC_CTYPE, ctype);
	sys = nl_langinfo(CODESET);
	sys = xstrdup(sys);

	setlocale(LC_CTYPE, save);
	free(save);

	return sys;
}

static int
find_matching_encoding(const char *ctype)
{
	char	   *sys;
	int			i;

	sys = get_encoding_from_locale(ctype);

	for (i = 0; encoding_match_list[i].system_enc_name; i++)
	{
		if (pg_strcasecmp(sys, encoding_match_list[i].system_enc_name) == 0)
		{
			free(sys);
			return encoding_match_list[i].pg_enc_code;
		}
	}

	free(sys);
	return -1;
}
#endif   /* HAVE_LANGINFO_H && CODESET */



/*
 * get short version of VERSION
 */
static char *
get_short_version(void)
{
	bool		gotdot = false;
	int			end;
	char	   *vr;

	vr = xstrdup(PG_VERSION);

	for (end = 0; vr[end] != '\0'; end++)
	{
		if (vr[end] == '.')
		{
			if (end == 0)
				return NULL;
			else if (gotdot)
				break;
			else
				gotdot = true;
		}
		else if (vr[end] < '0' || vr[end] > '9')
		{
			/* gone past digits and dots */
			break;
		}
	}
	if (end == 0 || vr[end - 1] == '.' || !gotdot)
		return NULL;

	vr[end] = '\0';
	return vr;
}

/*
 * make sure the directory either doesn't exist or is empty
 *
 * Returns 0 if nonexistent, 1 if exists and empty, 2 if not empty,
 * or -1 if trouble accessing directory
 */
static int
check_data_dir(char *dir)
{
	DIR		   *chkdir;
	struct dirent *file;
	int			result = 1;

	errno = 0;

	chkdir = opendir(dir);

	if (!chkdir)
		return (errno == ENOENT) ? 0 : -1;

	while ((file = readdir(chkdir)) != NULL)
	{
		if (strcmp(".", file->d_name) == 0 ||
			strcmp("..", file->d_name) == 0)
		{
			/* skip this and parent directory */
			continue;
		}
		else
		{
			result = 2;			/* not empty */
			break;
		}
	}

#ifdef WIN32

	/*
	 * This fix is in mingw cvs (runtime/mingwex/dirent.c rev 1.4), but not in
	 * released version
	 */
	if (GetLastError() == ERROR_NO_MORE_FILES)
		errno = 0;
#endif

	closedir(chkdir);

	if (errno != 0)
		result = -1;			/* some kind of I/O error? */

	return result;
}

/*
 * make the data directory (or one of its subdirectories if subdir is not NULL)
 */
static bool
mkdatadir(const char *subdir)
{
	char	   *path;

	path = pg_malloc(strlen(pg_data) + 2 +
					 (subdir == NULL ? 0 : strlen(subdir)));

	if (subdir != NULL)
		sprintf(path, "%s/%s", pg_data, subdir);
	else
		strcpy(path, pg_data);

	if (mkdir_p(path, 0700) == 0)
		return true;

	fprintf(stderr, _("%s: could not create directory \"%s\": %s\n"),
			progname, path, strerror(errno));

	return false;
}


/*
 * set name of given input file variable under data directory
 */
static void
set_input(char **dest, char *filename)
{
	*dest = pg_malloc(strlen(share_path) + strlen(filename) + 2);
	sprintf(*dest, "%s/%s", share_path, filename);
}

/*
 * check that given input file exists
 */
static void
check_input(char *path)
{
	struct stat statbuf;

	if (stat(path, &statbuf) != 0)
	{
		if (errno == ENOENT)
			fprintf(stderr,
					_("%s: file \"%s\" does not exist\n"
					  "This means you have a corrupted installation or identified\n"
					  "the wrong directory with the invocation option -L.\n"),
					progname, path);
		else
			fprintf(stderr,
					_("%s: could not access file \"%s\": %s\n"
					  "This might mean you have a corrupted installation or identified\n"
					  "the wrong directory with the invocation option -L.\n"),
					progname, path, strerror(errno));
		exit(1);
	}
	if (!S_ISREG(statbuf.st_mode))
	{
		fprintf(stderr,
				_("%s: file \"%s\" is not a regular file\n"
			   "This means you have a corrupted installation or identified\n"
				  "the wrong directory with the invocation option -L.\n"),
				progname, path);
		exit(1);
	}
}

/*
 * write out the PG_VERSION file in the data dir, or its subdirectory
 * if extrapath is not NULL
 */
static void
set_short_version(char *short_version, char *extrapath)
{
	FILE	   *version_file;
	char	   *path;

	if (extrapath == NULL)
	{
		path = pg_malloc(strlen(pg_data) + 12);
		sprintf(path, "%s/PG_VERSION", pg_data);
	}
	else
	{
		path = pg_malloc(strlen(pg_data) + strlen(extrapath) + 13);
		sprintf(path, "%s/%s/PG_VERSION", pg_data, extrapath);
	}
	version_file = fopen(path, PG_BINARY_W);
	if (version_file == NULL)
	{
		fprintf(stderr, _("%s: could not open file \"%s\" for writing: %s\n"),
				progname, path, strerror(errno));
		exit_nicely();
	}
	if (fprintf(version_file, "%s\n", short_version) < 0 ||
		fclose(version_file))
	{
		fprintf(stderr, _("%s: could not write file \"%s\": %s\n"),
				progname, path, strerror(errno));
		exit_nicely();
	}
	free(path);
}

/*
 * set up an empty config file so we can check config settings by launching
 * a test backend
 */
static void
set_null_conf(void)
{
	FILE	   *conf_file;
	char	   *path;

	path = pg_malloc(strlen(pg_data) + 17);
	sprintf(path, "%s/postgresql.conf", pg_data);
	conf_file = fopen(path, PG_BINARY_W);
	if (conf_file == NULL)
	{
		fprintf(stderr, _("%s: could not open file \"%s\" for writing: %s\n"),
				progname, path, strerror(errno));
		exit_nicely();
	}
	if (fclose(conf_file))
	{
		fprintf(stderr, _("%s: could not write file \"%s\": %s\n"),
				progname, path, strerror(errno));
		exit_nicely();
	}
	free(path);
}

/*
 * Determine platform-specific config settings
 *
 * Use reasonable values if kernel will let us, else scale back.  Probe
 * for max_connections first since it is subject to more constraints than
 * shared_buffers.
 */
static void
test_config_settings(void)
{
	/*
	 * These macros define the minimum shared_buffers we want for a given
	 * max_connections value, and the max_fsm_pages setting to be used for a
	 * given shared_buffers value.	The arrays show the settings to try.
	 */

#define MIN_BUFS_FOR_CONNS(nconns)	((nconns) * 10)
#define FSM_FOR_BUFS(nbuffers)	((nbuffers) > 1000 ? 50 * (nbuffers) : 20000)

	static const int trial_conns[] = {
		200, 100, 50, 40, 30, 20, 10
	};
	static const int trial_bufs[] = {
		4096, 3584, 3072, 2560, 2048, 1536,
		1000, 900, 800, 700, 600, 500,
		400, 300, 200, 100, 50
	};

	char		cmd[MAXPGPATH];
	const int	connslen = sizeof(trial_conns) / sizeof(int);
	const int	bufslen = sizeof(trial_bufs) / sizeof(int);
	int			i,
				status,
				test_conns,
				test_buffs,
				test_max_fsm,
				ok_buffers = 0;


	printf(_("selecting default max_connections ... "));
	fflush(stdout);

    status = 0;
	for (i = 0; i < connslen; i++)
	{
		test_conns = trial_conns[i];
        if (n_connections > 0)
            test_conns = n_connections;

		test_buffs = MIN_BUFS_FOR_CONNS(test_conns);
        if (n_buffers > 0)
            test_buffs = n_buffers;

		test_max_fsm = FSM_FOR_BUFS(test_buffs);
        if (n_fsm_pages > 0)
            test_max_fsm = n_fsm_pages;

		snprintf(cmd, sizeof(cmd),
				 "%s\"%s\" --boot -x0 %s "
				 "-c max_connections=%d "
				 "-c shared_buffers=%d "
				 "-c max_fsm_pages=%d "
				 "< \"%s\" > \"%s\" 2>&1%s",
				 SYSTEMQUOTE, backend_exec, boot_options,
				 test_conns, test_buffs, test_max_fsm,
				 DEVNULL, backend_output, SYSTEMQUOTE);
		status = system(cmd);
		if (status == 0)
		{
            n_connections = test_conns;
			ok_buffers = test_buffs;
			break;
		}
        if (n_connections > 0 || i == connslen-1)
        {
            fprintf(stderr, _("%s: error %d from: %s\n"),
                    progname, status, cmd);
            exit_nicely();
        }
	}
	printf("%d\n", n_connections);

	printf(_("selecting default shared_buffers/max_fsm_pages ... "));
	fflush(stdout);

	for (i = 0; i < bufslen && n_buffers <= 0; i++)
	{
		/* Use same amount of memory, independent of BLCKSZ */
		test_buffs = (trial_bufs[i] * 8192) / BLCKSZ;
		if (test_buffs <= ok_buffers)
		{
			n_buffers = ok_buffers;
			break;
		}

		test_max_fsm = FSM_FOR_BUFS(test_buffs);
        if (n_fsm_pages > 0)
            test_max_fsm = n_fsm_pages;

		snprintf(cmd, sizeof(cmd),
				 "%s\"%s\" --boot -x0 %s "
				 "-c max_connections=%d "
				 "-c shared_buffers=%d "
				 "-c max_fsm_pages=%d "
				 "< \"%s\" > \"%s\" 2>&1%s",
				 SYSTEMQUOTE, backend_exec, boot_options,
				 n_connections, test_buffs, test_max_fsm,
				 DEVNULL, backend_output, SYSTEMQUOTE);
		status = system(cmd);
		if (status == 0)
        {
	        n_buffers = test_buffs;
            break;
        }
	}
    if (i == bufslen)
    {
        fprintf(stderr, _("%s: error %d from: %s\n"),
                progname, status, cmd);
        exit_nicely();
    }

    if (n_fsm_pages <= 0)
        n_fsm_pages = FSM_FOR_BUFS(n_buffers);

	if ((n_buffers * (BLCKSZ/1024)) % 1024 == 0)
		printf("%dMB/%d\n", (n_buffers * (BLCKSZ/1024)) / 1024, n_fsm_pages);
	else
		printf("%dkB/%d\n", n_buffers * (BLCKSZ/1024), n_fsm_pages);
}

/*
 * set up all the config files
 */
static void
setup_config(void)
{
	char	  **conflines;
	char		repltok[100];
	char		path[MAXPGPATH];

	fputs(_("creating configuration files ... "), stdout);
	fflush(stdout);

	/* postgresql.conf */

	conflines = readfile(conf_file);

    conflines = add_assignment(conflines, "max_connections", "%d", n_connections);

	if ((n_buffers * (BLCKSZ/1024)) % 1024 == 0)
        conflines = add_assignment(conflines, "shared_buffers", "%dMB",
                                   (n_buffers * (BLCKSZ/1024)) / 1024);
	else
        conflines = add_assignment(conflines, "shared_buffers", "%dkB",
                                   n_buffers * (BLCKSZ/1024));

	conflines = add_assignment(conflines, "max_fsm_pages", "%d", n_fsm_pages);

    /* Upd comment to document the default port configured by --with-pgport */
    if (DEF_PGPORT != 5432)
    {
        snprintf(repltok, sizeof(repltok), "#port = %d", DEF_PGPORT);
        conflines = replace_token(conflines, "#port = 5432", repltok);
    }

	conflines = add_assignment(conflines, "lc_messages", "'%s'",
                               escape_quotes(lc_messages));

	conflines = add_assignment(conflines, "lc_monetary", "'%s'",
                               escape_quotes(lc_monetary));

	conflines = add_assignment(conflines, "lc_numeric", "'%s'",
                               escape_quotes(lc_numeric));

	conflines = add_assignment(conflines, "lc_time", "'%s'",
                               escape_quotes(lc_time));

	switch (locale_date_order(lc_time))
	{
		case DATEORDER_YMD:
	        conflines = add_assignment(conflines, "datestyle", "'iso, ymd'");
			break;
		case DATEORDER_DMY:
	        conflines = add_assignment(conflines, "datestyle", "'iso, dmy'");
			break;
		case DATEORDER_MDY:
		default:
	        conflines = add_assignment(conflines, "datestyle", "'iso, mdy'");
			break;
	}

	snprintf(path, sizeof(path), "%s/postgresql.conf", pg_data);

	writefile(path, conflines);
	chmod(path, 0600);

	free(conflines);


	/* pg_hba.conf */

	conflines = readfile(hba_file);

#ifndef HAVE_UNIX_SOCKETS
	conflines = filter_lines_with_token(conflines, "@remove-line-for-nolocal@");
#else
	conflines = replace_token(conflines, "@remove-line-for-nolocal@", "");
#endif

#ifdef HAVE_IPV6

	/*
	 * Probe to see if there is really any platform support for IPv6, and
	 * comment out the relevant pg_hba line if not.  This avoids runtime
	 * warnings if getaddrinfo doesn't actually cope with IPv6.  Particularly
	 * useful on Windows, where executables built on a machine with IPv6 may
	 * have to run on a machine without.
	 */
	{
		struct addrinfo *gai_result;
		struct addrinfo hints;
		int			err = 0;

#ifdef WIN32
		/* need to call WSAStartup before calling getaddrinfo */
		WSADATA		wsaData;

		err = WSAStartup(MAKEWORD(2, 2), &wsaData);
#endif

		/* for best results, this code should match parse_hba() */
		hints.ai_flags = AI_NUMERICHOST;
		hints.ai_family = PF_UNSPEC;
		hints.ai_socktype = 0;
		hints.ai_protocol = 0;
		hints.ai_addrlen = 0;
		hints.ai_canonname = NULL;
		hints.ai_addr = NULL;
		hints.ai_next = NULL;

		if (err != 0 ||
			getaddrinfo("::1", NULL, &hints, &gai_result) != 0)
			conflines = replace_token(conflines,
									  "host    all         all         ::1",
									  "#host    all         all         ::1");
		if (err != 0 ||
			getaddrinfo("fe80::1", NULL, &hints, &gai_result) != 0)
			conflines = replace_token(conflines,
									  "host    all         all         fe80::1",
									  "#host    all         all         fe80::1");
	}
#else							/* !HAVE_IPV6 */
	/* If we didn't compile IPV6 support at all, always comment it out */
	conflines = replace_token(conflines,
							  "host    all         all         ::1",
							  "#host    all         all         ::1");
#endif   /* HAVE_IPV6 */

	/* Replace default authentication methods */
	conflines = replace_token(conflines,
							  "@authmethod@",
							  authmethod);

	conflines = replace_token(conflines,
							  "@authcomment@",
					   strcmp(authmethod, "trust") ? "" : AUTHTRUST_WARNING);

	/* Replace username for replication */
	conflines = replace_token(conflines,
							  "@default_username@",
							  username);

	snprintf(path, sizeof(path), "%s/pg_hba.conf", pg_data);

	writefile(path, conflines);
	chmod(path, 0600);

	free(conflines);

	/* pg_ident.conf */

	conflines = readfile(ident_file);

	snprintf(path, sizeof(path), "%s/pg_ident.conf", pg_data);

	writefile(path, conflines);
	chmod(path, 0600);

	free(conflines);

	check_ok();
}


/*
 * run the BKI script in bootstrap mode to create template1
 */
static void
bootstrap_template1(char *short_version)
{
	PG_CMD_DECL;
	char	  **line;
	char	   *talkargs = "";
	char	  **bki_lines;
	char		headerline[MAXPGPATH];

	printf(_("creating template1 database in %s/base/1 ... "), pg_data);
	fflush(stdout);

	if (debug)
		talkargs = "-d 5";

	bki_lines = readfile(bki_file);

	/* Check that bki file appears to be of the right version */

	snprintf(headerline, sizeof(headerline), "# PostgreSQL %s\n",
			 short_version);

	if (strcmp(headerline, *bki_lines) != 0)
	{
		fprintf(stderr,
				_("%s: input file \"%s\" does not belong to PostgreSQL %s\n"
				  "Check your installation or specify the correct path "
				  "using the option -L.\n"),
				progname, bki_file, PG_VERSION);
		exit_nicely();
	}

	bki_lines = replace_token(bki_lines, "POSTGRES", username);

	bki_lines = replace_token(bki_lines, "ENCODING", encodingid);

	/*
	 * Pass correct LC_xxx environment to bootstrap.
	 *
	 * The shell script arranged to restore the LC settings afterwards, but
	 * there doesn't seem to be any compelling reason to do that.
	 */
	snprintf(cmd, sizeof(cmd), "LC_COLLATE=%s", lc_collate);
	putenv(xstrdup(cmd));

	snprintf(cmd, sizeof(cmd), "LC_CTYPE=%s", lc_ctype);
	putenv(xstrdup(cmd));

	unsetenv("LC_ALL");

	/* Also ensure backend isn't confused by this environment var: */
	unsetenv("PGCLIENTENCODING");

	snprintf(cmd, sizeof(cmd),
<<<<<<< HEAD
			 "\"%s\" --boot -x1 %s -c gp_before_persistence_work=on %s",
=======
			 "\"%s\" --boot -x1 %s %s",
>>>>>>> 4ebb0cf9
			 backend_exec, boot_options, talkargs);

	PG_CMD_OPEN;

	for (line = bki_lines; *line != NULL; line++)
	{
		PG_CMD_PUTS(*line);
		free(*line);
	}

	PG_CMD_CLOSE;

	free(bki_lines);

	check_ok();
}

/*
 * set up the shadow password table
 */
static void
setup_auth(void)
{
	PG_CMD_DECL;
	const char **line;
	static const char *pg_authid_setup[] = {
		/*
		 * Create triggers to ensure manual updates to shared catalogs will be
		 * reflected into their "flat file" copies.
		 */
		"CREATE TRIGGER pg_sync_pg_database "
		"  AFTER INSERT OR UPDATE OR DELETE ON pg_database "
		"  FOR EACH STATEMENT EXECUTE PROCEDURE flatfile_update_trigger();\n",
		"CREATE TRIGGER pg_sync_pg_authid "
		"  AFTER INSERT OR UPDATE OR DELETE ON pg_authid "
		"  FOR EACH STATEMENT EXECUTE PROCEDURE flatfile_update_trigger();\n",
		"CREATE TRIGGER pg_sync_pg_auth_members "
		"  AFTER INSERT OR UPDATE OR DELETE ON pg_auth_members "
		"  FOR EACH STATEMENT EXECUTE PROCEDURE flatfile_update_trigger();\n",
		"CREATE TRIGGER pg_sync_pg_auth_time_constraint "
		"  AFTER INSERT OR UPDATE OR DELETE ON pg_auth_time_constraint "
		"  FOR EACH STATEMENT EXECUTE PROCEDURE flatfile_update_trigger();\n",

		/*
		 * The authid table shouldn't be readable except through views, to
		 * ensure passwords are not publicly visible.
		 */
		"REVOKE ALL on pg_authid FROM public;\n",
		NULL
	};

	fputs(_("initializing pg_authid ... "), stdout);
	fflush(stdout);

	snprintf(cmd, sizeof(cmd),
			 "\"%s\" %s template1 >%s",
			 backend_exec, backend_options,
			 backend_output);

	PG_CMD_OPEN;

	for (line = pg_authid_setup; *line != NULL; line++)
		PG_CMD_PUTS(*line);

	PG_CMD_CLOSE;

	check_ok();
}

/*
 * get the superuser password if required, and call postgres to set it
 */
static void
get_set_pwd(void)
{
	PG_CMD_DECL;

	char	   *pwd1,
			   *pwd2;
	char		pwdpath[MAXPGPATH];
	struct stat statbuf;

	if (pwprompt)
	{
		/*
		 * Read password from terminal
		 */
		pwd1 = simple_prompt("Enter new superuser password: ", 100, false);
		pwd2 = simple_prompt("Enter it again: ", 100, false);
		if (strcmp(pwd1, pwd2) != 0)
		{
			fprintf(stderr, _("Passwords didn't match.\n"));
			exit_nicely();
		}
		free(pwd2);
	}
	else
	{
		/*
		 * Read password from file
		 *
		 * Ideally this should insist that the file not be world-readable.
		 * However, this option is mainly intended for use on Windows where
		 * file permissions may not exist at all, so we'll skip the paranoia
		 * for now.
		 */
		FILE	   *pwf = fopen(pwfilename, "r");
		char		pwdbuf[MAXPGPATH];
		int			i;

		if (!pwf)
		{
			fprintf(stderr, _("%s: could not open file \"%s\" for reading: %s\n"),
					progname, pwfilename, strerror(errno));
			exit_nicely();
		}
		if (!fgets(pwdbuf, sizeof(pwdbuf), pwf))
		{
			fprintf(stderr, _("%s: could not read password from file \"%s\": %s\n"),
					progname, pwfilename, strerror(errno));
			exit_nicely();
		}
		fclose(pwf);

		i = strlen(pwdbuf);
		while (i > 0 && (pwdbuf[i - 1] == '\r' || pwdbuf[i - 1] == '\n'))
			pwdbuf[--i] = '\0';

		pwd1 = xstrdup(pwdbuf);

	}
	printf(_("setting password ... "));
	fflush(stdout);

	snprintf(cmd, sizeof(cmd),
			 "\"%s\" %s template1 >%s",
			 backend_exec, backend_options,
			 backend_output);

	PG_CMD_OPEN;

	PG_CMD_PRINTF2("ALTER USER \"%s\" WITH PASSWORD E'%s';\n",
				   username, escape_quotes(pwd1));

	/* MM: pwd1 is no longer needed, freeing it */
	free(pwd1);

	PG_CMD_CLOSE;

	check_ok();

	snprintf(pwdpath, sizeof(pwdpath), "%s/global/pg_auth", pg_data);
	if (stat(pwdpath, &statbuf) != 0 || !S_ISREG(statbuf.st_mode))
	{
		fprintf(stderr,
				_("%s: The password file was not generated. "
				  "Please report this problem.\n"),
				progname);
		exit_nicely();
	}
}

/*
 * set up pg_depend
 */
static void
setup_depend(void)
{
	PG_CMD_DECL;
	const char **line;
	static const char *pg_depend_setup[] = {
		/*
		 * Make PIN entries in pg_depend for all objects made so far in the
		 * tables that the dependency code handles.  This is overkill (the
		 * system doesn't really depend on having every last weird datatype,
		 * for instance) but generating only the minimum required set of
		 * dependencies seems hard.
		 *
		 * Note that we deliberately do not pin the system views, which
		 * haven't been created yet.  Also, no conversions, databases,
		 * or tablespaces are pinned.
		 *
		 * First delete any already-made entries; PINs override all else, and
		 * must be the only entries for their objects.
		 */
		"DELETE FROM pg_depend;\n",
		"VACUUM pg_depend;\n",
		"DELETE FROM pg_shdepend;\n",
		"VACUUM pg_shdepend;\n",

		"INSERT INTO pg_depend SELECT 0,0,0, tableoid,oid,0, 'p' "
		" FROM pg_class;\n",
		"INSERT INTO pg_depend SELECT 0,0,0, tableoid,oid,0, 'p' "
		" FROM pg_proc;\n",
		"INSERT INTO pg_depend SELECT 0,0,0, tableoid,oid,0, 'p' "
		" FROM pg_type;\n",
		"INSERT INTO pg_depend SELECT 0,0,0, tableoid,oid,0, 'p' "
		" FROM pg_cast;\n",
		"INSERT INTO pg_depend SELECT 0,0,0, tableoid,oid,0, 'p' "
		" FROM pg_constraint;\n",
		"INSERT INTO pg_depend SELECT 0,0,0, tableoid,oid,0, 'p' "
		" FROM pg_attrdef;\n",
		"INSERT INTO pg_depend SELECT 0,0,0, tableoid,oid,0, 'p' "
		" FROM pg_language;\n",
		"INSERT INTO pg_depend SELECT 0,0,0, tableoid,oid,0, 'p' "
		" FROM pg_operator;\n",
		"INSERT INTO pg_depend SELECT 0,0,0, tableoid,oid,0, 'p' "
		" FROM pg_opclass;\n",
		"INSERT INTO pg_depend SELECT 0,0,0, tableoid,oid,0, 'p' "
		" FROM pg_opfamily;\n",
		"INSERT INTO pg_depend SELECT 0,0,0, tableoid,oid,0, 'p' "
		" FROM pg_amop;\n",
		"INSERT INTO pg_depend SELECT 0,0,0, tableoid,oid,0, 'p' "
		" FROM pg_amproc;\n",
		"INSERT INTO pg_depend SELECT 0,0,0, tableoid,oid,0, 'p' "
		" FROM pg_rewrite;\n",
		"INSERT INTO pg_depend SELECT 0,0,0, tableoid,oid,0, 'p' "
		" FROM pg_trigger;\n",

		/*
		 * restriction here to avoid pinning the public namespace
		 */
		"INSERT INTO pg_depend SELECT 0,0,0, tableoid,oid,0, 'p' "
		" FROM pg_namespace "
		"    WHERE nspname ~ '^(pg_|gp_)';\n",

		"INSERT INTO pg_shdepend SELECT 0, 0, 0, tableoid, oid, 'p' "
		" FROM pg_authid;\n",
		NULL
	};

	fputs(_("initializing dependencies ... "), stdout);
	fflush(stdout);

	snprintf(cmd, sizeof(cmd),
			 "\"%s\" %s template1 >%s",
			 backend_exec, backend_options,
			 backend_output);

	PG_CMD_OPEN;

	for (line = pg_depend_setup; *line != NULL; line++)
		PG_CMD_PUTS(*line);

	PG_CMD_CLOSE;

	check_ok();
}

/*
 * set up system views
 */
static void
setup_sysviews(void)
{
	PG_CMD_DECL;
	char	  **line;
	char	  **sysviews_setup;

	fputs(_("creating system views ... "), stdout);
	fflush(stdout);

	sysviews_setup = readfile(system_views_file);

	/*
	 * We use -j here to avoid backslashing stuff in system_views.sql
	 */
	snprintf(cmd, sizeof(cmd),
			 "\"%s\" %s -j template1 >%s",
			 backend_exec, backend_options,
			 backend_output);

	PG_CMD_OPEN;

	for (line = sysviews_setup; *line != NULL; line++)
	{
		PG_CMD_PUTS(*line);
		free(*line);
	}

	PG_CMD_CLOSE;

	free(sysviews_setup);

	check_ok();
}

/*
 * load description data
 */
static void
setup_description(void)
{
	PG_CMD_DECL;

	fputs(_("loading system objects' descriptions ... "), stdout);
	fflush(stdout);

	snprintf(cmd, sizeof(cmd),
			 "\"%s\" %s template1 >%s",
			 backend_exec, backend_options,
			 backend_output);

	PG_CMD_OPEN;

	PG_CMD_PUTS("CREATE TEMP TABLE tmp_pg_description ( "
				"	objoid oid, "
				"	classname name, "
				"	objsubid int4, "
				"	description text) WITHOUT OIDS;\n");

	PG_CMD_PRINTF1("COPY tmp_pg_description FROM E'%s';\n",
				   escape_quotes(desc_file));

	PG_CMD_PUTS("INSERT INTO pg_description "
				" SELECT t.objoid, c.oid, t.objsubid, t.description "
				"  FROM tmp_pg_description t, pg_class c "
				"    WHERE c.relname = t.classname;\n");

	PG_CMD_PUTS("CREATE TEMP TABLE tmp_pg_shdescription ( "
				" objoid oid, "
				" classname name, "
				" description text) WITHOUT OIDS;\n");

	PG_CMD_PRINTF1("COPY tmp_pg_shdescription FROM E'%s';\n",
				   escape_quotes(shdesc_file));

	PG_CMD_PUTS("INSERT INTO pg_shdescription "
				" SELECT t.objoid, c.oid, t.description "
				"  FROM tmp_pg_shdescription t, pg_class c "
				"   WHERE c.relname = t.classname;\n");

	PG_CMD_CLOSE;

	check_ok();
}

/*
 * load conversion functions
 */
static void
setup_conversion(void)
{
	PG_CMD_DECL;
	char	  **line;
	char	  **conv_lines;

	fputs(_("creating conversions ... "), stdout);
	fflush(stdout);

	snprintf(cmd, sizeof(cmd),
			 "\"%s\" %s template1 >%s",
			 backend_exec, backend_options,
			 backend_output);

	PG_CMD_OPEN;

	conv_lines = readfile(conversion_file);
	for (line = conv_lines; *line != NULL; line++)
	{
		if (strstr(*line, "DROP CONVERSION") != *line)
			PG_CMD_PUTS(*line);
		free(*line);
	}

	free(conv_lines);

	PG_CMD_CLOSE;

	check_ok();
}

/*
 * Set up privileges
 *
 * We mark most system catalogs as world-readable.	We don't currently have
 * to touch functions, languages, or databases, because their default
 * permissions are OK.
 *
 * Some objects may require different permissions by default, so we
 * make sure we don't overwrite privilege sets that have already been
 * set (NOT NULL).
 */
static void
setup_privileges(void)
{
	PG_CMD_DECL;
	char	  **line;
	char	  **priv_lines;
	static char *privileges_setup[] = {
		"UPDATE pg_class "
		"  SET relacl = E'{\"=r/\\\\\"$POSTGRES_SUPERUSERNAME\\\\\"\"}' "
		"  WHERE relkind IN ('r', 'v', 'S') AND relacl IS NULL;\n",
		"GRANT USAGE ON SCHEMA pg_catalog TO PUBLIC;\n",
		"GRANT CREATE, USAGE ON SCHEMA public TO PUBLIC;\n",
		NULL
	};

	fputs(_("setting privileges on built-in objects ... "), stdout);
	fflush(stdout);

	snprintf(cmd, sizeof(cmd),
			 "\"%s\" %s template1 >%s",
			 backend_exec, backend_options,
			 backend_output);

	PG_CMD_OPEN;

	priv_lines = replace_token(privileges_setup,
							   "$POSTGRES_SUPERUSERNAME", username);
	for (line = priv_lines; *line != NULL; line++)
		PG_CMD_PUTS(*line);

	PG_CMD_CLOSE;

	check_ok();
}

/*
 * extract the strange version of version required for information schema
 * (09.08.0007abc)
 */
static void
set_info_version(void)
{
	char	   *letterversion;
	long		major = 0,
				minor = 0,
				micro = 0;
	char	   *endptr;
	char	   *vstr = xstrdup(PG_VERSION);
	char	   *ptr;

	ptr = vstr + (strlen(vstr) - 1);
	while (ptr != vstr && (*ptr < '0' || *ptr > '9'))
		ptr--;
	letterversion = ptr + 1;
	major = strtol(vstr, &endptr, 10);
	if (*endptr)
		minor = strtol(endptr + 1, &endptr, 10);
	if (*endptr)
		micro = strtol(endptr + 1, &endptr, 10);
	snprintf(infoversion, sizeof(infoversion), "%02ld.%02ld.%04ld%s",
			 major, minor, micro, letterversion);
}

/*
 * load info schema and populate from features file
 */
static void
setup_schema(void)
{
	PG_CMD_DECL;
	char	  **line;
	char	  **lines;

	fputs(_("creating information schema ... "), stdout);
	fflush(stdout);

	lines = readfile(info_schema_file);

	/*
	 * We use -j here to avoid backslashing stuff in information_schema.sql
	 */
	snprintf(cmd, sizeof(cmd),
			 "\"%s\" %s -j template1 >%s",
			 backend_exec, backend_options,
			 backend_output);

	PG_CMD_OPEN;

	for (line = lines; *line != NULL; line++)
	{
		PG_CMD_PUTS(*line);
		free(*line);
	}

	free(lines);

	PG_CMD_CLOSE;

	snprintf(cmd, sizeof(cmd),
			 "\"%s\" %s template1 >%s",
			 backend_exec, backend_options,
			 backend_output);

	PG_CMD_OPEN;

	PG_CMD_PRINTF1("UPDATE information_schema.sql_implementation_info "
				   "  SET character_value = '%s' "
				   "  WHERE implementation_info_name = 'DBMS VERSION';\n",
				   infoversion);

	PG_CMD_PRINTF1("COPY information_schema.sql_features "
				   "  (feature_id, feature_name, sub_feature_id, "
				   "  sub_feature_name, is_supported, comments) "
				   " FROM E'%s';\n",
				   escape_quotes(features_file));

	PG_CMD_CLOSE;

	check_ok();
}

static int
cmpstringp(const void *p1, const void *p2)
{
	return strcmp(* (char * const *) p1, * (char * const *) p2);
}

/*
 * Load GPDB additions to the schema.
 *
 * These are contained in directory "cdb_init.d". We load all .sql files
 * from that directory, in alphabetical order. This modular design allows
 * extensions to put their install scripts under cdb_init.d, and have them
 * automatically installed directly in the template databases of every new
 * cluster.
 */
static void
setup_cdb_schema(void)
{
	DIR		   *dir;
	struct dirent *file;
	int			nscripts;
	char	  **scriptnames = NULL;
	int			i;

	fputs(_("creating Greenplum Database schema ... "), stdout);
	fflush(stdout);

	dir = opendir(cdb_init_d_dir);

	if (!dir)
	{
		printf(_("could not open cdb_init.d directory: %s\n"),
			   strerror(errno));
		fflush(stdout);
		exit_nicely();
	}

	/* Collect all files with .sql suffix in array. */
	nscripts = 0;
	while ((file = readdir(dir)) != NULL)
	{
		int			namelen = strlen(file->d_name);

		if (namelen > 4 &&
			strcmp(".sql", file->d_name + namelen - 4) == 0)
		{
			scriptnames = pg_realloc(scriptnames,
									 sizeof(char *) * (nscripts + 1));
			scriptnames[nscripts++] = xstrdup(file->d_name);
		}
	}

#ifdef WIN32
	/*
	 * This fix is in mingw cvs (runtime/mingwex/dirent.c rev 1.4), but not in
	 * released version
	 */
	if (GetLastError() == ERROR_NO_MORE_FILES)
		errno = 0;
#endif

	closedir(dir);

	if (errno != 0)
	{
		/* some kind of I/O error? */
		printf(_("error while reading cdb_init.d directory: %s\n"),
			   strerror(errno));
		fflush(stdout);
		exit_nicely();
	}

	/*
	 * Sort the array. This allows simple dependencies between scripts, by
	 * naming them like "01_before.sql" and "02_after.sql"
	 */
	if (nscripts > 0)
		qsort(scriptnames, nscripts, sizeof(char *), cmpstringp);

	/*
	 * Now execute each script.
	 */
	for (i = 0; i < nscripts; i++)
	{
		PG_CMD_DECL;
		char	  **line;
		char	  **lines;
		char	   *path;

		path = pg_malloc(strlen(share_path) + strlen("cdb_init.d") + strlen(scriptnames[i]) + 3);
		sprintf(path, "%s/cdb_init.d/%s", share_path, scriptnames[i]);

		lines = readfile(path);

		/*
		 * We use -j here to avoid backslashing stuff in
		 * information_schema.sql
		 */
		snprintf(cmd, sizeof(cmd),
				 "\"%s\" %s -j template1 >%s",
				 backend_exec, backend_options,
				 backend_output);

		PG_CMD_OPEN;

		for (line = lines; *line != NULL; line++)
		{
			PG_CMD_PUTS(*line);
			free(*line);
		}

		free(lines);

		PG_CMD_CLOSE;

		snprintf(cmd, sizeof(cmd),
				 "\"%s\" %s template1 >%s",
				 backend_exec, backend_options,
				 backend_output);

		check_ok();
	}
}

/*
 * Load persistent tables from pg_class, etc.
 */
static void
setup_gp_persistent_tables(void)
{
	PG_CMD_DECL;

	fprintf(stdout, _("loading file-system persistent tables for template1 (mirrored = %s) ... \n"), 
		    (gIsFileRepMirrored  ? "true" : "false"));
	fflush(stdout);

	snprintf(cmd, sizeof(cmd),
			 "\"%s\" %s -c gp_before_persistence_work=on template1 >%s",
			 backend_exec, backend_options,
			 backend_output);

	PG_CMD_OPEN;
	
	PG_CMD_PRINTF1("SELECT gp_persistent_build_db(%s);\n",
				   (gIsFileRepMirrored  ? "true" : "false"));

	PG_CMD_CLOSE;

	check_ok();
}


/*
 * clean everything up in template1
 */
static void
vacuum_db(void)
{
	PG_CMD_DECL;

	fputs(_("vacuuming database template1 ... "), stdout);
	fflush(stdout);

	snprintf(cmd, sizeof(cmd),
			 "\"%s\" %s template1 >%s",
			 backend_exec, backend_options,
			 backend_output);

	PG_CMD_OPEN;

	PG_CMD_PUTS("ANALYZE;\nVACUUM FULL;\nVACUUM FREEZE;\n");

	PG_CMD_CLOSE;

	check_ok();
}

/*
 * copy template1 to template0
 */
static void
make_template0(void)
{
	PG_CMD_DECL;
	const char **line;
	static const char *template0_setup[] = {
		"CREATE DATABASE template0;\n",
		"UPDATE pg_database SET "
		"	datistemplate = 't', "
		"	datallowconn = 'f' "
		"    WHERE datname = 'template0';\n",

		/*
		 * We use the OID of template0 to determine lastsysoid
		 */
		"UPDATE pg_database SET datlastsysoid = "
		"    (SELECT oid FROM pg_database "
		"    WHERE datname = 'template0');\n",

		/*
		 * Explicitly revoke public create-schema and create-temp-table
		 * privileges in template1 and template0; else the latter would be on
		 * by default
		 */
		"REVOKE CREATE,TEMPORARY ON DATABASE template1 FROM public;\n",
		"REVOKE CREATE,TEMPORARY ON DATABASE template0 FROM public;\n",

		/*
		 * Finally vacuum to clean up dead rows in pg_database
		 */
		"VACUUM FULL pg_database;\n",
		NULL
	};

	fputs(_("copying template1 to template0 ... "), stdout);
	fflush(stdout);

	snprintf(cmd, sizeof(cmd),
			 "\"%s\" %s template1 >%s",
			 backend_exec, backend_options,
			 backend_output);

	PG_CMD_OPEN;

	for (line = template0_setup; *line; line++)
		PG_CMD_PUTS(*line);

	PG_CMD_CLOSE;

	check_ok();
}

/*
 * copy template1 to postgres
 */
static void
make_postgres(void)
{
	PG_CMD_DECL;
	const char **line;
	static const char *postgres_setup[] = {
		"CREATE DATABASE postgres;\n",
		/*
		 * Make 'postgres' a template database
		 */
		"UPDATE pg_database SET "
		"	datistemplate = 't' "
		"    WHERE datname = 'postgres';\n",
		/*
		 * Clean out dead rows in pg_database
		 */
		"VACUUM FULL pg_database;\n",
		NULL
	};

	fputs(_("copying template1 to postgres ... "), stdout);
	fflush(stdout);

	snprintf(cmd, sizeof(cmd),
			 "\"%s\" %s template1 >%s",
			 backend_exec, backend_options,
			 backend_output);

	PG_CMD_OPEN;

	for (line = postgres_setup; *line; line++)
		PG_CMD_PUTS(*line);

	PG_CMD_CLOSE;

	check_ok();
}


/*
 * signal handler in case we are interrupted.
 *
 * The Windows runtime docs at
 * http://msdn.microsoft.com/library/en-us/vclib/html/_crt_signal.asp
 * specifically forbid a number of things being done from a signal handler,
 * including IO, memory allocation and system calls, and only allow jmpbuf
 * if you are handling SIGFPE.
 *
 * I avoided doing the forbidden things by setting a flag instead of calling
 * exit_nicely() directly.
 *
 * Also note the behaviour of Windows with SIGINT, which says this:
 *	 Note	SIGINT is not supported for any Win32 application, including
 *	 Windows 98/Me and Windows NT/2000/XP. When a CTRL+C interrupt occurs,
 *	 Win32 operating systems generate a new thread to specifically handle
 *	 that interrupt. This can cause a single-thread application such as UNIX,
 *	 to become multithreaded, resulting in unexpected behavior.
 *
 * I have no idea how to handle this. (Strange they call UNIX an application!)
 * So this will need some testing on Windows.
 */
static void
trapsig(int signum)
{
	/* handle systems that reset the handler, like Windows (grr) */
	pqsignal(signum, trapsig);
	caught_signal = true;
}

/*
 * call exit_nicely() if we got a signal, or else output "ok".
 */
static void
check_ok(void)
{
	if (caught_signal)
	{
		printf(_("caught signal\n"));
		fflush(stdout);
		exit_nicely();
	}
	else if (output_failed)
	{
		printf(_("could not write to child process: %s\n"),
			   strerror(output_errno));
		fflush(stdout);
		exit_nicely();
	}
	else
	{
		/* all seems well */
		printf(_("ok\n"));
		fflush(stdout);
	}
}

/*
 * Escape (by doubling) any single quotes or backslashes in given string
 *
 * Note: this is used to process both postgresql.conf entries and SQL
 * string literals.  Since postgresql.conf strings are defined to treat
 * backslashes as escapes, we have to double backslashes here.	Hence,
 * when using this for a SQL string literal, use E'' syntax.
 *
 * We do not need to worry about encoding considerations because all
 * valid backend encodings are ASCII-safe.
 */
static char *
escape_quotes(const char *src)
{
	int			len = strlen(src),
				i,
				j;
	char	   *result = pg_malloc(len * 2 + 1);

	for (i = 0, j = 0; i < len; i++)
	{
		if (SQL_STR_DOUBLE(src[i], true))
			result[j++] = src[i];
		result[j++] = src[i];
	}
	result[j] = '\0';
	return result;
}

/*
 * Determine likely date order from locale
 */
static int
locale_date_order(const char *locale)
{
	struct tm	testtime;
	char		buf[128];
	char	   *posD;
	char	   *posM;
	char	   *posY;
	char	   *save;
	size_t		res;
	int			result;

	result = DATEORDER_MDY;		/* default */

	save = setlocale(LC_TIME, NULL);
	if (!save)
		return result;
	save = xstrdup(save);

	setlocale(LC_TIME, locale);

	memset(&testtime, 0, sizeof(testtime));
	testtime.tm_mday = 22;
	testtime.tm_mon = 10;		/* November, should come out as "11" */
	testtime.tm_year = 133;		/* 2033 */

	res = strftime(buf, sizeof(buf), "%x", &testtime);

	setlocale(LC_TIME, save);
	free(save);

	if (res == 0)
		return result;

	posM = strstr(buf, "11");
	posD = strstr(buf, "22");
	posY = strstr(buf, "33");

	if (!posM || !posD || !posY)
		return result;

	if (posY < posM && posM < posD)
		result = DATEORDER_YMD;
	else if (posD < posM)
		result = DATEORDER_DMY;
	else
		result = DATEORDER_MDY;

	return result;
}

/*
 * check if given string is a valid locale specifier
 *
 * this should match the backend check_locale() function
 */
static bool
chklocale(const char *locale)
{
	bool		ret;
	int			category = LC_CTYPE;
	char	   *save;

	save = setlocale(category, NULL);
	if (!save)
		return false;			/* should not happen; */

	save = xstrdup(save);

	ret = (setlocale(category, locale) != NULL);

	setlocale(category, save);
	free(save);

	/* should we exit here? */
	if (!ret)
		fprintf(stderr, _("%s: invalid locale name \"%s\"\n"), progname, locale);

	return ret;
}

/*
 * set up the locale variables
 *
 * assumes we have called setlocale(LC_ALL,"")
 */
static void
setlocales(void)
{
	/* set empty lc_* values to locale config if set */

	if (strlen(locale) > 0)
	{
		if (strlen(lc_ctype) == 0)
			lc_ctype = locale;
		if (strlen(lc_collate) == 0)
			lc_collate = locale;
		if (strlen(lc_numeric) == 0)
			lc_numeric = locale;
		if (strlen(lc_time) == 0)
			lc_time = locale;
		if (strlen(lc_monetary) == 0)
			lc_monetary = locale;
		if (strlen(lc_messages) == 0)
			lc_messages = locale;
	}

	/*
	 * override absent/invalid config settings from initdb's locale settings
	 */

	if (strlen(lc_ctype) == 0 || !chklocale(lc_ctype))
		lc_ctype = xstrdup(setlocale(LC_CTYPE, NULL));
	if (strlen(lc_collate) == 0 || !chklocale(lc_collate))
		lc_collate = xstrdup(setlocale(LC_COLLATE, NULL));
	if (strlen(lc_numeric) == 0 || !chklocale(lc_numeric))
		lc_numeric = xstrdup(setlocale(LC_NUMERIC, NULL));
	if (strlen(lc_time) == 0 || !chklocale(lc_time))
		lc_time = xstrdup(setlocale(LC_TIME, NULL));
	if (strlen(lc_monetary) == 0 || !chklocale(lc_monetary))
		lc_monetary = xstrdup(setlocale(LC_MONETARY, NULL));
	if (strlen(lc_messages) == 0 || !chklocale(lc_messages))
#if defined(LC_MESSAGES) && !defined(WIN32)
	{
		/* when available get the current locale setting */
		lc_messages = xstrdup(setlocale(LC_MESSAGES, NULL));
	}
#else
	{
		/* when not available, get the CTYPE setting */
		lc_messages = xstrdup(setlocale(LC_CTYPE, NULL));
	}
#endif

}

/*
 * check if the chosen encoding matches the encoding required by the locale
 * this should match the backend check_locale_encoding() function
 *
 */
bool chklocaleencoding(const char *locale, int user_enc)
{
	int			locale_enc;

	locale_enc = pg_get_encoding_from_locale(locale);

	/* We allow selection of SQL_ASCII */
	if (!(locale_enc == user_enc ||
		  locale_enc == PG_SQL_ASCII ||
		  user_enc == PG_SQL_ASCII
#ifdef WIN32

	/*
	 * On win32, if the encoding chosen is UTF8, all locales are OK (assuming
	 * the actual locale name passed the checks above). This is because UTF8
	 * is a pseudo-codepage, that we convert to UTF16 before doing any
	 * operations on, and UTF16 supports all locales.
	 */
		  || user_enc == PG_UTF8
#endif
		  ))
	{
		return false;
	}
	return true;
}

/*
 * Try to parse value as an integer.  The accepted formats are the
 * usual decimal, octal, or hexadecimal formats.
 */
static long
parse_long(const char *value, bool blckszUnit, const char* optname)
{
    long    val;
    char   *endptr;
    double  m;

    errno = 0;
    val = strtol(value, &endptr, 0);

    if (errno ||
        endptr == value)
        goto err;

    if (blckszUnit && endptr[0])
    {
        switch (endptr[0])
        {
            case 'k':
            case 'K':
                m = 1024;
                break;

            case 'm':
            case 'M':
                m = 1024*1024;
                break;

            case 'g':
            case 'G':
                m = 1024*1024*1024;
                break;

            default:
                goto err;
        }

        if (endptr[1] != 'b' &&
            endptr[1] != 'B')
            goto err;

        endptr += 2;
        val = (long)(m * val / BLCKSZ);
	}

    /* error if extra trailing chars */
    if (endptr[0])
        goto err;

    return val;

err:
    if (blckszUnit)
        fprintf(stderr, _("%s: '%s=%s' invalid; requires an integer value, "
                          "optionally followed by kB/MB/GB suffix\n"),
                progname, optname, value);
    else
        fprintf(stderr, _("%s: '%s=%s' invalid; requires an integer value\n"),
                progname, optname, value);
    exit_nicely();
    return 0;                   /* not reached */
}                               /* parse_long */


#ifdef WIN32
typedef		BOOL(WINAPI * __CreateRestrictedToken) (HANDLE, DWORD, DWORD, PSID_AND_ATTRIBUTES, DWORD, PLUID_AND_ATTRIBUTES, DWORD, PSID_AND_ATTRIBUTES, PHANDLE);

#define DISABLE_MAX_PRIVILEGE	0x1

/*
 * Create a restricted token and execute the specified process with it.
 *
 * Returns 0 on failure, non-zero on success, same as CreateProcess().
 *
 * On NT4, or any other system not containing the required functions, will
 * NOT execute anything.
 */
static int
CreateRestrictedProcess(char *cmd, PROCESS_INFORMATION * processInfo)
{
	BOOL		b;
	STARTUPINFO si;
	HANDLE		origToken;
	HANDLE		restrictedToken;
	SID_IDENTIFIER_AUTHORITY NtAuthority = {SECURITY_NT_AUTHORITY};
	SID_AND_ATTRIBUTES dropSids[2];
	__CreateRestrictedToken _CreateRestrictedToken = NULL;
	HANDLE		Advapi32Handle;

	ZeroMemory(&si, sizeof(si));
	si.cb = sizeof(si);

	Advapi32Handle = LoadLibrary("ADVAPI32.DLL");
	if (Advapi32Handle != NULL)
	{
		_CreateRestrictedToken = (__CreateRestrictedToken) GetProcAddress(Advapi32Handle, "CreateRestrictedToken");
	}

	if (_CreateRestrictedToken == NULL)
	{
		fprintf(stderr, "WARNING: cannot create restricted tokens on this platform\n");
		if (Advapi32Handle != NULL)
			FreeLibrary(Advapi32Handle);
		return 0;
	}

	/* Open the current token to use as a base for the restricted one */
	if (!OpenProcessToken(GetCurrentProcess(), TOKEN_ALL_ACCESS, &origToken))
	{
		fprintf(stderr, "Failed to open process token: %lu\n", GetLastError());
		return 0;
	}

	/* Allocate list of SIDs to remove */
	ZeroMemory(&dropSids, sizeof(dropSids));
	if (!AllocateAndInitializeSid(&NtAuthority, 2,
		 SECURITY_BUILTIN_DOMAIN_RID, DOMAIN_ALIAS_RID_ADMINS, 0, 0, 0, 0, 0,
								  0, &dropSids[0].Sid) ||
		!AllocateAndInitializeSid(&NtAuthority, 2,
	SECURITY_BUILTIN_DOMAIN_RID, DOMAIN_ALIAS_RID_POWER_USERS, 0, 0, 0, 0, 0,
								  0, &dropSids[1].Sid))
	{
		fprintf(stderr, "Failed to allocate SIDs: %lu\n", GetLastError());
		return 0;
	}

	b = _CreateRestrictedToken(origToken,
							   DISABLE_MAX_PRIVILEGE,
							   sizeof(dropSids) / sizeof(dropSids[0]),
							   dropSids,
							   0, NULL,
							   0, NULL,
							   &restrictedToken);

	FreeSid(dropSids[1].Sid);
	FreeSid(dropSids[0].Sid);
	CloseHandle(origToken);
	FreeLibrary(Advapi32Handle);

	if (!b)
	{
		fprintf(stderr, "Failed to create restricted token: %lu\n", GetLastError());
		return 0;
	}

	if (!CreateProcessAsUser(restrictedToken,
						NULL,
						cmd,
						NULL,
						NULL,
						TRUE,
						CREATE_SUSPENDED,
						NULL,
						NULL,
						&si,
						processInfo))

	{
		fprintf(stderr, "CreateProcessAsUser failed: %lu\n", GetLastError());
		return 0;
	}

#ifndef __CYGWIN__
	AddUserToDacl(processInfo->hProcess);
#endif

	return ResumeThread(processInfo->hThread);
}
#endif

/*
 * print help text
 */
static void
usage(const char *progname)
{
	printf(_("%s initializes a PostgreSQL database cluster.\n\n"), progname);
	printf(_("Usage:\n"));
	printf(_("  %s [OPTION]... [DATADIR]\n"), progname);
	printf(_("\nOptions:\n"));
	printf(_(" [-D, --pgdata=]DATADIR     location for this database cluster\n"));
	printf(_("  -E, --encoding=ENCODING   set default encoding for new databases\n"));
	printf(_("  --locale=LOCALE           initialize database cluster with given locale\n"));
	printf(_("  --lc-collate, --lc-ctype, --lc-messages=LOCALE\n"
			 "  --lc-monetary, --lc-numeric, --lc-time=LOCALE\n"
			 "                            initialize database cluster with given locale\n"
			 "                            in the respective category (default taken from\n"
			 "                            environment)\n"));
	printf(_("  --is_filerep_mirrored=yes|no whether or not this db directory will be mirrored by file replication\n"));
	printf(_("  --no-locale               equivalent to --locale=C\n"));
	printf(_("  -X, --xlogdir=XLOGDIR     location for the transaction log directory\n"));
	printf(_("  -A, --auth=METHOD         default authentication method for local connections\n"));
	printf(_("  -U, --username=NAME       database superuser name\n"));
	printf(_("  -W, --pwprompt            prompt for a password for the new superuser\n"));
	printf(_("  --pwfile=FILE             read password for the new superuser from file\n"));
	printf(_("  -?, --help                show this help, then exit\n"));
	printf(_("  -V, --version             output version information, then exit\n"));
	printf(_("  --gp-version             output Greenplum version information, then exit\n"));
	printf(_("\nShared memory allocation:\n"));
	printf(_("  --max_connections=MAX-CONNECT  maximum number of allowed connections\n"));
	printf(_("  --shared_buffers=NBUFFERS number of shared buffers; or, amount of memory for\n"
			 "                            shared buffers if kB/MB/GB suffix is appended\n"));
	printf(_("  --max_fsm_pages=MAX-FSM   number of disk pages for which free space is tracked\n"));
	printf(_("\nLess commonly used options:\n"));
	printf(_("  -d, --debug               generate lots of debugging output\n"));
	printf(_("  -s, --show                show internal settings\n"));
	printf(_("  -L DIRECTORY              where to find the input files\n"));
	printf(_("  -n, --noclean             do not clean up after errors\n"));
	printf(_("  -m, --formirror           only create data needed to start the backend in mirror mode\n"));
	printf(_("\nIf the data directory is not specified, the environment variable PGDATA\n"
			 "is used.\n"));
	printf(_("\nReport bugs to <bugs@greenplum.org>.\n"));
}

int
main(int argc, char *argv[])
{
	/*
	 * options with no short version return a low integer, the rest return
	 * their short version value
	 */
	static struct option long_options[] = {
		{"pgdata", required_argument, NULL, 'D'},
		{"encoding", required_argument, NULL, 'E'},
		{"locale", required_argument, NULL, 1},
		{"lc-collate", required_argument, NULL, 2},
		{"lc-ctype", required_argument, NULL, 3},
		{"lc-monetary", required_argument, NULL, 4},
		{"lc-numeric", required_argument, NULL, 5},
		{"lc-time", required_argument, NULL, 6},
		{"lc-messages", required_argument, NULL, 7},
		{"no-locale", no_argument, NULL, 8},
		{"auth", required_argument, NULL, 'A'},
		{"pwprompt", no_argument, NULL, 'W'},
		{"pwfile", required_argument, NULL, 9},
		{"username", required_argument, NULL, 'U'},
        {"max_connections", required_argument, NULL, 1001},     /*CDB*/
        {"max_fsm_pages", required_argument, NULL, 1002},       /*CDB*/
        {"shared_buffers", required_argument, NULL, 1003},      /*CDB*/
        {"is_filerep_mirrored", required_argument, NULL, 1004},      /*CDB*/
        {"backend_output", optional_argument, NULL, 1005},      /*CDB*/
		{"help", no_argument, NULL, '?'},
		{"version", no_argument, NULL, 'V'},
		{"debug", no_argument, NULL, 'd'},
		{"show", no_argument, NULL, 's'},
		{"noclean", no_argument, NULL, 'n'},
		{"xlogdir", required_argument, NULL, 'X'},
		{NULL, 0, NULL, 0}
	};

	int			c,
				i,
				ret;
	int			option_index = -1;
	char	   *short_version;
	char	   *effective_user;
	char	   *pgdenv;			/* PGDATA value gotten from and sent to
								 * environment */
	char		bin_dir[MAXPGPATH];
	char	   *pg_data_native;

	int			user_enc;

#ifdef WIN32
	char	   *restrict_env;
#endif
	static const char *subdirs[] = {
		"global",
		"pg_log",
		"pg_xlog",
		"pg_xlog/archive_status",
		"pg_clog",
		"pg_changetracking",
		"pg_subtrans",
		"pg_twophase",
		"pg_multixact/members",
		"pg_multixact/offsets",
		"pg_distributedxidmap",		// Old directory.
		"pg_distributedlog",		// New directory.
		"pg_utilitymodedtmredo",
		"base",
		"base/1",
		"pg_tblspc",
		"pg_stat_tmp"
		/* NOTE if you add to this list then please update other places (like management scripts) with this similar
		 *   (search for pg_multixact, for example) */
	};

	progname = get_progname(argv[0]);
	set_pglocale_pgservice(argv[0], "initdb");

	if (argc > 1)
	{
		if (strcmp(argv[1], "--help") == 0 || strcmp(argv[1], "-?") == 0)
		{
			usage(progname);
			exit(0);
		}
		if (strcmp(argv[1], "--version") == 0 || strcmp(argv[1], "-V") == 0)
		{
			puts("initdb (Greenplum Database) " PG_VERSION);
			exit(0);
		}
		if (strcmp(argv[1], "--gp-version") == 0)
		{
			puts("initdb (Greenplum Database) " GP_VERSION);
			exit(0);
		}
	}

	/* process command-line options */

	while ((c = getopt_long(argc, argv, "dD:E:L:mnU:WA:sX:", long_options, &option_index)) != -1)
	{
        const char *optname;
        char        shortopt[2];

        /* CDB: Get option name for error reporting.  On Solaris, getopt_long
         * may leave garbage in option_index after parsing a short option, so
         * check carefully.
         */
        if (isalpha(c))
        {
            shortopt[0] = (char)c;
            shortopt[1] = '\0';
            optname = shortopt;
        }
        else if (option_index >= 0 &&
                 option_index < sizeof(long_options)/sizeof(long_options[0]) - 1)
            optname = long_options[option_index].name;
        else
            optname = "?!?";

		switch (c)
		{
			case 'A':
				authmethod = xstrdup(optarg);
				break;
			case 'D':
				pg_data = xstrdup(optarg);
				break;
			case 'E':
				encoding = xstrdup(optarg);
				break;
			case 'W':
				pwprompt = true;
				break;
			case 'U':
				username = xstrdup(optarg);
				break;
			case 'd':
				debug = true;
				printf(_("Running in debug mode.\n"));
				break;
			case 'm':
				forMirrorOnly = true;
				break;
			case 'n':
				noclean = true;
				printf(_("Running in noclean mode.  Mistakes will not be cleaned up.\n"));
				break;
			case 'L':
				share_path = xstrdup(optarg);
				break;
			case 1:
				locale = xstrdup(optarg);
				break;
			case 2:
				lc_collate = xstrdup(optarg);
				break;
			case 3:
				lc_ctype = xstrdup(optarg);
				break;
			case 4:
				lc_monetary = xstrdup(optarg);
				break;
			case 5:
				lc_numeric = xstrdup(optarg);
				break;
			case 6:
				lc_time = xstrdup(optarg);
				break;
			case 7:
				lc_messages = xstrdup(optarg);
				break;
			case 8:
				locale = "C";
				break;
			case 9:
				pwfilename = xstrdup(optarg);
				break;
			case 's':
				show_setting = true;
				break;
			case 'X':
				xlog_dir = xstrdup(optarg);
				break;
			case 1001:
                n_connections = parse_long(optarg, false, optname);
				break;
			case 1002:
                n_fsm_pages = parse_long(optarg, false, optname);
				break;
			case 1003:
                n_buffers = parse_long(optarg, true, optname);
				break;
            case 1004:
                if ( strcmp("yes", optarg) == 0  )
                    gIsFileRepMirrored = true;
                else if ( strcmp("no", optarg) == 0  )
                    gIsFileRepMirrored = false;
                else
                {
                    fprintf(stderr, "Invalid value for is_filerep_mirrored\n");
                    fprintf(stderr, _("Try \"%s --help\" for more information.\n"),
						progname);
    				exit(1);
                }
                break;
			case 1005:
				backend_output = xstrdup(optarg);
				break;
			default:
				/* getopt_long already emitted a complaint */
				fprintf(stderr, _("Try \"%s --help\" for more information.\n"),
						progname);
				exit(1);
		}
	}


	/* Non-option argument specifies data directory */
	if (optind < argc)
	{
		pg_data = xstrdup(argv[optind]);
		optind++;
	}

	if (optind < argc)
	{
		fprintf(stderr, _("%s: too many command-line arguments (first is \"%s\")\n"),
				progname, argv[optind + 1]);
		fprintf(stderr, _("Try \"%s --help\" for more information.\n"),
				progname);
		exit(1);
	}

	if (pwprompt && pwfilename)
	{
		fprintf(stderr, _("%s: password prompt and password file cannot be specified together\n"), progname);
		exit(1);
	}

	if (authmethod == NULL || !strlen(authmethod))
	{
		authwarning = _("\nWARNING: enabling \"trust\" authentication for local connections\n"
						"You can change this by editing pg_hba.conf or using the -A option the\n"
						"next time you run initdb.\n");
		authmethod = "trust";
	}

	if (strcmp(authmethod, "md5") &&
		strcmp(authmethod, "ident") &&
		strncmp(authmethod, "ident ", 6) &&		/* ident with space = param */
		strcmp(authmethod, "trust") &&
#ifdef USE_PAM
		strcmp(authmethod, "pam") &&
		strncmp(authmethod, "pam ", 4) &&		/* pam with space = param */
#endif
		strcmp(authmethod, "crypt") &&
		strcmp(authmethod, "password")
		)

		/*
		 * Kerberos methods not listed because they are not supported over
		 * local connections and are rejected in hba.c
		 */
	{
		fprintf(stderr, _("%s: unrecognized authentication method \"%s\"\n"),
				progname, authmethod);
		exit(1);
	}

	if ((!strcmp(authmethod, "md5") ||
		 !strcmp(authmethod, "crypt") ||
		 !strcmp(authmethod, "password")) &&
		!(pwprompt || pwfilename))
	{
		fprintf(stderr, _("%s: must specify a password for the superuser to enable %s authentication\n"), progname, authmethod);
		exit(1);
	}

	if (strlen(pg_data) == 0)
	{
		pgdenv = getenv("PGDATA");
		if (pgdenv && strlen(pgdenv))
		{
			/* PGDATA found */
			pg_data = xstrdup(pgdenv);
		}
		else
		{
			fprintf(stderr,
					_("%s: no data directory specified\n"
					  "You must identify the directory where the data for this database system\n"
					  "will reside.  Do this with either the invocation option -D or the\n"
					  "environment variable PGDATA.\n"),
					progname);
			exit(1);
		}
	}

	pg_data_native = pg_data;
	canonicalize_path(pg_data);

#ifdef WIN32

	/*
	 * Before we execute another program, make sure that we are running with a
	 * restricted token. If not, re-execute ourselves with one.
	 */

	if ((restrict_env = getenv("PG_RESTRICT_EXEC")) == NULL
		|| strcmp(restrict_env, "1") != 0)
	{
		PROCESS_INFORMATION pi;
		char	   *cmdline;

		ZeroMemory(&pi, sizeof(pi));

		cmdline = xstrdup(GetCommandLine());

		putenv("PG_RESTRICT_EXEC=1");

		if (!CreateRestrictedProcess(cmdline, &pi))
		{
			fprintf(stderr, "Failed to re-exec with restricted token: %lu.\n", GetLastError());
		}
		else
		{
			/*
			 * Successfully re-execed. Now wait for child process to capture
			 * exitcode.
			 */
			DWORD		x;

			CloseHandle(pi.hThread);
			WaitForSingleObject(pi.hProcess, INFINITE);

			if (!GetExitCodeProcess(pi.hProcess, &x))
			{
				fprintf(stderr, "Failed to get exit code from subprocess: %lu\n", GetLastError());
				exit(1);
			}
			exit(x);
		}
	}
#endif

	/*
	 * we have to set PGDATA for postgres rather than pass it on the command
	 * line to avoid dumb quoting problems on Windows, and we would especially
	 * need quotes otherwise on Windows because paths there are most likely to
	 * have embedded spaces.
	 */
	pgdenv = pg_malloc(8 + strlen(pg_data));
	sprintf(pgdenv, "PGDATA=%s", pg_data);
	putenv(pgdenv);

	if ((ret = find_other_exec(argv[0], "postgres", PG_VERSIONSTR,
							   backend_exec)) < 0)
	{
		char		full_path[MAXPGPATH];

		if (find_my_exec(argv[0], full_path) < 0)
			strlcpy(full_path, progname, sizeof(full_path));

		if (ret == -1)
			fprintf(stderr,
					_("The program \"postgres\" is needed by %s "
					  "but was either not found in the "
					  "same directory as \"%s\" or failed unexpectedly.\n"
					  "Check your installation; \"postgres -V\" may have more information.\n"),
					progname, full_path);
		else
			fprintf(stderr,
					_("The program \"postgres\" was found by \"%s\"\n"
					  "but was not the same version as %s.\n"
					  "Check your installation.\n"),
					full_path, progname);
		exit(1);
	}

	/* store binary directory */
	strcpy(bin_path, backend_exec);
	*last_dir_separator(bin_path) = '\0';
	canonicalize_path(bin_path);

	if (!share_path)
	{
		share_path = pg_malloc(MAXPGPATH);
		get_share_path(backend_exec, share_path);
	}
	else if (!is_absolute_path(share_path))
	{
		fprintf(stderr, _("%s: input file location must be an absolute path\n"), progname);
		exit(1);
	}

	canonicalize_path(share_path);

	if ((short_version = get_short_version()) == NULL)
	{
		fprintf(stderr, _("%s: could not determine valid short version string\n"), progname);
		exit(1);
	}

	effective_user = get_id();
	if (strlen(username) == 0)
		username = effective_user;


	if (strlen(encoding))
		encodingid = get_encoding_id(encoding);

	set_input(&bki_file, "postgres.bki");
	set_input(&desc_file, "postgres.description");
	set_input(&shdesc_file, "postgres.shdescription");
	set_input(&hba_file, "pg_hba.conf.sample");
	set_input(&ident_file, "pg_ident.conf.sample");
	set_input(&conf_file, "postgresql.conf.sample");
	set_input(&conversion_file, "conversion_create.sql");
	set_input(&info_schema_file, "information_schema.sql");
	set_input(&features_file, "sql_features.txt");
	set_input(&system_views_file, "system_views.sql");

	set_input(&cdb_init_d_dir, "cdb_init.d");

	set_info_version();

	if (show_setting || debug)
	{
		fprintf(stderr,
				"VERSION=%s\n"
				"PGDATA=%s\nshare_path=%s\nPGPATH=%s\n"
				"POSTGRES_SUPERUSERNAME=%s\nPOSTGRES_BKI=%s\n"
				"POSTGRES_DESCR=%s\nPOSTGRES_SHDESCR=%s\n"
				"POSTGRESQL_CONF_SAMPLE=%s\n"
				"PG_HBA_SAMPLE=%s\nPG_IDENT_SAMPLE=%s\n",
				PG_VERSION,
				pg_data, share_path, bin_path,
				username, bki_file,
				desc_file, shdesc_file,
				conf_file,
				hba_file, ident_file);
		if (show_setting)
			exit(0);
	}
	check_input(bki_file);
	check_input(desc_file);
	check_input(shdesc_file);
	check_input(hba_file);
	check_input(ident_file);
	check_input(conf_file);
	check_input(conversion_file);
	check_input(info_schema_file);
	check_input(features_file);
	check_input(system_views_file);

	setlocales();

	printf(_("The files belonging to this database system will be owned "
			 "by user \"%s\".\n"
			 "This user must also own the server process.\n\n"),
		   effective_user);

	if (strcmp(lc_ctype, lc_collate) == 0 &&
		strcmp(lc_ctype, lc_time) == 0 &&
		strcmp(lc_ctype, lc_numeric) == 0 &&
		strcmp(lc_ctype, lc_monetary) == 0 &&
		strcmp(lc_ctype, lc_messages) == 0)
		printf(_("The database cluster will be initialized with locale %s.\n"), lc_ctype);
	else
	{
		printf(_("The database cluster will be initialized with locales\n"
				 "  COLLATE:  %s\n"
				 "  CTYPE:    %s\n"
				 "  MESSAGES: %s\n"
				 "  MONETARY: %s\n"
				 "  NUMERIC:  %s\n"
				 "  TIME:     %s\n"),
			   lc_collate,
			   lc_ctype,
			   lc_messages,
			   lc_monetary,
			   lc_numeric,
			   lc_time);
	}

#if defined(HAVE_LANGINFO_H) && defined(CODESET)
	if (pg_strcasecmp(lc_ctype, "C") != 0 && pg_strcasecmp(lc_ctype, "POSIX") != 0)
	{
		if (strlen(encoding) == 0)
		{
			int			tmp;

			tmp = find_matching_encoding(lc_ctype);
			if (tmp == -1)
			{
				fprintf(stderr, _("%s: could not find suitable encoding for locale \"%s\"\n"), progname, lc_ctype);
				fprintf(stderr, _("Rerun %s with the -E option.\n"), progname);
				fprintf(stderr, _("Try \"%s --help\" for more information.\n"), progname);
				exit(1);
			}
			else
			{
				encodingid = encodingid_to_string(tmp);
				printf(_("The default database encoding has accordingly been set to %s.\n"),
					   pg_encoding_to_char(tmp));
			}
		}
		else
		{
			user_enc = atoi(encodingid);
			if (!chklocaleencoding(lc_ctype, user_enc))
			{
				fprintf(stderr, _("Encoding mismatch.\n"
										"The encoding you selected (%s) and the encoding that the\n"
										"selected locale uses (%s) do not match.  This would lead to\n"
										"misbehavior in various character string processing functions.\n"),
								pg_encoding_to_char(user_enc),
								lc_ctype);
				exit(1);
			}
			if(!chklocaleencoding(lc_collate, user_enc))
			{
				fprintf(stderr, _("Encoding mismatch.\n"
										"The encoding you selected (%s) and the encoding that the\n"
										"selected locale uses (%s) do not match.  This would lead to\n"
										"misbehavior in various character string processing functions.\n"),
								pg_encoding_to_char(user_enc),
								lc_collate);
				exit(1);
			}
		}
	}
#endif   /* HAVE_LANGINFO_H && CODESET */

	printf("\n");

	umask(077);

	/*
	 * now we are starting to do real work, trap signals so we can clean up
	 */

	/* some of these are not valid on Windows */
#ifdef SIGHUP
	pqsignal(SIGHUP, trapsig);
#endif
#ifdef SIGINT
	pqsignal(SIGINT, trapsig);
#endif
#ifdef SIGQUIT
	pqsignal(SIGQUIT, trapsig);
#endif
#ifdef SIGTERM
	pqsignal(SIGTERM, trapsig);
#endif

	/* Ignore SIGPIPE when writing to backend, so we can clean up */
#ifdef SIGPIPE
	pqsignal(SIGPIPE, SIG_IGN);
#endif

	switch (check_data_dir(pg_data))
	{
		case 0:
			/* PGDATA not there, must create it */
			printf(_("creating directory %s ... "),
				   pg_data);
			fflush(stdout);

			if (!mkdatadir(NULL))
				exit_nicely();
			else
				check_ok();

			made_new_pgdata = true;
			break;

		case 1:
			/* Present but empty, fix permissions and use it */
			printf(_("fixing permissions on existing directory %s ... "),
				   pg_data);
			fflush(stdout);

			if (chmod(pg_data, 0700) != 0)
			{
				fprintf(stderr, _("%s: could not change permissions of directory \"%s\": %s\n"),
						progname, pg_data, strerror(errno));
				exit_nicely();
			}
			else
				check_ok();

			found_existing_pgdata = true;
			break;

		case 2:
			/* Present and not empty */
			fprintf(stderr,
					_("%s: directory \"%s\" exists but is not empty\n"),
					progname, pg_data);
			fprintf(stderr,
					_("If you want to create a new database system, either remove or empty\n"
					  "the directory \"%s\" or run %s\n"
					  "with an argument other than \"%s\".\n"),
					pg_data, progname, pg_data);
			exit(1);			/* no further message needed */

		default:
			/* Trouble accessing directory */
			fprintf(stderr, _("%s: could not access directory \"%s\": %s\n"),
					progname, pg_data, strerror(errno));
			exit_nicely();
	}

	/* Create transaction log symlink, if required */
	if (strcmp(xlog_dir, "") != 0)
	{
		char	*linkloc;

		linkloc = (char *) malloc(strlen(pg_data) + 8 + 2);
		sprintf(linkloc, "%s/pg_xlog", pg_data);

		/* check if the specified xlog directory is empty */
		switch (check_data_dir(xlog_dir))
		{
			case 0:
				/* xlog directory not there, must create it */
				printf(_("creating directory %s ... "),
					   xlog_dir);
				fflush(stdout);

				if (mkdir_p(xlog_dir, 0700) != 0)
				{
					fprintf(stderr, _("%s: could not create directory \"%s\": %s\n"),
							progname, xlog_dir, strerror(errno));
					exit_nicely();
				}
				else
				{
					check_ok();
				}

				made_new_xlogdir = true;
				break;
			case 1:
				/* Present but empty, fix permissions and use it */
				printf(_("fixing permissions on existing directory %s ... "),
					   xlog_dir);
				fflush(stdout);

				if (chmod(xlog_dir, 0700) != 0)
				{
					fprintf(stderr, _("%s: could not change permissions of directory \"%s\": %s\n"),
							progname, xlog_dir, strerror(errno));
					exit_nicely();
				}
				else
					check_ok();

				found_existing_xlogdir = true;
				break;
			case 2:
				/* Present and not empty */
				fprintf(stderr,
						_("%s: directory \"%s\" exists but is not empty\n"),
						progname, xlog_dir);
				fprintf(stderr,
						_("If you want to store the transaction log there, either\n"
						  "remove or empty the directory \"%s\".\n"),
						xlog_dir);
				exit_nicely();

			default:
				/* Trouble accessing directory */
				fprintf(stderr, _("%s: could not access directory \"%s\": %s\n"),
						progname, xlog_dir, strerror(errno));
				exit_nicely();
		}

		/* form name of the place where the symlink must go */
		linkloc = (char *) pg_malloc(strlen(pg_data) + 8 + 1);
		sprintf(linkloc, "%s/pg_xlog", pg_data);

#ifdef HAVE_SYMLINK
		if (symlink(xlog_dir, linkloc) != 0)
		{
			fprintf(stderr, _("%s: could not create symbolic link \"%s\": %s\n"),
						progname, linkloc, strerror(errno));
			exit_nicely();
		}
#else
		fprintf(stderr, _("%s: symlinks are not supported on this platform"));
		exit_nicely();
#endif
	}

	/* Create required subdirectories */
	printf(_("creating subdirectories ... "));
	fflush(stdout);

	for (i = 0; i < (sizeof(subdirs) / sizeof(char *)); i++)
	{
		if (!mkdatadir(subdirs[i]))
			exit_nicely();
	}

	check_ok();

	/* Top level PG_VERSION is checked by bootstrapper, so make it first */
	set_short_version(short_version, NULL);

	/* Select suitable configuration settings */
	set_null_conf();
	test_config_settings();

	/* Now create all the text config files */
	setup_config();

	if ( ! forMirrorOnly)
	{
		sprintf(backend_options, backend_options_format,
			    ((gIsFileRepMirrored  ? "true" : "false")));

		/* Bootstrap template1 */
		bootstrap_template1(short_version);

		/*
		 * Make the per-database PG_VERSION for template1 only after init'ing it
		 */
		set_short_version(short_version, "base/1");

		/* Create the stuff we don't need to use bootstrap mode for */

		/*
		 * Must be the first thing we do on template1 to make sure we capture all
		 * relation creates.
		 */
		setup_gp_persistent_tables();

		setup_auth();
		if (pwprompt || pwfilename)
			get_set_pwd();

		setup_depend();

		setup_sysviews();

		setup_description();

		setup_conversion();

		setup_privileges();

		setup_schema();

		/* sets up the Greenplum Database admin schema */
		setup_cdb_schema();

		vacuum_db();

		make_template0();

		make_postgres();
	}

	if (authwarning != NULL)
		fprintf(stderr, "%s", authwarning);

	/* Get directory specification used to start this executable */
	strlcpy(bin_dir, argv[0], sizeof(bin_dir));
	get_parent_directory(bin_dir);

	printf(_("\nSuccess. You can now start the database server using:\n\n"
			 "    %s%s%spostgres%s -D %s%s%s\n"
			 "or\n"
			 "    %s%s%spg_ctl%s -D %s%s%s -l logfile start\n\n"),
	   QUOTE_PATH, bin_dir, (strlen(bin_dir) > 0) ? DIR_SEP : "", QUOTE_PATH,
		   QUOTE_PATH, pg_data_native, QUOTE_PATH,
	   QUOTE_PATH, bin_dir, (strlen(bin_dir) > 0) ? DIR_SEP : "", QUOTE_PATH,
		   QUOTE_PATH, pg_data_native, QUOTE_PATH);

	return 0;
}<|MERGE_RESOLUTION|>--- conflicted
+++ resolved
@@ -1611,11 +1611,7 @@
 	unsetenv("PGCLIENTENCODING");
 
 	snprintf(cmd, sizeof(cmd),
-<<<<<<< HEAD
 			 "\"%s\" --boot -x1 %s -c gp_before_persistence_work=on %s",
-=======
-			 "\"%s\" --boot -x1 %s %s",
->>>>>>> 4ebb0cf9
 			 backend_exec, boot_options, talkargs);
 
 	PG_CMD_OPEN;
