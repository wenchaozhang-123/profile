/*-------------------------------------------------------------------------
 *
 * clusterdb
 *
 * Portions Copyright (c) 2002-2019, PostgreSQL Global Development Group
 *
 * src/bin/scripts/clusterdb.c
 *
 *-------------------------------------------------------------------------
 */

#include "postgres_fe.h"
#include "common.h"
#include "common/logging.h"
#include "fe_utils/simple_list.h"
#include "fe_utils/string_utils.h"


static void cluster_one_database(const char *dbname, bool verbose, const char *table,
								 const char *host, const char *port,
								 const char *username, enum trivalue prompt_password,
								 const char *progname, bool echo);
static void cluster_all_databases(bool verbose, const char *maintenance_db,
								  const char *host, const char *port,
								  const char *username, enum trivalue prompt_password,
								  const char *progname, bool echo, bool quiet);

static void help(const char *progname);


int
main(int argc, char *argv[])
{
	static struct option long_options[] = {
		{"host", required_argument, NULL, 'h'},
		{"port", required_argument, NULL, 'p'},
		{"username", required_argument, NULL, 'U'},
		{"no-password", no_argument, NULL, 'w'},
		{"password", no_argument, NULL, 'W'},
		{"echo", no_argument, NULL, 'e'},
		{"quiet", no_argument, NULL, 'q'},
		{"dbname", required_argument, NULL, 'd'},
		{"all", no_argument, NULL, 'a'},
		{"table", required_argument, NULL, 't'},
		{"verbose", no_argument, NULL, 'v'},
		{"maintenance-db", required_argument, NULL, 2},
		{NULL, 0, NULL, 0}
	};

	const char *progname;
	int			optindex;
	int			c;

	const char *dbname = NULL;
	const char *maintenance_db = NULL;
	char	   *host = NULL;
	char	   *port = NULL;
	char	   *username = NULL;
	enum trivalue prompt_password = TRI_DEFAULT;
	bool		echo = false;
	bool		quiet = false;
	bool		alldb = false;
	bool		verbose = false;
	SimpleStringList tables = {NULL, NULL};

	pg_logging_init(argv[0]);
	progname = get_progname(argv[0]);
	set_pglocale_pgservice(argv[0], PG_TEXTDOMAIN("pgscripts"));

	handle_help_version_opts(argc, argv, "clusterdb", help);

	while ((c = getopt_long(argc, argv, "h:p:U:wWeqd:at:v", long_options, &optindex)) != -1)
	{
		switch (c)
		{
			case 'h':
				host = pg_strdup(optarg);
				break;
			case 'p':
				port = pg_strdup(optarg);
				break;
			case 'U':
				username = pg_strdup(optarg);
				break;
			case 'w':
				prompt_password = TRI_NO;
				break;
			case 'W':
				prompt_password = TRI_YES;
				break;
			case 'e':
				echo = true;
				break;
			case 'q':
				quiet = true;
				break;
			case 'd':
				dbname = pg_strdup(optarg);
				break;
			case 'a':
				alldb = true;
				break;
			case 't':
				simple_string_list_append(&tables, optarg);
				break;
			case 'v':
				verbose = true;
				break;
			case 2:
				maintenance_db = pg_strdup(optarg);
				break;
			default:
				fprintf(stderr, _("Try \"%s --help\" for more information.\n"), progname);
				exit(1);
		}
	}

	/*
	 * Non-option argument specifies database name as long as it wasn't
	 * already specified with -d / --dbname
	 */
	if (optind < argc && dbname == NULL)
	{
		dbname = argv[optind];
		optind++;
	}

	if (optind < argc)
	{
		pg_log_error("too many command-line arguments (first is \"%s\")",
					 argv[optind]);
		fprintf(stderr, _("Try \"%s --help\" for more information.\n"), progname);
		exit(1);
	}

	setup_cancel_handler();

	if (alldb)
	{
		if (dbname)
		{
			pg_log_error("cannot cluster all databases and a specific one at the same time");
			exit(1);
		}

		if (tables.head != NULL)
		{
			pg_log_error("cannot cluster specific table(s) in all databases");
			exit(1);
		}

		cluster_all_databases(verbose, maintenance_db, host, port, username, prompt_password,
							  progname, echo, quiet);
	}
	else
	{
		if (dbname == NULL)
		{
			if (getenv("PGDATABASE"))
				dbname = getenv("PGDATABASE");
			else if (getenv("PGUSER"))
				dbname = getenv("PGUSER");
			else
				dbname = get_user_name_or_exit(progname);
		}

		if (tables.head != NULL)
		{
			SimpleStringListCell *cell;

			for (cell = tables.head; cell; cell = cell->next)
			{
				cluster_one_database(dbname, verbose, cell->val,
									 host, port, username, prompt_password,
									 progname, echo);
			}
		}
		else
			cluster_one_database(dbname, verbose, NULL,
								 host, port, username, prompt_password,
								 progname, echo);
	}

	exit(0);
}


static void
cluster_one_database(const char *dbname, bool verbose, const char *table,
					 const char *host, const char *port,
					 const char *username, enum trivalue prompt_password,
					 const char *progname, bool echo)
{
	PQExpBufferData sql;

	PGconn	   *conn;

	conn = connectDatabase(dbname, host, port, username, prompt_password,
						   progname, echo, false, false);

	initPQExpBuffer(&sql);

	appendPQExpBufferStr(&sql, "CLUSTER");
	if (verbose)
		appendPQExpBufferStr(&sql, " VERBOSE");
	if (table)
	{
		appendPQExpBufferChar(&sql, ' ');
		appendQualifiedRelation(&sql, table, conn, progname, echo);
	}
	appendPQExpBufferChar(&sql, ';');

	if (!executeMaintenanceCommand(conn, sql.data, echo))
	{
		if (table)
			pg_log_error("clustering of table \"%s\" in database \"%s\" failed: %s",
						 table, PQdb(conn), PQerrorMessage(conn));
		else
			pg_log_error("clustering of database \"%s\" failed: %s",
						 PQdb(conn), PQerrorMessage(conn));
		PQfinish(conn);
		exit(1);
	}
	PQfinish(conn);
	termPQExpBuffer(&sql);
}


static void
cluster_all_databases(bool verbose, const char *maintenance_db,
					  const char *host, const char *port,
					  const char *username, enum trivalue prompt_password,
					  const char *progname, bool echo, bool quiet)
{
	PGconn	   *conn;
	PGresult   *result;
	PQExpBufferData connstr;
	int			i;

	conn = connectMaintenanceDatabase(maintenance_db, host, port, username,
									  prompt_password, progname, echo);
	result = executeQuery(conn, "SELECT datname FROM pg_database WHERE datallowconn ORDER BY 1;", progname, echo);
	PQfinish(conn);

	initPQExpBuffer(&connstr);
	for (i = 0; i < PQntuples(result); i++)
	{
		char	   *dbname = PQgetvalue(result, i, 0);

		if (!quiet)
		{
			printf(_("%s: clustering database \"%s\"\n"), progname, dbname);
			fflush(stdout);
		}

		resetPQExpBuffer(&connstr);
		appendPQExpBuffer(&connstr, "dbname=");
		appendConnStrVal(&connstr, dbname);

		cluster_one_database(connstr.data, verbose, NULL,
							 host, port, username, prompt_password,
							 progname, echo);
	}
	termPQExpBuffer(&connstr);

	PQclear(result);
}


static void
help(const char *progname)
{
	printf(_("%s clusters all previously clustered tables in a database.\n\n"), progname);
	printf(_("Usage:\n"));
	printf(_("  %s [OPTION]... [DBNAME]\n"), progname);
	printf(_("\nOptions:\n"));
	printf(_("  -a, --all                 cluster all databases\n"));
	printf(_("  -d, --dbname=DBNAME       database to cluster\n"));
	printf(_("  -e, --echo                show the commands being sent to the server\n"));
	printf(_("  -q, --quiet               don't write any messages\n"));
	printf(_("  -t, --table=TABLE         cluster specific table(s) only\n"));
	printf(_("  -v, --verbose             write a lot of output\n"));
	printf(_("  -V, --version             output version information, then exit\n"));
	printf(_("  -?, --help                show this help, then exit\n"));
	printf(_("\nConnection options:\n"));
	printf(_("  -h, --host=HOSTNAME       database server host or socket directory\n"));
	printf(_("  -p, --port=PORT           database server port\n"));
	printf(_("  -U, --username=USERNAME   user name to connect as\n"));
	printf(_("  -w, --no-password         never prompt for password\n"));
	printf(_("  -W, --password            force password prompt\n"));
	printf(_("  --maintenance-db=DBNAME   alternate maintenance database\n"));
	printf(_("\nRead the description of the SQL command CLUSTER for details.\n"));
<<<<<<< HEAD
	printf(_("\nReport bugs to <bugs@greenplum.org>.\n"));
=======
	printf(_("\nReport bugs to <pgsql-bugs@lists.postgresql.org>.\n"));
>>>>>>> 9e1c9f95
}<|MERGE_RESOLUTION|>--- conflicted
+++ resolved
@@ -290,9 +290,5 @@
 	printf(_("  -W, --password            force password prompt\n"));
 	printf(_("  --maintenance-db=DBNAME   alternate maintenance database\n"));
 	printf(_("\nRead the description of the SQL command CLUSTER for details.\n"));
-<<<<<<< HEAD
 	printf(_("\nReport bugs to <bugs@greenplum.org>.\n"));
-=======
-	printf(_("\nReport bugs to <pgsql-bugs@lists.postgresql.org>.\n"));
->>>>>>> 9e1c9f95
 }