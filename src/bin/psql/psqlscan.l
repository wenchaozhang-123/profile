--- conflicted
+++ resolved
@@ -33,11 +33,7 @@
  * Portions Copyright (c) 1994, Regents of the University of California
  *
  * IDENTIFICATION
-<<<<<<< HEAD
  *	  src/bin/psql/psqlscan.l
-=======
- *	  $PostgreSQL: pgsql/src/bin/psql/psqlscan.l,v 1.30 2009/11/12 00:13:00 tgl Exp $
->>>>>>> 78a09145
  *
  *-------------------------------------------------------------------------
  */
@@ -140,11 +136,7 @@
 static YY_BUFFER_STATE prepare_buffer(const char *txt, int len,
 									  char **txtcopy);
 static void emit(const char *txt, int len);
-<<<<<<< HEAD
 static void escape_variable(bool as_ident);
-=======
-static bool is_utf16_surrogate_first(uint32 c);
->>>>>>> 78a09145
 
 #ifdef ECHO
 #undef ECHO
@@ -189,15 +181,11 @@
  *  <xdolq> $foo$ quoted strings
  *  <xui> quoted identifier with Unicode escapes
  *  <xus> quoted string with Unicode escapes
-<<<<<<< HEAD
  *
  * Note: we intentionally don't mimic the backend's <xeu> state; we have
  * no need to distinguish it from <xe> state, and no good way to get out
  * of it in error cases.  The backend just throws yyerror() in those
  * cases, but that's not an option here.
-=======
- *  <xeu> Unicode surrogate pair in extended quoted string
->>>>>>> 78a09145
  */
 
 %x xb
@@ -382,10 +370,6 @@
 dot_dot			\.\.
 colon_equals	":="
 
-/* these two token types are used by PL/pgsql, though not in core SQL */
-dot_dot			\.\.
-colon_equals	":="
-
 /*
  * "self" is the set of chars that should be returned as single-character
  * tokens.  "op_chars" is the set of chars that can make up "Op" tokens,
@@ -567,25 +551,9 @@
 					ECHO;
 				}
 <xe>{xeunicode} {
-<<<<<<< HEAD
 					ECHO;
 				}
 <xe>{xeunicodefail}	{
-=======
-					uint32 c = strtoul(yytext+2, NULL, 16);
-
-					if (is_utf16_surrogate_first(c))
-						BEGIN(xeu);
-					ECHO;
-				}
-<xeu>{xeunicode} {
-					BEGIN(xe);
-					ECHO;
-				}
-<xeu>.			{ ECHO; }
-<xeu>\n			{ ECHO; }
-<xe,xeu>{xeunicodefail}	{
->>>>>>> 78a09145
 					ECHO;
 				}
 <xe>{xeescape}  {
@@ -1873,7 +1841,6 @@
 	}
 }
 
-<<<<<<< HEAD
 static void
 escape_variable(bool as_ident)
 {
@@ -1920,10 +1887,4 @@
 	 */
 	yytext[yyleng - 1] = saved_char;
 	emit(yytext, yyleng);
-=======
-static bool
-is_utf16_surrogate_first(uint32 c)
-{
-	return (c >= 0xD800 && c <= 0xDBFF);
->>>>>>> 78a09145
 }