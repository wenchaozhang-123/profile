--- conflicted
+++ resolved
@@ -20,11 +20,7 @@
  *
  *
  * IDENTIFICATION
-<<<<<<< HEAD
- *		$PostgreSQL: pgsql/src/bin/pg_dump/pg_backup_files.c,v 1.29.2.2 2007/08/06 01:38:24 tgl Exp $
-=======
  *		$PostgreSQL: pgsql/src/bin/pg_dump/pg_backup_files.c,v 1.30 2007/02/08 11:10:27 petere Exp $
->>>>>>> acb34166
  *
  *-------------------------------------------------------------------------
  */
