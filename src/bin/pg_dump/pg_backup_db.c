--- conflicted
+++ resolved
@@ -171,13 +171,8 @@
 
 	do
 	{
-<<<<<<< HEAD
-		const char *keywords[8];
-		const char *values[8];
-=======
 		const char *keywords[7];
 		const char *values[7];
->>>>>>> b5bce6c1
 
 		keywords[0] = "host";
 		values[0] = PQhost(AH->connection);
@@ -292,13 +287,8 @@
 	 */
 	do
 	{
-<<<<<<< HEAD
 		const char *keywords[8];
 		const char *values[8];
-=======
-		const char *keywords[7];
-		const char *values[7];
->>>>>>> b5bce6c1
 
 		keywords[0] = "host";
 		values[0] = pghost;
@@ -350,14 +340,11 @@
 					  PQdb(AH->connection) ? PQdb(AH->connection) : "",
 					  PQerrorMessage(AH->connection));
 
-<<<<<<< HEAD
 	/* Start strict; later phases may override this. */
 	if (PQserverVersion(AH->connection) >= 70300)
 		PQclear(ExecuteSqlQueryForSingleRow((Archive *) AH,
 											ALWAYS_SECURE_SEARCH_PATH_SQL));
 
-=======
->>>>>>> b5bce6c1
 	/*
 	 * We want to remember connection's actual password, whether or not we got
 	 * it by prompting.  So we don't just store the password variable.
@@ -396,21 +383,12 @@
 	if (AH->connCancel)
 	{
 		/*
-<<<<<<< HEAD
-		 * If we have an active query, send a cancel before closing, ignoring
-		 * any errors.  This is of no use for a normal exit, but might be
-		 * helpful during exit_horribly().
-		 */
-		if (PQtransactionStatus(AH->connection) == PQTRANS_ACTIVE)
-			(void) PQcancel(AH->connCancel, errbuf, sizeof(errbuf));
-=======
 		 * If we have an active query, send a cancel before closing.  This is
 		 * of no use for a normal exit, but might be helpful during
 		 * exit_horribly().
 		 */
 		if (PQtransactionStatus(AH->connection) == PQTRANS_ACTIVE)
 			PQcancel(AH->connCancel, errbuf, sizeof(errbuf));
->>>>>>> b5bce6c1
 
 		/*
 		 * Prevent signal handler from sending a cancel after this.
