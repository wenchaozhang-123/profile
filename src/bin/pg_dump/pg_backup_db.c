/*-------------------------------------------------------------------------
 *
 * pg_backup_db.c
 *
 *	Implements the basic DB functions used by the archiver.
 *
 * IDENTIFICATION
<<<<<<< HEAD
 *	  $PostgreSQL: pgsql/src/bin/pg_dump/pg_backup_db.c,v 1.77.2.1 2008/08/16 02:25:11 tgl Exp $
=======
 *	  $PostgreSQL: pgsql/src/bin/pg_dump/pg_backup_db.c,v 1.78 2008/03/26 14:32:22 momjian Exp $
>>>>>>> f260edb1
 *
 *-------------------------------------------------------------------------
 */

#include "pg_backup_db.h"
#include "dumputils.h"

#include <unistd.h>
#include <ctype.h>
#ifdef HAVE_TERMIOS_H
#include <termios.h>
#endif


#define DB_MAX_ERR_STMT 128

static const char *modulename = gettext_noop("archiver (db)");

static void _check_database_version(ArchiveHandle *AH);
static PGconn *_connectDB(ArchiveHandle *AH, const char *newdbname, const char *newUser);
static void notice_processor(void *arg __attribute__((unused)), const char *message);

#define DB_MAX_ERR_STMT 128

static int
_parse_version(ArchiveHandle *AH, const char *versionString)
{
	int			v;

	v = parse_version(versionString);
	if (v < 0)
		die_horribly(AH, modulename, "could not parse version string \"%s\"\n", versionString);

	return v;
}

static void
_check_database_version(ArchiveHandle *AH)
{
	int			myversion;
	const char *remoteversion_str;
	int			remoteversion;

	myversion = _parse_version(AH, PG_VERSION);

	remoteversion_str = PQparameterStatus(AH->connection, "server_version");
	if (!remoteversion_str)
		die_horribly(AH, modulename, "could not get server_version from libpq\n");

	remoteversion = _parse_version(AH, remoteversion_str);

	AH->public.remoteVersionStr = strdup(remoteversion_str);
	AH->public.remoteVersion = remoteversion;
	if (!AH->archiveRemoteVersion)
		AH->archiveRemoteVersion = AH->public.remoteVersionStr;

	if (myversion != remoteversion
		&& (remoteversion < AH->public.minRemoteVersion ||
			remoteversion > AH->public.maxRemoteVersion))
	{
		write_msg(NULL, "server version: %s; %s version: %s\n",
				  remoteversion_str, progname, PG_VERSION);
<<<<<<< HEAD
		die_horribly(AH, NULL, "aborting because of server version mismatch\n");
=======
		if (ignoreVersion)
			write_msg(NULL, "ignoring server version mismatch\n");
		else
			die_horribly(AH, NULL, "aborting because of server version mismatch\n"
			"Use the -i option to bypass server version check, but be prepared for failure.\n");
>>>>>>> f260edb1
	}
}

/*
 * Reconnect to the server.  If dbname is not NULL, use that database,
 * else the one associated with the archive handle.  If username is
 * not NULL, use that user name, else the one from the handle.	If
 * both the database and the user match the existing connection already,
 * nothing will be done.
 *
 * Returns 1 in any case.
 */
int
ReconnectToServer(ArchiveHandle *AH, const char *dbname, const char *username)
{
	PGconn	   *newConn;
	const char *newdbname;
	const char *newusername;

	if (!dbname)
		newdbname = PQdb(AH->connection);
	else
		newdbname = dbname;

	if (!username)
		newusername = PQuser(AH->connection);
	else
		newusername = username;

	/* Let's see if the request is already satisfied */
	if (strcmp(newdbname, PQdb(AH->connection)) == 0 &&
		strcmp(newusername, PQuser(AH->connection)) == 0)
		return 1;

	newConn = _connectDB(AH, newdbname, newusername);

	PQfinish(AH->connection);
	AH->connection = newConn;

	return 1;
}

/*
 * Connect to the db again.
 *
 * Note: it's not really all that sensible to use a single-entry password
 * cache if the username keeps changing.  In current usage, however, the
 * username never does change, so one savedPassword is sufficient.	We do
 * update the cache on the off chance that the password has changed since the
 * start of the run.
 */
static PGconn *
_connectDB(ArchiveHandle *AH, const char *reqdb, const char *requser)
{
	PGconn	   *newConn;
	const char *newdb;
	const char *newuser;
	char	   *password = AH->savedPassword;
	bool		new_pass;

	if (!reqdb)
		newdb = PQdb(AH->connection);
	else
		newdb = reqdb;

	if (!requser || strlen(requser) == 0)
		newuser = PQuser(AH->connection);
	else
		newuser = requser;

	ahlog(AH, 1, "connecting to database \"%s\" as user \"%s\"\n",
		  newdb, newuser);

	if (AH->promptPassword == TRI_YES && password == NULL)
	{
		password = simple_prompt("Password: ", 100, false);
		if (password == NULL)
			die_horribly(AH, modulename, "out of memory\n");
	}

	do
	{
#define PARAMS_ARRAY_SIZE	8
		const char **keywords = malloc(PARAMS_ARRAY_SIZE * sizeof(*keywords));
		const char **values = malloc(PARAMS_ARRAY_SIZE * sizeof(*values));

		if (!keywords || !values)
			die_horribly(AH, modulename, "out of memory\n");

		keywords[0] = "host";
		values[0] = PQhost(AH->connection);
		keywords[1] = "port";
		values[1] = PQport(AH->connection);
		keywords[2] = "user";
		values[2] = newuser;
		keywords[3] = "password";
		values[3] = password;
		keywords[4] = "dbname";
		values[4] = newdb;
		keywords[5] = "fallback_application_name";
		values[5] = progname;
		keywords[6] = NULL;
		values[6] = NULL;

		new_pass = false;
		newConn = PQconnectdbParams(keywords, values, true);

		free(keywords);
		free(values);

		if (!newConn)
			die_horribly(AH, modulename, "failed to reconnect to database\n");

		if (PQstatus(newConn) == CONNECTION_BAD)
		{
			if (!PQconnectionNeedsPassword(newConn))
				die_horribly(AH, modulename, "could not reconnect to database: %s",
							 PQerrorMessage(newConn));
			PQfinish(newConn);

			if (password)
				fprintf(stderr, "Password incorrect\n");

			fprintf(stderr, "Connecting to %s as %s\n",
					newdb, newuser);

			if (password)
				free(password);

			if (AH->promptPassword != TRI_NO)
				password = simple_prompt("Password: ", 100, false);
			else
				die_horribly(AH, modulename, "connection needs password\n");

			if (password == NULL)
				die_horribly(AH, modulename, "out of memory\n");
			new_pass = true;
		}
	} while (new_pass);

	AH->savedPassword = password;

	/* check for version mismatch */
	_check_database_version(AH);

	PQsetNoticeProcessor(newConn, notice_processor, NULL);

	return newConn;
}


/*
 * Make a database connection with the given parameters.  The
 * connection handle is returned, the parameters are stored in AHX.
 * An interactive password prompt is automatically issued if required.
 *
 * Note: it's not really all that sensible to use a single-entry password
 * cache if the username keeps changing.  In current usage, however, the
 * username never does change, so one savedPassword is sufficient.
 */
PGconn *
ConnectDatabase(Archive *AHX,
				const char *dbname,
				const char *pghost,
				const char *pgport,
				const char *username,
				enum trivalue prompt_password,
				bool binary_upgrade)
{
	ArchiveHandle *AH = (ArchiveHandle *) AHX;
	char	   *password = AH->savedPassword;
	bool		new_pass;

	if (AH->connection)
		die_horribly(AH, modulename, "already connected to a database\n");

	if (prompt_password == TRI_YES && password == NULL)
	{
		password = simple_prompt("Password: ", 100, false);
		if (password == NULL)
			die_horribly(AH, modulename, "out of memory\n");
	}
	AH->promptPassword = prompt_password;

	/*
	 * Start the connection.  Loop until we have a password if requested by
	 * backend.
	 */
	do
	{
#define PARAMS_ARRAY_SIZE	8
		const char **keywords = malloc(PARAMS_ARRAY_SIZE * sizeof(*keywords));
		const char **values = malloc(PARAMS_ARRAY_SIZE * sizeof(*values));

		if (!keywords || !values)
			die_horribly(AH, modulename, "out of memory\n");

		keywords[0] = "host";
		values[0] = pghost;
		keywords[1] = "port";
		values[1] = pgport;
		keywords[2] = "user";
		values[2] = username;
		keywords[3] = "password";
		values[3] = password;
		keywords[4] = "dbname";
		values[4] = dbname;
		keywords[5] = "fallback_application_name";
		values[5] = progname;
		if (binary_upgrade)
		{
			keywords[6] = "options";
			values[6] = "-c gp_session_role=utility";
			keywords[7] = NULL;
			values[7] = NULL;
		}
		else
		{
			keywords[6] = NULL;
			values[6] = NULL;
		}

		new_pass = false;
		AH->connection = PQconnectdbParams(keywords, values, true);

		free(keywords);
		free(values);

		if (!AH->connection)
			die_horribly(AH, modulename, "failed to connect to database\n");

		if (PQstatus(AH->connection) == CONNECTION_BAD &&
			PQconnectionNeedsPassword(AH->connection) &&
			password == NULL &&
			prompt_password != TRI_NO)
		{
			PQfinish(AH->connection);
			password = simple_prompt("Password: ", 100, false);
			if (password == NULL)
				die_horribly(AH, modulename, "out of memory\n");
			new_pass = true;
		}
	} while (new_pass);

	AH->savedPassword = password;

	/* check to see that the backend connection was successfully made */
	if (PQstatus(AH->connection) == CONNECTION_BAD)
		die_horribly(AH, modulename, "connection to database \"%s\" failed: %s",
					 PQdb(AH->connection), PQerrorMessage(AH->connection));

	/* check for version mismatch */
	_check_database_version(AH);

	PQsetNoticeProcessor(AH->connection, notice_processor, NULL);

	return AH->connection;
}


static void
notice_processor(void *arg __attribute__((unused)), const char *message)
{
	write_msg(NULL, "%s", message);
}


/*
 * Convenience function to send a query.
 * Monitors result to detect COPY statements
 */
static void
ExecuteSqlCommand(ArchiveHandle *AH, const char *qry, const char *desc)
{
	PGconn	   *conn = AH->connection;
	PGresult   *res;
	char		errStmt[DB_MAX_ERR_STMT];

#ifdef NOT_USED
	fprintf(stderr, "Executing: '%s'\n\n", qry);
#endif
	res = PQexec(conn, qry);

	switch (PQresultStatus(res))
	{
		case PGRES_COMMAND_OK:
		case PGRES_TUPLES_OK:
		case PGRES_EMPTY_QUERY:
			/* A-OK */
			break;
		case PGRES_COPY_IN:
			/* Assume this is an expected result */
			AH->pgCopyIn = true;
			break;
		default:
			/* trouble */
			strncpy(errStmt, qry, DB_MAX_ERR_STMT);
			if (errStmt[DB_MAX_ERR_STMT - 1] != '\0')
			{
				errStmt[DB_MAX_ERR_STMT - 4] = '.';
				errStmt[DB_MAX_ERR_STMT - 3] = '.';
				errStmt[DB_MAX_ERR_STMT - 2] = '.';
				errStmt[DB_MAX_ERR_STMT - 1] = '\0';
			}
			warn_or_die_horribly(AH, modulename, "%s: %s    Command was: %s\n",
								 desc, PQerrorMessage(conn), errStmt);
			break;
	}

	PQclear(res);
}


/*
 * Process non-COPY table data (that is, INSERT commands).
 *
 * The commands have been run together as one long string for compressibility,
 * and we are receiving them in bufferloads with arbitrary boundaries, so we
 * have to locate command boundaries and save partial commands across calls.
 * All state must be kept in AH->sqlparse, not in local variables of this
 * routine.  We assume that AH->sqlparse was filled with zeroes when created.
 *
 * We have to lex the data to the extent of identifying literals and quoted
 * identifiers, so that we can recognize statement-terminating semicolons.
 * We assume that INSERT data will not contain SQL comments, E'' literals,
 * or dollar-quoted strings, so this is much simpler than a full SQL lexer.
 */
static void
ExecuteInsertCommands(ArchiveHandle *AH, const char *buf, size_t bufLen)
{
	const char *qry = buf;
	const char *eos = buf + bufLen;

	/* initialize command buffer if first time through */
	if (AH->sqlparse.curCmd == NULL)
		AH->sqlparse.curCmd = createPQExpBuffer();

	for (; qry < eos; qry++)
	{
		char	ch = *qry;

		/* For neatness, we skip any newlines between commands */
		if (!(ch == '\n' && AH->sqlparse.curCmd->len == 0))
			appendPQExpBufferChar(AH->sqlparse.curCmd, ch);

		switch (AH->sqlparse.state)
		{
			case SQL_SCAN:		/* Default state == 0, set in _allocAH */
				if (ch == ';')
				{
					/*
					 * We've found the end of a statement. Send it and reset
					 * the buffer.
					 */
					ExecuteSqlCommand(AH, AH->sqlparse.curCmd->data,
									  "could not execute query");
					resetPQExpBuffer(AH->sqlparse.curCmd);
				}
				else if (ch == '\'')
				{
					AH->sqlparse.state = SQL_IN_SINGLE_QUOTE;
					AH->sqlparse.backSlash = false;
				}
				else if (ch == '"')
				{
					AH->sqlparse.state = SQL_IN_DOUBLE_QUOTE;
				}
				break;

			case SQL_IN_SINGLE_QUOTE:
				/* We needn't handle '' specially */
				if (ch == '\'' && !AH->sqlparse.backSlash)
					AH->sqlparse.state = SQL_SCAN;
				else if (ch == '\\' && !AH->public.std_strings)
					AH->sqlparse.backSlash = !AH->sqlparse.backSlash;
				else
					AH->sqlparse.backSlash = false;
				break;

			case SQL_IN_DOUBLE_QUOTE:
				/* We needn't handle "" specially */
				if (ch == '"')
					AH->sqlparse.state = SQL_SCAN;
				break;
		}
	}
}


/*
 * Implement ahwrite() for direct-to-DB restore
 */
int
ExecuteSqlCommandBuf(ArchiveHandle *AH, const char *buf, size_t bufLen)
{
	if (AH->outputKind == OUTPUT_COPYDATA)
	{
		/*
		 * COPY data.
		 *
		 * We drop the data on the floor if libpq has failed to enter COPY
		 * mode; this allows us to behave reasonably when trying to continue
		 * after an error in a COPY command.
		 */
		if (AH->pgCopyIn &&
			PQputCopyData(AH->connection, buf, bufLen) <= 0)
			die_horribly(AH, modulename, "error returned by PQputCopyData: %s",
						 PQerrorMessage(AH->connection));
	}
	else if (AH->outputKind == OUTPUT_OTHERDATA)
	{
		/*
		 * Table data expressed as INSERT commands.
		 */
		ExecuteInsertCommands(AH, buf, bufLen);
	}
	else
	{
		/*
		 * General SQL commands; we assume that commands will not be split
		 * across calls.
		 *
		 * In most cases the data passed to us will be a null-terminated
		 * string, but if it's not, we have to add a trailing null.
		 */
		if (buf[bufLen] == '\0')
			ExecuteSqlCommand(AH, buf, "could not execute query");
		else
		{
			char   *str = (char *) malloc(bufLen + 1);

			if (!str)
				die_horribly(AH, modulename, "out of memory\n");
			memcpy(str, buf, bufLen);
			str[bufLen] = '\0';
			ExecuteSqlCommand(AH, str, "could not execute query");
			free(str);
		}
	}

	return 1;
}

/*
 * Terminate a COPY operation during direct-to-DB restore
 */
void
EndDBCopyMode(ArchiveHandle *AH, TocEntry *te)
{
	if (AH->pgCopyIn)
	{
		PGresult   *res;

		if (PQputCopyEnd(AH->connection, NULL) <= 0)
			die_horribly(AH, modulename, "error returned by PQputCopyEnd: %s",
						 PQerrorMessage(AH->connection));

		/* Check command status and return to normal libpq state */
		res = PQgetResult(AH->connection);
		if (PQresultStatus(res) != PGRES_COMMAND_OK)
			warn_or_die_horribly(AH, modulename, "COPY failed for table \"%s\": %s",
								 te->tag, PQerrorMessage(AH->connection));
		PQclear(res);

		AH->pgCopyIn = false;
	}
}

void
StartTransaction(ArchiveHandle *AH)
{
	ExecuteSqlCommand(AH, "BEGIN", "could not start database transaction");
}

void
CommitTransaction(ArchiveHandle *AH)
{
	ExecuteSqlCommand(AH, "COMMIT", "could not commit database transaction");
}<|MERGE_RESOLUTION|>--- conflicted
+++ resolved
@@ -5,11 +5,7 @@
  *	Implements the basic DB functions used by the archiver.
  *
  * IDENTIFICATION
-<<<<<<< HEAD
- *	  $PostgreSQL: pgsql/src/bin/pg_dump/pg_backup_db.c,v 1.77.2.1 2008/08/16 02:25:11 tgl Exp $
-=======
  *	  $PostgreSQL: pgsql/src/bin/pg_dump/pg_backup_db.c,v 1.78 2008/03/26 14:32:22 momjian Exp $
->>>>>>> f260edb1
  *
  *-------------------------------------------------------------------------
  */
@@ -72,15 +68,7 @@
 	{
 		write_msg(NULL, "server version: %s; %s version: %s\n",
 				  remoteversion_str, progname, PG_VERSION);
-<<<<<<< HEAD
 		die_horribly(AH, NULL, "aborting because of server version mismatch\n");
-=======
-		if (ignoreVersion)
-			write_msg(NULL, "ignoring server version mismatch\n");
-		else
-			die_horribly(AH, NULL, "aborting because of server version mismatch\n"
-			"Use the -i option to bypass server version check, but be prepared for failure.\n");
->>>>>>> f260edb1
 	}
 }
 
