--- conflicted
+++ resolved
@@ -26,19 +26,13 @@
 #include <sys/stat.h>
 #include <unistd.h>
 
+#include "catalog/catalog.h"
 #include "catalog/pg_tablespace_d.h"
 #include "common/hashfn.h"
 #include "common/string.h"
 #include "datapagemap.h"
 #include "filemap.h"
 #include "pg_rewind.h"
-<<<<<<< HEAD
-
-#include "catalog/catalog.h"
-#include "common/string.h"
-#include "catalog/pg_tablespace_d.h"
-=======
->>>>>>> d457cb4e
 #include "storage/fd.h"
 
 /*
@@ -65,15 +59,10 @@
 static bool isRelDataFile(const char *path);
 static char *datasegpath(RelFileNode rnode, ForkNumber forknum,
 						 BlockNumber segno);
-<<<<<<< HEAD
-static int	path_cmp(const void *a, const void *b);
-
-static file_entry_t *get_filemap_entry(const char *path, bool create);
-=======
+
 
 static file_entry_t *insert_filehash_entry(const char *path);
 static file_entry_t *lookup_filehash_entry(const char *path);
->>>>>>> d457cb4e
 static int	final_filemap_cmp(const void *a, const void *b);
 static bool check_file_excluded(const char *path, bool is_source);
 
@@ -177,10 +166,10 @@
 	{"postmaster.pid", false},
 	{"postmaster.opts", false},
 
-	GP_INTERNAL_AUTO_CONF_FILE_NAME,
+	{GP_INTERNAL_AUTO_CONF_FILE_NAME, false},
 
 	/* GPDB: Default gpbackup directory (top-level directory) */
-	"backups",
+	{"backups", false},
 
 	/* end of list */
 	{NULL, false}
@@ -219,6 +208,7 @@
 		entry->source_type = FILE_TYPE_UNDEFINED;
 		entry->source_size = 0;
 		entry->source_link_target = NULL;
+		entry->is_gp_tablespace = false;
 
 		entry->action = FILE_ACTION_UNDECIDED;
 	}
@@ -232,66 +222,6 @@
 	return filehash_lookup(filehash, path);
 }
 
-/* Look up or create entry for 'path' */
-static file_entry_t *
-get_filemap_entry(const char *path, bool create)
-{
-	filemap_t  *map = filemap;
-	file_entry_t *entry;
-	file_entry_t **e;
-	file_entry_t key;
-	file_entry_t *key_ptr;
-
-	if (map->array)
-	{
-		key.path = (char *) path;
-		key_ptr = &key;
-		e = bsearch(&key_ptr, map->array, map->narray, sizeof(file_entry_t *),
-					path_cmp);
-	}
-	else
-		e = NULL;
-
-	if (e)
-		entry = *e;
-	else if (!create)
-		entry = NULL;
-	else
-	{
-		/* Create a new entry for this file */
-		entry = pg_malloc(sizeof(file_entry_t));
-		entry->path = pg_strdup(path);
-		entry->isrelfile = isRelDataFile(path);
-		entry->action = FILE_ACTION_UNDECIDED;
-
-		entry->target_exists = false;
-		entry->target_type = FILE_TYPE_UNDEFINED;
-		entry->target_size = 0;
-		entry->target_link_target = NULL;
-		entry->target_pages_to_overwrite.bitmap = NULL;
-		entry->target_pages_to_overwrite.bitmapsize = 0;
-
-		entry->source_exists = false;
-		entry->source_type = FILE_TYPE_UNDEFINED;
-		entry->source_size = 0;
-		entry->source_link_target = NULL;
-
-		entry->is_gp_tablespace = false;
-
-		entry->next = NULL;
-
-		if (map->last)
-		{
-			map->last->next = entry;
-			map->last = entry;
-		}
-		else
-			map->first = map->last = entry;
-		map->nlist++;
-	}
-
-	return entry;
-}
 
 /*
  * Callback for processing source file list.
@@ -306,11 +236,6 @@
 {
 	file_entry_t *entry;
 
-<<<<<<< HEAD
-	Assert(filemap->array == NULL);
-
-=======
->>>>>>> d457cb4e
 	/*
 	 * Pretend that pg_wal is a directory, even if it's really a symlink. We
 	 * don't want to mess with the symlink itself, nor complain if it's a
@@ -327,13 +252,10 @@
 		pg_fatal("data file \"%s\" in source is not a regular file", path);
 
 	/* Remember this source file */
-<<<<<<< HEAD
-	entry = get_filemap_entry(path, true);
-=======
 	entry = insert_filehash_entry(path);
 	if (entry->source_exists)
 		pg_fatal("duplicate source file \"%s\"", path);
->>>>>>> d457cb4e
+
 	entry->source_exists = true;
 	entry->source_type = type;
 	entry->source_size = size;
@@ -343,22 +265,13 @@
 /*
  * Callback for processing target file list.
  *
-<<<<<<< HEAD
- * All source files must be already processed before calling this.  We record
- * the type and size of file, so that decide_file_action() can later decide
- * what to do with it.
-=======
  * Record the type and size of the file, like process_source_file() does.
->>>>>>> d457cb4e
  */
 void
 process_target_file(const char *path, file_type_t type, size_t size,
 					const char *link_target)
 {
-<<<<<<< HEAD
-	filemap_t  *map = filemap;
-=======
->>>>>>> d457cb4e
+
 	file_entry_t *entry;
 
 	/*
@@ -372,7 +285,6 @@
 	 * should not be copied but also should not be removed, then a separate
 	 * function for those would be better.
 	 */
-<<<<<<< HEAD
 	{
 		const char *filename = last_dir_separator(path);
 		if (filename == NULL)
@@ -388,24 +300,6 @@
 			return;
 	}
 
-	if (map->array == NULL)
-	{
-		/* on first call, initialize lookup array */
-		if (map->nlist == 0)
-		{
-			/* should not happen */
-			pg_fatal("source file list is empty");
-		}
-
-		filemap_list_to_array(map);
-
-		Assert(map->array != NULL);
-
-		qsort(map->array, map->narray, sizeof(file_entry_t *), path_cmp);
-	}
-=======
->>>>>>> d457cb4e
-
 	/*
 	 * Like in process_source_file, pretend that pg_wal is always a directory.
 	 */
@@ -413,13 +307,10 @@
 		type = FILE_TYPE_DIRECTORY;
 
 	/* Remember this target file */
-<<<<<<< HEAD
-	entry = get_filemap_entry(path, true);
-=======
 	entry = insert_filehash_entry(path);
 	if (entry->target_exists)
 		pg_fatal("duplicate source file \"%s\"", path);
->>>>>>> d457cb4e
+
 	entry->target_exists = true;
 	entry->target_type = type;
 	entry->target_size = size;
@@ -433,11 +324,7 @@
  * if so, records it in 'target_pages_to_overwrite' bitmap.
  *
  * NOTE: All the files on both systems must have already been added to the
-<<<<<<< HEAD
- * file map!
-=======
  * hash table!
->>>>>>> d457cb4e
  */
 void
 process_target_wal_block_change(ForkNumber forknum, RelFileNode rnode,
@@ -447,54 +334,12 @@
 	file_entry_t *entry;
 	BlockNumber blkno_inseg;
 	int			segno;
-<<<<<<< HEAD
-
-	Assert(filemap->array);
-=======
->>>>>>> d457cb4e
 
 	segno = blkno / RELSEG_SIZE;
 	blkno_inseg = blkno % RELSEG_SIZE;
 
 	path = datasegpath(rnode, forknum, segno);
-<<<<<<< HEAD
-	entry = get_filemap_entry(path, false);
-	pfree(path);
-
-	if (entry && entry->target_exists)
-	{
-		int64		end_offset;
-
-		Assert(entry->isrelfile);
-
-		if (entry->target_type != FILE_TYPE_REGULAR)
-			pg_fatal("unexpected page modification for non-regular file \"%s\"",
-					 entry->path);
-
-		/*
-		 * If the block beyond the EOF in the source system, no need to
-		 * remember it now, because we're going to truncate it away from the
-		 * target anyway. Also no need to remember the block if it's beyond
-		 * the current EOF in the target system; we will copy it over with the
-		 * "tail" from the source system, anyway.
-		 */
-		end_offset = (blkno_inseg + 1) * BLCKSZ;
-		if (end_offset <= entry->source_size &&
-			end_offset <= entry->target_size)
-			datapagemap_add(&entry->target_pages_to_overwrite, blkno_inseg);
-	}
-	else
-	{
-		/*
-		 * If we don't have any record of this file in the file map, it means
-		 * that it's a relation that doesn't exist in the source system.  It
-		 * could exist in the target system; we haven't moved the target-only
-		 * entries from the linked list to the array yet!  But in any case, if
-		 * it doesn't exist in the source it will be removed from the target
-		 * too, and we can safely ignore it.
-		 */
-	}
-=======
+
 	entry = lookup_filehash_entry(path);
 	pfree(path);
 
@@ -534,7 +379,6 @@
 			}
 		}
 	}
->>>>>>> d457cb4e
 }
 
 void
@@ -543,10 +387,8 @@
 	char	   *path;
 	file_entry_t *entry;
 
-	Assert(filemap->array);
-
 	path = datasegpath(rnode, MAIN_FORKNUM, segno);
-	entry = get_filemap_entry(path, false);
+	entry = lookup_filehash_entry(path);
 	pfree(path);
 
 	if (entry && entry->target_exists)
@@ -654,37 +496,7 @@
 	return false;
 }
 
-<<<<<<< HEAD
-/*
- * Convert the linked list of entries in map->first/last to the array,
- * map->array.
- */
-static void
-filemap_list_to_array(filemap_t *map)
-{
-	int			narray;
-	file_entry_t *entry,
-			   *next;
-
-	map->array = (file_entry_t **)
-		pg_realloc(map->array,
-				   (map->nlist + map->narray) * sizeof(file_entry_t *));
-
-	narray = map->narray;
-	for (entry = map->first; entry != NULL; entry = next)
-	{
-		map->array[narray++] = entry;
-		next = entry->next;
-		entry->next = NULL;
-	}
-	Assert(narray == map->nlist + map->narray);
-	map->narray = narray;
-	map->nlist = 0;
-	map->first = map->last = NULL;
-}
-
-=======
->>>>>>> d457cb4e
+
 static const char *
 action_to_str(file_action_t action)
 {
@@ -727,28 +539,16 @@
 		if (entry->source_type != FILE_TYPE_REGULAR)
 			continue;
 
-<<<<<<< HEAD
-		map->total_size += entry->source_size;
-
-		if (entry->action == FILE_ACTION_COPY)
-		{
-			map->fetch_size += entry->source_size;
-=======
 		filemap->total_size += entry->source_size;
 
 		if (entry->action == FILE_ACTION_COPY)
 		{
 			filemap->fetch_size += entry->source_size;
->>>>>>> d457cb4e
 			continue;
 		}
 
 		if (entry->action == FILE_ACTION_COPY_TAIL)
-<<<<<<< HEAD
-			map->fetch_size += (entry->source_size - entry->target_size);
-=======
 			filemap->fetch_size += (entry->source_size - entry->target_size);
->>>>>>> d457cb4e
 
 		if (entry->target_pages_to_overwrite.bitmapsize > 0)
 		{
@@ -827,7 +627,7 @@
 	segNo = 0;
 	matched = false;
 
-	nmatch = sscanf(path, "global/%u.%u", &rnode.relNode, &segNo);
+	nmatch = sscanf(path, "global/%lu.%u", &rnode.relNode, &segNo);
 	if (nmatch == 1 || nmatch == 2)
 	{
 		rnode.spcNode = GLOBALTABLESPACE_OID;
@@ -836,7 +636,7 @@
 	}
 	else
 	{
-		nmatch = sscanf(path, "base/%u/%u.%u",
+		nmatch = sscanf(path, "base/%u/%lu.%u",
 						&rnode.dbNode, &rnode.relNode, &segNo);
 		if (nmatch == 2 || nmatch == 3)
 		{
@@ -845,7 +645,7 @@
 		}
 		else
 		{
-			nmatch = sscanf(path, "pg_tblspc/%u/" GP_TABLESPACE_VERSION_DIRECTORY "/%u/%u.%u",
+			nmatch = sscanf(path, "pg_tblspc/%u/" GP_TABLESPACE_VERSION_DIRECTORY "/%u/%lu.%u",
 							&rnode.spcNode, &rnode.dbNode, &rnode.relNode,
 							&segNo);
 			if (nmatch == 3 || nmatch == 4)
@@ -961,18 +761,12 @@
 		{
 			case FILE_TYPE_DIRECTORY:
 			case FILE_TYPE_SYMLINK:
-<<<<<<< HEAD
 				entry->is_gp_tablespace = strncmp(entry->path, "pg_tblspc/", strlen("pg_tblspc/")) == 0;
 				return FILE_ACTION_CREATE;
 			case FILE_TYPE_REGULAR:
 				return FILE_ACTION_COPY;
 			case FILE_TYPE_FIFO:
 				return FILE_ACTION_NONE;
-=======
-				return FILE_ACTION_CREATE;
-			case FILE_TYPE_REGULAR:
-				return FILE_ACTION_COPY;
->>>>>>> d457cb4e
 			case FILE_TYPE_UNDEFINED:
 				pg_fatal("unknown file type for \"%s\"", entry->path);
 				break;
@@ -1067,12 +861,9 @@
 			}
 			break;
 
-<<<<<<< HEAD
 		case FILE_TYPE_FIFO:
 			return FILE_ACTION_NONE;
 
-=======
->>>>>>> d457cb4e
 		case FILE_TYPE_UNDEFINED:
 			pg_fatal("unknown file type for \"%s\"", path);
 			break;
@@ -1084,26 +875,6 @@
 
 /*
  * Decide what to do with each file.
-<<<<<<< HEAD
- */
-void
-decide_file_actions(void)
-{
-	int			i;
-
-	filemap_list_to_array(filemap);
-
-	for (i = 0; i < filemap->narray; i++)
-	{
-		file_entry_t *entry = filemap->array[i];
-
-		entry->action = decide_file_action(entry);
-	}
-
-	/* Sort the actions to the order that they should be performed */
-	qsort(filemap->array, filemap->narray, sizeof(file_entry_t *),
-		  final_filemap_cmp);
-=======
  *
  * Returns a 'filemap' with the entries in the order that their actions
  * should be executed.
@@ -1152,5 +923,4 @@
 	unsigned char *ss = (unsigned char *) s;
 
 	return hash_bytes(ss, strlen(s));
->>>>>>> d457cb4e
 }