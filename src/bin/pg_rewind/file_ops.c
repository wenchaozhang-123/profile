--- conflicted
+++ resolved
@@ -35,14 +35,12 @@
 static void remove_target_dir(const char *path);
 static void create_target_symlink(const char *path, const char *link);
 static void remove_target_symlink(const char *path);
-<<<<<<< HEAD
+
 static void create_target_tablespace_layout(const char *path, const char *link);
-=======
-
 static void recurse_dir(const char *datadir, const char *parentpath,
 						process_file_callback_t callback);
 
->>>>>>> d457cb4e
+
 /*
  * Open a target file for writing. If 'trunc' is true and the file already
  * exists, it will be truncated.
@@ -173,14 +171,10 @@
 			break;
 
 		case FILE_TYPE_SYMLINK:
-<<<<<<< HEAD
 			if (entry->is_gp_tablespace)
 				create_target_tablespace_layout(entry->path, entry->source_link_target);
 			else
 				create_target_symlink(entry->path, entry->source_link_target);
-=======
-			create_target_symlink(entry->path, entry->source_link_target);
->>>>>>> d457cb4e
 			break;
 
 		case FILE_TYPE_REGULAR:
@@ -188,14 +182,11 @@
 			pg_fatal("invalid action (CREATE) for regular file");
 			break;
 
-<<<<<<< HEAD
 		case FILE_TYPE_FIFO:
 			/* Only pgsql_tmp files are FIFO and they are ignored from source target. */
 			pg_fatal("invalid action (CREATE) for fifo file");
 			break;
 
-=======
->>>>>>> d457cb4e
 		case FILE_TYPE_UNDEFINED:
 			pg_fatal("undefined file type for \"%s\"", entry->path);
 			break;
@@ -304,7 +295,6 @@
 				 dstpath);
 }
 
-<<<<<<< HEAD
 /* Create symlink for tablespace, create tablespace target dir */
 static void
 create_target_tablespace_layout(const char *path, const char *link)
@@ -330,7 +320,7 @@
 
 	pfree(newlink);
 }
-=======
+
 /*
  * Sync target data directory to ensure that modifications are safely on disk.
  *
@@ -349,7 +339,6 @@
 	fsync_pgdata(datadir_target, PG_VERSION_NUM);
 }
 
->>>>>>> d457cb4e
 
 /*
  * Read a file into memory. The file to be read is <datadir>/<path>.
