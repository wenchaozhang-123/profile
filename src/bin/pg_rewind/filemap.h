--- conflicted
+++ resolved
@@ -101,12 +101,8 @@
 extern void process_target_file(const char *path, file_type_t type,
 								size_t newsize, const char *link_target);
 extern void process_block_change(ForkNumber forknum, RelFileNode rnode,
-<<<<<<< HEAD
-					 BlockNumber blkno);
+								 BlockNumber blkno);
 extern void process_aofile_change(RelFileNode rnode, int segno, int64 offset);
-=======
-								 BlockNumber blkno);
->>>>>>> 9e1c9f95
 extern void filemap_finalize(void);
 
 #endif							/* FILEMAP_H */