--- conflicted
+++ resolved
@@ -9,11 +9,7 @@
 use File::Path qw(rmtree);
 use PostgresNode;
 use TestLib;
-<<<<<<< HEAD
-use Test::More tests => 106 + 15;
-=======
-use Test::More tests => 110;
->>>>>>> d457cb4e
+use Test::More tests => 110 + 14;
 
 program_help_ok('pg_basebackup');
 program_version_ok('pg_basebackup');
@@ -102,6 +98,7 @@
 my $postgresOid = $node->safe_psql('postgres',
 	q{select oid from pg_database where datname = 'postgres'});
 
+# The name pattern of temp relation file is different from upstream, see function looks_like_temp_rel_name
 my @tempRelationFiles =
   qw(t_999 t_999.1 t_9999_vm t_99999_vm.1);
 
@@ -111,7 +108,7 @@
 }
 
 # Run base backup.
-$node->command_ok([ 'pg_basebackup', '-D', "$tempdir/backup", '-X', 'none', '--target-gp-dbid', '123', '--no-verify-checksums' ],
+$node->command_ok([ 'pg_basebackup', '-D', "$tempdir/backup", '-X', 'none', '--target-gp-dbid', '123' ],
 	'pg_basebackup runs');
 ok(-f "$tempdir/backup/PG_VERSION",      'backup was created');
 ok(-f "$tempdir/backup/backup_manifest", 'backup manifest included');
@@ -171,14 +168,10 @@
 
 $node->command_ok(
 	[
-<<<<<<< HEAD
-		'pg_basebackup', '-D', "$tempdir/backup2", '--waldir',
-		"$tempdir/xlog2", '--target-gp-dbid', '123'
-=======
 		'pg_basebackup',    '-D',
 		"$tempdir/backup2", '--no-manifest',
-		'--waldir',         "$tempdir/xlog2"
->>>>>>> d457cb4e
+		'--waldir',         "$tempdir/xlog2",
+		'--target-gp-dbid', '123'
 	],
 	'separate xlog directory');
 ok(-f "$tempdir/backup2/PG_VERSION",       'backup was created');
@@ -275,90 +268,6 @@
 # For this, we use the tar program identified by configure.
 SKIP:
 {
-<<<<<<< HEAD
-	skip "symlinks not supported on Windows", 18 if ($windows_os);
-
-	# Move pg_replslot out of $pgdata and create a symlink to it.
-	$node->stop;
-
-	# Set umask so test directories and files are created with group permissions
-	umask(0027);
-
-	# Enable group permissions on PGDATA
-	chmod_recursive("$pgdata", 0750, 0640);
-
-	rename("$pgdata/pg_replslot", "$tempdir/pg_replslot")
-	  or BAIL_OUT "could not move $pgdata/pg_replslot";
-	symlink("$tempdir/pg_replslot", "$pgdata/pg_replslot")
-	  or BAIL_OUT "could not symlink to $pgdata/pg_replslot";
-
-	$node->start;
-
-	# Create a temporary directory in the system location and symlink it
-	# to our physical temp location.  That way we can use shorter names
-	# for the tablespace directories, which hopefully won't run afoul of
-	# the 99 character length limit.
-	my $shorter_tempdir = TestLib::tempdir_short . "/tempdir";
-	symlink "$tempdir", $shorter_tempdir;
-
-	mkdir "$tempdir/tblspc1";
-	$node->safe_psql('postgres',
-		"CREATE TABLESPACE tblspc1 LOCATION '$shorter_tempdir/tblspc1';");
-	$node->safe_psql('postgres',
-		"CREATE TABLE test1 (a int) TABLESPACE tblspc1;");
-	$node->command_ok([ 'pg_basebackup', '-D', "$tempdir/tarbackup2", '-Ft',
-					  '--target-gp-dbid', '123'],
-		'tar format with tablespaces');
-	ok(-f "$tempdir/tarbackup2/base.tar", 'backup tar was created');
-	my @tblspc_tars = glob "$tempdir/tarbackup2/[0-9]*.tar";
-	is(scalar(@tblspc_tars), 1, 'one tablespace tar was created');
-	rmtree("$tempdir/tarbackup2");
-
-	# Create an unlogged table to test that forks other than init are not copied.
-	$node->safe_psql('postgres',
-		'CREATE UNLOGGED TABLE tblspc1_unlogged (id int) TABLESPACE tblspc1;'
-	);
-
-	my $tblspc1UnloggedPath = $node->safe_psql('postgres',
-		q{select pg_relation_filepath('tblspc1_unlogged')});
-
-	my $node_dbid = $node->dbid;
-	# Make sure main and init forks exist
-	ok( -f "$pgdata/${tblspc1UnloggedPath}_init",
-		'unlogged init fork in tablespace');
-	ok(-f "$pgdata/$tblspc1UnloggedPath", 'unlogged main fork in tablespace');
-
-	# Create files that look like temporary relations to ensure they are ignored
-	# in a tablespace.
-	my @tempRelationFiles = qw(t_888 t_888888_vm.1);
-	my $tblSpc1Id         = basename(
-		dirname(
-			dirname(
-				$node->safe_psql(
-					'postgres', q{select pg_relation_filepath('test1')}))));
-
-	foreach my $filename (@tempRelationFiles)
-	{
-		append_to_file(
-			"$shorter_tempdir/tblspc1/$node_dbid/$tblSpc1Id/$postgresOid/$filename",
-			'TEMP_RELATION');
-	}
-
-	$node->command_fails(
-		[ 'pg_basebackup', '-D', "$tempdir/backup1", '-Fp',
-		  '--target-gp-dbid', '-1'
-		],
-		'plain format with tablespaces fails without tablespace mapping and target-gp-dbid as the test server dbid');
-
-	$node->command_ok(
-		[
-			'pg_basebackup', '-D', "$tempdir/backup1", '-Fp',
-		 	'--target-gp-dbid', '1',
-			"-T$shorter_tempdir/tblspc1=$tempdir/tbackup/tblspc1"
-		],
-		'plain format with tablespaces succeeds with tablespace mapping');
-	ok(-d "$tempdir/tbackup/tblspc1/1", 'tablespace was relocated');
-=======
 	my $tar = $ENV{TAR};
 	# don't check for a working tar here, to accomodate various odd
 	# cases such as AIX. If tar doesn't work the init_from_backup below
@@ -407,7 +316,8 @@
 
 # Create files that look like temporary relations to ensure they are ignored
 # in a tablespace.
-@tempRelationFiles = qw(t888_888 t888888_888888_vm.1);
+my $node_dbid = $node->dbid;
+my @tempRelationFiles = qw(t_888 t_888888_vm.1);
 my $tblSpc1Id = basename(
 	dirname(
 		dirname(
@@ -417,22 +327,22 @@
 foreach my $filename (@tempRelationFiles)
 {
 	append_to_file(
-		"$real_sys_tempdir/tblspc1/$tblSpc1Id/$postgresOid/$filename",
+		"$real_sys_tempdir/tblspc1/$node_dbid/$tblSpc1Id/$postgresOid/$filename",
 		'TEMP_RELATION');
 }
 
 $node->command_fails(
-	[ 'pg_basebackup', '-D', "$tempdir/backup1", '-Fp' ],
-	'plain format with tablespaces fails without tablespace mapping');
-
-$node->command_ok(
-	[
-		'pg_basebackup', '-D',
-		"$tempdir/backup1",  '-Fp',
+	[ 'pg_basebackup', '-D', "$tempdir/backup1", '-Fp', '--target-gp-dbid', '-1' ],
+	'plain format with tablespaces fails without tablespace mapping and target-gp-dbid as the test server dbid');
+
+$node->command_ok(
+	[
+		'pg_basebackup', '-D', "$tempdir/backup1", '-Fp',
+		'--target-gp-dbid', '1',
 		"-T$realTsDir=$tempdir/tbackup/tblspc1",
 	],
 	'plain format with tablespaces succeeds with tablespace mapping');
-ok(-d "$tempdir/tbackup/tblspc1", 'tablespace was relocated');
+ok(-d "$tempdir/tbackup/tblspc1/1", 'tablespace was relocated');
 
 # This symlink check is not supported on Windows as -l
 # doesn't work with junctions
@@ -440,7 +350,6 @@
 {
 	skip "symlink check not implemented on Windows", 1
 	  if ($windows_os);
->>>>>>> d457cb4e
 	opendir(my $dh, "$pgdata/pg_tblspc") or die;
 	ok( (   grep {
 				-l "$tempdir/backup1/pg_tblspc/$_"
@@ -465,77 +374,20 @@
 my ($tblspc1UnloggedBackupPath) =
   $tblspc1UnloggedPath =~ /[^\/]*\/[^\/]*\/[^\/]*$/g;
 
-ok(-f "$tempdir/tbackup/tblspc1/${tblspc1UnloggedBackupPath}_init",
+ok(-f "$tempdir/tbackup/tblspc1/1/${tblspc1UnloggedBackupPath}_init",
 	'unlogged init fork in tablespace backup');
-ok(!-f "$tempdir/tbackup/tblspc1/$tblspc1UnloggedBackupPath",
+ok(!-f "$tempdir/tbackup/tblspc1/1/$tblspc1UnloggedBackupPath",
 	'unlogged main fork not in tablespace backup');
 
 # Temp relations should not be copied.
 foreach my $filename (@tempRelationFiles)
 {
-	ok(!-f "$tempdir/tbackup/tblspc1/$tblSpc1Id/$postgresOid/$filename",
+	ok(!-f "$tempdir/tbackup/tblspc1/1/$tblSpc1Id/$postgresOid/$filename",
 		"[tblspc1]/$postgresOid/$filename not copied");
 
-<<<<<<< HEAD
-	# Unlogged relation forks other than init should not be copied
-	my ($tblspc1UnloggedBackupPath) =
-	  $tblspc1UnloggedPath =~ /[^\/]*\/[^\/]*\/[^\/]*$/g;
-
-	ok(-f "$tempdir/tbackup/tblspc1/1/${tblspc1UnloggedBackupPath}_init",
-		'unlogged init fork in tablespace backup');
-	ok(!-f "$tempdir/tbackup/tblspc1/1/$tblspc1UnloggedBackupPath",
-		'unlogged main fork not in tablespace backup');
-
-	# Temp relations should not be copied.
-	foreach my $filename (@tempRelationFiles)
-	{
-		ok( !-f "$tempdir/tbackup/tblspc1/1/$tblSpc1Id/$postgresOid/$filename",
-			"[tblspc1]/$postgresOid/$filename not copied");
-
-		# Also remove temp relation files or tablespace drop will fail.
-		my $filepath =
-		  "$shorter_tempdir/tblspc1/$node_dbid/$tblSpc1Id/$postgresOid/$filename";
-
-		unlink($filepath)
-		  or BAIL_OUT("unable to unlink $filepath");
-	}
-
-	ok( -d "$tempdir/backup1/pg_replslot",
-		'pg_replslot symlink copied as directory');
-	rmtree("$tempdir/backup1");
-
-	mkdir "$tempdir/tbl=spc2";
-	$node->safe_psql('postgres', "DROP TABLE test1;");
-	$node->safe_psql('postgres', "DROP TABLE tblspc1_unlogged;");
-	$node->safe_psql('postgres', "DROP TABLESPACE tblspc1;");
-	$node->safe_psql('postgres',
-		"CREATE TABLESPACE tblspc2 LOCATION '$shorter_tempdir/tbl=spc2';");
-	$node->command_ok(
-		[
-			'pg_basebackup', '-D', "$tempdir/backup3", '--target-gp-dbid', '123', '-Fp',
-			"-T$shorter_tempdir/tbl\\=spc2=$tempdir/tbackup/tbl\\=spc2"
-		],
-		'mapping tablespace with = sign in path');
-	ok(-d "$tempdir/tbackup/tbl=spc2",
-		'tablespace with = sign was relocated');
-	$node->safe_psql('postgres', "DROP TABLESPACE tblspc2;");
-	rmtree("$tempdir/backup3");
-
-	mkdir "$tempdir/$superlongname";
-	$node->safe_psql('postgres',
-		"CREATE TABLESPACE tblspc3 LOCATION '$tempdir/$superlongname';");
-	$node->command_ok(
-		[ 'pg_basebackup', '-D', "$tempdir/tarbackup_l3", '--target-gp-dbid', '123', '-Ft' ],
-		'pg_basebackup tar with long symlink target');
-	$node->safe_psql('postgres', "DROP TABLESPACE tblspc3;");
-	rmtree("$tempdir/tarbackup_l3");
-}
-
-$node->command_ok([ 'pg_basebackup', '-D', "$tempdir/backupR", '--target-gp-dbid', '123', '-R' ],
-=======
 	# Also remove temp relation files or tablespace drop will fail.
 	my $filepath =
-	  "$real_sys_tempdir/tblspc1/$tblSpc1Id/$postgresOid/$filename";
+	  "$real_sys_tempdir/tblspc1/$node_dbid/$tblSpc1Id/$postgresOid/$filename";
 
 	unlink($filepath)
 	  or BAIL_OUT("unable to unlink $filepath");
@@ -556,7 +408,7 @@
 $node->command_ok(
 	[
 		'pg_basebackup', '-D',
-		"$tempdir/backup3",  '-Fp',
+		"$tempdir/backup3", '--target-gp-dbid', '123', '-Fp',
 		"-T$realTsDir=$tempdir/tbackup/tbl\\=spc2",
 	],
 	'mapping tablespace with = sign in path');
@@ -568,13 +420,13 @@
 $realTsDir = "$real_sys_tempdir/$superlongname";
 $node->safe_psql('postgres',
 	"CREATE TABLESPACE tblspc3 LOCATION '$realTsDir';");
-$node->command_ok([ 'pg_basebackup', '-D', "$tempdir/tarbackup_l3", '-Ft' ],
-	'pg_basebackup tar with long symlink target');
+#	skip test since gpdb doesn't support tar file for output
+#$node->command_ok([ 'pg_basebackup', '-D', "$tempdir/tarbackup_l3", '--target-gp-dbid', '123', '-Ft' ],
+#	'pg_basebackup tar with long symlink target');
 $node->safe_psql('postgres', "DROP TABLESPACE tblspc3;");
 rmtree("$tempdir/tarbackup_l3");
 
-$node->command_ok([ 'pg_basebackup', '-D', "$tempdir/backupR", '-R' ],
->>>>>>> d457cb4e
+$node->command_ok([ 'pg_basebackup', '-D', "$tempdir/backupR", '--target-gp-dbid', '123', '-R' ],
 	'pg_basebackup -R runs');
 ok(-f "$tempdir/backupR/postgresql.auto.conf", 'postgresql.auto.conf exists');
 ok(-f "$tempdir/backupR/standby.signal",       'standby.signal was created');
@@ -613,21 +465,21 @@
 rmtree("$tempdir/backupxst");
 $node->command_ok(
 	[
-		'pg_basebackup', '--target-gp-dbid', '123',
-        '-D',
+		'pg_basebackup',         '-D',
 		"$tempdir/backupnoslot", '-X',
-		'stream',                '--no-slot'
+		'stream',                '--no-slot',
+		'--target-gp-dbid',     '123',
 	],
 	'pg_basebackup -X stream runs with --no-slot');
 rmtree("$tempdir/backupnoslot");
 
 $node->command_fails(
 	[
-		'pg_basebackup', '--target-gp-dbid', '123',
-        '-D',
+		'pg_basebackup',             '-D',
 		"$tempdir/backupxs_sl_fail", '-X',
 		'stream',                    '-S',
-		'slot0'
+		'slot0',
+		'--target-gp-dbid',         '123',
 	],
 	'pg_basebackup fails with nonexistent replication slot');
 
@@ -637,10 +489,10 @@
 
 $node->command_fails(
 	[
-		'pg_basebackup', '--target-gp-dbid', '123',
-        '-D',
+		'pg_basebackup',          '-D',
 		"$tempdir/backupxs_slot", '-C',
 		'-S',                     'slot0',
+		'--target-gp-dbid',       '123',
 		'--no-slot'
 	],
 	'pg_basebackup fails with -C -S --no-slot');
@@ -691,9 +543,9 @@
 
 $node->command_ok(
 	[
-		'pg_basebackup', '--target-gp-dbid', '123',
-        '-D', "$tempdir/backupxs_sl_R", '-X',
-		'stream',        '-S', 'slot1',                  '-R'
+		'pg_basebackup', '-D', "$tempdir/backupxs_sl_R", '-X',
+		'stream',        '-S', 'slot1',                  '-R',
+		'--target-gp-dbid', '123'
 	],
 	'pg_basebackup with replication slot and -R runs');
 like(
@@ -717,18 +569,9 @@
 my $block_size = $node->safe_psql('postgres', 'SHOW block_size;');
 
 # induce corruption
-<<<<<<< HEAD
-system_or_bail 'pg_ctl', '-D', $pgdata, 'stop';
-open $file, '+<', "$pgdata/$file_corrupt1";
-seek($file, $pageheader_size, 0);
-syswrite($file, "\0\0\0\0\0\0\0\0\0");
-close $file;
-system_or_bail 'pg_ctl', '-o', '-c gp_role=utility --gp_dbid=1 --gp_contentid=-1', '-D', $pgdata, 'start';
-=======
 $node->stop;
 $node->corrupt_page_checksum($file_corrupt1, 0);
 $node->start;
->>>>>>> d457cb4e
 
 $node->command_checks_all(
 	[ 'pg_basebackup', '--target-gp-dbid', '123', '-D', "$tempdir/backup_corrupt" ],
@@ -744,12 +587,7 @@
 {
 	$node->corrupt_page_checksum($file_corrupt1, $i * $block_size);
 }
-<<<<<<< HEAD
-close $file;
-system_or_bail 'pg_ctl', '-o', '-c gp_role=utility --gp_dbid=1 --gp_contentid=-1', '-D', $pgdata, 'start';
-=======
 $node->start;
->>>>>>> d457cb4e
 
 $node->command_checks_all(
 	[ 'pg_basebackup', '--target-gp-dbid', '123', '-D', "$tempdir/backup_corrupt2" ],
@@ -760,18 +598,9 @@
 rmtree("$tempdir/backup_corrupt2");
 
 # induce corruption in a second file
-<<<<<<< HEAD
-system_or_bail 'pg_ctl', '-D', $pgdata, 'stop';
-open $file, '+<', "$pgdata/$file_corrupt2";
-seek($file, $pageheader_size, 0);
-syswrite($file, "\0\0\0\0\0\0\0\0\0");
-close $file;
-system_or_bail 'pg_ctl', '-o', '-c gp_role=utility --gp_dbid=1 --gp_contentid=-1', '-D', $pgdata, 'start';
-=======
 $node->stop;
 $node->corrupt_page_checksum($file_corrupt2, 0);
 $node->start;
->>>>>>> d457cb4e
 
 $node->command_checks_all(
 	[ 'pg_basebackup', '--target-gp-dbid', '123', '-D', "$tempdir/backup_corrupt3" ],
