/*-------------------------------------------------------------------------
 *
 * pg_waldump.c - decode and display WAL
 *
 * Copyright (c) 2013-2021, PostgreSQL Global Development Group
 *
 * IDENTIFICATION
 *		  src/bin/pg_waldump/pg_waldump.c
 *-------------------------------------------------------------------------
 */

#define FRONTEND 1
#include "postgres.h"

#include <dirent.h>
#include <sys/stat.h>
#include <unistd.h>

#include "access/transam.h"
#include "access/xlog_internal.h"
#include "access/xlogreader.h"
#include "access/xlogrecord.h"
#include "common/fe_memutils.h"
#include "common/logging.h"
#include "getopt_long.h"
#include "rmgrdesc.h"

static const char *progname;

static int	WalSegSz;

typedef struct XLogDumpPrivate
{
	TimeLineID	timeline;
	XLogRecPtr	startptr;
	XLogRecPtr	endptr;
	bool		endptr_reached;
} XLogDumpPrivate;

typedef struct XLogDumpConfig
{
	/* display options */
	bool		quiet;
	bool		bkp_details;
	int			stop_after_records;
	int			already_displayed_records;
	bool		follow;
	bool		stats;
	bool		stats_per_record;

	/* filter options */
	int			filter_by_rmgr;
	TransactionId filter_by_xid;
	bool		filter_by_xid_enabled;
} XLogDumpConfig;

typedef struct Stats
{
	uint64		count;
	uint64		rec_len;
	uint64		fpi_len;
} Stats;

#define MAX_XLINFO_TYPES 16

typedef struct XLogDumpStats
{
	uint64		count;
	Stats		rmgr_stats[RM_NEXT_ID];
	Stats		record_stats[RM_NEXT_ID][MAX_XLINFO_TYPES];
} XLogDumpStats;

#define fatal_error(...) do { pg_log_fatal(__VA_ARGS__); exit(EXIT_FAILURE); } while(0)

static void
print_rmgr_list(void)
{
	int			i;

	for (i = 0; i <= RM_MAX_ID; i++)
	{
		printf("%s\n", RmgrDescTable[i].rm_name);
	}
}

/*
 * Check whether directory exists and whether we can open it. Keep errno set so
 * that the caller can report errors somewhat more accurately.
 */
static bool
verify_directory(const char *directory)
{
	DIR		   *dir = opendir(directory);

	if (dir == NULL)
		return false;
	closedir(dir);
	return true;
}

/*
 * Split a pathname as dirname(1) and basename(1) would.
 *
 * XXX this probably doesn't do very well on Windows.  We probably need to
 * apply canonicalize_path(), at the very least.
 */
static void
split_path(const char *path, char **dir, char **fname)
{
	char	   *sep;

	/* split filepath into directory & filename */
	sep = strrchr(path, '/');

	/* directory path */
	if (sep != NULL)
	{
		*dir = pnstrdup(path, sep - path);
		*fname = pg_strdup(sep + 1);
	}
	/* local directory */
	else
	{
		*dir = NULL;
		*fname = pg_strdup(path);
	}
}

/*
 * Open the file in the valid target directory.
 *
 * return a read only fd
 */
static int
open_file_in_directory(const char *directory, const char *fname)
{
	int			fd = -1;
	char		fpath[MAXPGPATH];

	Assert(directory != NULL);

	snprintf(fpath, MAXPGPATH, "%s/%s", directory, fname);
	fd = open(fpath, O_RDONLY | PG_BINARY, 0);

	if (fd < 0 && errno != ENOENT)
		fatal_error("could not open file \"%s\": %m", fname);
	return fd;
}

/*
 * Try to find fname in the given directory. Returns true if it is found,
 * false otherwise. If fname is NULL, search the complete directory for any
 * file with a valid WAL file name. If file is successfully opened, set the
 * wal segment size.
 */
static bool
search_directory(const char *directory, const char *fname)
{
	int			fd = -1;
	DIR		   *xldir;

	/* open file if valid filename is provided */
	if (fname != NULL)
		fd = open_file_in_directory(directory, fname);

	/*
	 * A valid file name is not passed, so search the complete directory.  If
	 * we find any file whose name is a valid WAL file name then try to open
	 * it.  If we cannot open it, bail out.
	 */
	else if ((xldir = opendir(directory)) != NULL)
	{
		struct dirent *xlde;

		while ((xlde = readdir(xldir)) != NULL)
		{
			if (IsXLogFileName(xlde->d_name))
			{
				fd = open_file_in_directory(directory, xlde->d_name);
				fname = pg_strdup(xlde->d_name);
				break;
			}
		}

		closedir(xldir);
	}

	/* set WalSegSz if file is successfully opened */
	if (fd >= 0)
	{
		PGAlignedXLogBlock buf;
		int			r;

		r = read(fd, buf.data, XLOG_BLCKSZ);
		if (r == XLOG_BLCKSZ)
		{
			XLogLongPageHeader longhdr = (XLogLongPageHeader) buf.data;

			WalSegSz = longhdr->xlp_seg_size;

			if (!IsValidWalSegSize(WalSegSz))
				fatal_error(ngettext("WAL segment size must be a power of two between 1 MB and 1 GB, but the WAL file \"%s\" header specifies %d byte",
									 "WAL segment size must be a power of two between 1 MB and 1 GB, but the WAL file \"%s\" header specifies %d bytes",
									 WalSegSz),
							fname, WalSegSz);
		}
		else if (r < 0)
			fatal_error("could not read file \"%s\": %m",
						fname);
		else
			fatal_error("could not read file \"%s\": read %d of %zu",
						fname, r, (Size) XLOG_BLCKSZ);
		close(fd);
		return true;
	}

	return false;
}

/*
 * Identify the target directory.
 *
 * Try to find the file in several places:
 * if directory != NULL:
 *	 directory /
 *	 directory / XLOGDIR /
 * else
 *	 .
 *	 XLOGDIR /
 *	 $PGDATA / XLOGDIR /
 *
 * The valid target directory is returned.
 */
static char *
identify_target_directory(char *directory, char *fname)
{
	char		fpath[MAXPGPATH];

	if (directory != NULL)
	{
		if (search_directory(directory, fname))
			return pg_strdup(directory);

		/* directory / XLOGDIR */
		snprintf(fpath, MAXPGPATH, "%s/%s", directory, XLOGDIR);
		if (search_directory(fpath, fname))
			return pg_strdup(fpath);
	}
	else
	{
		const char *datadir;

		/* current directory */
		if (search_directory(".", fname))
			return pg_strdup(".");
		/* XLOGDIR */
		if (search_directory(XLOGDIR, fname))
			return pg_strdup(XLOGDIR);

		datadir = getenv("PGDATA");
		/* $PGDATA / XLOGDIR */
		if (datadir != NULL)
		{
			snprintf(fpath, MAXPGPATH, "%s/%s", datadir, XLOGDIR);
			if (search_directory(fpath, fname))
				return pg_strdup(fpath);
		}
	}

	/* could not locate WAL file */
	if (fname)
		fatal_error("could not locate WAL file \"%s\"", fname);
	else
		fatal_error("could not find any WAL file");

	return NULL;				/* not reached */
}

/* pg_waldump's XLogReaderRoutine->segment_open callback */
static void
WALDumpOpenSegment(XLogReaderState *state, XLogSegNo nextSegNo,
				   TimeLineID *tli_p)
{
	TimeLineID	tli = *tli_p;
	char		fname[MAXPGPATH];
	int			tries;

	XLogFileName(fname, tli, nextSegNo, state->segcxt.ws_segsize);

	/*
	 * In follow mode there is a short period of time after the server has
	 * written the end of the previous file before the new file is available.
	 * So we loop for 5 seconds looking for the file to appear before giving
	 * up.
	 */
	for (tries = 0; tries < 10; tries++)
	{
		state->seg.ws_file = open_file_in_directory(state->segcxt.ws_dir, fname);
		if (state->seg.ws_file >= 0)
			return;
		if (errno == ENOENT)
		{
			int			save_errno = errno;

			/* File not there yet, try again */
			pg_usleep(500 * 1000);

			errno = save_errno;
			continue;
		}
		/* Any other error, fall through and fail */
		break;
	}

	fatal_error("could not find file \"%s\": %m", fname);
}

/*
 * pg_waldump's XLogReaderRoutine->segment_close callback.  Same as
 * wal_segment_close
 */
static void
WALDumpCloseSegment(XLogReaderState *state)
{
	close(state->seg.ws_file);
	/* need to check errno? */
	state->seg.ws_file = -1;
}

/* pg_waldump's XLogReaderRoutine->page_read callback */
static int
WALDumpReadPage(XLogReaderState *state, XLogRecPtr targetPagePtr, int reqLen,
				XLogRecPtr targetPtr, char *readBuff)
{
	XLogDumpPrivate *private = state->private_data;
	int			count = XLOG_BLCKSZ;
	WALReadError errinfo;

	if (private->endptr != InvalidXLogRecPtr)
	{
		if (targetPagePtr + XLOG_BLCKSZ <= private->endptr)
			count = XLOG_BLCKSZ;
		else if (targetPagePtr + reqLen <= private->endptr)
			count = private->endptr - targetPagePtr;
		else
		{
			private->endptr_reached = true;
			return -1;
		}
	}

	if (!WALRead(state, readBuff, targetPagePtr, count, private->timeline,
				 &errinfo))
	{
		WALOpenSegment *seg = &errinfo.wre_seg;
		char		fname[MAXPGPATH];

		XLogFileName(fname, seg->ws_tli, seg->ws_segno,
					 state->segcxt.ws_segsize);

		if (errinfo.wre_errno != 0)
		{
			errno = errinfo.wre_errno;
			fatal_error("could not read from file %s, offset %u: %m",
						fname, errinfo.wre_off);
		}
		else
			fatal_error("could not read from file %s, offset %u: read %d of %zu",
						fname, errinfo.wre_off, errinfo.wre_read,
						(Size) errinfo.wre_req);
	}

	return count;
}

/*
 * Calculate the size of a record, split into !FPI and FPI parts.
 */
static void
XLogDumpRecordLen(XLogReaderState *record, uint32 *rec_len, uint32 *fpi_len)
{
	int			block_id;

	/*
	 * Calculate the amount of FPI data in the record.
	 *
	 * XXX: We peek into xlogreader's private decoded backup blocks for the
	 * bimg_len indicating the length of FPI data. It doesn't seem worth it to
	 * add an accessor macro for this.
	 */
	*fpi_len = 0;
	for (block_id = 0; block_id <= record->max_block_id; block_id++)
	{
		if (XLogRecHasBlockImage(record, block_id))
			*fpi_len += record->blocks[block_id].bimg_len;
	}

	/*
	 * Calculate the length of the record as the total length - the length of
	 * all the block images.
	 */
	*rec_len = XLogRecGetTotalLen(record) - *fpi_len;
}

/*
 * Store per-rmgr and per-record statistics for a given record.
 */
static void
XLogDumpCountRecord(XLogDumpConfig *config, XLogDumpStats *stats,
					XLogReaderState *record)
{
	RmgrId		rmid;
	uint8		recid;
	uint32		rec_len;
	uint32		fpi_len;

	stats->count++;

	rmid = XLogRecGetRmid(record);

	XLogDumpRecordLen(record, &rec_len, &fpi_len);

	/* Update per-rmgr statistics */

	stats->rmgr_stats[rmid].count++;
	stats->rmgr_stats[rmid].rec_len += rec_len;
	stats->rmgr_stats[rmid].fpi_len += fpi_len;

	/*
	 * Update per-record statistics, where the record is identified by a
	 * combination of the RmgrId and the four bits of the xl_info field that
	 * are the rmgr's domain (resulting in sixteen possible entries per
	 * RmgrId).
	 */

	recid = XLogRecGetInfo(record) >> 4;

	/*
	 * XACT records need to be handled differently. Those records use the
	 * first bit of those four bits for an optional flag variable and the
	 * following three bits for the opcode. We filter opcode out of xl_info
	 * and use it as the identifier of the record.
	 */
	if (rmid == RM_XACT_ID)
		recid &= 0x07;

	stats->record_stats[rmid][recid].count++;
	stats->record_stats[rmid][recid].rec_len += rec_len;
	stats->record_stats[rmid][recid].fpi_len += fpi_len;
}

/*
 * Print a record to stdout
 */
static void
XLogDumpDisplayRecord(XLogDumpConfig *config, XLogReaderState *record)
{
	const char *id;
	const RmgrDescData *desc = &RmgrDescTable[XLogRecGetRmid(record)];
	uint32		rec_len;
	uint32		fpi_len;
	RelFileNode rnode;
	ForkNumber	forknum;
	BlockNumber blk;
	int			block_id;
	uint8		info = XLogRecGetInfo(record);
	XLogRecPtr	xl_prev = XLogRecGetPrev(record);
	StringInfoData s;

	XLogDumpRecordLen(record, &rec_len, &fpi_len);

	printf("rmgr: %-11s len (rec/tot): %6u/%6u, tx: %10u, lsn: %X/%08X, prev %X/%08X, ",
		   desc->rm_name,
		   rec_len, XLogRecGetTotalLen(record),
		   XLogRecGetXid(record),
		   LSN_FORMAT_ARGS(record->ReadRecPtr),
		   LSN_FORMAT_ARGS(xl_prev));

<<<<<<< HEAD
=======
	id = desc->rm_identify(info);
	if (id == NULL)
		printf("desc: UNKNOWN (%x) ", info & ~XLR_INFO_MASK);
	else
		printf("desc: %s ", id);

>>>>>>> d457cb4e
	initStringInfo(&s);
	desc->rm_desc(&s, record);
	printf("%s", s.data);
	pfree(s.data);

	if (!config->bkp_details)
	{
		/* print block references (short format) */
		for (block_id = 0; block_id <= record->max_block_id; block_id++)
		{
			if (!XLogRecHasBlockRef(record, block_id))
				continue;

			XLogRecGetBlockTag(record, block_id, &rnode, &forknum, &blk);
			if (forknum != MAIN_FORKNUM)
				printf(", blkref #%u: rel %u/%u/%u fork %s blk %u",
					   block_id,
					   rnode.spcNode, rnode.dbNode, rnode.relNode,
					   forkNames[forknum],
					   blk);
			else
				printf(", blkref #%u: rel %u/%u/%u blk %u",
					   block_id,
					   rnode.spcNode, rnode.dbNode, rnode.relNode,
					   blk);
			if (XLogRecHasBlockImage(record, block_id))
			{
				if (XLogRecBlockImageApply(record, block_id))
					printf(" FPW");
				else
					printf(" FPW for WAL verification");
			}
		}
		putchar('\n');
	}
	else
	{
		/* print block references (detailed format) */
		putchar('\n');
		for (block_id = 0; block_id <= record->max_block_id; block_id++)
		{
			if (!XLogRecHasBlockRef(record, block_id))
				continue;

			XLogRecGetBlockTag(record, block_id, &rnode, &forknum, &blk);
			printf("\tblkref #%u: rel %u/%u/%u fork %s blk %u",
				   block_id,
				   rnode.spcNode, rnode.dbNode, rnode.relNode,
				   forkNames[forknum],
				   blk);
			if (XLogRecHasBlockImage(record, block_id))
			{
				if (record->blocks[block_id].bimg_info &
					BKPIMAGE_IS_COMPRESSED)
				{
					printf(" (FPW%s); hole: offset: %u, length: %u, "
						   "compression saved: %u",
						   XLogRecBlockImageApply(record, block_id) ?
						   "" : " for WAL verification",
						   record->blocks[block_id].hole_offset,
						   record->blocks[block_id].hole_length,
						   BLCKSZ -
						   record->blocks[block_id].hole_length -
						   record->blocks[block_id].bimg_len);
				}
				else
				{
					printf(" (FPW%s); hole: offset: %u, length: %u",
						   XLogRecBlockImageApply(record, block_id) ?
						   "" : " for WAL verification",
						   record->blocks[block_id].hole_offset,
						   record->blocks[block_id].hole_length);
				}
			}
			putchar('\n');
		}
	}
}

/*
 * Display a single row of record counts and sizes for an rmgr or record.
 */
static void
XLogDumpStatsRow(const char *name,
				 uint64 n, uint64 total_count,
				 uint64 rec_len, uint64 total_rec_len,
				 uint64 fpi_len, uint64 total_fpi_len,
				 uint64 tot_len, uint64 total_len)
{
	double		n_pct,
				rec_len_pct,
				fpi_len_pct,
				tot_len_pct;

	n_pct = 0;
	if (total_count != 0)
		n_pct = 100 * (double) n / total_count;

	rec_len_pct = 0;
	if (total_rec_len != 0)
		rec_len_pct = 100 * (double) rec_len / total_rec_len;

	fpi_len_pct = 0;
	if (total_fpi_len != 0)
		fpi_len_pct = 100 * (double) fpi_len / total_fpi_len;

	tot_len_pct = 0;
	if (total_len != 0)
		tot_len_pct = 100 * (double) tot_len / total_len;

	printf("%-27s "
		   "%20" INT64_MODIFIER "u (%6.02f) "
		   "%20" INT64_MODIFIER "u (%6.02f) "
		   "%20" INT64_MODIFIER "u (%6.02f) "
		   "%20" INT64_MODIFIER "u (%6.02f)\n",
		   name, n, n_pct, rec_len, rec_len_pct, fpi_len, fpi_len_pct,
		   tot_len, tot_len_pct);
}


/*
 * Display summary statistics about the records seen so far.
 */
static void
XLogDumpDisplayStats(XLogDumpConfig *config, XLogDumpStats *stats)
{
	int			ri,
				rj;
	uint64		total_count = 0;
	uint64		total_rec_len = 0;
	uint64		total_fpi_len = 0;
	uint64		total_len = 0;
	double		rec_len_pct,
				fpi_len_pct;

	/*
	 * Each row shows its percentages of the total, so make a first pass to
	 * calculate column totals.
	 */

	for (ri = 0; ri < RM_NEXT_ID; ri++)
	{
		total_count += stats->rmgr_stats[ri].count;
		total_rec_len += stats->rmgr_stats[ri].rec_len;
		total_fpi_len += stats->rmgr_stats[ri].fpi_len;
	}
	total_len = total_rec_len + total_fpi_len;

	/*
	 * 27 is strlen("Transaction/COMMIT_PREPARED"), 20 is strlen(2^64), 8 is
	 * strlen("(100.00%)")
	 */

	printf("%-27s %20s %8s %20s %8s %20s %8s %20s %8s\n"
		   "%-27s %20s %8s %20s %8s %20s %8s %20s %8s\n",
		   "Type", "N", "(%)", "Record size", "(%)", "FPI size", "(%)", "Combined size", "(%)",
		   "----", "-", "---", "-----------", "---", "--------", "---", "-------------", "---");

	for (ri = 0; ri < RM_NEXT_ID; ri++)
	{
		uint64		count,
					rec_len,
					fpi_len,
					tot_len;
		const RmgrDescData *desc = &RmgrDescTable[ri];

		if (!config->stats_per_record)
		{
			count = stats->rmgr_stats[ri].count;
			rec_len = stats->rmgr_stats[ri].rec_len;
			fpi_len = stats->rmgr_stats[ri].fpi_len;
			tot_len = rec_len + fpi_len;

			XLogDumpStatsRow(desc->rm_name,
							 count, total_count, rec_len, total_rec_len,
							 fpi_len, total_fpi_len, tot_len, total_len);
		}
		else
		{
			for (rj = 0; rj < MAX_XLINFO_TYPES; rj++)
			{
				const char *id;

				count = stats->record_stats[ri][rj].count;
				rec_len = stats->record_stats[ri][rj].rec_len;
				fpi_len = stats->record_stats[ri][rj].fpi_len;
				tot_len = rec_len + fpi_len;

				/* Skip undefined combinations and ones that didn't occur */
				if (count == 0)
					continue;

				/* the upper four bits in xl_info are the rmgr's */
				id = desc->rm_identify(rj << 4);
				if (id == NULL)
					id = psprintf("UNKNOWN (%x)", rj << 4);

				XLogDumpStatsRow(psprintf("%s/%s", desc->rm_name, id),
								 count, total_count, rec_len, total_rec_len,
								 fpi_len, total_fpi_len, tot_len, total_len);
			}
		}
	}

	printf("%-27s %20s %8s %20s %8s %20s %8s %20s\n",
		   "", "--------", "", "--------", "", "--------", "", "--------");

	/*
	 * The percentages in earlier rows were calculated against the column
	 * total, but the ones that follow are against the row total. Note that
	 * these are displayed with a % symbol to differentiate them from the
	 * earlier ones, and are thus up to 9 characters long.
	 */

	rec_len_pct = 0;
	if (total_len != 0)
		rec_len_pct = 100 * (double) total_rec_len / total_len;

	fpi_len_pct = 0;
	if (total_len != 0)
		fpi_len_pct = 100 * (double) total_fpi_len / total_len;

	printf("%-27s "
		   "%20" INT64_MODIFIER "u %-9s"
		   "%20" INT64_MODIFIER "u %-9s"
		   "%20" INT64_MODIFIER "u %-9s"
		   "%20" INT64_MODIFIER "u %-6s\n",
		   "Total", stats->count, "",
		   total_rec_len, psprintf("[%.02f%%]", rec_len_pct),
		   total_fpi_len, psprintf("[%.02f%%]", fpi_len_pct),
		   total_len, "[100%]");
}

static void
usage(void)
{
	printf(_("%s decodes and displays PostgreSQL write-ahead logs for debugging.\n\n"),
		   progname);
	printf(_("Usage:\n"));
	printf(_("  %s [OPTION]... [STARTSEG [ENDSEG]]\n"), progname);
	printf(_("\nOptions:\n"));
	printf(_("  -b, --bkp-details      output detailed information about backup blocks\n"));
	printf(_("  -e, --end=RECPTR       stop reading at WAL location RECPTR\n"));
	printf(_("  -f, --follow           keep retrying after reaching end of WAL\n"));
	printf(_("  -n, --limit=N          number of records to display\n"));
	printf(_("  -p, --path=PATH        directory in which to find log segment files or a\n"
			 "                         directory with a ./pg_wal that contains such files\n"
			 "                         (default: current directory, ./pg_wal, $PGDATA/pg_wal)\n"));
	printf(_("  -q, --quiet            do not print any output, except for errors\n"));
	printf(_("  -r, --rmgr=RMGR        only show records generated by resource manager RMGR;\n"
			 "                         use --rmgr=list to list valid resource manager names\n"));
	printf(_("  -s, --start=RECPTR     start reading at WAL location RECPTR\n"));
	printf(_("  -t, --timeline=TLI     timeline from which to read log records\n"
			 "                         (default: 1 or the value used in STARTSEG)\n"));
	printf(_("  -V, --version          output version information, then exit\n"));
	printf(_("  -x, --xid=XID          only show records with transaction ID XID\n"));
	printf(_("  -z, --stats[=record]   show statistics instead of records\n"
			 "                         (optionally, show per-record statistics)\n"));
	printf(_("  -?, --help             show this help, then exit\n"));
	printf(_("\nReport bugs to <%s>.\n"), PACKAGE_BUGREPORT);
	printf(_("%s home page: <%s>\n"), PACKAGE_NAME, PACKAGE_URL);
}

int
main(int argc, char **argv)
{
	uint32		xlogid;
	uint32		xrecoff;
	XLogReaderState *xlogreader_state;
	XLogDumpPrivate private;
	XLogDumpConfig config;
	XLogDumpStats stats;
	XLogRecord *record;
	XLogRecPtr	first_record;
	char	   *waldir = NULL;
	char	   *errormsg;

	static struct option long_options[] = {
		{"bkp-details", no_argument, NULL, 'b'},
		{"end", required_argument, NULL, 'e'},
		{"follow", no_argument, NULL, 'f'},
		{"help", no_argument, NULL, '?'},
		{"limit", required_argument, NULL, 'n'},
		{"path", required_argument, NULL, 'p'},
		{"quiet", no_argument, NULL, 'q'},
		{"rmgr", required_argument, NULL, 'r'},
		{"start", required_argument, NULL, 's'},
		{"timeline", required_argument, NULL, 't'},
		{"xid", required_argument, NULL, 'x'},
		{"version", no_argument, NULL, 'V'},
		{"stats", optional_argument, NULL, 'z'},
		{NULL, 0, NULL, 0}
	};

	int			option;
	int			optindex = 0;

	pg_logging_init(argv[0]);
	set_pglocale_pgservice(argv[0], PG_TEXTDOMAIN("pg_waldump"));
	progname = get_progname(argv[0]);

	if (argc > 1)
	{
		if (strcmp(argv[1], "--help") == 0 || strcmp(argv[1], "-?") == 0)
		{
			usage();
			exit(0);
		}
		if (strcmp(argv[1], "--version") == 0 || strcmp(argv[1], "-V") == 0)
		{
			puts("pg_waldump (PostgreSQL) " PG_VERSION);
			exit(0);
		}
	}

	memset(&private, 0, sizeof(XLogDumpPrivate));
	memset(&config, 0, sizeof(XLogDumpConfig));
	memset(&stats, 0, sizeof(XLogDumpStats));

	private.timeline = 1;
	private.startptr = InvalidXLogRecPtr;
	private.endptr = InvalidXLogRecPtr;
	private.endptr_reached = false;

	config.quiet = false;
	config.bkp_details = false;
	config.stop_after_records = -1;
	config.already_displayed_records = 0;
	config.follow = false;
	config.filter_by_rmgr = -1;
	config.filter_by_xid = InvalidTransactionId;
	config.filter_by_xid_enabled = false;
	config.stats = false;
	config.stats_per_record = false;

	if (argc <= 1)
	{
		pg_log_error("no arguments specified");
		goto bad_argument;
	}

	while ((option = getopt_long(argc, argv, "be:fn:p:qr:s:t:x:z",
								 long_options, &optindex)) != -1)
	{
		switch (option)
		{
			case 'b':
				config.bkp_details = true;
				break;
			case 'e':
				if (sscanf(optarg, "%X/%X", &xlogid, &xrecoff) != 2)
				{
					pg_log_error("could not parse end WAL location \"%s\"",
								 optarg);
					goto bad_argument;
				}
				private.endptr = (uint64) xlogid << 32 | xrecoff;
				break;
			case 'f':
				config.follow = true;
				break;
			case 'n':
				if (sscanf(optarg, "%d", &config.stop_after_records) != 1)
				{
					pg_log_error("could not parse limit \"%s\"", optarg);
					goto bad_argument;
				}
				break;
			case 'p':
				waldir = pg_strdup(optarg);
				break;
			case 'q':
				config.quiet = true;
				break;
			case 'r':
				{
					int			i;

					if (pg_strcasecmp(optarg, "list") == 0)
					{
						print_rmgr_list();
						exit(EXIT_SUCCESS);
					}

					for (i = 0; i <= RM_MAX_ID; i++)
					{
						if (pg_strcasecmp(optarg, RmgrDescTable[i].rm_name) == 0)
						{
							config.filter_by_rmgr = i;
							break;
						}
					}

					if (config.filter_by_rmgr == -1)
					{
						pg_log_error("resource manager \"%s\" does not exist",
									 optarg);
						goto bad_argument;
					}
				}
				break;
			case 's':
				if (sscanf(optarg, "%X/%X", &xlogid, &xrecoff) != 2)
				{
					pg_log_error("could not parse start WAL location \"%s\"",
								 optarg);
					goto bad_argument;
				}
				else
					private.startptr = (uint64) xlogid << 32 | xrecoff;
				break;
			case 't':
				if (sscanf(optarg, "%d", &private.timeline) != 1)
				{
					pg_log_error("could not parse timeline \"%s\"", optarg);
					goto bad_argument;
				}
				break;
			case 'x':
				if (sscanf(optarg, "%u", &config.filter_by_xid) != 1)
				{
					pg_log_error("could not parse \"%s\" as a transaction ID",
								 optarg);
					goto bad_argument;
				}
				config.filter_by_xid_enabled = true;
				break;
			case 'z':
				config.stats = true;
				config.stats_per_record = false;
				if (optarg)
				{
					if (strcmp(optarg, "record") == 0)
						config.stats_per_record = true;
					else if (strcmp(optarg, "rmgr") != 0)
					{
						pg_log_error("unrecognized argument to --stats: %s",
									 optarg);
						goto bad_argument;
					}
				}
				break;
			default:
				goto bad_argument;
		}
	}

	if ((optind + 2) < argc)
	{
		pg_log_error("too many command-line arguments (first is \"%s\")",
					 argv[optind + 2]);
		goto bad_argument;
	}

	if (waldir != NULL)
	{
		/* validate path points to directory */
		if (!verify_directory(waldir))
		{
			pg_log_error("could not open directory \"%s\": %m", waldir);
			goto bad_argument;
		}
	}

	/* parse files as start/end boundaries, extract path if not specified */
	if (optind < argc)
	{
		char	   *directory = NULL;
		char	   *fname = NULL;
		int			fd;
		XLogSegNo	segno;

		split_path(argv[optind], &directory, &fname);

		if (waldir == NULL && directory != NULL)
		{
			waldir = directory;

			if (!verify_directory(waldir))
				fatal_error("could not open directory \"%s\": %m", waldir);
		}

		waldir = identify_target_directory(waldir, fname);
		fd = open_file_in_directory(waldir, fname);
		if (fd < 0)
			fatal_error("could not open file \"%s\"", fname);
		close(fd);

		/* parse position from file */
		XLogFromFileName(fname, &private.timeline, &segno, WalSegSz);

		if (XLogRecPtrIsInvalid(private.startptr))
			XLogSegNoOffsetToRecPtr(segno, 0, WalSegSz, private.startptr);
		else if (!XLByteInSeg(private.startptr, segno, WalSegSz))
		{
			pg_log_error("start WAL location %X/%X is not inside file \"%s\"",
						 LSN_FORMAT_ARGS(private.startptr),
						 fname);
			goto bad_argument;
		}

		/* no second file specified, set end position */
		if (!(optind + 1 < argc) && XLogRecPtrIsInvalid(private.endptr))
			XLogSegNoOffsetToRecPtr(segno + 1, 0, WalSegSz, private.endptr);

		/* parse ENDSEG if passed */
		if (optind + 1 < argc)
		{
			XLogSegNo	endsegno;

			/* ignore directory, already have that */
			split_path(argv[optind + 1], &directory, &fname);

			fd = open_file_in_directory(waldir, fname);
			if (fd < 0)
				fatal_error("could not open file \"%s\"", fname);
			close(fd);

			/* parse position from file */
			XLogFromFileName(fname, &private.timeline, &endsegno, WalSegSz);

			if (endsegno < segno)
				fatal_error("ENDSEG %s is before STARTSEG %s",
							argv[optind + 1], argv[optind]);

			if (XLogRecPtrIsInvalid(private.endptr))
				XLogSegNoOffsetToRecPtr(endsegno + 1, 0, WalSegSz,
										private.endptr);

			/* set segno to endsegno for check of --end */
			segno = endsegno;
		}


		if (!XLByteInSeg(private.endptr, segno, WalSegSz) &&
			private.endptr != (segno + 1) * WalSegSz)
		{
			pg_log_error("end WAL location %X/%X is not inside file \"%s\"",
						 LSN_FORMAT_ARGS(private.endptr),
						 argv[argc - 1]);
			goto bad_argument;
		}
	}
	else
		waldir = identify_target_directory(waldir, NULL);

	/* we don't know what to print */
	if (XLogRecPtrIsInvalid(private.startptr))
	{
		pg_log_error("no start WAL location given");
		goto bad_argument;
	}

	/* done with argument parsing, do the actual work */

	/* we have everything we need, start reading */
	xlogreader_state =
		XLogReaderAllocate(WalSegSz, waldir,
						   XL_ROUTINE(.page_read = WALDumpReadPage,
									  .segment_open = WALDumpOpenSegment,
									  .segment_close = WALDumpCloseSegment),
						   &private);
	if (!xlogreader_state)
		fatal_error("out of memory");

	/* first find a valid recptr to start from */
	first_record = XLogFindNextRecord(xlogreader_state, private.startptr);

	if (first_record == InvalidXLogRecPtr)
		fatal_error("could not find a valid record after %X/%X",
					LSN_FORMAT_ARGS(private.startptr));

	/*
	 * Display a message that we're skipping data if `from` wasn't a pointer
	 * to the start of a record and also wasn't a pointer to the beginning of
	 * a segment (e.g. we were used in file mode).
	 */
	if (first_record != private.startptr &&
		XLogSegmentOffset(private.startptr, WalSegSz) != 0)
		printf(ngettext("first record is after %X/%X, at %X/%X, skipping over %u byte\n",
						"first record is after %X/%X, at %X/%X, skipping over %u bytes\n",
						(first_record - private.startptr)),
			   LSN_FORMAT_ARGS(private.startptr),
			   LSN_FORMAT_ARGS(first_record),
			   (uint32) (first_record - private.startptr));

	for (;;)
	{
		/* try to read the next record */
		record = XLogReadRecord(xlogreader_state, &errormsg);
		if (!record)
		{
			if (!config.follow || private.endptr_reached)
				break;
			else
			{
				pg_usleep(1000000L);	/* 1 second */
				continue;
			}
		}

		/* apply all specified filters */
		if (config.filter_by_rmgr != -1 &&
			config.filter_by_rmgr != record->xl_rmid)
			continue;

		if (config.filter_by_xid_enabled &&
			config.filter_by_xid != record->xl_xid)
			continue;

		/* perform any per-record work */
		if (!config.quiet)
		{
			if (config.stats == true)
				XLogDumpCountRecord(&config, &stats, xlogreader_state);
			else
				XLogDumpDisplayRecord(&config, xlogreader_state);
		}

		/* check whether we printed enough */
		config.already_displayed_records++;
		if (config.stop_after_records > 0 &&
			config.already_displayed_records >= config.stop_after_records)
			break;
	}

	if (config.stats == true && !config.quiet)
		XLogDumpDisplayStats(&config, &stats);

	if (errormsg)
		fatal_error("error in WAL record at %X/%X: %s",
					LSN_FORMAT_ARGS(xlogreader_state->ReadRecPtr),
					errormsg);

	XLogReaderFree(xlogreader_state);

	return EXIT_SUCCESS;

bad_argument:
	fprintf(stderr, _("Try \"%s --help\" for more information.\n"), progname);
	return EXIT_FAILURE;
}<|MERGE_RESOLUTION|>--- conflicted
+++ resolved
@@ -476,15 +476,12 @@
 		   LSN_FORMAT_ARGS(record->ReadRecPtr),
 		   LSN_FORMAT_ARGS(xl_prev));
 
-<<<<<<< HEAD
-=======
 	id = desc->rm_identify(info);
 	if (id == NULL)
 		printf("desc: UNKNOWN (%x) ", info & ~XLR_INFO_MASK);
 	else
 		printf("desc: %s ", id);
 
->>>>>>> d457cb4e
 	initStringInfo(&s);
 	desc->rm_desc(&s, record);
 	printf("%s", s.data);
@@ -500,13 +497,13 @@
 
 			XLogRecGetBlockTag(record, block_id, &rnode, &forknum, &blk);
 			if (forknum != MAIN_FORKNUM)
-				printf(", blkref #%u: rel %u/%u/%u fork %s blk %u",
+				printf(", blkref #%u: rel %u/%u/%lu fork %s blk %u",
 					   block_id,
 					   rnode.spcNode, rnode.dbNode, rnode.relNode,
 					   forkNames[forknum],
 					   blk);
 			else
-				printf(", blkref #%u: rel %u/%u/%u blk %u",
+				printf(", blkref #%u: rel %u/%u/%lu blk %u",
 					   block_id,
 					   rnode.spcNode, rnode.dbNode, rnode.relNode,
 					   blk);
@@ -530,7 +527,7 @@
 				continue;
 
 			XLogRecGetBlockTag(record, block_id, &rnode, &forknum, &blk);
-			printf("\tblkref #%u: rel %u/%u/%u fork %s blk %u",
+			printf("\tblkref #%u: rel %u/%u/%lu fork %s blk %u",
 				   block_id,
 				   rnode.spcNode, rnode.dbNode, rnode.relNode,
 				   forkNames[forknum],
@@ -795,7 +792,7 @@
 		}
 		if (strcmp(argv[1], "--version") == 0 || strcmp(argv[1], "-V") == 0)
 		{
-			puts("pg_waldump (PostgreSQL) " PG_VERSION);
+			puts("pg_waldump (Cloudberry Database) " PG_VERSION);
 			exit(0);
 		}
 	}
