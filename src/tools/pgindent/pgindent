#!/bin/sh

<<<<<<< HEAD
# src/tools/pgindent/pgindent
=======
# $PostgreSQL: pgsql/src/tools/pgindent/pgindent,v 1.98 2008/01/16 20:13:44 momjian Exp $
>>>>>>> d13f41d2

# Known bugs:
#
# Blank line is added after parentheses; seen as a function definition, no space
# after *:
#	y = (int) x *y;
#
# Structure/union pointers in function prototypes and definitions have an extra
# space after the asterisk:
#
#	void x(struct xxc * a);

if [ "$#" -lt 2 ]
then	echo "Usage:  $(basename $0) typedefs file [...]" 1>&2
	exit 1
fi

TYPEDEFS="$1"
shift

if [ -z "$INDENT" ]
then
	INDENT=indent
fi

if [ "$#" -lt 2 ]
then	echo "Usage:  `basename $0` typedefs file [...]" 1>&2
	exit 1
fi

TYPEDEFS="$1"
shift

trap "rm -f /tmp/$$ /tmp/$$a" 0 1 2 3 15
entab </dev/null >/dev/null
if [ "$?" -ne 0 ]
then	echo "Go to the src/tools/entab directory and do a 'make' and 'make install'." >&2
	echo "This will put the 'entab' command in your path." >&2
	echo "Then run $0 again."
	exit 1
fi
$INDENT -? </dev/null >/dev/null 2>&1
if [ "$?" -ne 1 ]
then	echo "You do not appear to have 'indent' installed on your system." >&2
	exit 1
fi
$INDENT -gnu </dev/null >/dev/null 2>&1
if [ "$?" -eq 0 ]
then	echo "You appear to have GNU indent rather than BSD indent." >&2
	echo "See the pgindent/README file for a description of its problems." >&2
	EXTRA_OPTS="-cdb -bli0 -npcs -cli4 -sc"
else
	EXTRA_OPTS="-cli1"
fi

for FILE
do
	cat "$FILE" |

# Convert // comments to /* */
	sed 's;^\([ 	]*\)//\(.*\)$;\1/* \2 */;g' |

# Avoid bug that converts 'x =- 1' to 'x = -1'
	sed 's;=- ;-= ;g' |

# Mark some comments for special treatment later
	sed 's;/\*  *---;/*---X_X;g' |

# 'else' followed by a single-line comment, followed by
# a brace on the next line confuses BSD indent, so we push
# the comment down to the next line, then later pull it
# back up again.  Add space before _PGMV or indent will add
# it for us.
	sed 's;\([} 	]\)else[ 	]*\(/\*\)\(.*\*/\)[ 	]*$;\1else\
    \2 _PGMV\3;g' |

# Indent multi-line after-'else' comment so BSD indent will move it properly.
# We already moved down single-line comments above.  Check for '*' to make
# sure we are not in a single-line comment that has other text on the line.
	sed 's;\([} 	]\)else[ 	]*\(/\*[^\*]*\)[ 	]*$;\1else\
    \2;g' |
	detab -t4 -qc |

# Work around bug where function that defines no local variables misindents
# switch() case lines and line after #else.  Do not do for struct/enum.
	awk '	BEGIN	{line1 = ""; line2 = ""}
		{
			line2 = $0;
	 		if (NR >= 2)
				print line1;
			if (NR >= 2 &&
			    line2 ~ /^{[ 	]*$/ &&
			    line1 !~ /^struct/ &&
			    line1 !~ /^enum/ &&
			    line1 !~ /^typedef/ &&
			    line1 !~ /^extern[ 	][ 	]*"C"/ &&
			    line1 !~ /=/ &&
			    line1 ~ /\)/)
				print "int	pgindent_func_no_var_fix;";
			line1 = line2;
		}
		END {
			if (NR >= 1)
				print line1;
		}' |

# Prevent indenting of code in 'extern "C"' blocks.
	awk '	BEGIN	{line1 = ""; line2 = ""; skips = 0}
		{
			line2 = $0;
			if (skips > 0)
				skips--;
			if (line1 ~ /^#ifdef[ 	]*__cplusplus/ &&
			    line2 ~ /^extern[ 	]*"C"[ 	]*$/)
			{
				print line1;
				print line2;
				if (getline && $0 ~ /^{[ 	]*$/)
					print "/* Open extern \"C\" */";
				else	print $0;
				line2 = "";
				skips = 2;
			}
			else if (line1 ~ /^#ifdef[ 	]*__cplusplus/ &&
			    line2 ~ /^}[ 	]*$/)
			{
				print line1;
				print "/* Close extern \"C\" */";
				line2 = "";
				skips = 2;
			}
			else
	 			if (skips == 0 && NR >= 2)
					print line1;
			line1 = line2;
		}
		END {
			if (NR >= 1 && skips <= 1)
				print line1;
		}' |

# Protect backslashes in DATA().
	sed 's;^DATA(.*$;/*&*/;' |

# Protect wrapping in CATALOG().
	sed 's;^CATALOG(.*$;/*&*/;' >/tmp/$$a

# We get the list of typedef's from /src/tools/find_typedef
	$INDENT -bad -bap -bc -bl -d0 -cdb -nce -nfc1 -di12 -i4 -l79 \
		-lp -nip -npro -bbb $EXTRA_OPTS \
<<<<<<< HEAD
		`egrep -v '^(FD_SET|date|interval|timestamp|ANY)$' "$TYPEDEFS" | sed -e '/^$/d' -e 's/.*/-T& /'` \
=======
		`cat "$TYPEDEFS" | sed 's/.*/-T& /'` \
>>>>>>> d13f41d2
		/tmp/$$a >/tmp/$$ 2>&1

	if [ "$?" -ne 0 -o -s /tmp/$$ ]
	then	echo
		echo "$FILE"
		cat /tmp/$$
	fi
	cat /tmp/$$a |

# Restore DATA/CATALOG lines.
	sed 's;^/\*\(DATA(.*\)\*/$;\1;' |
	sed 's;^/\*\(CATALOG(.*\)\*/$;\1;' |

# Remove tabs and retab with four spaces.
	detab -t8 -qc |
	entab -t4 -qc |
	sed 's;^/\* Open extern \"C\" \*/$;{;' |
	sed 's;^/\* Close extern \"C\" \*/$;};' |
	sed 's;/\*---X_X;/* ---;g' |

# Workaround indent bug for 'static'.
	sed 's;^static[ 	][ 	]*;static ;g' |

# Remove too much indenting after closing brace.
	sed 's;^}	[ 	]*;}	;' |

# Indent single-line after-'else' comment by only one tab.
	sed 's;\([} 	]\)else[ 	]*\(/\*.*\*/\)[ 	]*$;\1else	\2;g' |

# Pull in #endif comments.
	sed 's;^#endif[ 	][ 	]*/\*;#endif   /*;' |

# Work around misindenting of function with no variables defined.
	awk '
	{
		if ($0 ~ /^[ 	]*int[ 	]*pgindent_func_no_var_fix;/)
		{
			if (getline && $0 != "")
				print $0;
		}
		else 	print $0;
	}' |

# Add space after comments that start on tab stops.
	sed 's;\([^ 	]\)\(/\*.*\*/\)$;\1	\2;' |

# Move trailing * in function return type.
	sed 's;^\([A-Za-z_][^ 	]*\)[ 	][ 	]*\*$;\1 *;' |

# Remove un-needed braces around single statements.
# Do not use because it uglifies PG_TRY/PG_CATCH blocks and probably
# isn't needed for general use.
#	awk '
#	{
#			line3 = $0;
#			if (skips > 0)
#				skips--;
#			if (line1 ~ /		*{$/ &&
#			    line2 ~ /		*[^;{}]*;$/ &&
#			    line3 ~ /		*}$/)
#			{
#				print line2;
#				line2 = "";
#				line3 = "";
#				skips = 3;
#			}
#			else
#	 			if (skips == 0 && NR >= 3)
#					print line1;
#			line1 = line2;
#			line2 = line3;
#		}
#		END {
#			if (NR >= 2 && skips <= 1)
#				print line1;
#			if (NR >= 1 && skips <= 2)
#				print line2;
#		}' |

# Remove blank line between opening brace and block comment.
	awk '
	{
			line3 = $0;
			if (skips > 0)
				skips--;
			if (line1 ~ /	*{$/ &&
			    line2 ~ /^$/ &&
			    line3 ~ /		*\/[*]$/)
			{
				print line1;
				print line3;
				line2 = "";
				line3 = "";
				skips = 3;
			}
			else
	 			if (skips == 0 && NR >= 3)
					print line1;
			line1 = line2;
			line2 = line3;
		}
		END {
			if (NR >= 2 && skips <= 1)
				print line1;
			if (NR >= 1 && skips <= 2)
				print line2;
		}' |

# Pull up single-line comment after 'else' that was pulled down above
	awk '
		{
			if (NR != 1)
			{
<<<<<<< HEAD
				if ($0 ~ "/[*] _PGMV")
=======
				if ($0 ~ "/\* _PGMV")
>>>>>>> d13f41d2
				{
					# remove tag
					sub(" _PGMV", "", $0);
					# remove leading whitespace
					sub("^[ 	]*", "", $0);
					# add comment with single tab prefix
					print prev_line"	"$0;
					# throw away current line
					getline;
				}
				else
					print prev_line;
			}
			prev_line = $0;
		}
		END {
			if (NR >= 1)
				print prev_line;
		}' |

# Remove trailing blank lines, helps with adding blank before trailing #endif.
	awk '	BEGIN	{blank_lines = 0;}
		{
			line1 = $0;
	 		if (line1 ~ /^$/)
				blank_lines++;
			else
			{
				for (; blank_lines > 0; blank_lines--)
					printf "\n";
				print line1;
			}
		}' |

# Remove blank line before #else, #elif, and #endif.
	awk '	BEGIN	{line1 = ""; line2 = ""; skips = 0}
		{
			line2 = $0;
			if (skips > 0)
				skips--;
			if (line1 ~ /^$/ &&
			    (line2 ~ /^#else/ ||
			     line2 ~ /^#elif/ ||
			     line2 ~ /^#endif/))
			{
				print line2;
				line2 = "";
				skips = 2;
			}
			else
	 			if (skips == 0 && NR >= 2)
					print line1;
			line1 = line2;
		}
		END {
			if (NR >= 1 && skips <= 1)
				print line1;
		}' |

# Add blank line before #endif if it is the last line in the file.
	awk '	BEGIN	{line1 = ""; line2 = ""}
		{
			line2 = $0;
	 		if (NR >= 2)
				print line1;
			line1 = line2;
		}
		END {
			if (NR >= 1 && line2 ~ /^#endif/)
				printf "\n";
			print line1;
		}' |

<<<<<<< HEAD
#  Move prototype names to the same line as return type.  Useful for ctags.
=======
#  Move prototype names to the same line as return type.  Useful for ctags. 
>>>>>>> d13f41d2
#  Indent should do this, but it does not.  It formats prototypes just
#  like real functions.
	awk '	BEGIN	{paren_level = 0}
	{
		if ($0 ~ /^[a-zA-Z_][a-zA-Z_0-9]*[^\(]*$/)
		{
			saved_len = 0;
			saved_lines[++saved_len] = $0;
			if ((getline saved_lines[++saved_len]) == 0)
				print saved_lines[1];
			else
			if (saved_lines[saved_len] !~ /^[a-zA-Z_][a-zA-Z_0-9]*\(/ ||
			    saved_lines[saved_len] ~  /^[a-zA-Z_][a-zA-Z_0-9]*\(.*\)$/ ||
			    saved_lines[saved_len] ~  /^[a-zA-Z_][a-zA-Z_0-9]*\(.*\);$/)
			{
				print saved_lines[1];
				print saved_lines[2];
			}
			else
			{
				while (1)
				{
					if ((getline saved_lines[++saved_len]) == 0)
						break;
					if (saved_lines[saved_len] ~ /^[^ 	]/ ||
					    saved_lines[saved_len] !~ /,$/)
						break;
				}
				for (i=1; i <= saved_len; i++)
				{
					if (i == 1 && saved_lines[saved_len] ~ /\);$/)
					{
						printf "%s", saved_lines[i];
						if (substr(saved_lines[i], length(saved_lines[i]),1) != "*")
							printf " ";
					}
					else	print saved_lines[i];
				}
			}
		}
		else	print $0;
	}' |

# Fix indenting of typedef caused by __cplusplus in libpq-fe.h.
	(
		if echo "$FILE" | grep -q 'libpq-fe.h$'
		then	sed 's/^[	]*typedef enum/typedef enum/'
		else	cat
		fi
	) |
# end
	cat >/tmp/$$ && cat /tmp/$$ >"$FILE"
done

# The 'for' loop makes these backup files useless so delete them
rm -f *a.BAK<|MERGE_RESOLUTION|>--- conflicted
+++ resolved
@@ -1,10 +1,6 @@
 #!/bin/sh
 
-<<<<<<< HEAD
 # src/tools/pgindent/pgindent
-=======
-# $PostgreSQL: pgsql/src/tools/pgindent/pgindent,v 1.98 2008/01/16 20:13:44 momjian Exp $
->>>>>>> d13f41d2
 
 # Known bugs:
 #
@@ -155,11 +151,7 @@
 # We get the list of typedef's from /src/tools/find_typedef
 	$INDENT -bad -bap -bc -bl -d0 -cdb -nce -nfc1 -di12 -i4 -l79 \
 		-lp -nip -npro -bbb $EXTRA_OPTS \
-<<<<<<< HEAD
 		`egrep -v '^(FD_SET|date|interval|timestamp|ANY)$' "$TYPEDEFS" | sed -e '/^$/d' -e 's/.*/-T& /'` \
-=======
-		`cat "$TYPEDEFS" | sed 's/.*/-T& /'` \
->>>>>>> d13f41d2
 		/tmp/$$a >/tmp/$$ 2>&1
 
 	if [ "$?" -ne 0 -o -s /tmp/$$ ]
@@ -273,11 +265,7 @@
 		{
 			if (NR != 1)
 			{
-<<<<<<< HEAD
 				if ($0 ~ "/[*] _PGMV")
-=======
-				if ($0 ~ "/\* _PGMV")
->>>>>>> d13f41d2
 				{
 					# remove tag
 					sub(" _PGMV", "", $0);
@@ -351,11 +339,7 @@
 			print line1;
 		}' |
 
-<<<<<<< HEAD
 #  Move prototype names to the same line as return type.  Useful for ctags.
-=======
-#  Move prototype names to the same line as return type.  Useful for ctags. 
->>>>>>> d13f41d2
 #  Indent should do this, but it does not.  It formats prototypes just
 #  like real functions.
 	awk '	BEGIN	{paren_level = 0}
