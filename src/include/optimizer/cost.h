/*-------------------------------------------------------------------------
 *
 * cost.h
 *	  prototypes for costsize.c and clausesel.c.
 *
 *
<<<<<<< HEAD
 * Portions Copyright (c) 2005-2008, Greenplum inc
 * Portions Copyright (c) 2012-Present Pivotal Software, Inc.
 * Portions Copyright (c) 1996-2010, PostgreSQL Global Development Group
=======
 * Portions Copyright (c) 1996-2011, PostgreSQL Global Development Group
>>>>>>> a4bebdd9
 * Portions Copyright (c) 1994, Regents of the University of California
 *
 * src/include/optimizer/cost.h
 *
 *-------------------------------------------------------------------------
 */
#ifndef COST_H
#define COST_H

#include "nodes/plannodes.h"
#include "nodes/relation.h"


/* defaults for costsize.c's Cost parameters */
/* NB: cost-estimation code should use the variables, not these constants! */
/* If you change these, update backend/utils/misc/postgresql.sample.conf */
#define DEFAULT_SEQ_PAGE_COST  1.0
#define DEFAULT_RANDOM_PAGE_COST  100.0
#define DEFAULT_CPU_TUPLE_COST	0.01
#define DEFAULT_CPU_INDEX_TUPLE_COST 0.005
#define DEFAULT_CPU_OPERATOR_COST  0.0025

#define DEFAULT_EFFECTIVE_CACHE_SIZE  16384		/* measured in pages */

typedef enum
{
	CONSTRAINT_EXCLUSION_OFF,	/* do not use c_e */
	CONSTRAINT_EXCLUSION_ON,	/* apply c_e to all rels */
	CONSTRAINT_EXCLUSION_PARTITION		/* apply c_e to otherrels only */
}	ConstraintExclusionType;


/*
 * clamp_row_est
 *		Force a row-count estimate to a sane value.
 */
static inline double
clamp_row_est(double nrows)
{
	/*
	 * Force estimate to be at least one row, to make explain output look
	 * better and to avoid possible divide-by-zero when interpolating costs.
     * CDB: Don't round to integer.
	 */
    return (nrows < 1.0) ? 1.0 : nrows;
}


/*
 * prototypes for costsize.c
 *	  routines to compute costs and sizes
 */

/* parameter variables and flags */
extern PGDLLIMPORT double seq_page_cost;
extern PGDLLIMPORT double random_page_cost;
extern PGDLLIMPORT double cpu_tuple_cost;
extern PGDLLIMPORT double cpu_index_tuple_cost;
extern PGDLLIMPORT double cpu_operator_cost;
extern PGDLLIMPORT int effective_cache_size;
extern Cost disable_cost;
extern bool enable_seqscan;
extern bool enable_indexscan;
extern bool enable_bitmapscan;
extern bool enable_tidscan;
extern bool enable_sort;
extern bool enable_hashagg;
extern bool enable_groupagg;
extern bool enable_nestloop;
extern bool enable_material;
extern bool enable_mergejoin;
extern bool enable_hashjoin;
extern int	constraint_exclusion;

extern Cost disable_cost;

extern bool gp_enable_hashjoin_size_heuristic;          /*CDB*/
extern bool gp_enable_fallback_plan;
extern bool gp_enable_predicate_propagation;

extern double index_pages_fetched(double tuples_fetched, BlockNumber pages,
					double index_pages, PlannerInfo *root);
extern void cost_seqscan(Path *path, PlannerInfo *root, RelOptInfo *baserel);
extern void cost_externalscan(ExternalPath *path, PlannerInfo *root, RelOptInfo *baserel);
extern void cost_appendonlyscan(AppendOnlyPath *path, PlannerInfo *root, RelOptInfo *baserel);
extern void cost_aocsscan(AOCSPath *path, PlannerInfo *root, RelOptInfo *baserel);
extern void cost_index(IndexPath *path, PlannerInfo *root, IndexOptInfo *index,
		   List *indexQuals, List *indexOrderBys, RelOptInfo *outer_rel);
extern void cost_bitmap_heap_scan(Path *path, PlannerInfo *root, RelOptInfo *baserel,
					  Path *bitmapqual, RelOptInfo *outer_rel);
extern void cost_bitmap_appendonly_scan(Path *path, PlannerInfo *root, RelOptInfo *baserel,
					  Path *bitmapqual, RelOptInfo *outer_rel);
extern void cost_bitmap_table_scan(Path *path, PlannerInfo *root, RelOptInfo *baserel,
					  Path *bitmapqual, RelOptInfo *outer_rel);
extern void cost_bitmap_and_node(BitmapAndPath *path, PlannerInfo *root);
extern void cost_bitmap_or_node(BitmapOrPath *path, PlannerInfo *root);
extern void cost_bitmap_tree_node(Path *path, Cost *cost, Selectivity *selec);
extern void cost_tidscan(Path *path, PlannerInfo *root,
			 RelOptInfo *baserel, List *tidquals);
extern void cost_subqueryscan(Path *path, RelOptInfo *baserel);
extern void cost_functionscan(Path *path, PlannerInfo *root,
				  RelOptInfo *baserel);
extern void cost_tablefunction(Path *path, PlannerInfo *root,
							   RelOptInfo *baserel);
extern void cost_valuesscan(Path *path, PlannerInfo *root,
				RelOptInfo *baserel);
extern void cost_ctescan(Path *path, PlannerInfo *root, RelOptInfo *baserel);
extern void cost_recursive_union(Plan *runion, Plan *nrterm, Plan *rterm);
extern void cost_sort(Path *path, PlannerInfo *root,
		  List *pathkeys, Cost input_cost, double tuples, int width,
		  Cost comparison_cost, int sort_mem,
		  double limit_tuples);
<<<<<<< HEAD
extern void cost_material(Path *path, PlannerInfo *root,
			  Cost input_startup_cost, Cost input_total_cost,
			  double tuples, int width);
extern void cost_agg(Path *path, PlannerInfo *root,
					 AggStrategy aggstrategy, int numAggs,
					 int numGroupCols, double numGroups,
					 Cost input_startup_cost, Cost input_total_cost,
					 double input_tuples, double input_width, double hash_batches,
					 double hashentry_width, bool hash_streaming);
=======
extern void cost_merge_append(Path *path, PlannerInfo *root,
				  List *pathkeys, int n_streams,
				  Cost input_startup_cost, Cost input_total_cost,
				  double tuples);
extern void cost_material(Path *path,
			  Cost input_startup_cost, Cost input_total_cost,
			  double tuples, int width);
extern void cost_agg(Path *path, PlannerInfo *root,
		 AggStrategy aggstrategy, const AggClauseCosts *aggcosts,
		 int numGroupCols, double numGroups,
		 Cost input_startup_cost, Cost input_total_cost,
		 double input_tuples);
>>>>>>> a4bebdd9
extern void cost_windowagg(Path *path, PlannerInfo *root,
			   List *windowFuncs, int numPartCols, int numOrderCols,
			   Cost input_startup_cost, Cost input_total_cost,
			   double input_tuples);
extern void cost_group(Path *path, PlannerInfo *root,
		   int numGroupCols, double numGroups,
		   Cost input_startup_cost, Cost input_total_cost,
		   double input_tuples);
extern void cost_shareinputscan(Path *path, PlannerInfo *root, Cost sharecost, double ntuples, int width);
extern void cost_nestloop(NestPath *path, PlannerInfo *root,
			  SpecialJoinInfo *sjinfo);
extern void cost_mergejoin(MergePath *path, PlannerInfo *root,
			   SpecialJoinInfo *sjinfo);
extern void cost_hashjoin(HashPath *path, PlannerInfo *root,
			  SpecialJoinInfo *sjinfo);
extern void cost_subplan(PlannerInfo *root, SubPlan *subplan, Plan *plan);
extern void cost_qual_eval(QualCost *cost, List *quals, PlannerInfo *root);
extern void cost_qual_eval_node(QualCost *cost, Node *qual, PlannerInfo *root);
extern void set_baserel_size_estimates(PlannerInfo *root, RelOptInfo *rel);
extern void set_joinrel_size_estimates(PlannerInfo *root, RelOptInfo *rel,
						   RelOptInfo *outer_rel,
						   RelOptInfo *inner_rel,
						   SpecialJoinInfo *sjinfo,
						   List *restrictlist);
extern void set_subquery_size_estimates(PlannerInfo *root, RelOptInfo *rel,
							PlannerInfo *subroot);
extern void set_function_size_estimates(PlannerInfo *root, RelOptInfo *rel);
extern void set_table_function_size_estimates(PlannerInfo *root, RelOptInfo *rel);
extern void set_rel_width(PlannerInfo *root, RelOptInfo *rel);
extern void set_values_size_estimates(PlannerInfo *root, RelOptInfo *rel);
extern void set_cte_size_estimates(PlannerInfo *root, RelOptInfo *rel,
					   Plan *cteplan);
extern void set_foreign_size_estimates(PlannerInfo *root, RelOptInfo *rel);

/* Additional costsize.c prototypes for CDB incremental cost functions. */
extern Cost incremental_hashjoin_cost(double rows, 
									  int inner_width, int outer_width, 
									  List *hashclauses,
									  PlannerInfo *root);
extern Cost incremental_mergejoin_cost(double rows, List *mergeclauses, PlannerInfo *root);

/*
 * prototypes for clausesel.c
 *	  routines to compute clause selectivities
 */
extern Selectivity clauselist_selectivity(PlannerInfo *root,
					   List *clauses,
					   int varRelid,
					   JoinType jointype,
					   SpecialJoinInfo *sjinfo,
					   bool use_damping);
extern Selectivity clause_selectivity(PlannerInfo *root,
				   Node *clause,
				   int varRelid,
				   JoinType jointype,
				   SpecialJoinInfo *sjinfo,
				   bool use_damping);
extern int planner_segment_count(void);
extern double global_work_mem(PlannerInfo *root);

#endif   /* COST_H */<|MERGE_RESOLUTION|>--- conflicted
+++ resolved
@@ -4,13 +4,9 @@
  *	  prototypes for costsize.c and clausesel.c.
  *
  *
-<<<<<<< HEAD
  * Portions Copyright (c) 2005-2008, Greenplum inc
  * Portions Copyright (c) 2012-Present Pivotal Software, Inc.
- * Portions Copyright (c) 1996-2010, PostgreSQL Global Development Group
-=======
  * Portions Copyright (c) 1996-2011, PostgreSQL Global Development Group
->>>>>>> a4bebdd9
  * Portions Copyright (c) 1994, Regents of the University of California
  *
  * src/include/optimizer/cost.h
@@ -123,30 +119,20 @@
 		  List *pathkeys, Cost input_cost, double tuples, int width,
 		  Cost comparison_cost, int sort_mem,
 		  double limit_tuples);
-<<<<<<< HEAD
-extern void cost_material(Path *path, PlannerInfo *root,
-			  Cost input_startup_cost, Cost input_total_cost,
-			  double tuples, int width);
-extern void cost_agg(Path *path, PlannerInfo *root,
-					 AggStrategy aggstrategy, int numAggs,
-					 int numGroupCols, double numGroups,
-					 Cost input_startup_cost, Cost input_total_cost,
-					 double input_tuples, double input_width, double hash_batches,
-					 double hashentry_width, bool hash_streaming);
-=======
 extern void cost_merge_append(Path *path, PlannerInfo *root,
 				  List *pathkeys, int n_streams,
 				  Cost input_startup_cost, Cost input_total_cost,
 				  double tuples);
-extern void cost_material(Path *path,
+extern void cost_material(Path *path, PlannerInfo *root,
 			  Cost input_startup_cost, Cost input_total_cost,
 			  double tuples, int width);
 extern void cost_agg(Path *path, PlannerInfo *root,
 		 AggStrategy aggstrategy, const AggClauseCosts *aggcosts,
 		 int numGroupCols, double numGroups,
 		 Cost input_startup_cost, Cost input_total_cost,
-		 double input_tuples);
->>>>>>> a4bebdd9
+		 double input_tuples,
+		 double input_width, double hash_batches,
+		 double hashentry_width, bool hash_streaming);
 extern void cost_windowagg(Path *path, PlannerInfo *root,
 			   List *windowFuncs, int numPartCols, int numOrderCols,
 			   Cost input_startup_cost, Cost input_total_cost,
