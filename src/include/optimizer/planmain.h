--- conflicted
+++ resolved
@@ -156,7 +156,11 @@
 			  List *hashclauses, List *hashqualclauses,
 			  Plan *lefttree, Plan *righttree,
 			  JoinType jointype);
-extern Hash *make_hash(Plan *lefttree);
+extern Hash *make_hash(Plan *lefttree,
+		  Oid skewTable,
+		  AttrNumber skewColumn,
+		  Oid skewColType,
+		  int32 skewColTypmod);
 extern NestLoop *make_nestloop(List *tlist,
 							   List *joinclauses, List *otherclauses,
 							   Plan *lefttree, Plan *righttree,
@@ -256,15 +260,10 @@
 extern void set_sa_opfuncid(ScalarArrayOpExpr *opexpr);
 extern void record_plan_function_dependency(PlannerGlobal *glob, Oid funcid);
 extern void extract_query_dependencies(List *queries,
-<<<<<<< HEAD
-									   List **relationOids,
-									   List **invalItems);
-extern void cdb_extract_plan_dependencies(PlannerGlobal *glob, Plan *plan);
-
-extern int num_distcols_in_grouplist(List *gc);
-=======
 						   List **relationOids,
 						   List **invalItems);
->>>>>>> 4d53a2f9
+extern void cdb_extract_plan_dependencies(PlannerGlobal *glob, Plan *plan);
+
+extern int num_distcols_in_grouplist(List *gc);
 
 #endif   /* PLANMAIN_H */