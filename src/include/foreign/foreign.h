/*-------------------------------------------------------------------------
 *
 * foreign.h
 *	  support for foreign-data wrappers, servers and user mappings.
 *
 *
 * Portions Copyright (c) 1996-2019, PostgreSQL Global Development Group
 *
 * src/include/foreign/foreign.h
 *
 *-------------------------------------------------------------------------
 */
#ifndef FOREIGN_H
#define FOREIGN_H

#include "nodes/parsenodes.h"


/* Helper for obtaining username for user mapping */
#define MappingUserName(userid) \
	(OidIsValid(userid) ? GetUserNameFromId(userid, false) : "public")


/*
 * Generic option types for validation.
 * NB! These are treated as flags, so use only powers of two here.
 */
typedef enum
{
	ServerOpt = 1,				/* options applicable to SERVER */
	UserMappingOpt = 2,			/* options for USER MAPPING */
	FdwOpt = 4					/* options for FOREIGN DATA WRAPPER */
} GenericOptionFlags;

typedef struct ForeignDataWrapper
{
	Oid			fdwid;			/* FDW Oid */
	Oid			owner;			/* FDW owner user Oid */
	char	   *fdwname;		/* Name of the FDW */
	Oid			fdwhandler;		/* Oid of handler function, or 0 */
	Oid			fdwvalidator;	/* Oid of validator function, or 0 */
	List	   *options;		/* fdwoptions as DefElem list */
	char		exec_location;  /* execute on MASTER, ANY or ALL SEGMENTS, Greenplum MPP specific */
} ForeignDataWrapper;

typedef struct ForeignServer
{
	Oid			serverid;		/* server Oid */
	Oid			fdwid;			/* foreign-data wrapper */
	Oid			owner;			/* server owner user Oid */
	char	   *servername;		/* name of the server */
	char	   *servertype;		/* server type, optional */
	char	   *serverversion;	/* server version, optional */
	List	   *options;		/* srvoptions as DefElem list */
	char		exec_location;  /* execute on MASTER, ANY or ALL SEGMENTS, Greenplum MPP specific */
} ForeignServer;

typedef struct UserMapping
{
	Oid			umid;			/* Oid of user mapping */
	Oid			userid;			/* local user Oid */
	Oid			serverid;		/* server Oid */
	List	   *options;		/* useoptions as DefElem list */
} UserMapping;

typedef struct ForeignTable
{
	Oid			relid;			/* relation Oid */
	Oid			serverid;		/* server Oid */
	List	   *options;		/* ftoptions as DefElem list */
	char		exec_location;  /* execute on MASTER, ANY or ALL SEGMENTS, Greenplum MPP specific */
} ForeignTable;

/* Flags for GetForeignServerExtended */
#define FSV_MISSING_OK	0x01

/* Flags for GetForeignDataWrapperExtended */
#define FDW_MISSING_OK	0x01


extern char SeparateOutMppExecute(List **options);
extern ForeignServer *GetForeignServer(Oid serverid);
extern ForeignServer *GetForeignServerExtended(Oid serverid,
											   bits16 flags);
extern ForeignServer *GetForeignServerByName(const char *name, bool missing_ok);
extern UserMapping *GetUserMapping(Oid userid, Oid serverid);
extern ForeignDataWrapper *GetForeignDataWrapper(Oid fdwid);
extern ForeignDataWrapper *GetForeignDataWrapperExtended(Oid fdwid,
														 bits16 flags);
extern ForeignDataWrapper *GetForeignDataWrapperByName(const char *name,
													   bool missing_ok);
extern ForeignTable *GetForeignTable(Oid relid);
extern bool rel_is_external_table(Oid relid);

extern List *GetForeignColumnOptions(Oid relid, AttrNumber attnum);

extern Oid	get_foreign_data_wrapper_oid(const char *fdwname, bool missing_ok);
extern Oid	get_foreign_server_oid(const char *servername, bool missing_ok);

<<<<<<< HEAD
/* ----------------
 *		compiler constants for ForeignTable's exec_location
 * ----------------
 */

#define FTEXECLOCATION_ANY 'a'
#define FTEXECLOCATION_MASTER 'm'
#define FTEXECLOCATION_ALL_SEGMENTS 's'
#define FTEXECLOCATION_NOT_DEFINED 'n'

#endif   /* FOREIGN_H */
=======
#endif							/* FOREIGN_H */
>>>>>>> 9e1c9f95
<|MERGE_RESOLUTION|>--- conflicted
+++ resolved
@@ -97,7 +97,6 @@
 extern Oid	get_foreign_data_wrapper_oid(const char *fdwname, bool missing_ok);
 extern Oid	get_foreign_server_oid(const char *servername, bool missing_ok);
 
-<<<<<<< HEAD
 /* ----------------
  *		compiler constants for ForeignTable's exec_location
  * ----------------
@@ -108,7 +107,4 @@
 #define FTEXECLOCATION_ALL_SEGMENTS 's'
 #define FTEXECLOCATION_NOT_DEFINED 'n'
 
-#endif   /* FOREIGN_H */
-=======
-#endif							/* FOREIGN_H */
->>>>>>> 9e1c9f95
+#endif							/* FOREIGN_H */