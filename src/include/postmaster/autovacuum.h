/*-------------------------------------------------------------------------
 *
 * autovacuum.h
 *	  header file for integrated autovacuum daemon
 *
 *
 * Portions Copyright (c) 1996-2009, PostgreSQL Global Development Group
 * Portions Copyright (c) 1994, Regents of the University of California
 *
<<<<<<< HEAD
 * $PostgreSQL: pgsql/src/include/postmaster/autovacuum.h,v 1.15 2009/01/01 17:24:01 momjian Exp $
=======
 * $PostgreSQL: pgsql/src/include/postmaster/autovacuum.h,v 1.7 2007/01/16 13:28:57 alvherre Exp $
>>>>>>> 10a5e334
 *
 *-------------------------------------------------------------------------
 */
#ifndef AUTOVACUUM_H
#define AUTOVACUUM_H

#include "storage/lock.h"
#include "tcop/utility.h"

/* GUC variables */
extern bool autovacuum_start_daemon;
extern int	autovacuum_max_workers;
extern int	autovacuum_naptime;
extern int	autovacuum_vac_thresh;
extern double autovacuum_vac_scale;
extern int	autovacuum_anl_thresh;
extern double autovacuum_anl_scale;
extern int	autovacuum_freeze_max_age;
extern int	autovacuum_vac_cost_delay;
extern int	autovacuum_vac_cost_limit;

/* autovacuum launcher PID, only valid when worker is shutting down */
extern int	AutovacuumLauncherPid;

extern int	Log_autovacuum_min_duration;

/* Status inquiry functions */
extern bool AutoVacuumingActive(void);
extern bool IsAutoVacuumProcess(void); // OLD interface
extern bool IsAutoVacuumLauncherProcess(void);
extern bool IsAutoVacuumWorkerProcess(void);

/* Functions to start autovacuum process, called from postmaster */
extern void autovac_init(void);
extern int	autovac_start(void);  // OLD interface
extern void autovac_stopped(void);  // OLD interface
extern int	StartAutoVacLauncher(void);
extern int	StartAutoVacWorker(void);

/* called from postmaster when a worker could not be forked */
extern void AutoVacWorkerFailed(void);

/* autovacuum cost-delay balancer */
extern void AutoVacuumUpdateDelay(void);

#ifdef EXEC_BACKEND
<<<<<<< HEAD
extern void AutoVacMain(int argc, char *argv[]); // OLD interface
extern void AutoVacLauncherMain(int argc, char *argv[]);
extern void AutoVacWorkerMain(int argc, char *argv[]);
extern void AutovacuumWorkerIAm(void);
extern void AutovacuumLauncherIAm(void);
=======
extern void AutoVacMain(int argc, char *argv[]);
extern void AutovacuumIAm(void);
>>>>>>> 10a5e334
#endif

/* shared memory stuff */
extern Size AutoVacuumShmemSize(void);
extern void AutoVacuumShmemInit(void);
/* Auto-stats related stuff */

/**
 * AutoStatsCmdType - an enumeration of type of statements known to auto-stats module. 
 * If adding a new statement type, ensure that SENTINEL is the last entry and autostats_cmdtype_to_string
 * knows of the new type. 
 */
typedef enum AutoStatsCmdType
{
	AUTOSTATS_CMDTYPE_CTAS,
	AUTOSTATS_CMDTYPE_UPDATE,
	AUTOSTATS_CMDTYPE_INSERT,
	AUTOSTATS_CMDTYPE_DELETE,
	AUTOSTATS_CMDTYPE_COPY,
	AUTOSTATS_CMDTYPE_SENTINEL	/* this should always be the last entry. add new statement types before this entry */
} AutoStatsCmdType;

extern const char *autostats_cmdtype_to_string(AutoStatsCmdType cmdType);
extern void autostats_get_cmdtype(PlannedStmt * stmt, AutoStatsCmdType * pcmdType, Oid * prelationOid);
extern void auto_stats(AutoStatsCmdType cmdType, Oid relationOid, uint64 ntuples, bool inFunction);

#endif   /* AUTOVACUUM_H */<|MERGE_RESOLUTION|>--- conflicted
+++ resolved
@@ -7,11 +7,7 @@
  * Portions Copyright (c) 1996-2009, PostgreSQL Global Development Group
  * Portions Copyright (c) 1994, Regents of the University of California
  *
-<<<<<<< HEAD
  * $PostgreSQL: pgsql/src/include/postmaster/autovacuum.h,v 1.15 2009/01/01 17:24:01 momjian Exp $
-=======
- * $PostgreSQL: pgsql/src/include/postmaster/autovacuum.h,v 1.7 2007/01/16 13:28:57 alvherre Exp $
->>>>>>> 10a5e334
  *
  *-------------------------------------------------------------------------
  */
@@ -58,16 +54,12 @@
 extern void AutoVacuumUpdateDelay(void);
 
 #ifdef EXEC_BACKEND
-<<<<<<< HEAD
 extern void AutoVacMain(int argc, char *argv[]); // OLD interface
+extern void AutovacuumIAm(void);
 extern void AutoVacLauncherMain(int argc, char *argv[]);
 extern void AutoVacWorkerMain(int argc, char *argv[]);
 extern void AutovacuumWorkerIAm(void);
 extern void AutovacuumLauncherIAm(void);
-=======
-extern void AutoVacMain(int argc, char *argv[]);
-extern void AutovacuumIAm(void);
->>>>>>> 10a5e334
 #endif
 
 /* shared memory stuff */
