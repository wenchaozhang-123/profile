--- conflicted
+++ resolved
@@ -14,10 +14,8 @@
 #ifndef AUTOVACUUM_H
 #define AUTOVACUUM_H
 
-<<<<<<< HEAD
+#include "storage/block.h"
 #include "tcop/utility.h"
-=======
-#include "storage/block.h"
 
 /*
  * Other processes can request specific work from autovacuum, identified by
@@ -28,7 +26,6 @@
 	AVW_BRINSummarizeRange
 } AutoVacuumWorkItemType;
 
->>>>>>> 9e1c9f95
 
 /* GUC variables */
 extern bool autovacuum_start_daemon;
