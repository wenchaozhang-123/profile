/*-------------------------------------------------------------------------
 *
 * buf_internals.h
 *	  Internal definitions for buffer manager and the buffer replacement
 *	  strategy.
 *
 *
 * Portions Copyright (c) 1996-2019, PostgreSQL Global Development Group
 * Portions Copyright (c) 1994, Regents of the University of California
 *
 * src/include/storage/buf_internals.h
 *
 *-------------------------------------------------------------------------
 */
#ifndef BUFMGR_INTERNALS_H
#define BUFMGR_INTERNALS_H

#include "storage/buf.h"
#include "storage/bufmgr.h"
#include "storage/latch.h"
#include "storage/lwlock.h"
#include "storage/shmem.h"
#include "storage/smgr.h"
#include "port/atomics.h"
#include "storage/spin.h"
#include "utils/relcache.h"


/*
 * Buffer state is a single 32-bit variable where following data is combined.
 *
 * - 17 bits refcount in GPDB (18 bits in Postgres. We have one extra flag, BM_TEMP)
 * - 4 bits usage count
 * - 10 bits of flags
 *
 * Combining these values allows to perform some operations without locking
 * the buffer header, by modifying them together with a CAS loop.
 *
 * The definition of buffer state components is below.
 */
#define BUF_REFCOUNT_ONE 1
#define BUF_REFCOUNT_MASK ((1U << 17) - 1)
#define BUF_USAGECOUNT_MASK 0x001E0000U
#define BUF_USAGECOUNT_ONE (1U << 17)
#define BUF_USAGECOUNT_SHIFT 17
#define BUF_FLAG_MASK 0xFFE00000U

/* Get refcount and usagecount from buffer state */
#define BUF_STATE_GET_REFCOUNT(state) ((state) & BUF_REFCOUNT_MASK)
#define BUF_STATE_GET_USAGECOUNT(state) (((state) & BUF_USAGECOUNT_MASK) >> BUF_USAGECOUNT_SHIFT)

/*
 * Flags for buffer descriptors
 *
 * Note: TAG_VALID essentially means that there is a buffer hashtable
 * entry associated with the buffer's tag.
 */
<<<<<<< HEAD
#define BM_LOCKED				(1U << 22)		/* buffer header is locked */
#define BM_DIRTY				(1U << 23)		/* data needs writing */
#define BM_VALID				(1U << 24)		/* data is valid */
#define BM_TAG_VALID			(1U << 25)		/* tag is assigned */
#define BM_IO_IN_PROGRESS		(1U << 26)		/* read or write in progress */
#define BM_IO_ERROR				(1U << 27)		/* previous I/O failed */
#define BM_JUST_DIRTIED			(1U << 28)		/* dirtied since write started */
#define BM_PIN_COUNT_WAITER		(1U << 29)		/* have waiter for sole pin */
#define BM_CHECKPOINT_NEEDED	(1U << 30)		/* must write for checkpoint */
#define BM_PERMANENT			(1U << 31)		/* permanent relation (not
												 * unlogged) */
#define BM_TEMP					(1U << 21)		/* temporary relation */

=======
#define BM_LOCKED				(1U << 22)	/* buffer header is locked */
#define BM_DIRTY				(1U << 23)	/* data needs writing */
#define BM_VALID				(1U << 24)	/* data is valid */
#define BM_TAG_VALID			(1U << 25)	/* tag is assigned */
#define BM_IO_IN_PROGRESS		(1U << 26)	/* read or write in progress */
#define BM_IO_ERROR				(1U << 27)	/* previous I/O failed */
#define BM_JUST_DIRTIED			(1U << 28)	/* dirtied since write started */
#define BM_PIN_COUNT_WAITER		(1U << 29)	/* have waiter for sole pin */
#define BM_CHECKPOINT_NEEDED	(1U << 30)	/* must write for checkpoint */
#define BM_PERMANENT			(1U << 31)	/* permanent buffer (not unlogged,
											 * or init fork) */
>>>>>>> 9e1c9f95
/*
 * The maximum allowed value of usage_count represents a tradeoff between
 * accuracy and speed of the clock-sweep buffer management algorithm.  A
 * large value (comparable to NBuffers) would approximate LRU semantics.
 * But it can take as many as BM_MAX_USAGE_COUNT+1 complete cycles of
 * clock sweeps to find a free buffer, so in practice we don't want the
 * value to be very large.
 */
#define BM_MAX_USAGE_COUNT	5

/*
 * Buffer tag identifies which disk block the buffer contains.
 *
 * Note: the BufferTag data must be sufficient to determine where to write the
 * block, without reference to pg_class or pg_tablespace entries.  It's
 * possible that the backend flushing the buffer doesn't even believe the
 * relation is visible yet (its xact may have started before the xact that
 * created the rel).  The storage manager must be able to cope anyway.
 *
 * GPDB_91_MERGE_FIXME: The argument in the previous note doesn't quite hold in
 * GPDB.  Temp tables in GPDB use shared buffers.  But there is no way to
 * distinguish a temp relation's buffers from a non-temp relation's buffers
 * from buffer tag.  The flag BM_TEMP from buffer header is used to identify a
 * temp relation's bufffers.
 *
 * Note: if there's any pad bytes in the struct, INIT_BUFFERTAG will have
 * to be fixed to zero them, since this struct is used as a hash key.
 */
typedef struct buftag
{
	RelFileNode rnode;			/* physical relation identifier */
	ForkNumber	forkNum;
	BlockNumber blockNum;		/* blknum relative to begin of reln */
} BufferTag;

#define CLEAR_BUFFERTAG(a) \
( \
	(a).rnode.spcNode = InvalidOid, \
	(a).rnode.dbNode = InvalidOid, \
	(a).rnode.relNode = InvalidOid, \
	(a).forkNum = InvalidForkNumber, \
	(a).blockNum = InvalidBlockNumber \
)

#define INIT_BUFFERTAG(a,xx_rnode,xx_forkNum,xx_blockNum) \
( \
	(a).rnode = (xx_rnode), \
	(a).forkNum = (xx_forkNum), \
	(a).blockNum = (xx_blockNum) \
)

#define BUFFERTAGS_EQUAL(a,b) \
( \
	RelFileNodeEquals((a).rnode, (b).rnode) && \
	(a).blockNum == (b).blockNum && \
	(a).forkNum == (b).forkNum \
)

/*
 * The shared buffer mapping table is partitioned to reduce contention.
 * To determine which partition lock a given tag requires, compute the tag's
 * hash code with BufTableHashCode(), then apply BufMappingPartitionLock().
 * NB: NUM_BUFFER_PARTITIONS must be a power of 2!
 */
#define BufTableHashPartition(hashcode) \
	((hashcode) % NUM_BUFFER_PARTITIONS)
#define BufMappingPartitionLock(hashcode) \
	(&MainLWLockArray[BUFFER_MAPPING_LWLOCK_OFFSET + \
		BufTableHashPartition(hashcode)].lock)
#define BufMappingPartitionLockByIndex(i) \
	(&MainLWLockArray[BUFFER_MAPPING_LWLOCK_OFFSET + (i)].lock)

/*
 *	BufferDesc -- shared descriptor/state data for a single shared buffer.
 *
 * Note: Buffer header lock (BM_LOCKED flag) must be held to examine or change
 * the tag, state or wait_backend_pid fields.  In general, buffer header lock
 * is a spinlock which is combined with flags, refcount and usagecount into
 * single atomic variable.  This layout allow us to do some operations in a
 * single atomic operation, without actually acquiring and releasing spinlock;
 * for instance, increase or decrease refcount.  buf_id field never changes
 * after initialization, so does not need locking.  freeNext is protected by
 * the buffer_strategy_lock not buffer header lock.  The LWLock can take care
 * of itself.  The buffer header lock is *not* used to control access to the
 * data in the buffer!
 *
 * It's assumed that nobody changes the state field while buffer header lock
 * is held.  Thus buffer header lock holder can do complex updates of the
 * state variable in single write, simultaneously with lock release (cleaning
 * BM_LOCKED flag).  On the other hand, updating of state without holding
 * buffer header lock is restricted to CAS, which insure that BM_LOCKED flag
 * is not set.  Atomic increment/decrement, OR/AND etc. are not allowed.
 *
 * An exception is that if we have the buffer pinned, its tag can't change
 * underneath us, so we can examine the tag without locking the buffer header.
 * Also, in places we do one-time reads of the flags without bothering to
 * lock the buffer header; this is generally for situations where we don't
 * expect the flag bit being tested to be changing.
 *
 * We can't physically remove items from a disk page if another backend has
 * the buffer pinned.  Hence, a backend may need to wait for all other pins
 * to go away.  This is signaled by storing its own PID into
 * wait_backend_pid and setting flag bit BM_PIN_COUNT_WAITER.  At present,
 * there can be only one such waiter per buffer.
 *
 * We use this same struct for local buffer headers, but the locks are not
 * used and not all of the flag bits are useful either. To avoid unnecessary
 * overhead, manipulations of the state field should be done without actual
 * atomic operations (i.e. only pg_atomic_read_u32() and
 * pg_atomic_unlocked_write_u32()).
 *
 * Be careful to avoid increasing the size of the struct when adding or
 * reordering members.  Keeping it below 64 bytes (the most common CPU
 * cache line size) is fairly important for performance.
 */
typedef struct BufferDesc
{
	BufferTag	tag;			/* ID of page contained in buffer */
	int			buf_id;			/* buffer's index number (from 0) */

	/* state of the tag, containing flags, refcount and usagecount */
	pg_atomic_uint32 state;

	int			wait_backend_pid;	/* backend PID of pin-count waiter */
	int			freeNext;		/* link in freelist chain */

	LWLock		content_lock;	/* to lock access to buffer contents */
} BufferDesc;

/*
 * Concurrent access to buffer headers has proven to be more efficient if
 * they're cache line aligned. So we force the start of the BufferDescriptors
 * array to be on a cache line boundary and force the elements to be cache
 * line sized.
 *
 * XXX: As this is primarily matters in highly concurrent workloads which
 * probably all are 64bit these days, and the space wastage would be a bit
 * more noticeable on 32bit systems, we don't force the stride to be cache
 * line sized on those. If somebody does actual performance testing, we can
 * reevaluate.
 *
 * Note that local buffer descriptors aren't forced to be aligned - as there's
 * no concurrent access to those it's unlikely to be beneficial.
 *
 * We use 64bit as the cache line size here, because that's the most common
 * size. Making it bigger would be a waste of memory. Even if running on a
 * platform with either 32 or 128 byte line sizes, it's good to align to
 * boundaries and avoid false sharing.
 */
#define BUFFERDESC_PAD_TO_SIZE	(SIZEOF_VOID_P == 8 ? 64 : 1)

typedef union BufferDescPadded
{
	BufferDesc	bufferdesc;
	char		pad[BUFFERDESC_PAD_TO_SIZE];
} BufferDescPadded;

#define GetBufferDescriptor(id) (&BufferDescriptors[(id)].bufferdesc)
#define GetLocalBufferDescriptor(id) (&LocalBufferDescriptors[(id)])

#define BufferDescriptorGetBuffer(bdesc) ((bdesc)->buf_id + 1)

#define BufferDescriptorGetIOLock(bdesc) \
	(&(BufferIOLWLockArray[(bdesc)->buf_id]).lock)
#define BufferDescriptorGetContentLock(bdesc) \
	((LWLock*) (&(bdesc)->content_lock))

extern PGDLLIMPORT LWLockMinimallyPadded *BufferIOLWLockArray;

/*
 * The freeNext field is either the index of the next freelist entry,
 * or one of these special values:
 */
#define FREENEXT_END_OF_LIST	(-1)
#define FREENEXT_NOT_IN_LIST	(-2)

/*
 * Functions for acquiring/releasing a shared buffer header's spinlock.  Do
 * not apply these to local buffers!
 */
extern uint32 LockBufHdr(BufferDesc *desc);
#define UnlockBufHdr(desc, s)	\
	do {	\
		pg_write_barrier(); \
		pg_atomic_write_u32(&(desc)->state, (s) & (~BM_LOCKED)); \
	} while (0)


/*
 * The PendingWriteback & WritebackContext structure are used to keep
 * information about pending flush requests to be issued to the OS.
 */
typedef struct PendingWriteback
{
	/* could store different types of pending flushes here */
	BufferTag	tag;
} PendingWriteback;

/* struct forward declared in bufmgr.h */
typedef struct WritebackContext
{
	/* pointer to the max number of writeback requests to coalesce */
	int		   *max_pending;

	/* current number of pending writeback requests */
	int			nr_pending;

	/* pending requests */
	PendingWriteback pending_writebacks[WRITEBACK_MAX_PENDING_FLUSHES];
} WritebackContext;

/* in buf_init.c */
extern PGDLLIMPORT BufferDescPadded *BufferDescriptors;
extern PGDLLIMPORT WritebackContext BackendWritebackContext;

/* in localbuf.c */
extern BufferDesc *LocalBufferDescriptors;

/* in bufmgr.c */

/*
 * Structure to sort buffers per file on checkpoints.
 *
 * This structure is allocated per buffer in shared memory, so it should be
 * kept as small as possible.
 */
typedef struct CkptSortItem
{
	Oid			tsId;
	Oid			relNode;
	ForkNumber	forkNum;
	BlockNumber blockNum;
	int			buf_id;
} CkptSortItem;

extern CkptSortItem *CkptBufferIds;

/*
 * Internal buffer management routines
 */
/* bufmgr.c */
extern void WritebackContextInit(WritebackContext *context, int *max_pending);
extern void IssuePendingWritebacks(WritebackContext *context);
extern void ScheduleBufferTagForWriteback(WritebackContext *context, BufferTag *tag);

/* freelist.c */
extern BufferDesc *StrategyGetBuffer(BufferAccessStrategy strategy,
									 uint32 *buf_state);
extern void StrategyFreeBuffer(BufferDesc *buf);
extern bool StrategyRejectBuffer(BufferAccessStrategy strategy,
								 BufferDesc *buf);

extern int	StrategySyncStart(uint32 *complete_passes, uint32 *num_buf_alloc);
extern void StrategyNotifyBgWriter(int bgwprocno);

extern Size StrategyShmemSize(void);
extern void StrategyInitialize(bool init);
extern bool have_free_buffer(void);

/* buf_table.c */
extern Size BufTableShmemSize(int size);
extern void InitBufTable(int size);
extern uint32 BufTableHashCode(BufferTag *tagPtr);
extern int	BufTableLookup(BufferTag *tagPtr, uint32 hashcode);
extern int	BufTableInsert(BufferTag *tagPtr, uint32 hashcode, int buf_id);
extern void BufTableDelete(BufferTag *tagPtr, uint32 hashcode);

/* localbuf.c */
extern void LocalPrefetchBuffer(SMgrRelation smgr, ForkNumber forkNum,
								BlockNumber blockNum);
extern BufferDesc *LocalBufferAlloc(SMgrRelation smgr, ForkNumber forkNum,
									BlockNumber blockNum, bool *foundPtr);
extern void MarkLocalBufferDirty(Buffer buffer);
extern void DropRelFileNodeLocalBuffers(RelFileNode rnode, ForkNumber forkNum,
										BlockNumber firstDelBlock);
extern void DropRelFileNodeAllLocalBuffers(RelFileNode rnode);
extern void AtEOXact_LocalBuffers(bool isCommit);

#endif							/* BUFMGR_INTERNALS_H */<|MERGE_RESOLUTION|>--- conflicted
+++ resolved
@@ -55,21 +55,6 @@
  * Note: TAG_VALID essentially means that there is a buffer hashtable
  * entry associated with the buffer's tag.
  */
-<<<<<<< HEAD
-#define BM_LOCKED				(1U << 22)		/* buffer header is locked */
-#define BM_DIRTY				(1U << 23)		/* data needs writing */
-#define BM_VALID				(1U << 24)		/* data is valid */
-#define BM_TAG_VALID			(1U << 25)		/* tag is assigned */
-#define BM_IO_IN_PROGRESS		(1U << 26)		/* read or write in progress */
-#define BM_IO_ERROR				(1U << 27)		/* previous I/O failed */
-#define BM_JUST_DIRTIED			(1U << 28)		/* dirtied since write started */
-#define BM_PIN_COUNT_WAITER		(1U << 29)		/* have waiter for sole pin */
-#define BM_CHECKPOINT_NEEDED	(1U << 30)		/* must write for checkpoint */
-#define BM_PERMANENT			(1U << 31)		/* permanent relation (not
-												 * unlogged) */
-#define BM_TEMP					(1U << 21)		/* temporary relation */
-
-=======
 #define BM_LOCKED				(1U << 22)	/* buffer header is locked */
 #define BM_DIRTY				(1U << 23)	/* data needs writing */
 #define BM_VALID				(1U << 24)	/* data is valid */
@@ -81,7 +66,8 @@
 #define BM_CHECKPOINT_NEEDED	(1U << 30)	/* must write for checkpoint */
 #define BM_PERMANENT			(1U << 31)	/* permanent buffer (not unlogged,
 											 * or init fork) */
->>>>>>> 9e1c9f95
+#define BM_TEMP					(1U << 21)	/* GPDB: temporary relation */
+
 /*
  * The maximum allowed value of usage_count represents a tradeoff between
  * accuracy and speed of the clock-sweep buffer management algorithm.  A
