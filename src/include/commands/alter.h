--- conflicted
+++ resolved
@@ -17,27 +17,16 @@
 #include "catalog/dependency.h"
 #include "nodes/parsenodes.h"
 #include "utils/acl.h"
-<<<<<<< HEAD
+#include "utils/relcache.h"
 
 extern void ExecRenameStmt(RenameStmt *stmt);
 extern void ExecAlterObjectSchemaStmt(AlterObjectSchemaStmt *stmt);
 extern Oid  AlterObjectNamespace_oid(Oid classId, Oid objid, Oid nspOid,
                          ObjectAddresses *objsMoved);
-extern Oid  AlterObjectNamespace(Relation rel, int oidCacheId, int nameCacheId,
-                     Oid objid, Oid nspOid,
-                     int Anum_name, int Anum_namespace, int Anum_owner,
-                     AclObjectKind acl_kind);
-=======
-#include "utils/relcache.h"
-
-extern void ExecRenameStmt(RenameStmt *stmt);
-extern void ExecAlterObjectSchemaStmt(AlterObjectSchemaStmt *stmt);
-extern Oid	AlterObjectNamespace_oid(Oid classId, Oid objid, Oid nspOid);
 extern Oid AlterObjectNamespace(Relation rel, int oidCacheId, int nameCacheId,
 					 Oid objid, Oid nspOid,
 					 int Anum_name, int Anum_namespace, int Anum_owner,
 					 AclObjectKind acl_kind);
->>>>>>> a4bebdd9
 extern void ExecAlterOwnerStmt(AlterOwnerStmt *stmt);
 
 #endif   /* ALTER_H */