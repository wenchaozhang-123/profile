--- conflicted
+++ resolved
@@ -29,13 +29,11 @@
 extern ObjectAddress DefineRange(CreateRangeStmt *stmt);
 extern ObjectAddress AlterEnum(AlterEnumStmt *stmt);
 extern ObjectAddress DefineCompositeType(RangeVar *typevar, List *coldeflist);
-<<<<<<< HEAD
+
 extern Oid AssignTypeArrayOid(char *arrayTypeName, Oid typeNamespace);
-=======
-extern Oid	AssignTypeArrayOid(void);
-extern Oid	AssignTypeMultirangeOid(void);
-extern Oid	AssignTypeMultirangeArrayOid(void);
->>>>>>> d457cb4e
+extern Oid  AssignTypeMultirangeOid(char* multirangeName, Oid multirangeNamespace);
+extern Oid  AssignTypeMultirangeArrayOid(char* multirangeArrayName, Oid multirangeArrayNamespace);
+
 
 extern ObjectAddress AlterDomainDefault(List *names, Node *defaultRaw);
 extern ObjectAddress AlterDomainNotNull(List *names, bool notNull);
@@ -61,8 +59,9 @@
 									  bool isImplicitArray,
 									  bool errorOnTableType,
 									  ObjectAddresses *objsMoved);
-extern void AlterType(AlterTypeStmt *stmt);
 
+/* GPDB_13_MERGE_FIXME: We need to double check compatibility between 
+ * AlterType in GPDB and that in upstream */
 extern ObjectAddress AlterType(AlterTypeStmt *stmt);
 
 #endif							/* TYPECMDS_H */