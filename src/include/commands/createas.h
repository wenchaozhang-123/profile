/*-------------------------------------------------------------------------
 *
 * createas.h
 *	  prototypes for createas.c.
 *
 *
 * Portions Copyright (c) 1996-2021, PostgreSQL Global Development Group
 * Portions Copyright (c) 1994, Regents of the University of California
 *
 * src/include/commands/createas.h
 *
 *-------------------------------------------------------------------------
 */
#ifndef CREATEAS_H
#define CREATEAS_H

#include "catalog/objectaddress.h"
#include "nodes/params.h"
#include "parser/parse_node.h"
#include "tcop/dest.h"
#include "utils/queryenvironment.h"


extern ObjectAddress ExecCreateTableAs(ParseState *pstate, CreateTableAsStmt *stmt,
									   ParamListInfo params, QueryEnvironment *queryEnv,
									   QueryCompletion *qc);

extern int	GetIntoRelEFlags(IntoClause *intoClause);

extern DestReceiver *CreateIntoRelDestReceiver(IntoClause *intoClause);

<<<<<<< HEAD
struct QueryDesc;
extern void intorel_initplan(struct QueryDesc *queryDesc, int eflags);
=======
extern bool CreateTableAsRelExists(CreateTableAsStmt *ctas);
>>>>>>> d457cb4e

#endif							/* CREATEAS_H */<|MERGE_RESOLUTION|>--- conflicted
+++ resolved
@@ -29,11 +29,11 @@
 
 extern DestReceiver *CreateIntoRelDestReceiver(IntoClause *intoClause);
 
-<<<<<<< HEAD
+
 struct QueryDesc;
 extern void intorel_initplan(struct QueryDesc *queryDesc, int eflags);
-=======
+
 extern bool CreateTableAsRelExists(CreateTableAsStmt *ctas);
->>>>>>> d457cb4e
+
 
 #endif							/* CREATEAS_H */