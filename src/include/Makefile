#-------------------------------------------------------------------------
#
# Makefile for src/include
#
# 'make install' installs whole contents of src/include.
#
# src/include/Makefile
#
#-------------------------------------------------------------------------

subdir = src/include
top_builddir = ../..
include $(top_builddir)/src/Makefile.global


all: pg_config.h pg_config_ext.h pg_config_os.h check_oids


# Subdirectories containing installable headers
SUBDIRS = access bootstrap catalog commands common datatype \
	executor fe_utils foreign jit \
	lib libpq mb nodes optimizer parser partitioning postmaster \
	regex replication rewrite \
	statistics storage tcop snowball snowball/libstemmer tsearch \
	tsearch/dicts utils port port/atomics port/win32 port/win32_msvc \
	port/win32_msvc/sys port/win32/arpa port/win32/netinet \
	port/win32/sys portability

SUBDIRS += cdb

# Install all headers
install: all installdirs
# These headers are needed by the public headers of the interfaces.
	$(INSTALL_DATA) $(srcdir)/postgres_ext.h   '$(DESTDIR)$(includedir)'
	$(INSTALL_DATA) $(srcdir)/libpq/libpq-fs.h '$(DESTDIR)$(includedir)/libpq'
	$(INSTALL_DATA) pg_config.h     '$(DESTDIR)$(includedir)'
	$(INSTALL_DATA) pg_config_ext.h '$(DESTDIR)$(includedir)'
	$(INSTALL_DATA) pg_config_os.h  '$(DESTDIR)$(includedir)'
	$(INSTALL_DATA) $(srcdir)/pg_config_manual.h '$(DESTDIR)$(includedir)'
# These headers are needed by the not-so-public headers of the interfaces.
	$(INSTALL_DATA) $(srcdir)/c.h            '$(DESTDIR)$(includedir_internal)'
	$(INSTALL_DATA) $(srcdir)/port.h         '$(DESTDIR)$(includedir_internal)'
	$(INSTALL_DATA) $(srcdir)/postgres_fe.h  '$(DESTDIR)$(includedir_internal)'
	$(INSTALL_DATA) $(srcdir)/libpq/pqcomm.h '$(DESTDIR)$(includedir_internal)/libpq'
# These headers are needed for server-side development
	$(INSTALL_DATA) pg_config.h     '$(DESTDIR)$(includedir_server)'
	$(INSTALL_DATA) pg_config_ext.h '$(DESTDIR)$(includedir_server)'
	$(INSTALL_DATA) pg_config_os.h  '$(DESTDIR)$(includedir_server)'
	$(INSTALL_DATA) utils/errcodes.h '$(DESTDIR)$(includedir_server)/utils'
	$(INSTALL_DATA) utils/fmgroids.h '$(DESTDIR)$(includedir_server)/utils'
	$(INSTALL_DATA) utils/fmgrprotos.h '$(DESTDIR)$(includedir_server)/utils'
# We don't use INSTALL_DATA for performance reasons --- there are a lot of files
# (in fact, we have to take some pains to avoid overlength shell commands here)
	cp $(srcdir)/*.h '$(DESTDIR)$(includedir_server)'/
	for dir in $(SUBDIRS); do \
	  cp $(srcdir)/$$dir/*.h '$(DESTDIR)$(includedir_server)'/$$dir/ || exit; \
	done
ifeq ($(vpath_build),yes)
<<<<<<< HEAD
	for file in catalog/schemapg.h catalog/pg_*_d.h catalog/gp_*_d.h parser/gram.h storage/lwlocknames.h utils/probes.h; do \
=======
	for file in catalog/schemapg.h catalog/system_fk_info.h catalog/pg_*_d.h parser/gram.h storage/lwlocknames.h utils/probes.h; do \
>>>>>>> d457cb4e
	  cp $$file '$(DESTDIR)$(includedir_server)'/$$file || exit; \
	done
endif
	cd '$(DESTDIR)$(includedir_server)' && chmod $(INSTALL_DATA_MODE) *.h
	for dir in $(SUBDIRS); do \
	  cd '$(DESTDIR)$(includedir_server)'/$$dir || exit; \
	  chmod $(INSTALL_DATA_MODE) *.h || exit; \
	done

installdirs:
	$(MKDIR_P) '$(DESTDIR)$(includedir)/libpq' '$(DESTDIR)$(includedir_internal)/libpq'
	$(MKDIR_P) $(addprefix '$(DESTDIR)$(includedir_server)'/, $(SUBDIRS))


uninstall:
	rm -f $(addprefix '$(DESTDIR)$(includedir)'/, pg_config.h pg_config_ext.h pg_config_os.h pg_config_manual.h postgres_ext.h libpq/libpq-fs.h)
	rm -f $(addprefix '$(DESTDIR)$(includedir_internal)'/, c.h port.h postgres_fe.h libpq/pqcomm.h)
# heuristic...
	rm -rf $(addprefix '$(DESTDIR)$(includedir_server)'/, $(SUBDIRS) *.h)

check_oids:
	(cd $(abs_top_srcdir)/src/include/catalog/ && ./duplicate_oids) 

clean:
	rm -f utils/fmgroids.h utils/fmgrprotos.h utils/errcodes.h utils/header-stamp
	rm -f parser/gram.h storage/lwlocknames.h utils/probes.h
<<<<<<< HEAD
	rm -f catalog/schemapg.h catalog/pg_*_d.h catalog/gp_*_d.h catalog/header-stamp
=======
	rm -f catalog/schemapg.h catalog/system_fk_info.h
	rm -f catalog/pg_*_d.h catalog/header-stamp
>>>>>>> d457cb4e

distclean maintainer-clean: clean
	rm -f pg_config.h pg_config_ext.h pg_config_os.h stamp-h stamp-ext-h<|MERGE_RESOLUTION|>--- conflicted
+++ resolved
@@ -56,11 +56,7 @@
 	  cp $(srcdir)/$$dir/*.h '$(DESTDIR)$(includedir_server)'/$$dir/ || exit; \
 	done
 ifeq ($(vpath_build),yes)
-<<<<<<< HEAD
-	for file in catalog/schemapg.h catalog/pg_*_d.h catalog/gp_*_d.h parser/gram.h storage/lwlocknames.h utils/probes.h; do \
-=======
-	for file in catalog/schemapg.h catalog/system_fk_info.h catalog/pg_*_d.h parser/gram.h storage/lwlocknames.h utils/probes.h; do \
->>>>>>> d457cb4e
+	for file in catalog/schemapg.h catalog/system_fk_info.h catalog/pg_*_d.h catalog/gp_*_d.h parser/gram.h storage/lwlocknames.h utils/probes.h; do \
 	  cp $$file '$(DESTDIR)$(includedir_server)'/$$file || exit; \
 	done
 endif
@@ -87,12 +83,8 @@
 clean:
 	rm -f utils/fmgroids.h utils/fmgrprotos.h utils/errcodes.h utils/header-stamp
 	rm -f parser/gram.h storage/lwlocknames.h utils/probes.h
-<<<<<<< HEAD
-	rm -f catalog/schemapg.h catalog/pg_*_d.h catalog/gp_*_d.h catalog/header-stamp
-=======
 	rm -f catalog/schemapg.h catalog/system_fk_info.h
-	rm -f catalog/pg_*_d.h catalog/header-stamp
->>>>>>> d457cb4e
+	rm -f catalog/pg_*_d.h catalog/gp_*_d.h catalog/header-stamp
 
 distclean maintainer-clean: clean
 	rm -f pg_config.h pg_config_ext.h pg_config_os.h stamp-h stamp-ext-h