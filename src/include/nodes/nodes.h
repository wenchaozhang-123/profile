/*-------------------------------------------------------------------------
 *
 * nodes.h
 *	  Definitions for tagged nodes.
 *
 *
<<<<<<< HEAD
 * Portions Copyright (c) 2005-2009, Greenplum inc
 * Portions Copyright (c) 2012-Present Pivotal Software, Inc.
 * Portions Copyright (c) 1996-2009, PostgreSQL Global Development Group
=======
 * Portions Copyright (c) 1996-2010, PostgreSQL Global Development Group
>>>>>>> 1084f317
 * Portions Copyright (c) 1994, Regents of the University of California
 *
 * $PostgreSQL: pgsql/src/include/nodes/nodes.h,v 1.234 2010/03/28 22:59:33 tgl Exp $
 *
 *-------------------------------------------------------------------------
 */
#ifndef NODES_H
#define NODES_H

/*
 * The first field of every node is NodeTag. Each node created (with makeNode)
 * will have one of the following tags as the value of its first field.
 *
 * Note that the numbers of the node tags are not contiguous. We left holes
 * here so that we can add more tags without changing the existing enum's.
 * (Since node tag numbers never exist outside backend memory, there's no
 * real harm in renumbering, it just costs a full rebuild ...)
 */
typedef enum NodeTag
{
	T_Invalid = 0,

	/*
	 * TAGS FOR EXECUTOR NODES (execnodes.h)
	 */
	T_IndexInfo = 10,
	T_ExprContext,
	T_ProjectionInfo,
	T_JunkFilter,
	T_ResultRelInfo,
	T_EState,
	T_TupleTableSlot,
	T_CdbProcess,
	T_Slice,
	T_SliceTable,
	T_CursorPosInfo,
	T_ShareNodeEntry,
	T_PartitionState,
	T_QueryDispatchDesc,
	T_OidAssignment,

	/*
	 * TAGS FOR PLAN NODES (plannodes.h)
	 */
	T_Plan = 100,
	T_Scan,
	T_Join,

	/* Real plan node starts below.  Scan and Join are "Virtual nodes",
	 * It will take the form of IndexScan, SeqScan, etc.
	 * CteScan will take the form of SubqueryScan.
	 */
	T_Result,
	T_Plan_Start = T_Result,
	T_ModifyTable,
	T_Append,
	T_RecursiveUnion,
	T_Sequence,
	T_BitmapAnd,
	T_BitmapOr,
	T_SeqScan,
	T_ExternalScan,
	T_AppendOnlyScan,
	T_AOCSScan,
	T_TableScan,
	T_DynamicTableScan,
	T_IndexScan,
	T_DynamicIndexScan,
	T_BitmapIndexScan,
	T_DynamicBitmapIndexScan,
	T_BitmapHeapScan,
	T_BitmapAppendOnlyScan,
	T_BitmapTableScan,
	T_TidScan,
	T_SubqueryScan,
	T_FunctionScan,
	T_TableFunctionScan,
	T_ValuesScan,
	T_CteScan,
	T_WorkTableScan,
	T_NestLoop,
	T_MergeJoin,
	T_HashJoin,
	T_Material,
	T_Sort,
	T_Agg,
	T_WindowAgg,
	T_Unique,
	T_Hash,
	T_SetOp,
	T_LockRows,
	T_Limit,
	T_Motion,
	T_ShareInputScan,
	T_Repeat,
	T_DML,
	T_SplitUpdate,
	T_RowTrigger,
	T_AssertOp,
	T_PartitionSelector,
	T_Plan_End,
	/* these aren't subclasses of Plan: */
	T_PlanRowMark,
	T_PlanInvalItem,

	/*
	 * TAGS FOR PLAN STATE NODES (execnodes.h)
	 *
	 * These should correspond one-to-one with Plan node types.
	 */
	T_PlanState = 200,
	T_ScanState,
	T_JoinState,

	/* Real plan node starts below.  Scan and Join are "Virtal nodes",
	 * It will take the form of IndexScan, SeqScan, etc.
	 */
	T_ResultState,
	T_ModifyTableState,
	T_AppendState,
	T_RecursiveUnionState,
	T_SequenceState,
	T_BitmapAndState,
	T_BitmapOrState,
	T_SeqScanState,
	T_AppendOnlyScanState,
	T_AOCSScanState,
	T_TableScanState,
	T_DynamicTableScanState,
	T_ExternalScanState,
	T_IndexScanState,
	T_DynamicIndexScanState,
	T_BitmapIndexScanState,
	T_DynamicBitmapIndexScanState,
	T_BitmapHeapScanState,
	T_BitmapAppendOnlyScanState,
	T_BitmapTableScanState,
	T_TidScanState,
	T_SubqueryScanState,
	T_FunctionScanState,
	T_TableFunctionState,
	T_ValuesScanState,
	T_CteScanState,
	T_WorkTableScanState,
	T_NestLoopState,
	T_MergeJoinState,
	T_HashJoinState,
	T_MaterialState,
	T_SortState,
	T_AggState,
	T_WindowAggState,
	T_UniqueState,
	T_HashState,
	T_SetOpState,
	T_LockRowsState,
	T_LimitState,
	T_MotionState,
	T_ShareInputScanState,
	T_RepeatState,
	T_DMLState,
	T_SplitUpdateState,
	T_RowTriggerState,
	T_AssertOpState,
	T_PartitionSelectorState,

	/*
	 * TupleDesc and ParamListInfo are not Nodes as such, but you can wrap
	 * them in TupleDescNode and SerializedParamExternData structs for serialization.
	 */
	T_TupleDescNode,
	T_SerializedParamExternData,

	/*
	 * TAGS FOR PRIMITIVE NODES (primnodes.h)
	 */
	T_Alias = 300,
	T_RangeVar,
	T_Expr,
	T_Var,
	T_Const,
	T_Param,
	T_Aggref,
	T_WindowFunc,
	T_ArrayRef,
	T_FuncExpr,
	T_NamedArgExpr,
	T_OpExpr,
	T_DistinctExpr,
	T_ScalarArrayOpExpr,
	T_BoolExpr,
	T_SubLink,
	T_SubPlan,
	T_AlternativeSubPlan,
	T_FieldSelect,
	T_FieldStore,
	T_RelabelType,
	T_CoerceViaIO,
	T_ArrayCoerceExpr,
	T_ConvertRowtypeExpr,
	T_CaseExpr,
	T_CaseWhen,
	T_CaseTestExpr,
	T_ArrayExpr,
	T_RowExpr,
	T_RowCompareExpr,
	T_CoalesceExpr,
	T_MinMaxExpr,
	T_XmlExpr,
	T_NullIfExpr,
	T_NullTest,
	T_BooleanTest,
	T_CoerceToDomain,
	T_CoerceToDomainValue,
	T_SetToDefault,
	T_CurrentOfExpr,
	T_TargetEntry,
	T_RangeTblRef,
	T_JoinExpr,
	T_FromExpr,
	T_IntoClause,
	T_Flow,
	T_Grouping,
	T_GroupId,
	T_DMLActionExpr,
	T_PartSelectedExpr,
	T_PartDefaultExpr,
	T_PartBoundExpr,
	T_PartBoundInclusionExpr,
	T_PartBoundOpenExpr,
	T_PartListRuleExpr,
	T_PartListNullTestExpr,
	T_TableOidInfo,

	/*
	 * TAGS FOR EXPRESSION STATE NODES (execnodes.h)
	 *
	 * These correspond (not always one-for-one) to primitive nodes derivedO
	 * from Expr.
	 */
	T_ExprState = 400,
	T_GenericExprState,
	T_AggrefExprState,
	T_WindowFuncExprState,
	T_ArrayRefExprState,
	T_FuncExprState,
	T_ScalarArrayOpExprState,
	T_BoolExprState,
	T_SubPlanState,
	T_AlternativeSubPlanState,
	T_FieldSelectState,
	T_FieldStoreState,
	T_CoerceViaIOState,
	T_ArrayCoerceExprState,
	T_ConvertRowtypeExprState,
	T_CaseExprState,
	T_CaseWhenState,
	T_ArrayExprState,
	T_RowExprState,
	T_RowCompareExprState,
	T_CoalesceExprState,
	T_MinMaxExprState,
	T_XmlExprState,
	T_NullTestState,
	T_CoerceToDomainState,
	T_DomainConstraintState,
	T_WholeRowVarExprState,		/* will be in a more natural position in 9.3 */
	T_GroupingFuncExprState,
	T_PartSelectedExprState,
	T_PartDefaultExprState,
	T_PartBoundExprState,
	T_PartBoundInclusionExprState,
	T_PartBoundOpenExprState,
	T_PartListRuleExprState,
	T_PartListNullTestExprState,

	/*
	 * TAGS FOR PLANNER NODES (relation.h)
	 */
	T_PlannerInfo = 500,
	T_PlannerGlobal,
	T_RelOptInfo,
	T_IndexOptInfo,
	T_Path,
	T_AppendOnlyPath,
	T_AOCSPath,
	T_ExternalPath,
	T_IndexPath,
	T_BitmapHeapPath,
	T_BitmapAppendOnlyPath,
	T_BitmapTableScanPath,
	T_BitmapAndPath,
	T_BitmapOrPath,
	T_NestPath,
	T_MergePath,
	T_HashPath,
	T_TidPath,
	T_AppendPath,
	T_ResultPath,
	T_MaterialPath,
	T_UniquePath,
	T_EquivalenceClass,
	T_EquivalenceMember,
	T_PathKey,
	T_RestrictInfo,
	T_InnerIndexscanInfo,
	T_PlaceHolderVar,
	T_SpecialJoinInfo,
	T_AppendRelInfo,
	T_PlaceHolderInfo,
	T_Partition,
	T_PartitionRule,
	T_PartitionNode,
	T_PgPartRule,
	T_SegfileMapNode,
	T_PlannerParamItem,

    /* Tags for MPP planner nodes (relation.h) */
    T_CdbMotionPath = 580,
    T_CdbRelColumnInfo,

	/*
	 * TAGS FOR MEMORY NODES (memnodes.h)
	 */
	T_MemoryContext = 600,
	T_AllocSetContext,
	T_MemoryAccount,

	/*
	 * TAGS FOR VALUE NODES (value.h)
	 */
	T_Value = 650,
	T_Integer,
	T_Float,
	T_String,
	T_BitString,
	T_Null,

	/*
	 * TAGS FOR LIST NODES (pg_list.h)
	 */
	T_List,
	T_IntList,
	T_OidList,

	/*
	 * TAGS FOR STATEMENT NODES (mostly in parsenodes.h)
	 */
	T_Query = 700,
	T_PlannedStmt,
	T_InsertStmt,
	T_DeleteStmt,
	T_UpdateStmt,
	T_SelectStmt,
	T_AlterTableStmt,
	T_AlterTableCmd,
	T_AlterDomainStmt,
	T_SetOperationStmt,
	T_GrantStmt,
	T_GrantRoleStmt,
	T_AlterDefaultPrivilegesStmt,
	T_ClosePortalStmt,
	T_ClusterStmt,
	T_CopyStmt,
	T_CreateStmt,
	T_SingleRowErrorDesc,
	T_ExtTableTypeDesc,
	T_CreateExternalStmt,
	T_DefineStmt,
	T_DropStmt,
	T_TruncateStmt,
	T_CommentStmt,
	T_FetchStmt,
	T_IndexStmt,
	T_CreateFunctionStmt,
	T_AlterFunctionStmt,
	T_RemoveFuncStmt,
	T_DoStmt,
	T_RenameStmt,
	T_RuleStmt,
	T_NotifyStmt,
	T_ListenStmt,
	T_UnlistenStmt,
	T_TransactionStmt,
	T_ViewStmt,
	T_LoadStmt,
	T_CreateDomainStmt,
	T_CreatedbStmt,
	T_DropdbStmt,
	T_VacuumStmt,
	T_ExplainStmt,
	T_CreateSeqStmt,
	T_AlterSeqStmt,
	T_VariableSetStmt,
	T_VariableShowStmt,
	T_DiscardStmt,
	T_CreateTrigStmt,
	T_DropPropertyStmt,
	T_CreatePLangStmt,
	T_DropPLangStmt,
	T_CreateRoleStmt,
	T_AlterRoleStmt,
	T_DropRoleStmt,
	T_CreateQueueStmt,
	T_AlterQueueStmt,
	T_DropQueueStmt,
	T_CreateResourceGroupStmt,
	T_DropResourceGroupStmt,
	T_AlterResourceGroupStmt,
	T_LockStmt,
	T_ConstraintsSetStmt,
	T_ReindexStmt,
	T_CheckPointStmt,
	T_CreateSchemaStmt,
	T_AlterDatabaseStmt,
	T_AlterDatabaseSetStmt,
	T_AlterRoleSetStmt,
	T_CreateConversionStmt,
	T_CreateCastStmt,
	T_DropCastStmt,
	T_CreateOpClassStmt,
	T_CreateOpFamilyStmt,
	T_AlterOpFamilyStmt,
	T_RemoveOpClassStmt,
	T_RemoveOpFamilyStmt,
	T_PrepareStmt,
	T_ExecuteStmt,
	T_DeallocateStmt,
	T_DeclareCursorStmt,
	T_CreateTableSpaceStmt,
	T_DropTableSpaceStmt,
	T_AlterObjectSchemaStmt,
	T_AlterOwnerStmt,
	T_DropOwnedStmt,
	T_ReassignOwnedStmt,
	T_CompositeTypeStmt,
	T_CreateEnumStmt,
	T_AlterTSDictionaryStmt,
	T_AlterTSConfigurationStmt,
	T_CreateFdwStmt,
	T_AlterFdwStmt,
	T_DropFdwStmt,
	T_CreateForeignServerStmt,
	T_AlterForeignServerStmt,
	T_DropForeignServerStmt,
	T_CreateUserMappingStmt,
	T_AlterUserMappingStmt,
	T_DropUserMappingStmt,
<<<<<<< HEAD
	T_PartitionBy,
	T_PartitionElem,
	T_PartitionRangeItem,
	T_PartitionBoundSpec,
	T_PartitionSpec,
	T_PartitionValuesSpec,
	T_AlterPartitionId,
	T_AlterPartitionCmd,
	T_InheritPartitionCmd,
	T_CreateFileSpaceStmt,
	T_FileSpaceEntry,
	T_DropFileSpaceStmt,
	T_TableValueExpr,
	T_DenyLoginInterval,
	T_DenyLoginPoint,
	T_AlterTypeStmt,
	T_CreateExtensionStmt,
	T_AlterExtensionStmt,
	T_AlterExtensionContentsStmt,
	T_SetDistributionCmd,
=======
	T_AlterTableSpaceOptionsStmt,
>>>>>>> 1084f317

	/*
	 * TAGS FOR PARSE TREE NODES (parsenodes.h)
	 */
	T_A_Expr = 900,
	T_ColumnRef,
	T_ParamRef,
	T_A_Const,
	T_FuncCall,
	T_A_Star,
	T_A_Indices,
	T_A_Indirection,
	T_A_ArrayExpr,
	T_ResTarget,
	T_TypeCast,
	T_SortBy,
	T_WindowDef,
	T_RangeSubselect,
	T_RangeFunction,
	T_TypeName,
	T_ColumnDef,
	T_IndexElem,
	T_Constraint,
	T_DefElem,
	T_RangeTblEntry,
	T_GroupingClause,
	T_GroupingFunc,
	T_SortGroupClause,
	T_WindowClause,
	T_PrivGrantee,
	T_FuncWithArgs,
	T_AccessPriv,
	T_CreateOpClassItem,
	T_InhRelation,
	T_FunctionParameter,
	T_LockingClause,
	T_RowMarkClause,
	T_XmlSerialize,
	T_WithClause,
	T_CommonTableExpr,
	T_ColumnReferenceStorageDirective,

	/*
	 * TAGS FOR REPLICATION GRAMMAR PARSE NODES (replnodes.h)
	 */
	T_IdentifySystemCmd,
	T_BaseBackupCmd,
	T_StartReplicationCmd,

	/*
	 * TAGS FOR RANDOM OTHER STUFF
	 *
	 * These are objects that aren't part of parse/plan/execute node tree
	 * structures, but we give them NodeTags anyway for identification
	 * purposes (usually because they are involved in APIs where we want to
	 * pass multiple object types through the same pointer).
	 */
	T_TriggerData = 950,		/* in commands/trigger.h */
	T_ReturnSetInfo,			/* in nodes/execnodes.h */
	T_WindowObjectData,			/* private in nodeWindowAgg.c */
	T_TIDBitmap,				/* in nodes/tidbitmap.h */
	T_InlineCodeBlock,			/* in nodes/parsenodes.h */
    T_StreamBitmap,             /* in nodes/tidbitmap.h */
	T_FormatterData,            /* in access/formatter.h */
	T_ExtProtocolData,          /* in access/extprotocol.h */
	T_ExtProtocolValidatorData, /* in access/extprotocol.h */
	T_SelectedParts,            /* in executor/nodePartitionSelector.h */
	T_CookedConstraint,			/* in catalog/heap.h */

    /* CDB: tags for random other stuff */
    T_CdbExplain_StatHdr = 1000,             /* in cdb/cdbexplain.c */

} NodeTag;

/*
 * The first field of a node of any type is guaranteed to be the NodeTag.
 * Hence the type of any node can be gotten by casting it to Node. Declaring
 * a variable to be of Node * (instead of void *) can also facilitate
 * debugging.
 */
typedef struct Node
{
	NodeTag		type;
} Node;

#define nodeTag(nodeptr)		(((Node*)(nodeptr))->type)

/*
 * newNode -
 *	  create a new node of the specified size and tag the node with the
 *	  specified tag.
 *
 * !WARNING!: Avoid using newNode directly. You should be using the
 *	  macro makeNode.  eg. to create a Query node, use makeNode(Query)
 *
 * Note: the size argument should always be a compile-time constant, so the
 * apparent risk of multiple evaluation doesn't matter in practice.
 */
#ifdef __GNUC__

/* With GCC, we can use a compound statement within an expression */
#define newNode(size, tag) \
({	Node   *_result; \
	AssertMacro((size) >= sizeof(Node));		/* need the tag, at least */ \
	_result = (Node *) palloc0fast(size); \
	_result->type = (tag); \
	_result; \
})
#else

/*
 *	There is no way to dereference the palloc'ed pointer to assign the
 *	tag, and also return the pointer itself, so we need a holder variable.
 *	Fortunately, this macro isn't recursive so we just define
 *	a global variable for this purpose.
 */
extern PGDLLIMPORT Node *newNodeMacroHolder;

#define newNode(size, tag) \
( \
	AssertMacro((size) >= sizeof(Node)),		/* need the tag, at least */ \
	newNodeMacroHolder = (Node *) palloc0fast(size), \
	newNodeMacroHolder->type = (tag), \
	newNodeMacroHolder \
)
#endif   /* __GNUC__ */


#define makeNode(_type_)		((_type_ *) newNode(sizeof(_type_),T_##_type_))
#define NodeSetTag(nodeptr,t)	(((Node*)(nodeptr))->type = (t))

#define IsA(nodeptr,_type_)		(nodeTag(nodeptr) == T_##_type_)

/* ----------------------------------------------------------------
 *					  extern declarations follow
 * ----------------------------------------------------------------
 */

/*
 * nodes/{outfuncs.c,print.c}
 */
extern char *nodeToString(void *obj);

/*
 * nodes/outfast.c. This special version of nodeToString is only used by serializeNode.
 * It's a quick hack that allocates 8K buffer for StringInfo struct through initStringIinfoSizeOf
 */
extern char *nodeToBinaryStringFast(void *obj, int *length);

extern Node *readNodeFromBinaryString(const char *str, int len);

/*
 * nodes/{readfuncs.c,read.c}
 */
extern void *stringToNode(char *str);

/*
 * nodes/copyfuncs.c
 */
extern void *copyObject(void *obj);

/*
 * nodes/equalfuncs.c
 */
extern bool equal(void *a, void *b);


/*
 * Typedefs for identifying qualifier selectivities and plan costs as such.
 * These are just plain "double"s, but declaring a variable as Selectivity
 * or Cost makes the intent more obvious.
 *
 * These could have gone into plannodes.h or some such, but many files
 * depend on them...
 */
typedef double Selectivity;		/* fraction of tuples a qualifier will pass */
typedef double Cost;			/* execution cost (in page-access units) */


/*
 * CmdType -
 *	  enums for type of operation represented by a Query or PlannedStmt
 *
 * This is needed in both parsenodes.h and plannodes.h, so put it here...
 */
typedef enum CmdType
{
	CMD_UNKNOWN,
	CMD_SELECT,					/* select stmt */
	CMD_UPDATE,					/* update stmt */
	CMD_INSERT,					/* insert stmt */
	CMD_DELETE,
	CMD_UTILITY,				/* cmds like create, destroy, copy, vacuum,
								 * etc. */
	CMD_NOTHING					/* dummy command for instead nothing rules
								 * with qual */
} CmdType;


/*
 * JoinType -
 *	  enums for types of relation joins
 *
 * JoinType determines the exact semantics of joining two relations using
 * a matching qualification.  For example, it tells what to do with a tuple
 * that has no match in the other relation.
 *
 * This is needed in both parsenodes.h and plannodes.h, so put it here...
 */
typedef enum JoinType
{
	/*
	 * The canonical kinds of joins according to the SQL JOIN syntax. Only
	 * these codes can appear in parser output (e.g., JoinExpr nodes).
	 */
	JOIN_INNER,					/* matching tuple pairs only */
	JOIN_LEFT,					/* pairs + unmatched LHS tuples */
	JOIN_FULL,					/* pairs + unmatched LHS + unmatched RHS */
	JOIN_RIGHT,					/* pairs + unmatched RHS tuples */

	/*
	 * Semijoins and anti-semijoins (as defined in relational theory) do not
	 * appear in the SQL JOIN syntax, but there are standard idioms for
	 * representing them (e.g., using EXISTS).	The planner recognizes these
	 * cases and converts them to joins.  So the planner and executor must
	 * support these codes.  NOTE: in JOIN_SEMI output, it is unspecified
	 * which matching RHS row is joined to.  In JOIN_ANTI output, the row is
	 * guaranteed to be null-extended.
	 */
	JOIN_SEMI,					/* 1 copy of each LHS row that has match(es) */
	JOIN_ANTI,					/* 1 copy of each LHS row that has no match */
	JOIN_LASJ_NOTIN,			/* Left Anti Semi Join with Not-In semantics:
									If any NULL values are produced by inner side,
									return no join results. Otherwise, same as LASJ */

	/*
	 * These codes are used internally in the planner, but are not supported
	 * by the executor (nor, indeed, by most of the planner).
	 */
	JOIN_UNIQUE_OUTER,			/* LHS path must be made unique */
	JOIN_UNIQUE_INNER,			/* RHS path must be made unique */

	/*
	 * GDPB: Like JOIN_UNIQUE_OUTER/INNER, these codes are used internally
	 * in the planner, but are not supported by the executor or by most of the
	 * planner. A JOIN_DEDUP_SEMI join indicates a semi-join, but to be
	 * implemented by performing a normal inner join, and eliminating the
	 * duplicates with a UniquePath above the join. That can be useful in
	 * an MPP enviroment, if performing the join as an inner join avoids
	 * moving the larger of the two relations.
	 */
	JOIN_DEDUP_SEMI,			/* inner join, LHS path must be made unique afterwards */
	JOIN_DEDUP_SEMI_REVERSE		/* inner join, RHS path must be made unique afterwards */

	/*
	 * We might need additional join types someday.
	 */
} JoinType;

/*
 * OUTER joins are those for which pushed-down quals must behave differently
 * from the join's own quals.  This is in fact everything except INNER and
 * SEMI joins.	However, this macro must also exclude the JOIN_UNIQUE symbols
 * since those are temporary proxies for what will eventually be an INNER
 * join.
 *
 * Note: semijoins are a hybrid case, but we choose to treat them as not
 * being outer joins.  This is okay principally because the SQL syntax makes
 * it impossible to have a pushed-down qual that refers to the inner relation
 * of a semijoin; so there is no strong need to distinguish join quals from
 * pushed-down quals.  This is convenient because for almost all purposes,
 * quals attached to a semijoin can be treated the same as innerjoin quals.
 */
#define IS_OUTER_JOIN(jointype) \
	(((1 << (jointype)) & \
	  ((1 << JOIN_LEFT) | \
	   (1 << JOIN_FULL) | \
	   (1 << JOIN_RIGHT) | \
	   (1 << JOIN_ANTI) | \
	   (1 << JOIN_LASJ_NOTIN))) != 0)

/*
 * FlowType - kinds of tuple flows in parallelized plans.
 *
 * This enum is a MPP extension.
 */
typedef enum FlowType
{
	FLOW_UNDEFINED,		/* used prior to calculation of type of derived flow */
	FLOW_SINGLETON,		/* flow has single stream */
	FLOW_REPLICATED,	/* flow is replicated across IOPs */
	FLOW_PARTITIONED,	/* flow is partitioned across IOPs */
} FlowType;

/*
 * DispatchMethod - MPP dispatch method.
 *
 * There are currently three possibilties, an initial value of undetermined,
 * and a value for each of the ways the dispatch code implements.
 */
typedef enum DispatchMethod
{
	DISPATCH_UNDETERMINED = 0,	/* Used prior to determination. */
	DISPATCH_SEQUENTIAL,		/* Dispatch on entry postgres process only. */
	DISPATCH_PARALLEL			/* Dispatch on query executor and entry processes. */

} DispatchMethod;

/*
 * Inside the executor, if a caller to some data type manipulation functions
 * (e.g., int8inc()) is doing aggregate or window function work, we want to
 * avoid copying the input datum and just write directly over the input. This
 * isn't legal if the function is being used outside this context.
 */
#define IS_AGG_EXECUTION_NODE(node) \
	((IsA((Node *)(node), AggState) || IsA((Node *)(node), WindowAggState)) ? \
	 true : false)

/*
 * If the partIndex in Scan set to 0 then we don't have
 * any dynamic partition scanning
 */
#define INVALID_PART_INDEX 0

#endif   /* NODES_H */<|MERGE_RESOLUTION|>--- conflicted
+++ resolved
@@ -4,13 +4,9 @@
  *	  Definitions for tagged nodes.
  *
  *
-<<<<<<< HEAD
  * Portions Copyright (c) 2005-2009, Greenplum inc
  * Portions Copyright (c) 2012-Present Pivotal Software, Inc.
- * Portions Copyright (c) 1996-2009, PostgreSQL Global Development Group
-=======
  * Portions Copyright (c) 1996-2010, PostgreSQL Global Development Group
->>>>>>> 1084f317
  * Portions Copyright (c) 1994, Regents of the University of California
  *
  * $PostgreSQL: pgsql/src/include/nodes/nodes.h,v 1.234 2010/03/28 22:59:33 tgl Exp $
@@ -458,7 +454,8 @@
 	T_CreateUserMappingStmt,
 	T_AlterUserMappingStmt,
 	T_DropUserMappingStmt,
-<<<<<<< HEAD
+	T_AlterTableSpaceOptionsStmt,
+	/* GPDB additions */
 	T_PartitionBy,
 	T_PartitionElem,
 	T_PartitionRangeItem,
@@ -479,9 +476,6 @@
 	T_AlterExtensionStmt,
 	T_AlterExtensionContentsStmt,
 	T_SetDistributionCmd,
-=======
-	T_AlterTableSpaceOptionsStmt,
->>>>>>> 1084f317
 
 	/*
 	 * TAGS FOR PARSE TREE NODES (parsenodes.h)
