--- conflicted
+++ resolved
@@ -8,10 +8,7 @@
  * used for positioning an error cursor when there is an error related to
  * the node.  Access to the original source text is needed to make use of
  * the location.
-<<<<<<< HEAD
-=======
- *
->>>>>>> 38e93482
+ *
  *
  * Portions Copyright (c) 2006-2009, Greenplum inc
  * Portions Copyright (c) 2012-Present Pivotal Software, Inc.
@@ -84,12 +81,7 @@
 #define ACL_REFERENCES	(1<<5)
 #define ACL_TRIGGER		(1<<6)
 #define ACL_EXECUTE		(1<<7)	/* for functions */
-<<<<<<< HEAD
-#define ACL_USAGE		(1<<8)	/* for languages, namespaces
-								 * and external protocols */
-=======
 #define ACL_USAGE		(1<<8)	/* for languages, namespaces, FDWs, and servers */
->>>>>>> 38e93482
 #define ACL_CREATE		(1<<9)	/* for namespaces and databases */
 #define ACL_CREATE_TEMP (1<<10) /* for databases */
 #define ACL_CONNECT		(1<<11) /* for databases */
@@ -178,11 +170,6 @@
 	List	   *scatterClause;	/* a list of tle's */
 	bool		isTableValueSelect; /* GPDB: Is this a TABLE (...) subquery argument? */
 
-	List	   *cteList;		/* a list of CommonTableExprs in WITH clause */
-	bool		hasRecursive;	/* Whether this query has a recursive WITH
-								 * clause */
-
-
 	Node	   *limitOffset;	/* # of result tuples to skip (int8 expr) */
 	Node	   *limitCount;		/* # of result tuples to return (int8 expr) */
 
@@ -308,11 +295,7 @@
 {
 	NodeTag		type;
 	Node	   *arg;			/* the expression being casted */
-<<<<<<< HEAD
 	TypeName   *typeName;		/* the target type */
-=======
-	TypeName   *typename;		/* the target type */
->>>>>>> 38e93482
 	int			location;		/* token location, or -1 if unknown */
 } TypeCast;
 
@@ -429,10 +412,6 @@
 	SortByDir	sortby_dir;		/* ASC/DESC/USING/default */
 	SortByNulls sortby_nulls;	/* NULLS FIRST/LAST */
 	List	   *useOp;			/* name of op to use, if SORTBY_USING */
-<<<<<<< HEAD
-	Node	   *node;			/* expression to sort on */
-=======
->>>>>>> 38e93482
 	int			location;		/* operator location, or -1 if none/unknown */
 } SortBy;
 
@@ -650,11 +629,7 @@
 	NodeTag		type;
 	XmlOptionType xmloption;	/* DOCUMENT or CONTENT */
 	Node	   *expr;
-<<<<<<< HEAD
 	TypeName   *typeName;
-=======
-	TypeName   *typename;
->>>>>>> 38e93482
 	int			location;		/* token location, or -1 if unknown */
 } XmlSerialize;
 
@@ -731,13 +706,9 @@
 	RTE_SPECIAL,				/* special rule relation (NEW or OLD) */
 	RTE_FUNCTION,				/* function in FROM */
 	RTE_VALUES,					/* VALUES (<exprlist>), (<exprlist>), ... */
-<<<<<<< HEAD
 	RTE_VOID,                   /* CDB: deleted RTE */
 	RTE_CTE,					/* common table expr (WITH list element) */
 	RTE_TABLEFUNCTION,          /* CDB: Functions over multiset input */
-=======
-	RTE_CTE						/* common table expr (WITH list element) */
->>>>>>> 38e93482
 } RTEKind;
 
 typedef struct RangeTblEntry
@@ -784,20 +755,6 @@
 	List	   *joinaliasvars;	/* list of alias-var expansions */
 
 	/*
-	 * Fields valid for a join RTE (else NULL/zero):
-	 *
-	 * joinaliasvars is a list of Vars or COALESCE expressions corresponding
-	 * to the columns of the join result.  An alias Var referencing column K
-	 * of the join result can be replaced by the K'th element of joinaliasvars
-	 * --- but to simplify the task of reverse-listing aliases correctly, we
-	 * do not do that until planning time.	In a Query loaded from a stored
-	 * rule, it is also possible for joinaliasvars items to be NULL Consts,
-	 * denoting columns dropped since the rule was made.
-	 */
-	JoinType	jointype;		/* type of join */
-	List	   *joinaliasvars;	/* list of alias-var expansions */
-
-	/*
 	 * Fields valid for a function RTE (else NULL):
 	 *
 	 * If the function returns RECORD, funccoltypes lists the column types
@@ -822,14 +779,11 @@
 	bool		self_reference;	/* is this a recursive self-reference? */
 	List	   *ctecoltypes;	/* OID list of column type OIDs */
 	List	   *ctecoltypmods;	/* integer list of column typmods */
-<<<<<<< HEAD
 
 	/* GPDB: Valid for base-relations, true if GP_DIST_RANDOM
 	 * pseudo-function was specified as modifier in FROM-clause
 	 */
 	bool		forceDistRandom;
-=======
->>>>>>> 38e93482
 
 	/*
 	 * Fields valid in all RTEs:
@@ -1002,11 +956,7 @@
 
 /*
  * WithClause -
-<<<<<<< HEAD
- *	   representation of WITH clause
-=======
  *     representation of WITH clause
->>>>>>> 38e93482
  *
  * Note: WithClause does not propagate into the Query representation;
  * but CommonTableExpr does.
@@ -1021,11 +971,7 @@
 
 /*
  * CommonTableExpr -
-<<<<<<< HEAD
- *	   representation of WITH list element
-=======
  *     representation of WITH list element
->>>>>>> 38e93482
  *
  * We don't currently support the SEARCH or CYCLE clause.
  */
@@ -1045,15 +991,12 @@
 	List	   *ctecoltypmods;	/* integer list of output column typmods */
 } CommonTableExpr;
 
-<<<<<<< HEAD
 #define GetCTETargetList(cte) \
 	(AssertMacro((cte)->ctequery != NULL && IsA((cte)->ctequery, Query)), \
 	 ((Query *) (cte)->ctequery)->commandType == CMD_SELECT ? \
 	 ((Query *) (cte)->ctequery)->targetList : \
 	 ((Query *) (cte)->ctequery)->returningList)
 
-=======
->>>>>>> 38e93482
 /*****************************************************************************
  *		Optimizable Statements
  *****************************************************************************/
@@ -1138,13 +1081,9 @@
 	Node	   *whereClause;	/* WHERE qualification */
 	List	   *groupClause;	/* GROUP BY clauses */
 	Node	   *havingClause;	/* HAVING conditional-expression */
-<<<<<<< HEAD
 	List	   *windowClause;	/* window specification clauses */
 	List       *scatterClause;	/* GPDB: TableValueExpr data distribution */
 	WithClause *withClause; 	/* WITH clause */
-=======
-	WithClause *withClause;		/* WITH clause */
->>>>>>> 38e93482
 
 	/*
 	 * In a "leaf" node representing a VALUES list, the above fields are all
@@ -1238,12 +1177,9 @@
 	OBJECT_CONVERSION,
 	OBJECT_DATABASE,
 	OBJECT_DOMAIN,
-<<<<<<< HEAD
 	OBJECT_EXTENSION,
-=======
 	OBJECT_FDW,
 	OBJECT_FOREIGN_SERVER,
->>>>>>> 38e93482
 	OBJECT_FUNCTION,
 	OBJECT_INDEX,
 	OBJECT_LANGUAGE,
@@ -1357,11 +1293,8 @@
 typedef enum AlterTableType
 {
 	AT_AddColumn,				/* add column */
-<<<<<<< HEAD
 	AT_AddColumnRecurse,		/* internal to commands/tablecmds.c */
-=======
 	AT_AddColumnToView,			/* implicitly via CREATE OR REPLACE VIEW */
->>>>>>> 38e93482
 	AT_ColumnDefault,			/* alter column default */
 	AT_ColumnDefaultRecurse,	/* internal to commands/tablecmds.c */
 	AT_DropNotNull,				/* alter column drop not null */
@@ -1508,12 +1441,9 @@
 	ACL_OBJECT_RELATION,		/* table, view */
 	ACL_OBJECT_SEQUENCE,		/* sequence */
 	ACL_OBJECT_DATABASE,		/* database */
-<<<<<<< HEAD
 	ACL_OBJECT_EXTPROTOCOL,		/* external table protocol */
-=======
 	ACL_OBJECT_FDW,				/* foreign-data wrapper */
 	ACL_OBJECT_FOREIGN_SERVER,	/* foreign server */
->>>>>>> 38e93482
 	ACL_OBJECT_FUNCTION,		/* function */
 	ACL_OBJECT_LANGUAGE,		/* procedural language */
 	ACL_OBJECT_NAMESPACE,		/* namespace */
@@ -2528,11 +2458,7 @@
 	NodeTag		type;
 	char	   *name;			/* parameter name, or NULL if not given */
 	TypeName   *argType;		/* TypeName for parameter type */
-<<<<<<< HEAD
-	FunctionParameterMode mode; /* IN/OUT/INOUT/VARIADIC/TABLE */
-=======
 	FunctionParameterMode mode; /* IN/OUT/etc */
->>>>>>> 38e93482
 	Node	   *defexpr;		/* raw default expr, or NULL if not given */
 } FunctionParameter;
 
@@ -2846,11 +2772,8 @@
 	bool		full;			/* do FULL (non-concurrent) vacuum */
 	bool		analyze;		/* do ANALYZE step */
 	bool		verbose;		/* print progress info */
-<<<<<<< HEAD
 	bool		rootonly;		/* only ANALYZE root partition tables */
-=======
 	bool		scan_all;		/* force scan of all pages */
->>>>>>> 38e93482
 	int			freeze_min_age; /* min freeze age, or -1 to use default */
 	RangeVar   *relation;		/* single table to process, or NULL */
 	List	   *va_cols;		/* list of column names, or NIL for all */
