/*-------------------------------------------------------------------------
 *
 * parsenodes.h
 *	  definitions for parse tree nodes
 *
 * Many of the node types used in parsetrees include a "location" field.
 * This is a byte (not character) offset in the original source text, to be
 * used for positioning an error cursor when there is an error related to
 * the node.  Access to the original source text is needed to make use of
 * the location.
 *
 *
<<<<<<< HEAD
 * Portions Copyright (c) 2006-2009, Greenplum inc
 * Portions Copyright (c) 2012-Present Pivotal Software, Inc.
 * Portions Copyright (c) 1996-2015, PostgreSQL Global Development Group
=======
 * Portions Copyright (c) 1996-2016, PostgreSQL Global Development Group
>>>>>>> b5bce6c1
 * Portions Copyright (c) 1994, Regents of the University of California
 *
 * src/include/nodes/parsenodes.h
 *
 *-------------------------------------------------------------------------
 */
#ifndef PARSENODES_H
#define PARSENODES_H
#include "nodes/bitmapset.h"
#include "nodes/lockoptions.h"
#include "nodes/primnodes.h"
#include "nodes/value.h"
#include "catalog/gp_policy.h"

typedef struct PartitionNode PartitionNode; /* see relation.h */

/* Possible sources of a Query */
typedef enum QuerySource
{
	QSRC_ORIGINAL,				/* original parsetree (explicit query) */
	QSRC_PARSER,				/* added by parse analysis (now unused) */
	QSRC_INSTEAD_RULE,			/* added by unconditional INSTEAD rule */
	QSRC_QUAL_INSTEAD_RULE,		/* added by conditional INSTEAD rule */
	QSRC_NON_INSTEAD_RULE,		/* added by non-INSTEAD rule */
	QSRC_PLANNER				/* added in planner by splicing parse tree */
} QuerySource;

/* Sort ordering options for ORDER BY and CREATE INDEX */
typedef enum SortByDir
{
	SORTBY_DEFAULT,
	SORTBY_ASC,
	SORTBY_DESC,
	SORTBY_USING				/* not allowed in CREATE INDEX ... */
} SortByDir;

typedef enum SortByNulls
{
	SORTBY_NULLS_DEFAULT,
	SORTBY_NULLS_FIRST,
	SORTBY_NULLS_LAST
} SortByNulls;

/*
 * Grantable rights are encoded so that we can OR them together in a bitmask.
 * The present representation of AclItem limits us to 16 distinct rights,
 * even though AclMode is defined as uint32.  See utils/acl.h.
 *
 * Caution: changing these codes breaks stored ACLs, hence forces initdb.
 */
typedef uint32 AclMode;			/* a bitmask of privilege bits */

#define ACL_INSERT		(1<<0)	/* for relations */
#define ACL_SELECT		(1<<1)
#define ACL_UPDATE		(1<<2)
#define ACL_DELETE		(1<<3)
#define ACL_TRUNCATE	(1<<4)
#define ACL_REFERENCES	(1<<5)
#define ACL_TRIGGER		(1<<6)
#define ACL_EXECUTE		(1<<7)	/* for functions */
#define ACL_USAGE		(1<<8)	/* for languages, namespaces, FDWs, and
								 * servers */
#define ACL_CREATE		(1<<9)	/* for namespaces and databases */
#define ACL_CREATE_TEMP (1<<10) /* for databases */
#define ACL_CONNECT		(1<<11) /* for databases */
#define N_ACL_RIGHTS	12		/* 1 plus the last 1<<x */
#define ACL_NO_RIGHTS	0
/* Currently, SELECT ... FOR [KEY] UPDATE/SHARE requires UPDATE privileges */
#define ACL_SELECT_FOR_UPDATE	ACL_UPDATE


/*****************************************************************************
 *	Query Tree
 *****************************************************************************/

/*
 * ParentStmtType represents whether the query is included in
 * a utility stmt. And it indicates the type of this utility stmt.
 * PARENTSTMTTYPE_NONE		query is not included in a utility stmt.
 * PARENTSTMTTYPE_CTAS		query is included in a CreateTableAsStmt.
 * PARENTSTMTTYPE_COPY		query is included in a CopyStmt.
 * PARENTSTMTTYPE_REFRESH_MATVIEW		query is included in a RefreshMatviewStmt.
 *
 * Previously we added the isCtas field to Query to indicate that
 * the query is included in CreateTableAsStmt. For this type of
 * query, you need to make a different MPP plan. The copy statement
 * also contains the query, which also requires a different query
 * plan.
 * In postgres, we don't need to make a different query plan for the
 * query in the utility stament. But in greenplum, we need to. So we
 * use a field to indicate whether the query is contained in utitily
 * statemnt, and the type of utitily statemnt.
 */

typedef uint8 ParentStmtType;

#define PARENTSTMTTYPE_NONE	0
#define PARENTSTMTTYPE_CTAS	1
#define PARENTSTMTTYPE_COPY	2
#define PARENTSTMTTYPE_REFRESH_MATVIEW	3

/*
 * Query -
 *	  Parse analysis turns all statements into a Query tree
 *	  for further processing by the rewriter and planner.
 *
 *	  Utility statements (i.e. non-optimizable statements) have the
 *	  utilityStmt field set, and the Query itself is mostly dummy.
 *	  DECLARE CURSOR is a special case: it is represented like a SELECT,
 *	  but the original DeclareCursorStmt is stored in utilityStmt.
 *
 *	  Planning converts a Query tree into a Plan tree headed by a PlannedStmt
 *	  node --- the Query structure is not used by the executor.
 */
typedef struct Query
{
	NodeTag		type;

	CmdType		commandType;	/* select|insert|update|delete|utility */

	QuerySource querySource;	/* where did I come from? */

	uint32		queryId;		/* query identifier (can be set by plugins) */

	bool		canSetTag;		/* do I set the command result tag? */

	Node	   *utilityStmt;	/* non-null if this is DECLARE CURSOR or a
								 * non-optimizable statement */

	int			resultRelation; /* rtable index of target relation for
								 * INSERT/UPDATE/DELETE; 0 for SELECT */

	bool		hasAggs;		/* has aggregates in tlist or havingQual */
	bool		hasWindowFuncs; /* has window functions in tlist */
	bool		hasSubLinks;	/* has subquery SubLink */
	bool        hasDynamicFunctions; /* has functions with unstable return types */
	bool		hasFuncsWithExecRestrictions; /* has functions with EXECUTE ON MASTER or ALL SEGMENTS */
	bool		hasDistinctOn;	/* distinctClause is from DISTINCT ON */
	bool		hasRecursive;	/* WITH RECURSIVE was specified */
	bool		hasModifyingCTE;	/* has INSERT/UPDATE/DELETE in WITH */
	bool		hasForUpdate;	/* FOR [KEY] UPDATE/SHARE was specified */
<<<<<<< HEAD
	bool		hasRowSecurity; /* row security applied? */
	bool        canOptSelectLockingClause; /* Whether can do some optimization on select with locking clause */
=======
	bool		hasRowSecurity; /* rewriter has applied some RLS policy */
>>>>>>> b5bce6c1

	List	   *cteList;		/* WITH list (of CommonTableExpr's) */

	List	   *rtable;			/* list of range table entries */
	FromExpr   *jointree;		/* table join tree (FROM and WHERE clauses) */

	List	   *targetList;		/* target list (of TargetEntry) */

	OnConflictExpr *onConflict; /* ON CONFLICT DO [NOTHING | UPDATE] */

	List	   *returningList;	/* return-values list (of TargetEntry) */

	List	   *groupClause;	/* a list of SortGroupClause's */

	List	   *groupingSets;	/* a list of GroupingSet's if present */

	Node	   *havingQual;		/* qualifications applied to groups */

	List	   *windowClause;	/* defined window specifications */

	List	   *distinctClause; /* a list of SortGroupClause's */

	List	   *sortClause;		/* a list of SortGroupClause's */

	List	   *scatterClause;	/* a list of tle's */
	bool		isTableValueSelect; /* GPDB: Is this a TABLE (...) subquery argument? */

	Node	   *limitOffset;	/* # of result tuples to skip (int8 expr) */
	Node	   *limitCount;		/* # of result tuples to return (int8 expr) */

	List	   *rowMarks;		/* a list of RowMarkClause's */

	Node	   *setOperations;	/* set-operation tree if this is top level of
								 * a UNION/INTERSECT/EXCEPT query */
	List	   *constraintDeps; /* a list of pg_constraint OIDs that the query
								 * depends on to be semantically valid */
<<<<<<< HEAD
=======

	List	   *withCheckOptions;		/* a list of WithCheckOption's, which
										 * are only added during rewrite and
										 * therefore are not written out as
										 * part of Query. */
} Query;
>>>>>>> b5bce6c1

	/*
	 * MPP: Used only on QD. Don't serialize. Holds the result distribution
	 * policy for SELECT ... INTO and set operations.
	 */
	struct GpPolicy *intoPolicy;

	/*
	 * GPDB: Used to indicate this query is part of CTAS or COPY so that its plan
	 * would always be dispatched in parallel.
	 */
	ParentStmtType	parentStmtType;
} Query;

/****************************************************************************
 *	Supporting data structures for Parse Trees
 *
 *	Most of these node types appear in raw parsetrees output by the grammar,
 *	and get transformed to something else by the analyzer.  A few of them
 *	are used as-is in transformed querytrees.
 ****************************************************************************/

/*
 * TypeName - specifies a type in definitions
 *
 * For TypeName structures generated internally, it is often easier to
 * specify the type by OID than by name.  If "names" is NIL then the
 * actual type OID is given by typeOid, otherwise typeOid is unused.
 * Similarly, if "typmods" is NIL then the actual typmod is expected to
 * be prespecified in typemod, otherwise typemod is unused.
 *
 * If pct_type is TRUE, then names is actually a field name and we look up
 * the type of that field.  Otherwise (the normal case), names is a type
 * name possibly qualified with schema and database name.
 */
typedef struct TypeName
{
	NodeTag		type;
	List	   *names;			/* qualified name (list of Value strings) */
	Oid			typeOid;		/* type identified by OID */
	bool		timezone;		/* timezone specified? */
	bool		setof;			/* is a set? */
	bool		pct_type;		/* %TYPE specified? */
	List	   *typmods;		/* type modifier expression(s) */
	int32		typemod;		/* prespecified type modifier */
	List	   *arrayBounds;	/* array bounds */
	int			location;		/* token location, or -1 if unknown */
} TypeName;

/*
 * ColumnRef - specifies a reference to a column, or possibly a whole tuple
 *
 * The "fields" list must be nonempty.  It can contain string Value nodes
 * (representing names) and A_Star nodes (representing occurrence of a '*').
 * Currently, A_Star must appear only as the last list element --- the grammar
 * is responsible for enforcing this!
 *
 * Note: any array subscripting or selection of fields from composite columns
 * is represented by an A_Indirection node above the ColumnRef.  However,
 * for simplicity in the normal case, initial field selection from a table
 * name is represented within ColumnRef and not by adding A_Indirection.
 */
typedef struct ColumnRef
{
	NodeTag		type;
	List	   *fields;			/* field names (Value strings) or A_Star */
	int			location;		/* token location, or -1 if unknown */
} ColumnRef;

/*
 * ParamRef - specifies a $n parameter reference
 */
typedef struct ParamRef
{
	NodeTag		type;
	int			number;			/* the number of the parameter */
	int			location;		/* token location, or -1 if unknown */
} ParamRef;

/*
 * A_Expr - infix, prefix, and postfix expressions
 */
typedef enum A_Expr_Kind
{
	AEXPR_OP,					/* normal operator */
	AEXPR_OP_ANY,				/* scalar op ANY (array) */
	AEXPR_OP_ALL,				/* scalar op ALL (array) */
	AEXPR_DISTINCT,				/* IS DISTINCT FROM - name must be "=" */
	AEXPR_NOT_DISTINCT,			/* IS NOT DISTINCT FROM - name must be "=" */
	AEXPR_NULLIF,				/* NULLIF - name must be "=" */
	AEXPR_OF,					/* IS [NOT] OF - name must be "=" or "<>" */
	AEXPR_IN,					/* [NOT] IN - name must be "=" or "<>" */
	AEXPR_LIKE,					/* [NOT] LIKE - name must be "~~" or "!~~" */
	AEXPR_ILIKE,				/* [NOT] ILIKE - name must be "~~*" or "!~~*" */
	AEXPR_SIMILAR,				/* [NOT] SIMILAR - name must be "~" or "!~" */
	AEXPR_BETWEEN,				/* name must be "BETWEEN" */
	AEXPR_NOT_BETWEEN,			/* name must be "NOT BETWEEN" */
	AEXPR_BETWEEN_SYM,			/* name must be "BETWEEN SYMMETRIC" */
	AEXPR_NOT_BETWEEN_SYM,		/* name must be "NOT BETWEEN SYMMETRIC" */
	AEXPR_PAREN					/* nameless dummy node for parentheses */
} A_Expr_Kind;

typedef struct A_Expr
{
	NodeTag		type;
	A_Expr_Kind kind;			/* see above */
	List	   *name;			/* possibly-qualified name of operator */
	Node	   *lexpr;			/* left argument, or NULL if none */
	Node	   *rexpr;			/* right argument, or NULL if none */
	int			location;		/* token location, or -1 if unknown */
} A_Expr;

/*
 * A_Const - a literal constant
 */
typedef struct A_Const
{
	NodeTag		type;
	Value		val;			/* value (includes type info, see value.h) */
	int			location;		/* token location, or -1 if unknown */
} A_Const;

/*
 * TypeCast - a CAST expression
 */
typedef struct TypeCast
{
	NodeTag		type;
	Node	   *arg;			/* the expression being casted */
	TypeName   *typeName;		/* the target type */
	int			location;		/* token location, or -1 if unknown */
} TypeCast;

/*
 * CollateClause - a COLLATE expression
 */
typedef struct CollateClause
{
	NodeTag		type;
	Node	   *arg;			/* input expression */
	List	   *collname;		/* possibly-qualified collation name */
	int			location;		/* token location, or -1 if unknown */
} CollateClause;

/*
 * RoleSpec - a role name or one of a few special values.
 */
typedef enum RoleSpecType
{
	ROLESPEC_CSTRING,			/* role name is stored as a C string */
	ROLESPEC_CURRENT_USER,		/* role spec is CURRENT_USER */
	ROLESPEC_SESSION_USER,		/* role spec is SESSION_USER */
	ROLESPEC_PUBLIC				/* role name is "public" */
} RoleSpecType;

typedef struct RoleSpec
{
	NodeTag		type;
	RoleSpecType roletype;		/* Type of this rolespec */
	char	   *rolename;		/* filled only for ROLESPEC_CSTRING */
	int			location;		/* token location, or -1 if unknown */
} RoleSpec;

/*
 * FuncCall - a function or aggregate invocation
 *
 * agg_order (if not NIL) indicates we saw 'foo(... ORDER BY ...)', or if
 * agg_within_group is true, it was 'foo(...) WITHIN GROUP (ORDER BY ...)'.
 * agg_star indicates we saw a 'foo(*)' construct, while agg_distinct
 * indicates we saw 'foo(DISTINCT ...)'.  In any of these cases, the
 * construct *must* be an aggregate call.  Otherwise, it might be either an
 * aggregate or some other kind of function.  However, if FILTER or OVER is
 * present it had better be an aggregate or window function.
 *
 * Normally, you'd initialize this via makeFuncCall() and then only change the
 * parts of the struct its defaults don't match afterwards, as needed.
 */
typedef struct FuncCall
{
	NodeTag		type;
	List	   *funcname;		/* qualified name of function */
	List	   *args;			/* the arguments (list of exprs) */
	List	   *agg_order;		/* ORDER BY (list of SortBy) */
	Node	   *agg_filter;		/* FILTER clause, if any */
	bool		agg_within_group;		/* ORDER BY appeared in WITHIN GROUP */
	bool		agg_star;		/* argument was really '*' */
	bool		agg_distinct;	/* arguments were labeled DISTINCT */
	bool		func_variadic;	/* last argument was labeled VARIADIC */
	struct WindowDef *over;		/* OVER clause, if any */
	int			location;		/* token location, or -1 if unknown */
} FuncCall;

/*
 * A_Star - '*' representing all columns of a table or compound field
 *
 * This can appear within ColumnRef.fields, A_Indirection.indirection, and
 * ResTarget.indirection lists.
 */
typedef struct A_Star
{
	NodeTag		type;
} A_Star;

/*
 * A_Indices - array subscript or slice bounds ([idx] or [lidx:uidx])
 *
 * In slice case, either or both of lidx and uidx can be NULL (omitted).
 * In non-slice case, uidx holds the single subscript and lidx is always NULL.
 */
typedef struct A_Indices
{
	NodeTag		type;
	bool		is_slice;		/* true if slice (i.e., colon present) */
	Node	   *lidx;			/* slice lower bound, if any */
	Node	   *uidx;			/* subscript, or slice upper bound if any */
} A_Indices;

/*
 * A_Indirection - select a field and/or array element from an expression
 *
 * The indirection list can contain A_Indices nodes (representing
 * subscripting), string Value nodes (representing field selection --- the
 * string value is the name of the field to select), and A_Star nodes
 * (representing selection of all fields of a composite type).
 * For example, a complex selection operation like
 *				(foo).field1[42][7].field2
 * would be represented with a single A_Indirection node having a 4-element
 * indirection list.
 *
 * Currently, A_Star must appear only as the last list element --- the grammar
 * is responsible for enforcing this!
 */
typedef struct A_Indirection
{
	NodeTag		type;
	Node	   *arg;			/* the thing being selected from */
	List	   *indirection;	/* subscripts and/or field names and/or * */
} A_Indirection;

/*
 * A_ArrayExpr - an ARRAY[] construct
 */
typedef struct A_ArrayExpr
{
	NodeTag		type;
	List	   *elements;		/* array element expressions */
	int			location;		/* token location, or -1 if unknown */
} A_ArrayExpr;

/*
 * ResTarget -
 *	  result target (used in target list of pre-transformed parse trees)
 *
 * In a SELECT target list, 'name' is the column label from an
 * 'AS ColumnLabel' clause, or NULL if there was none, and 'val' is the
 * value expression itself.  The 'indirection' field is not used.
 *
 * INSERT uses ResTarget in its target-column-names list.  Here, 'name' is
 * the name of the destination column, 'indirection' stores any subscripts
 * attached to the destination, and 'val' is not used.
 *
 * In an UPDATE target list, 'name' is the name of the destination column,
 * 'indirection' stores any subscripts attached to the destination, and
 * 'val' is the expression to assign.
 *
 * See A_Indirection for more info about what can appear in 'indirection'.
 */
typedef struct ResTarget
{
	NodeTag		type;
	char	   *name;			/* column name or NULL */
	List	   *indirection;	/* subscripts, field names, and '*', or NIL */
	Node	   *val;			/* the value expression to compute or assign */
	int			location;		/* token location, or -1 if unknown */
} ResTarget;

/*
 * MultiAssignRef - element of a row source expression for UPDATE
 *
 * In an UPDATE target list, when we have SET (a,b,c) = row-valued-expression,
 * we generate separate ResTarget items for each of a,b,c.  Their "val" trees
 * are MultiAssignRef nodes numbered 1..n, linking to a common copy of the
 * row-valued-expression (which parse analysis will process only once, when
 * handling the MultiAssignRef with colno=1).
 */
typedef struct MultiAssignRef
{
	NodeTag		type;
	Node	   *source;			/* the row-valued expression */
	int			colno;			/* column number for this target (1..n) */
	int			ncolumns;		/* number of targets in the construct */
} MultiAssignRef;

/*
 * SortBy - for ORDER BY clause
 */
typedef struct SortBy
{
	NodeTag		type;
	Node	   *node;			/* expression to sort on */
	SortByDir	sortby_dir;		/* ASC/DESC/USING/default */
	SortByNulls sortby_nulls;	/* NULLS FIRST/LAST */
	List	   *useOp;			/* name of op to use, if SORTBY_USING */
	int			location;		/* operator location, or -1 if none/unknown */
} SortBy;

/*
 * WindowDef - raw representation of WINDOW and OVER clauses
 *
 * For entries in a WINDOW list, "name" is the window name being defined.
 * For OVER clauses, we use "name" for the "OVER window" syntax, or "refname"
 * for the "OVER (window)" syntax, which is subtly different --- the latter
 * implies overriding the window frame clause.
 */
typedef struct WindowDef
{
	NodeTag		type;
	char	   *name;			/* window's own name */
	char	   *refname;		/* referenced window name, if any */
	List	   *partitionClause;	/* PARTITION BY expression list */
	List	   *orderClause;	/* ORDER BY (list of SortBy) */
	int			frameOptions;	/* frame_clause options, see below */
	Node	   *startOffset;	/* expression for starting bound, if any */
	Node	   *endOffset;		/* expression for ending bound, if any */
	int			location;		/* parse location, or -1 if none/unknown */
} WindowDef;

/*
 * frameOptions is an OR of these bits.  The NONDEFAULT and BETWEEN bits are
 * used so that ruleutils.c can tell which properties were specified and
 * which were defaulted; the correct behavioral bits must be set either way.
 * The START_foo and END_foo options must come in pairs of adjacent bits for
 * the convenience of gram.y, even though some of them are useless/invalid.
 * We will need more bits (and fields) to cover the full SQL:2008 option set.
 */
#define FRAMEOPTION_NONDEFAULT					0x00001 /* any specified? */
#define FRAMEOPTION_RANGE						0x00002 /* RANGE behavior */
#define FRAMEOPTION_ROWS						0x00004 /* ROWS behavior */
#define FRAMEOPTION_BETWEEN						0x00008 /* BETWEEN given? */
#define FRAMEOPTION_START_UNBOUNDED_PRECEDING	0x00010 /* start is U. P. */
#define FRAMEOPTION_END_UNBOUNDED_PRECEDING		0x00020 /* (disallowed) */
#define FRAMEOPTION_START_UNBOUNDED_FOLLOWING	0x00040 /* (disallowed) */
#define FRAMEOPTION_END_UNBOUNDED_FOLLOWING		0x00080 /* end is U. F. */
#define FRAMEOPTION_START_CURRENT_ROW			0x00100 /* start is C. R. */
#define FRAMEOPTION_END_CURRENT_ROW				0x00200 /* end is C. R. */
#define FRAMEOPTION_START_VALUE_PRECEDING		0x00400 /* start is V. P. */
#define FRAMEOPTION_END_VALUE_PRECEDING			0x00800 /* end is V. P. */
#define FRAMEOPTION_START_VALUE_FOLLOWING		0x01000 /* start is V. F. */
#define FRAMEOPTION_END_VALUE_FOLLOWING			0x02000 /* end is V. F. */

#define FRAMEOPTION_START_VALUE \
	(FRAMEOPTION_START_VALUE_PRECEDING | FRAMEOPTION_START_VALUE_FOLLOWING)
#define FRAMEOPTION_END_VALUE \
	(FRAMEOPTION_END_VALUE_PRECEDING | FRAMEOPTION_END_VALUE_FOLLOWING)

#define FRAMEOPTION_DEFAULTS \
	(FRAMEOPTION_RANGE | FRAMEOPTION_START_UNBOUNDED_PRECEDING | \
	 FRAMEOPTION_END_CURRENT_ROW)

/*
 * RangeSubselect - subquery appearing in a FROM clause
 */
typedef struct RangeSubselect
{
	NodeTag		type;
	bool		lateral;		/* does it have LATERAL prefix? */
	Node	   *subquery;		/* the untransformed sub-select clause */
	Alias	   *alias;			/* table alias & optional column aliases */
} RangeSubselect;

/*
 * RangeFunction - function call appearing in a FROM clause
 *
 * functions is a List because we use this to represent the construct
 * ROWS FROM(func1(...), func2(...), ...).  Each element of this list is a
 * two-element sublist, the first element being the untransformed function
 * call tree, and the second element being a possibly-empty list of ColumnDef
 * nodes representing any columndef list attached to that function within the
 * ROWS FROM() syntax.
 *
 * alias and coldeflist represent any alias and/or columndef list attached
 * at the top level.  (We disallow coldeflist appearing both here and
 * per-function, but that's checked in parse analysis, not by the grammar.)
 */
typedef struct RangeFunction
{
	NodeTag		type;
	bool		lateral;		/* does it have LATERAL prefix? */
	bool		ordinality;		/* does it have WITH ORDINALITY suffix? */
	bool		is_rowsfrom;	/* is result of ROWS FROM() syntax? */
	List	   *functions;		/* per-function information, see above */
	Alias	   *alias;			/* table alias & optional column aliases */
	List	   *coldeflist;		/* list of ColumnDef nodes to describe result
								 * of function returning RECORD */
} RangeFunction;

/*
 * RangeTableSample - TABLESAMPLE appearing in a raw FROM clause
 *
 * This node, appearing only in raw parse trees, represents
 *		<relation> TABLESAMPLE <method> (<params>) REPEATABLE (<num>)
 * Currently, the <relation> can only be a RangeVar, but we might in future
 * allow RangeSubselect and other options.  Note that the RangeTableSample
 * is wrapped around the node representing the <relation>, rather than being
 * a subfield of it.
 */
typedef struct RangeTableSample
{
	NodeTag		type;
	Node	   *relation;		/* relation to be sampled */
	List	   *method;			/* sampling method name (possibly qualified) */
	List	   *args;			/* argument(s) for sampling method */
	Node	   *repeatable;		/* REPEATABLE expression, or NULL if none */
	int			location;		/* method name location, or -1 if unknown */
} RangeTableSample;

/*
 * ColumnDef - column definition (used in various creates)
 *
 * If the column has a default value, we may have the value expression
 * in either "raw" form (an untransformed parse tree) or "cooked" form
 * (a post-parse-analysis, executable expression tree), depending on
 * how this ColumnDef node was created (by parsing, or by inheritance
 * from an existing relation).  We should never have both in the same node!
 *
 * Similarly, we may have a COLLATE specification in either raw form
 * (represented as a CollateClause with arg==NULL) or cooked form
 * (the collation's OID).
 *
 * The constraints list may contain a CONSTR_DEFAULT item in a raw
 * parsetree produced by gram.y, but transformCreateStmt will remove
 * the item and set raw_default instead.  CONSTR_DEFAULT items
 * should not appear in any subsequent processing.
 */
typedef struct ColumnDef
{
	NodeTag		type;
	char	   *colname;		/* name of column */
	TypeName   *typeName;		/* type of column */
	int			inhcount;		/* number of times column is inherited */
	bool		is_local;		/* column has local (non-inherited) def'n */
	bool		is_not_null;	/* NOT NULL constraint specified? */
	bool		is_from_type;	/* column definition came from table type */
	AttrNumber	attnum;			/* attribute number */
	char		storage;		/* attstorage setting, or 0 for default */
	Node	   *raw_default;	/* default value (untransformed parse tree) */
	Node	   *cooked_default; /* default value (transformed expr tree) */
	CollateClause *collClause;	/* untransformed COLLATE spec, if any */
	Oid			collOid;		/* collation OID (InvalidOid if not set) */
	List	   *constraints;	/* other constraints on column */
	List	   *encoding;		/* ENCODING clause */
	List	   *fdwoptions;		/* per-column FDW options */
	int			location;		/* parse location, or -1 if none/unknown */
} ColumnDef;

/*
 * TableLikeClause - CREATE TABLE ( ... LIKE ... ) clause
 */
typedef struct TableLikeClause
{
	NodeTag		type;
	RangeVar   *relation;
	bits32		options;		/* OR of TableLikeOption flags */
} TableLikeClause;

typedef enum TableLikeOption
{
	CREATE_TABLE_LIKE_DEFAULTS = 1 << 0,
	CREATE_TABLE_LIKE_CONSTRAINTS = 1 << 1,
	CREATE_TABLE_LIKE_INDEXES = 1 << 2,
	CREATE_TABLE_LIKE_STORAGE = 1 << 3,
	CREATE_TABLE_LIKE_COMMENTS = 1 << 4,
	CREATE_TABLE_LIKE_ALL = PG_INT32_MAX
} TableLikeOption;

/*
 * IndexElem - index parameters (used in CREATE INDEX, and in ON CONFLICT)
 *
 * For a plain index attribute, 'name' is the name of the table column to
 * index, and 'expr' is NULL.  For an index expression, 'name' is NULL and
 * 'expr' is the expression tree.
 */
typedef struct IndexElem
{
	NodeTag		type;
	char	   *name;			/* name of attribute to index, or NULL */
	Node	   *expr;			/* expression to index, or NULL */
	char	   *indexcolname;	/* name for index column; NULL = default */
	List	   *collation;		/* name of collation; NIL = default */
	List	   *opclass;		/* name of desired opclass; NIL = default */
	SortByDir	ordering;		/* ASC/DESC/default */
	SortByNulls nulls_ordering; /* FIRST/LAST/default */
} IndexElem;

/*
 * column reference encoding clause for storage
 */
typedef struct ColumnReferenceStorageDirective
{
	NodeTag		type;
	char	   *column;	  /* column name, or NULL for DEFAULTs (deflt==true) */
	bool		deflt;
	List	   *encoding;
} ColumnReferenceStorageDirective;

/*
 * DefElem - a generic "name = value" option definition
 *
 * In some contexts the name can be qualified.  Also, certain SQL commands
 * allow a SET/ADD/DROP action to be attached to option settings, so it's
 * convenient to carry a field for that too.  (Note: currently, it is our
 * practice that the grammar allows namespace and action only in statements
 * where they are relevant; C code can just ignore those fields in other
 * statements.)
 */
typedef enum DefElemAction
{
	DEFELEM_UNSPEC,				/* no action given */
	DEFELEM_SET,
	DEFELEM_ADD,
	DEFELEM_DROP
} DefElemAction;

typedef struct DefElem
{
	NodeTag		type;
	char	   *defnamespace;	/* NULL if unqualified name */
	char	   *defname;
	Node	   *arg;			/* a (Value *) or a (TypeName *) */
	DefElemAction defaction;	/* unspecified action, or SET/ADD/DROP */
} DefElem;

/*
 * LockingClause - raw representation of FOR [NO KEY] UPDATE/[KEY] SHARE
 *		options
 *
 * Note: lockedRels == NIL means "all relations in query".  Otherwise it
 * is a list of RangeVar nodes.  (We use RangeVar mainly because it carries
 * a location field --- currently, parse analysis insists on unqualified
 * names in LockingClause.)
 */
typedef struct LockingClause
{
	NodeTag		type;
	List	   *lockedRels;		/* FOR [KEY] UPDATE/SHARE relations */
	LockClauseStrength strength;
	LockWaitPolicy waitPolicy;	/* NOWAIT and SKIP LOCKED */
} LockingClause;

/*
 * XMLSERIALIZE (in raw parse tree only)
 */
typedef struct XmlSerialize
{
	NodeTag		type;
	XmlOptionType xmloption;	/* DOCUMENT or CONTENT */
	Node	   *expr;
	TypeName   *typeName;
	int			location;		/* token location, or -1 if unknown */
} XmlSerialize;


/****************************************************************************
 *	Nodes for a Query tree
 ****************************************************************************/

/*--------------------
 * RangeTblEntry -
 *	  A range table is a List of RangeTblEntry nodes.
 *
 *	  A range table entry may represent a plain relation, a sub-select in
 *	  FROM, or the result of a JOIN clause.  (Only explicit JOIN syntax
 *	  produces an RTE, not the implicit join resulting from multiple FROM
 *	  items.  This is because we only need the RTE to deal with SQL features
 *	  like outer joins and join-output-column aliasing.)  Other special
 *	  RTE types also exist, as indicated by RTEKind.
 *
 *	  Note that we consider RTE_RELATION to cover anything that has a pg_class
 *	  entry.  relkind distinguishes the sub-cases.
 *
 *	  alias is an Alias node representing the AS alias-clause attached to the
 *	  FROM expression, or NULL if no clause.
 *
 *	  eref is the table reference name and column reference names (either
 *	  real or aliases).  Note that system columns (OID etc) are not included
 *	  in the column list.
 *	  eref->aliasname is required to be present, and should generally be used
 *	  to identify the RTE for error messages etc.
 *
 *	  In RELATION RTEs, the colnames in both alias and eref are indexed by
 *	  physical attribute number; this means there must be colname entries for
 *	  dropped columns.  When building an RTE we insert empty strings ("") for
 *	  dropped columns.  Note however that a stored rule may have nonempty
 *	  colnames for columns dropped since the rule was created (and for that
 *	  matter the colnames might be out of date due to column renamings).
 *	  The same comments apply to FUNCTION RTEs when a function's return type
 *	  is a named composite type.
 *
 *	  In JOIN RTEs, the colnames in both alias and eref are one-to-one with
 *	  joinaliasvars entries.  A JOIN RTE will omit columns of its inputs when
 *	  those columns are known to be dropped at parse time.  Again, however,
 *	  a stored rule might contain entries for columns dropped since the rule
 *	  was created.  (This is only possible for columns not actually referenced
 *	  in the rule.)  When loading a stored rule, we replace the joinaliasvars
 *	  items for any such columns with null pointers.  (We can't simply delete
 *	  them from the joinaliasvars list, because that would affect the attnums
 *	  of Vars referencing the rest of the list.)
 *
 *	  inh is TRUE for relation references that should be expanded to include
 *	  inheritance children, if the rel has any.  This *must* be FALSE for
 *	  RTEs other than RTE_RELATION entries.
 *
 *	  inFromCl marks those range variables that are listed in the FROM clause.
 *	  It's false for RTEs that are added to a query behind the scenes, such
 *	  as the NEW and OLD variables for a rule, or the subqueries of a UNION.
 *	  This flag is not used anymore during parsing, since the parser now uses
 *	  a separate "namespace" data structure to control visibility, but it is
 *	  needed by ruleutils.c to determine whether RTEs should be shown in
 *	  decompiled queries.
 *
 *	  requiredPerms and checkAsUser specify run-time access permissions
 *	  checks to be performed at query startup.  The user must have *all*
 *	  of the permissions that are OR'd together in requiredPerms (zero
 *	  indicates no permissions checking).  If checkAsUser is not zero,
 *	  then do the permissions checks using the access rights of that user,
 *	  not the current effective user ID.  (This allows rules to act as
 *	  setuid gateways.)  Permissions checks only apply to RELATION RTEs.
 *
 *	  For SELECT/INSERT/UPDATE permissions, if the user doesn't have
 *	  table-wide permissions then it is sufficient to have the permissions
 *	  on all columns identified in selectedCols (for SELECT) and/or
 *	  insertedCols and/or updatedCols (INSERT with ON CONFLICT DO UPDATE may
 *	  have all 3).  selectedCols, insertedCols and updatedCols are bitmapsets,
 *	  which cannot have negative integer members, so we subtract
 *	  FirstLowInvalidHeapAttributeNumber from column numbers before storing
 *	  them in these fields.  A whole-row Var reference is represented by
 *	  setting the bit for InvalidAttrNumber.
 *--------------------
 */
typedef enum RTEKind
{
	RTE_RELATION,				/* ordinary relation reference */
	RTE_SUBQUERY,				/* subquery in FROM */
	RTE_JOIN,					/* join */
	RTE_FUNCTION,				/* function in FROM */
	RTE_VALUES,					/* VALUES (<exprlist>), (<exprlist>), ... */
	RTE_VOID,                   /* CDB: deleted RTE */
	RTE_CTE,					/* common table expr (WITH list element) */
	RTE_TABLEFUNCTION,          /* CDB: Functions over multiset input */
} RTEKind;

typedef struct RangeTblEntry
{
	NodeTag		type;

	RTEKind		rtekind;		/* see above */

	/*
	 * XXX the fields applicable to only some rte kinds should be merged into
	 * a union.  I didn't do this yet because the diffs would impact a lot of
	 * code that is being actively worked on.  FIXME someday.
	 */

	/*
	 * Fields valid for a plain relation RTE (else zero):
	 */
	Oid			relid;			/* OID of the relation */
	char		relkind;		/* relation kind (see pg_class.relkind) */
	struct TableSampleClause *tablesample;		/* sampling info, or NULL */

	/*
	 * Fields valid for a subquery RTE (else NULL):
	 */
	Query	   *subquery;		/* the sub-query */
	bool		security_barrier;		/* is from security_barrier view? */

	/* These are for pre-planned sub-queries only.  They are internal to
	 * window planning.
	 */
	struct Plan *subquery_plan;
	List		*subquery_rtable;
	List		*subquery_pathkeys;

	/*
	 * Fields valid for a join RTE (else NULL/zero):
	 *
	 * joinaliasvars is a list of (usually) Vars corresponding to the columns
	 * of the join result.  An alias Var referencing column K of the join
	 * result can be replaced by the K'th element of joinaliasvars --- but to
	 * simplify the task of reverse-listing aliases correctly, we do not do
	 * that until planning time.  In detail: an element of joinaliasvars can
	 * be a Var of one of the join's input relations, or such a Var with an
	 * implicit coercion to the join's output column type, or a COALESCE
	 * expression containing the two input column Vars (possibly coerced).
	 * Within a Query loaded from a stored rule, it is also possible for
	 * joinaliasvars items to be null pointers, which are placeholders for
	 * (necessarily unreferenced) columns dropped since the rule was made.
	 * Also, once planning begins, joinaliasvars items can be almost anything,
	 * as a result of subquery-flattening substitutions.
	 */
	JoinType	jointype;		/* type of join */
	List	   *joinaliasvars;	/* list of alias-var expansions */

	/*
	 * Fields valid for a function RTE (else NIL/zero):
	 *
	 * When funcordinality is true, the eref->colnames list includes an alias
	 * for the ordinality column.  The ordinality column is otherwise
	 * implicit, and must be accounted for "by hand" in places such as
	 * expandRTE().
	 */
	List	   *functions;		/* list of RangeTblFunction nodes */
	bool		funcordinality; /* is this called WITH ORDINALITY? */

	/*
	 * Fields valid for a values RTE (else NIL):
	 */
	List	   *values_lists;	/* list of expression lists */
	List	   *values_collations;		/* OID list of column collation OIDs */

	/*
	 * Fields valid for a CTE RTE (else NULL/zero):
	 */
	char	   *ctename;		/* name of the WITH list item */
	Index		ctelevelsup;	/* number of query levels up */
	bool		self_reference; /* is this a recursive self-reference? */
	List	   *ctecoltypes;	/* OID list of column type OIDs */
	List	   *ctecoltypmods;	/* integer list of column typmods */
	List	   *ctecolcollations;		/* OID list of column collation OIDs */

	/* GPDB: Valid for base-relations, true if GP_DIST_RANDOM
	 * pseudo-function was specified as modifier in FROM-clause
	 */
	bool		forceDistRandom;

	/*
	 * Fields valid in all RTEs:
	 */
	Alias	   *alias;			/* user-written alias clause, if any */
	Alias	   *eref;			/* expanded reference names */
	bool		lateral;		/* subquery, function, or values is LATERAL? */
	bool		inh;			/* inheritance requested? */
	bool		inFromCl;		/* present in FROM clause? */
	AclMode		requiredPerms;	/* bitmask of required access permissions */
	Oid			checkAsUser;	/* if valid, check access as this role */
	Bitmapset  *selectedCols;	/* columns needing SELECT permission */
	Bitmapset  *insertedCols;	/* columns needing INSERT permission */
	Bitmapset  *updatedCols;	/* columns needing UPDATE permission */
	List	   *securityQuals;	/* any security barrier quals to apply */

    List       *pseudocols;     /* CDB: List of CdbRelColumnInfo nodes defining
                                 *  pseudo columns for targetlist of scan node.
                                 *  Referenced by Var nodes with varattno =
                                 *  FirstLowInvalidHeapAttributeNumber minus
                                 *  the 0-based position in the list.  Used
                                 *  only in planner & EXPLAIN, not in executor.
                                 */
} RangeTblEntry;

/*
 * RangeTblFunction -
 *	  RangeTblEntry subsidiary data for one function in a FUNCTION RTE.
 *
 * If the function had a column definition list (required for an
 * otherwise-unspecified RECORD result), funccolnames lists the names given
 * in the definition list, funccoltypes lists their declared column types,
 * funccoltypmods lists their typmods, funccolcollations their collations.
 * Otherwise, those fields are NIL.
 *
 * Notice we don't attempt to store info about the results of functions
 * returning named composite types, because those can change from time to
 * time.  We do however remember how many columns we thought the type had
 * (including dropped columns!), so that we can successfully ignore any
 * columns added after the query was parsed.
 */
typedef struct RangeTblFunction
{
	NodeTag		type;

	Node	   *funcexpr;		/* expression tree for func call */
	int			funccolcount;	/* number of columns it contributes to RTE */
	/* These fields record the contents of a column definition list, if any: */
	List	   *funccolnames;	/* column names (list of String) */
	List	   *funccoltypes;	/* OID list of column type OIDs */
	List	   *funccoltypmods; /* integer list of column typmods */
	List	   *funccolcollations;		/* OID list of column collation OIDs */

	bytea	   *funcuserdata;	/* describe function user data. assume bytea */

/* This is set during planning for use by the executor: */
	Bitmapset  *funcparams;		/* PARAM_EXEC Param IDs affecting this func */
} RangeTblFunction;

/*
 * TableSampleClause - TABLESAMPLE appearing in a transformed FROM clause
 *
 * Unlike RangeTableSample, this is a subnode of the relevant RangeTblEntry.
 */
typedef struct TableSampleClause
{
	NodeTag		type;
	Oid			tsmhandler;		/* OID of the tablesample handler function */
	List	   *args;			/* tablesample argument expression(s) */
	Expr	   *repeatable;		/* REPEATABLE expression, or NULL if none */
} TableSampleClause;

/*
 * WithCheckOption -
 *		representation of WITH CHECK OPTION checks to be applied to new tuples
 *		when inserting/updating an auto-updatable view, or RLS WITH CHECK
 *		policies to be applied when inserting/updating a relation with RLS.
 */
typedef enum WCOKind
{
	WCO_VIEW_CHECK,				/* WCO on an auto-updatable view */
	WCO_RLS_INSERT_CHECK,		/* RLS INSERT WITH CHECK policy */
	WCO_RLS_UPDATE_CHECK,		/* RLS UPDATE WITH CHECK policy */
	WCO_RLS_CONFLICT_CHECK		/* RLS ON CONFLICT DO UPDATE USING policy */
} WCOKind;

typedef struct WithCheckOption
{
	NodeTag		type;
	WCOKind		kind;			/* kind of WCO */
	char	   *relname;		/* name of relation that specified the WCO */
	char	   *polname;		/* name of RLS policy being checked */
	Node	   *qual;			/* constraint qual to check */
	bool		cascaded;		/* true for a cascaded WCO on a view */
} WithCheckOption;

/*
 * SortGroupClause -
 *	   representation of ORDER BY, GROUP BY, DISTINCT, DISTINCT ON items
 *
 * You might think that ORDER BY is only interested in defining ordering,
 * and GROUP/DISTINCT are only interested in defining equality.  However,
 * one way to implement grouping is to sort and then apply a "uniq"-like
 * filter.  So it's also interesting to keep track of possible sort operators
 * for GROUP/DISTINCT, and in particular to try to sort for the grouping
 * in a way that will also yield a requested ORDER BY ordering.  So we need
 * to be able to compare ORDER BY and GROUP/DISTINCT lists, which motivates
 * the decision to give them the same representation.
 *
 * tleSortGroupRef must match ressortgroupref of exactly one entry of the
 *		query's targetlist; that is the expression to be sorted or grouped by.
 * eqop is the OID of the equality operator.
 * sortop is the OID of the ordering operator (a "<" or ">" operator),
 *		or InvalidOid if not available.
 * nulls_first means about what you'd expect.  If sortop is InvalidOid
 *		then nulls_first is meaningless and should be set to false.
 * hashable is TRUE if eqop is hashable (note this condition also depends
 *		on the datatype of the input expression).
 *
 * In an ORDER BY item, all fields must be valid.  (The eqop isn't essential
 * here, but it's cheap to get it along with the sortop, and requiring it
 * to be valid eases comparisons to grouping items.)  Note that this isn't
 * actually enough information to determine an ordering: if the sortop is
 * collation-sensitive, a collation OID is needed too.  We don't store the
 * collation in SortGroupClause because it's not available at the time the
 * parser builds the SortGroupClause; instead, consult the exposed collation
 * of the referenced targetlist expression to find out what it is.
 *
 * In a grouping item, eqop must be valid.  If the eqop is a btree equality
 * operator, then sortop should be set to a compatible ordering operator.
 * We prefer to set eqop/sortop/nulls_first to match any ORDER BY item that
 * the query presents for the same tlist item.  If there is none, we just
 * use the default ordering op for the datatype.
 *
 * If the tlist item's type has a hash opclass but no btree opclass, then
 * we will set eqop to the hash equality operator, sortop to InvalidOid,
 * and nulls_first to false.  A grouping item of this kind can only be
 * implemented by hashing, and of course it'll never match an ORDER BY item.
 *
 * The hashable flag is provided since we generally have the requisite
 * information readily available when the SortGroupClause is constructed,
 * and it's relatively expensive to get it again later.  Note there is no
 * need for a "sortable" flag since OidIsValid(sortop) serves the purpose.
 *
 * A query might have both ORDER BY and DISTINCT (or DISTINCT ON) clauses.
 * In SELECT DISTINCT, the distinctClause list is as long or longer than the
 * sortClause list, while in SELECT DISTINCT ON it's typically shorter.
 * The two lists must match up to the end of the shorter one --- the parser
 * rearranges the distinctClause if necessary to make this true.  (This
 * restriction ensures that only one sort step is needed to both satisfy the
 * ORDER BY and set up for the Unique step.  This is semantically necessary
 * for DISTINCT ON, and presents no real drawback for DISTINCT.)
 */
typedef struct SortGroupClause
{
	NodeTag		type;
	Index		tleSortGroupRef;	/* reference into targetlist */
	Oid			eqop;			/* the equality operator ('=' op) */
	Oid			sortop;			/* the ordering operator ('<' op), or 0 */
	bool		nulls_first;	/* do NULLs come before normal values? */
	bool		hashable;		/* can eqop be implemented by hashing? */
} SortGroupClause;

/*
 * GroupingSet -
 *		representation of CUBE, ROLLUP and GROUPING SETS clauses
 *
 * In a Query with grouping sets, the groupClause contains a flat list of
 * SortGroupClause nodes for each distinct expression used.  The actual
 * structure of the GROUP BY clause is given by the groupingSets tree.
 *
 * In the raw parser output, GroupingSet nodes (of all types except SIMPLE
 * which is not used) are potentially mixed in with the expressions in the
 * groupClause of the SelectStmt.  (An expression can't contain a GroupingSet,
 * but a list may mix GroupingSet and expression nodes.)  At this stage, the
 * content of each node is a list of expressions, some of which may be RowExprs
 * which represent sublists rather than actual row constructors, and nested
 * GroupingSet nodes where legal in the grammar.  The structure directly
 * reflects the query syntax.
 *
 * In parse analysis, the transformed expressions are used to build the tlist
 * and groupClause list (of SortGroupClause nodes), and the groupingSets tree
 * is eventually reduced to a fixed format:
 *
 * EMPTY nodes represent (), and obviously have no content
 *
 * SIMPLE nodes represent a list of one or more expressions to be treated as an
 * atom by the enclosing structure; the content is an integer list of
 * ressortgroupref values (see SortGroupClause)
 *
 * CUBE and ROLLUP nodes contain a list of one or more SIMPLE nodes.
 *
 * SETS nodes contain a list of EMPTY, SIMPLE, CUBE or ROLLUP nodes, but after
 * parse analysis they cannot contain more SETS nodes; enough of the syntactic
 * transforms of the spec have been applied that we no longer have arbitrarily
 * deep nesting (though we still preserve the use of cube/rollup).
 *
 * Note that if the groupingSets tree contains no SIMPLE nodes (only EMPTY
 * nodes at the leaves), then the groupClause will be empty, but this is still
 * an aggregation query (similar to using aggs or HAVING without GROUP BY).
 *
 * As an example, the following clause:
 *
 * GROUP BY GROUPING SETS ((a,b), CUBE(c,(d,e)))
 *
 * looks like this after raw parsing:
 *
 * SETS( RowExpr(a,b) , CUBE( c, RowExpr(d,e) ) )
 *
 * and parse analysis converts it to:
 *
 * SETS( SIMPLE(1,2), CUBE( SIMPLE(3), SIMPLE(4,5) ) )
 */
typedef enum
{
	GROUPING_SET_EMPTY,
	GROUPING_SET_SIMPLE,
	GROUPING_SET_ROLLUP,
	GROUPING_SET_CUBE,
	GROUPING_SET_SETS
} GroupingSetKind;

typedef struct GroupingSet
{
	NodeTag		type;
	GroupingSetKind kind;
	List	   *content;
	int			location;
} GroupingSet;

/*
 * WindowClause -
 *		transformed representation of WINDOW and OVER clauses
 *
 * A parsed Query's windowClause list contains these structs.  "name" is set
 * if the clause originally came from WINDOW, and is NULL if it originally
 * was an OVER clause (but note that we collapse out duplicate OVERs).
 * partitionClause and orderClause are lists of SortGroupClause structs.
 * winref is an ID number referenced by WindowFunc nodes; it must be unique
 * among the members of a Query's windowClause list.
 * When refname isn't null, the partitionClause is always copied from there;
 * the orderClause might or might not be copied (see copiedOrder); the framing
 * options are never copied, per spec.
 */
typedef struct WindowClause
{
	NodeTag		type;
	char	   *name;			/* window name (NULL in an OVER clause) */
	char	   *refname;		/* referenced window name, if any */
	List	   *partitionClause;	/* PARTITION BY list */
	List	   *orderClause;	/* ORDER BY list */
	int			frameOptions;	/* frame_clause options, see WindowDef */
	Node	   *startOffset;	/* expression for starting bound, if any */
	Node	   *endOffset;		/* expression for ending bound, if any */
	Index		winref;			/* ID referenced by window functions */
	bool		copiedOrder;	/* did we copy orderClause from refname? */
} WindowClause;

/*
 * RowMarkClause -
 *	   parser output representation of FOR [KEY] UPDATE/SHARE clauses
 *
 * Query.rowMarks contains a separate RowMarkClause node for each relation
 * identified as a FOR [KEY] UPDATE/SHARE target.  If one of these clauses
 * is applied to a subquery, we generate RowMarkClauses for all normal and
 * subquery rels in the subquery, but they are marked pushedDown = true to
 * distinguish them from clauses that were explicitly written at this query
 * level.  Also, Query.hasForUpdate tells whether there were explicit FOR
 * UPDATE/SHARE/KEY SHARE clauses in the current query level.
 */
typedef struct RowMarkClause
{
	NodeTag		type;
	Index		rti;			/* range table index of target relation */
	LockClauseStrength strength;
	LockWaitPolicy waitPolicy;	/* NOWAIT and SKIP LOCKED */
	bool		pushedDown;		/* pushed down from higher query level? */
} RowMarkClause;

/*
 * WithClause -
 *	   representation of WITH clause
 *
 * Note: WithClause does not propagate into the Query representation;
 * but CommonTableExpr does.
 */
typedef struct WithClause
{
	NodeTag		type;
	List	   *ctes;			/* list of CommonTableExprs */
	bool		recursive;		/* true = WITH RECURSIVE */
	int			location;		/* token location, or -1 if unknown */
} WithClause;

/*
 * InferClause -
 *		ON CONFLICT unique index inference clause
 *
 * Note: InferClause does not propagate into the Query representation.
 */
typedef struct InferClause
{
	NodeTag		type;
	List	   *indexElems;		/* IndexElems to infer unique index */
	Node	   *whereClause;	/* qualification (partial-index predicate) */
	char	   *conname;		/* Constraint name, or NULL if unnamed */
	int			location;		/* token location, or -1 if unknown */
} InferClause;

/*
 * OnConflictClause -
 *		representation of ON CONFLICT clause
 *
 * Note: OnConflictClause does not propagate into the Query representation.
 */
typedef struct OnConflictClause
{
	NodeTag		type;
	OnConflictAction action;	/* DO NOTHING or UPDATE? */
	InferClause *infer;			/* Optional index inference clause */
	List	   *targetList;		/* the target list (of ResTarget) */
	Node	   *whereClause;	/* qualifications */
	int			location;		/* token location, or -1 if unknown */
} OnConflictClause;

/*
 * CommonTableExpr -
 *	   representation of WITH list element
 *
 * We don't currently support the SEARCH or CYCLE clause.
 */
typedef struct CommonTableExpr
{
	NodeTag		type;
	char	   *ctename;		/* query name (never qualified) */
	List	   *aliascolnames;	/* optional list of column names */
	/* SelectStmt/InsertStmt/etc before parse analysis, Query afterwards: */
	Node	   *ctequery;		/* the CTE's subquery */
	int			location;		/* token location, or -1 if unknown */
	/* These fields are set during parse analysis: */
	bool		cterecursive;	/* is this CTE actually recursive? */
	int			cterefcount;	/* number of RTEs referencing this CTE
								 * (excluding internal self-references) */
	List	   *ctecolnames;	/* list of output column names */
	List	   *ctecoltypes;	/* OID list of output column type OIDs */
	List	   *ctecoltypmods;	/* integer list of output column typmods */
	List	   *ctecolcollations;		/* OID list of column collation OIDs */
} CommonTableExpr;

/* Convenience macro to get the output tlist of a CTE's query */
#define GetCTETargetList(cte) \
	(AssertMacro(IsA((cte)->ctequery, Query)), \
	 ((Query *) (cte)->ctequery)->commandType == CMD_SELECT ? \
	 ((Query *) (cte)->ctequery)->targetList : \
	 ((Query *) (cte)->ctequery)->returningList)


/*****************************************************************************
 *		Optimizable Statements
 *****************************************************************************/

/* ----------------------
 *		Insert Statement
 *
 * The source expression is represented by SelectStmt for both the
 * SELECT and VALUES cases.  If selectStmt is NULL, then the query
 * is INSERT ... DEFAULT VALUES.
 * ----------------------
 */
typedef struct InsertStmt
{
	NodeTag		type;
	RangeVar   *relation;		/* relation to insert into */
	List	   *cols;			/* optional: names of the target columns */
	Node	   *selectStmt;		/* the source SELECT/VALUES, or NULL */
	OnConflictClause *onConflictClause; /* ON CONFLICT clause */
	List	   *returningList;	/* list of expressions to return */
	WithClause *withClause;		/* WITH clause */
} InsertStmt;

/* ----------------------
 *		Delete Statement
 * ----------------------
 */
typedef struct DeleteStmt
{
	NodeTag		type;
	RangeVar   *relation;		/* relation to delete from */
	List	   *usingClause;	/* optional using clause for more tables */
	Node	   *whereClause;	/* qualifications */
	List	   *returningList;	/* list of expressions to return */
	WithClause *withClause;		/* WITH clause */
} DeleteStmt;

/* ----------------------
 *		Update Statement
 * ----------------------
 */
typedef struct UpdateStmt
{
	NodeTag		type;
	RangeVar   *relation;		/* relation to update */
	List	   *targetList;		/* the target list (of ResTarget) */
	Node	   *whereClause;	/* qualifications */
	List	   *fromClause;		/* optional from clause for more tables */
	List	   *returningList;	/* list of expressions to return */
	WithClause *withClause;		/* WITH clause */
} UpdateStmt;

/* ----------------------
 *		Select Statement
 *
 * A "simple" SELECT is represented in the output of gram.y by a single
 * SelectStmt node; so is a VALUES construct.  A query containing set
 * operators (UNION, INTERSECT, EXCEPT) is represented by a tree of SelectStmt
 * nodes, in which the leaf nodes are component SELECTs and the internal nodes
 * represent UNION, INTERSECT, or EXCEPT operators.  Using the same node
 * type for both leaf and internal nodes allows gram.y to stick ORDER BY,
 * LIMIT, etc, clause values into a SELECT statement without worrying
 * whether it is a simple or compound SELECT.
 * ----------------------
 */
typedef enum SetOperation
{
	SETOP_NONE = 0,
	SETOP_UNION,
	SETOP_INTERSECT,
	SETOP_EXCEPT
} SetOperation;

/*
 * In raw parser output, this represents what the user wrote in the
 * DISTRIBUTED BY clause. In parse analysis, if no distributed by
 * was given, we add implicit columns.
 *
 * 'keyCols' is a List of IndexElems. It is used as a handy container
 * for column name + operator class pair. Only the 'indexcolname' and
 * 'opclass' fields are used.
 */
typedef struct DistributedBy
{
	NodeTag		type;
	GpPolicyType ptype;
	int			numsegments;
	List	   *keyCols;	/* valid when ptype is POLICYTYPE_PARTITIONED */
} DistributedBy;

typedef struct SelectStmt
{
	NodeTag		type;

	/*
	 * These fields are used only in "leaf" SelectStmts.
	 */
	List	   *distinctClause; /* NULL, list of DISTINCT ON exprs, or
								 * lcons(NIL,NIL) for all (SELECT DISTINCT) */
	IntoClause *intoClause;		/* target for SELECT INTO */
	List	   *targetList;		/* the target list (of ResTarget) */
	List	   *fromClause;		/* the FROM clause */
	Node	   *whereClause;	/* WHERE qualification */
	List	   *groupClause;	/* GROUP BY clauses */
	Node	   *havingClause;	/* HAVING conditional-expression */
	List	   *windowClause;	/* window specification clauses */
	List       *scatterClause;	/* GPDB: TableValueExpr data distribution */

	/*
	 * In a "leaf" node representing a VALUES list, the above fields are all
	 * null, and instead this field is set.  Note that the elements of the
	 * sublists are just expressions, without ResTarget decoration. Also note
	 * that a list element can be DEFAULT (represented as a SetToDefault
	 * node), regardless of the context of the VALUES list. It's up to parse
	 * analysis to reject that where not valid.
	 */
	List	   *valuesLists;	/* untransformed list of expression lists */

	/*
	 * These fields are used in both "leaf" SelectStmts and upper-level
	 * SelectStmts.
	 */
	List	   *sortClause;		/* sort clause (a list of SortBy's) */
	Node	   *limitOffset;	/* # of result tuples to skip */
	Node	   *limitCount;		/* # of result tuples to return */
	List	   *lockingClause;	/* FOR UPDATE (list of LockingClause's) */
	WithClause *withClause;		/* WITH clause */

	/*
	 * These fields are used only in upper-level SelectStmts.
	 */
	SetOperation op;			/* type of set op */
	bool		all;			/* ALL specified? */
	struct SelectStmt *larg;	/* left child */
	struct SelectStmt *rarg;	/* right child */
	/* Eventually add fields for CORRESPONDING spec here */

	/*
	 * Greenplum specific field.
	 * If disableLockingOptimization is true, we do not try to
	 * optimize the behavior of locking clause, this means
	 * we will lock the table in Exclusive Mode and do not
	 * emit lockrows plannode.
	 */
	bool disableLockingOptimization;
} SelectStmt;


/* ----------------------
 *		Set Operation node for post-analysis query trees
 *
 * After parse analysis, a SELECT with set operations is represented by a
 * top-level Query node containing the leaf SELECTs as subqueries in its
 * range table.  Its setOperations field shows the tree of set operations,
 * with leaf SelectStmt nodes replaced by RangeTblRef nodes, and internal
 * nodes replaced by SetOperationStmt nodes.  Information about the output
 * column types is added, too.  (Note that the child nodes do not necessarily
 * produce these types directly, but we've checked that their output types
 * can be coerced to the output column type.)  Also, if it's not UNION ALL,
 * information about the types' sort/group semantics is provided in the form
 * of a SortGroupClause list (same representation as, eg, DISTINCT).
 * The resolved common column collations are provided too; but note that if
 * it's not UNION ALL, it's okay for a column to not have a common collation,
 * so a member of the colCollations list could be InvalidOid even though the
 * column has a collatable type.
 * ----------------------
 */
typedef struct SetOperationStmt
{
	NodeTag		type;
	SetOperation op;			/* type of set op */
	bool		all;			/* ALL specified? */
	Node	   *larg;			/* left child */
	Node	   *rarg;			/* right child */
	/* Eventually add fields for CORRESPONDING spec here */

	/* Fields derived during parse analysis: */
	List	   *colTypes;		/* OID list of output column type OIDs */
	List	   *colTypmods;		/* integer list of output column typmods */
	List	   *colCollations;	/* OID list of output column collation OIDs */
	List	   *groupClauses;	/* a list of SortGroupClause's */
	/* groupClauses is NIL if UNION ALL, but must be set otherwise */
} SetOperationStmt;


/*****************************************************************************
 *		Other Statements (no optimizations required)
 *
 *		These are not touched by parser/analyze.c except to put them into
 *		the utilityStmt field of a Query.  This is eventually passed to
 *		ProcessUtility (by-passing rewriting and planning).  Some of the
 *		statements do need attention from parse analysis, and this is
 *		done by routines in parser/parse_utilcmd.c after ProcessUtility
 *		receives the command for execution.
 *****************************************************************************/

/*
 * When a command can act on several kinds of objects with only one
 * parse structure required, use these constants to designate the
 * object type.  Note that commands typically don't support all the types.
 */

typedef enum ObjectType
{
	OBJECT_ACCESS_METHOD,
	OBJECT_AGGREGATE,
	OBJECT_AMOP,
	OBJECT_AMPROC,
	OBJECT_ATTRIBUTE,			/* type's attribute, when distinct from column */
	OBJECT_CAST,
	OBJECT_COLUMN,
	OBJECT_COLLATION,
	OBJECT_CONVERSION,
	OBJECT_DATABASE,
	OBJECT_DEFAULT,
	OBJECT_DEFACL,
	OBJECT_DOMAIN,
	OBJECT_DOMCONSTRAINT,
	OBJECT_EVENT_TRIGGER,
	OBJECT_EXTENSION,
	OBJECT_FDW,
	OBJECT_FOREIGN_SERVER,
	OBJECT_FOREIGN_TABLE,
	OBJECT_FUNCTION,
	OBJECT_INDEX,
	OBJECT_LANGUAGE,
	OBJECT_LARGEOBJECT,
	OBJECT_MATVIEW,
	OBJECT_OPCLASS,
	OBJECT_OPERATOR,
	OBJECT_OPFAMILY,
	OBJECT_POLICY,
	OBJECT_ROLE,
	OBJECT_RULE,
	OBJECT_SCHEMA,
	OBJECT_SEQUENCE,
	OBJECT_TABCONSTRAINT,
	OBJECT_TABLE,
	OBJECT_EXTTABLE,
	OBJECT_EXTPROTOCOL,
	OBJECT_TABLESPACE,
	OBJECT_TRANSFORM,
	OBJECT_TRIGGER,
	OBJECT_TSCONFIGURATION,
	OBJECT_TSDICTIONARY,
	OBJECT_TSPARSER,
	OBJECT_TSTEMPLATE,
	OBJECT_TYPE,
	OBJECT_USER_MAPPING,
	OBJECT_VIEW,
	OBJECT_RESQUEUE,
	OBJECT_RESGROUP
} ObjectType;

/* ----------------------
 *		Create Schema Statement
 *
 * NOTE: the schemaElts list contains raw parsetrees for component statements
 * of the schema, such as CREATE TABLE, GRANT, etc.  These are analyzed and
 * executed after the schema itself is created.
 * ----------------------
 */
typedef struct CreateSchemaStmt
{
	NodeTag		type;
	char	   *schemaname;		/* the name of the schema to create */
	Node	   *authrole;		/* the owner of the created schema */
	List	   *schemaElts;		/* schema components (list of parsenodes) */
	bool		if_not_exists;	/* just do nothing if schema already exists? */

	/*
	 * In GPDB, when a CreateSchemaStmt is dispatched to executor nodes, the
	 * following field is set.
	 *
	 * There's a special case for when the temporary namespace is created,
	 * on the first use in the session. There are actually two temporary
	 * namespaces, the regular one, and a temporary toast namespace. They are
	 * both created in the same command, with istemp='true'.
	 */
	bool        istemp;         /* true for temp schemas (internal only) */
} CreateSchemaStmt;

typedef enum DropBehavior
{
	DROP_RESTRICT,				/* drop fails if any dependent objects */
	DROP_CASCADE				/* remove dependent objects too */
} DropBehavior;

/* ----------------------
 *	Alter Table
 * ----------------------
 */
typedef struct AlterTableStmt
{
	NodeTag		type;
	RangeVar   *relation;		/* table to work on */
	List	   *cmds;			/* list of subcommands */
	ObjectType	relkind;		/* type of object */
	bool		missing_ok;		/* skip error if table missing */
} AlterTableStmt;

typedef enum AlterTableType
{
	AT_AddColumn,				/* add column */
	AT_AddColumnRecurse,		/* internal to commands/tablecmds.c */
	AT_AddColumnToView,			/* implicitly via CREATE OR REPLACE VIEW */
	AT_ColumnDefault,			/* alter column default */
	AT_ColumnDefaultRecurse,	/* internal to commands/tablecmds.c */
	AT_DropNotNull,				/* alter column drop not null */
	AT_SetNotNull,				/* alter column set not null */
	AT_SetStatistics,			/* alter column set statistics */
	AT_SetOptions,				/* alter column set ( options ) */
	AT_ResetOptions,			/* alter column reset ( options ) */
	AT_SetStorage,				/* alter column set storage */
	AT_DropColumn,				/* drop column */
	AT_DropColumnRecurse,		/* internal to commands/tablecmds.c */
	AT_AddIndex,				/* add index */
	AT_ReAddIndex,				/* internal to commands/tablecmds.c */
	AT_AddConstraint,			/* add constraint */
	AT_AddConstraintRecurse,	/* internal to commands/tablecmds.c */
	AT_ReAddConstraint,			/* internal to commands/tablecmds.c */
	AT_AlterConstraint,			/* alter constraint */
	AT_ValidateConstraint,		/* validate constraint */
	AT_ValidateConstraintRecurse,		/* internal to commands/tablecmds.c */
	AT_ProcessedConstraint,		/* pre-processed add constraint (local in
								 * parser/parse_utilcmd.c) */
	AT_AddIndexConstraint,		/* add constraint using existing index */
	AT_DropConstraint,			/* drop constraint */
	AT_DropConstraintRecurse,	/* internal to commands/tablecmds.c */
	AT_ReAddComment,			/* internal to commands/tablecmds.c */
	AT_AlterColumnType,			/* alter column type */
	AT_AlterColumnGenericOptions,		/* alter column OPTIONS (...) */
	AT_ChangeOwner,				/* change owner */
	AT_ClusterOn,				/* CLUSTER ON */
	AT_DropCluster,				/* SET WITHOUT CLUSTER */
	AT_SetLogged,				/* SET LOGGED */
	AT_SetUnLogged,				/* SET UNLOGGED */
	AT_AddOids,					/* SET WITH OIDS */
	AT_AddOidsRecurse,			/* internal to commands/tablecmds.c */
	AT_DropOids,				/* SET WITHOUT OIDS */
	AT_SetTableSpace,			/* SET TABLESPACE */
	AT_SetRelOptions,			/* SET (...) -- AM specific parameters */
	AT_ResetRelOptions,			/* RESET (...) -- AM specific parameters */
	AT_ReplaceRelOptions,		/* replace reloption list in its entirety */
	AT_EnableTrig,				/* ENABLE TRIGGER name */
	AT_EnableAlwaysTrig,		/* ENABLE ALWAYS TRIGGER name */
	AT_EnableReplicaTrig,		/* ENABLE REPLICA TRIGGER name */
	AT_DisableTrig,				/* DISABLE TRIGGER name */
	AT_EnableTrigAll,			/* ENABLE TRIGGER ALL */
	AT_DisableTrigAll,			/* DISABLE TRIGGER ALL */
	AT_EnableTrigUser,			/* ENABLE TRIGGER USER */
	AT_DisableTrigUser,			/* DISABLE TRIGGER USER */
	AT_EnableRule,				/* ENABLE RULE name */
	AT_EnableAlwaysRule,		/* ENABLE ALWAYS RULE name */
	AT_EnableReplicaRule,		/* ENABLE REPLICA RULE name */
	AT_DisableRule,				/* DISABLE RULE name */
	AT_AddInherit,				/* INHERIT parent */
	AT_DropInherit,				/* NO INHERIT parent */
	AT_AddOf,					/* OF <type_name> */
	AT_DropOf,					/* NOT OF */
	AT_ReplicaIdentity,			/* REPLICA IDENTITY */
	AT_EnableRowSecurity,		/* ENABLE ROW SECURITY */
	AT_DisableRowSecurity,		/* DISABLE ROW SECURITY */
<<<<<<< HEAD
	AT_GenericOptions,			/* OPTIONS (...) */
	AT_SetDistributedBy,		/* SET DISTRIBUTED BY */
	AT_ExpandTable,          /* EXPAND DISTRIBUTED */
	/* CDB: Partitioned Tables */
	AT_PartAdd,					/* Add */
	AT_PartAddForSplit,			/* Add, as subcommand of a split */
	AT_PartAlter,				/* Alter */
	AT_PartDrop,				/* Drop */
	AT_PartExchange,			/* Exchange */
	AT_PartRename,				/* Rename */
	AT_PartSetTemplate,			/* Set Subpartition Template */
	AT_PartSplit,				/* Split */
	AT_PartTruncate,			/* Truncate */
	AT_PartAddInternal,			/* CREATE TABLE time partition addition */
	AT_PartAttachIndex			/* ALTER INDEX ATTACH PARTITION (not exposed to user) */
=======
	AT_ForceRowSecurity,		/* FORCE ROW SECURITY */
	AT_NoForceRowSecurity,		/* NO FORCE ROW SECURITY */
	AT_GenericOptions			/* OPTIONS (...) */
>>>>>>> b5bce6c1
} AlterTableType;

typedef struct ReplicaIdentityStmt
{
	NodeTag		type;
	char		identity_type;
	char	   *name;
} ReplicaIdentityStmt;

typedef struct AlterTableCmd	/* one subcommand of an ALTER TABLE */
{
	NodeTag		type;
	AlterTableType subtype;		/* Type of table alteration to apply */
	char	   *name;			/* column, constraint, or trigger to act on,
								 * or new owner or tablespace */
	Node	   *newowner;		/* RoleSpec */
	Node	   *def;			/* definition of new column, index,
								 * constraint, or parent table */
	Node	   *transform;		/* transformation expr for ALTER TYPE */
	DropBehavior behavior;		/* RESTRICT or CASCADE for DROP cases */
	bool		part_expanded;	/* expands from another command, for partitioning */
	List	   *partoids;		/* If applicable, OIDs of partition part tables */
	bool		missing_ok;		/* skip error if missing? */
	/* addition info for partition table */
	Bitmapset	*ps_none;
	Bitmapset	*ps_root;
	Bitmapset	*ps_interior;
	Bitmapset	*ps_leaf;
} AlterTableCmd;


typedef struct SetDistributionCmd
{
	NodeTag		type;
	int	        backendId;     /* backend ID on QD */
	List	   *relids;            /* oid of relations(partitions) which have related temporary table */
} SetDistributionCmd;


typedef enum AlterPartitionIdType
{
	AT_AP_IDNone,				/* no ID */
	AT_AP_IDName,				/* IDentify by Name */
	AT_AP_IDValue,				/* IDentifier FOR Value */
	AT_AP_IDRank,				/* IDentifier FOR Rank */
	AT_AP_ID_oid,				/* IDentifier by oid (for internal use only) */
	AT_AP_IDList,				/* List of IDentifier(for internal use only) */
	AT_AP_IDRule,				/* partition rule (for internal use only) */
	AT_AP_IDDefault,			/* IDentify DEFAULT partition */
	AT_AP_IDRangeVar			/* IDentify Partition by RangeVar */
} AlterPartitionIdType;

typedef struct AlterPartitionId /* Identify a partition by name, val, pos */
{
	NodeTag		type;
	AlterPartitionIdType idtype;/* Type of table alteration to apply */
	Node	   *partiddef;		/* partition id definition */
	int					location;	/* token location, or -1 if unknown */
} AlterPartitionId;

typedef struct AlterPartitionCmd/* one subcmd of an ALTER TABLE...PARTITION */
{
	NodeTag		type;
	Node	   *partid;			/* partition id */
	Node	   *arg1;			/* argument 1 */
	Node	   *arg2;			/* argument 2 */
	int					location;	/* token location, or -1 if unknown */
} AlterPartitionCmd;

typedef struct InheritPartitionCmd
{
	NodeTag		type;
	RangeVar   *parent;
} InheritPartitionCmd;

/* ----------------------
 *	Alter Domain
 *
 * The fields are used in different ways by the different variants of
 * this command.
 * ----------------------
 */
typedef struct AlterDomainStmt
{
	NodeTag		type;
	char		subtype;		/*------------
								 *	T = alter column default
								 *	N = alter column drop not null
								 *	O = alter column set not null
								 *	C = add constraint
								 *	X = drop constraint
								 *------------
								 */
	List	   *typeName;		/* domain to work on */
	char	   *name;			/* column or constraint name to act on */
	Node	   *def;			/* definition of default or constraint */
	DropBehavior behavior;		/* RESTRICT or CASCADE for DROP cases */
	bool		missing_ok;		/* skip error if missing? */
} AlterDomainStmt;


/* ----------------------
 *		Grant|Revoke Statement
 * ----------------------
 */
typedef enum GrantTargetType
{
	ACL_TARGET_OBJECT,			/* grant on specific named object(s) */
	ACL_TARGET_ALL_IN_SCHEMA,	/* grant on all objects in given schema(s) */
	ACL_TARGET_DEFAULTS			/* ALTER DEFAULT PRIVILEGES */
} GrantTargetType;

typedef enum GrantObjectType
{
	ACL_OBJECT_COLUMN,			/* column */
	ACL_OBJECT_RELATION,		/* table, view */
	ACL_OBJECT_SEQUENCE,		/* sequence */
	ACL_OBJECT_DATABASE,		/* database */
	ACL_OBJECT_EXTPROTOCOL,		/* external table protocol */
	ACL_OBJECT_DOMAIN,			/* domain */
	ACL_OBJECT_FDW,				/* foreign-data wrapper */
	ACL_OBJECT_FOREIGN_SERVER,	/* foreign server */
	ACL_OBJECT_FUNCTION,		/* function */
	ACL_OBJECT_LANGUAGE,		/* procedural language */
	ACL_OBJECT_LARGEOBJECT,		/* largeobject */
	ACL_OBJECT_NAMESPACE,		/* namespace */
	ACL_OBJECT_TABLESPACE,		/* tablespace */
	ACL_OBJECT_TYPE				/* type */
} GrantObjectType;

typedef struct GrantStmt
{
	NodeTag		type;
	bool		is_grant;		/* true = GRANT, false = REVOKE */
	GrantTargetType targtype;	/* type of the grant target */
	GrantObjectType objtype;	/* kind of object being operated on */
	List	   *objects;		/* list of RangeVar nodes, FuncWithArgs nodes,
								 * or plain names (as Value strings) */
	List	   *privileges;		/* list of AccessPriv nodes */
	/* privileges == NIL denotes ALL PRIVILEGES */
	List	   *grantees;		/* list of RoleSpec nodes */
	bool		grant_option;	/* grant or revoke grant option */
	DropBehavior behavior;		/* drop behavior (for REVOKE) */
} GrantStmt;

/*
 * Note: FuncWithArgs carries only the types of the input parameters of the
 * function.  So it is sufficient to identify an existing function, but it
 * is not enough info to define a function nor to call it.
 */
typedef struct FuncWithArgs
{
	NodeTag		type;
	List	   *funcname;		/* qualified name of function */
	List	   *funcargs;		/* list of Typename nodes */
} FuncWithArgs;

/*
 * An access privilege, with optional list of column names
 * priv_name == NULL denotes ALL PRIVILEGES (only used with a column list)
 * cols == NIL denotes "all columns"
 * Note that simple "ALL PRIVILEGES" is represented as a NIL list, not
 * an AccessPriv with both fields null.
 */
typedef struct AccessPriv
{
	NodeTag		type;
	char	   *priv_name;		/* string name of privilege */
	List	   *cols;			/* list of Value strings */
} AccessPriv;

/* ----------------------
 *		Grant/Revoke Role Statement
 *
 * Note: because of the parsing ambiguity with the GRANT <privileges>
 * statement, granted_roles is a list of AccessPriv; the execution code
 * should complain if any column lists appear.  grantee_roles is a list
 * of role names, as Value strings.
 * ----------------------
 */
typedef struct GrantRoleStmt
{
	NodeTag		type;
	List	   *granted_roles;	/* list of roles to be granted/revoked */
	List	   *grantee_roles;	/* list of member roles to add/delete */
	bool		is_grant;		/* true = GRANT, false = REVOKE */
	bool		admin_opt;		/* with admin option */
	Node	   *grantor;		/* set grantor to other than current role */
	DropBehavior behavior;		/* drop behavior (for REVOKE) */
} GrantRoleStmt;

/*
 * Node that represents the single row error handling (SREH) clause.
 * used in COPY and External Tables.
 */
typedef struct SingleRowErrorDesc
{
	NodeTag		type;
	int			rejectlimit;		/* per segment error reject limit */
	bool		is_limit_in_rows;	/* true for ROWS false for PERCENT */
	bool		into_file;			/* log into file not table */
} SingleRowErrorDesc;

/* ----------------------
 *	Alter Default Privileges Statement
 * ----------------------
 */
typedef struct AlterDefaultPrivilegesStmt
{
	NodeTag		type;
	List	   *options;		/* list of DefElem */
	GrantStmt  *action;			/* GRANT/REVOKE action (with objects=NIL) */
} AlterDefaultPrivilegesStmt;

/* ----------------------
 *		Copy Statement
 *
 * We support "COPY relation FROM file", "COPY relation TO file", and
 * "COPY (query) TO file".  In any given CopyStmt, exactly one of "relation"
 * and "query" must be non-NULL.
 * ----------------------
 */
typedef struct CopyStmt
{
	NodeTag		type;
	RangeVar   *relation;		/* the relation to copy */
	Node	   *query;			/* the query (SELECT or DML statement with
								 * RETURNING) to copy */
	List	   *attlist;		/* List of column names (as Strings), or NIL
								 * for all columns */
	bool		is_from;		/* TO or FROM */
	bool		is_program;		/* is 'filename' a program to popen? */
	bool		skip_ext_partition;		/* skip external partitions */
	char	   *filename;		/* filename, or NULL for STDIN/STDOUT */
	List	   *options;		/* List of DefElem nodes */
	Node	   *sreh;			/* Single row error handling info */
	/* Convenient location for dispatch of misc meta data */
	PartitionNode *partitions;
	List		*ao_segnos;		/* AO segno map */
} CopyStmt;

/* ----------------------
 * SET Statement (includes RESET)
 *
 * "SET var TO DEFAULT" and "RESET var" are semantically equivalent, but we
 * preserve the distinction in VariableSetKind for CreateCommandTag().
 * ----------------------
 */
typedef enum
{
	VAR_SET_VALUE,				/* SET var = value */
	VAR_SET_DEFAULT,			/* SET var TO DEFAULT */
	VAR_SET_CURRENT,			/* SET var FROM CURRENT */
	VAR_SET_MULTI,				/* special case for SET TRANSACTION ... */
	VAR_RESET,					/* RESET var */
	VAR_RESET_ALL				/* RESET ALL */
} VariableSetKind;

typedef struct VariableSetStmt
{
	NodeTag		type;
	VariableSetKind kind;
	char	   *name;			/* variable to be set */
	List	   *args;			/* List of A_Const nodes */
	bool		is_local;		/* SET LOCAL? */
} VariableSetStmt;

/* ----------------------
 * Show Statement
 * ----------------------
 */
typedef struct VariableShowStmt
{
	NodeTag		type;
	char	   *name;
} VariableShowStmt;

/* ----------------------
 *		Create Table Statement
 *
 * NOTE: in the raw gram.y output, ColumnDef and Constraint nodes are
 * intermixed in tableElts, and constraints is NIL.  After parse analysis,
 * tableElts contains just ColumnDefs, and constraints contains just
 * Constraint nodes (in fact, only CONSTR_CHECK nodes, in the present
 * implementation).
 * ----------------------
 */

typedef struct CreateStmt
{
	NodeTag		type;
	RangeVar   *relation;		/* relation to create */
	List	   *tableElts;		/* column definitions (list of ColumnDef) */
	List	   *inhRelations;	/* relations to inherit from (list of
								 * inhRelation) */
	List	   *inhOids;		/* list relations Oids to inherit from */
	int			parentOidCount; /* count of parent with OIDs */
	TypeName   *ofTypename;		/* OF typename */
	List	   *constraints;	/* constraints (list of Constraint nodes) */
	List	   *options;		/* options from WITH clause */
	OnCommitAction oncommit;	/* what do we do at COMMIT? */
	char	   *tablespacename; /* table space to use, or NULL */
	bool		if_not_exists;	/* just do nothing if it already exists? */

	DistributedBy *distributedBy;   /* what columns we distribute the data by */
	Node       *partitionBy;     /* what columns we partition the data by */
	char	    relKind;         /* CDB: force relkind to this */
	char		relStorage;
	List	   *deferredStmts;	/* CDB: Statements, e.g., partial indexes, that can't be
								 * analyzed until after CREATE (until the target table
								 * is created and visible). */
	bool		is_part_child;	/* CDB: child table in a partition? Marked during analysis for
								 * interior or leaf parts of the new table.  Not marked for a
								 * a partition root or ordinary table.
								 */
	bool        is_part_parent; /* CDB: Marked during analysis for top and interior
								 * parent of partition tables which don't contain
								 * any data */
	bool		is_add_part;	/* CDB: is create adding a part to a partition? */
	bool		is_split_part;	/* CDB: is create spliting a part? */
	Oid			ownerid;		/* OID of the role to own this. if InvalidOid, GetUserId() */
	bool		buildAoBlkdir; /* whether to build the block directory for an AO table */
	List	   *attr_encodings; /* attribute storage directives */
} CreateStmt;

/* ----------------------
 *	Definitions for external tables
 * ----------------------
 */
typedef enum ExtTableType
{
	EXTTBL_TYPE_LOCATION,		/* table defined with LOCATION clause */
	EXTTBL_TYPE_EXECUTE			/* table defined with EXECUTE clause */
} ExtTableType;

typedef struct
{
	NodeTag			type;
	ExtTableType	exttabletype;
	List			*location_list;
	List			*on_clause;
	char			*command_string;
} ExtTableTypeDesc;

typedef struct CreateExternalStmt
{
	NodeTag		type;
	RangeVar   *relation;		/* external relation to create */
	List	   *tableElts;		/* column definitions (list of ColumnDef) */
	ExtTableTypeDesc *exttypedesc;    /* LOCATION or EXECUTE information */
	char	   *format;			/* data format name */
	List	   *formatOpts;		/* List of DefElem nodes for data format */
	bool		isweb;
	bool		iswritable;
	Node	   *sreh;			/* Single row error handling info */
	List       *extOptions;		/* generic options to external table */
	List	   *encoding;		/* List (size 1 max) of DefElem nodes for
								   data encoding */
	DistributedBy *distributedBy;   /* what columns we distribute the data by */

} CreateExternalStmt;

/* ----------------------
 *	Definitions for foreign tables
 * ----------------------
 */
typedef struct CreateForeignStmt
{
	NodeTag		type;
	RangeVar   *relation;		/* foreign relation to create */
	List	   *tableElts;		/* column definitions (list of ColumnDef) */
	char	   *srvname;		/* server name */
	List	   *options;		/* generic options to foreign table */

} CreateForeignStmt;

/* ----------
 * Definitions for constraints in CreateStmt
 *
 * Note that column defaults are treated as a type of constraint,
 * even though that's a bit odd semantically.
 *
 * For constraints that use expressions (CONSTR_CHECK, CONSTR_DEFAULT)
 * we may have the expression in either "raw" form (an untransformed
 * parse tree) or "cooked" form (the nodeToString representation of
 * an executable expression tree), depending on how this Constraint
 * node was created (by parsing, or by inheritance from an existing
 * relation).  We should never have both in the same node!
 *
 * FKCONSTR_ACTION_xxx values are stored into pg_constraint.confupdtype
 * and pg_constraint.confdeltype columns; FKCONSTR_MATCH_xxx values are
 * stored into pg_constraint.confmatchtype.  Changing the code values may
 * require an initdb!
 *
 * If skip_validation is true then we skip checking that the existing rows
 * in the table satisfy the constraint, and just install the catalog entries
 * for the constraint.  A new FK constraint is marked as valid iff
 * initially_valid is true.  (Usually skip_validation and initially_valid
 * are inverses, but we can set both true if the table is known empty.)
 *
 * Constraint attributes (DEFERRABLE etc) are initially represented as
 * separate Constraint nodes for simplicity of parsing.  parse_utilcmd.c makes
 * a pass through the constraints list to insert the info into the appropriate
 * Constraint node.
 * ----------
 */

typedef enum ConstrType			/* types of constraints */
{
	CONSTR_NULL,				/* not standard SQL, but a lot of people
								 * expect it */
	CONSTR_NOTNULL,
	CONSTR_DEFAULT,
	CONSTR_CHECK,
	CONSTR_PRIMARY,
	CONSTR_UNIQUE,
	CONSTR_EXCLUSION,
	CONSTR_FOREIGN,
	CONSTR_ATTR_DEFERRABLE,		/* attributes for previous constraint node */
	CONSTR_ATTR_NOT_DEFERRABLE,
	CONSTR_ATTR_DEFERRED,
	CONSTR_ATTR_IMMEDIATE
} ConstrType;

/* Foreign key action codes */
#define FKCONSTR_ACTION_NOACTION	'a'
#define FKCONSTR_ACTION_RESTRICT	'r'
#define FKCONSTR_ACTION_CASCADE		'c'
#define FKCONSTR_ACTION_SETNULL		'n'
#define FKCONSTR_ACTION_SETDEFAULT	'd'

/* Foreign key matchtype codes */
#define FKCONSTR_MATCH_FULL			'f'
#define FKCONSTR_MATCH_PARTIAL		'p'
#define FKCONSTR_MATCH_SIMPLE		's'

typedef struct Constraint
{
	NodeTag		type;
	ConstrType	contype;		/* see above */

	/* Fields used for most/all constraint types: */
	char	   *conname;		/* Constraint name, or NULL if unnamed */
	bool		deferrable;		/* DEFERRABLE? */
	bool		initdeferred;	/* INITIALLY DEFERRED? */
	int			location;		/* token location, or -1 if unknown */

	/* Fields used for constraints with expressions (CHECK and DEFAULT): */
	bool		is_no_inherit;	/* is constraint non-inheritable? */
	Node	   *raw_expr;		/* expr, as untransformed parse tree */
	char	   *cooked_expr;	/* expr, as nodeToString representation */

	/* Fields used for unique constraints (UNIQUE and PRIMARY KEY): */
	List	   *keys;			/* String nodes naming referenced column(s) */

	/* Fields used for EXCLUSION constraints: */
	List	   *exclusions;		/* list of (IndexElem, operator name) pairs */

	/* Fields used for index constraints (UNIQUE, PRIMARY KEY, EXCLUSION): */
	List	   *options;		/* options from WITH clause */
	char	   *indexname;		/* existing index to use; otherwise NULL */
	char	   *indexspace;		/* index tablespace; NULL for default */
	/* These could be, but currently are not, used for UNIQUE/PKEY: */
	char	   *access_method;	/* index access method; NULL for default */
	Node	   *where_clause;	/* partial index predicate */

	/* Fields used for FOREIGN KEY constraints: */
	RangeVar   *pktable;		/* Primary key table */
	List	   *fk_attrs;		/* Attributes of foreign key */
	List	   *pk_attrs;		/* Corresponding attrs in PK table */
	char		fk_matchtype;	/* FULL, PARTIAL, SIMPLE */
	char		fk_upd_action;	/* ON UPDATE action */
	char		fk_del_action;	/* ON DELETE action */
	List	   *old_conpfeqop;	/* pg_constraint.conpfeqop of my former self */
	Oid			old_pktable_oid;	/* pg_constraint.confrelid of my former self */

	/* Fields used for constraints that allow a NOT VALID specification */
	bool		skip_validation;	/* skip validation of existing rows? */
	bool		initially_valid;	/* start the new constraint as valid */
	Oid			trig1Oid;
	Oid			trig2Oid;
	Oid			trig3Oid;
	Oid			trig4Oid;
} Constraint;

/* ----------
 * Definitions for Table Partition clauses in CreateStmt
 *
 * ----------
 */
typedef enum PartitionByType			/* types of Partitions */
{
	PARTTYP_RANGE,
	PARTTYP_LIST
} PartitionByType;

typedef enum PartitionByVerbosity		/* control Partition messaging */
{
	PART_VERBO_NORMAL, 		/* normal (all messages) */
	PART_VERBO_NODISTRO, 	/* NO DISTRIBution policy messages */
	PART_VERBO_NOPARTNAME   /* NO distro or partition name messages
							   (for SET SUBPARTITION TEMPLATE) */
} PartitionByVerbosity;

typedef struct PartitionBy			/* the Partition By clause */
{
	NodeTag				type;
	PartitionByType		partType;
	List			   *keys;		/* key columns (Partition By ...) */
	List			   *keyopclass;	/* opclass for each key */
	Node			   *subPart;	/* optional subpartn (PartitionBy ptr) */
	Node			   *partSpec;	/* specification or template */
	Node			   *partDefault;/* DEFAULT partition (if exists) */
	int				    partDepth;	/* depth (starting at zero) */
	RangeVar		   *parentRel;	/* parent relation */
	bool				bKeepMe;    /* keep the top-level pby [nefarious] */
	int				    partQuiet;	/* PartitionByVerbosity */
	int					location;	/* token location, or -1 if unknown */
} PartitionBy;

/*
 * An element in a partition configuration. This represents a single clause --
 * or perhaps an expansion of a single clause.
 */
typedef struct PartitionElem
{
	NodeTag				type;
	char			   *partName;	/* partition name (optional) */
	Node			   *boundSpec;	/* boundary specification */
	Node			   *subSpec;	/* subpartition spec */
	bool                isDefault;	/* TRUE if default partition declaration */
	Node			   *storeAttr;	/* storage clause attributes */
	char			   *AddPartDesc;/* set by tablecmds.c:atpxAddPart */
	int					partno;		/* number of the partition element */
	long				rrand;		/* if not zero, "random" id for relname */
	List			   *colencs;	/* column encoding clauses */
	int					location;	/* token location, or -1 if unknown */
} PartitionElem;

typedef enum PartitionEdgeBounding
{
	PART_EDGE_UNSPECIFIED,
	PART_EDGE_INCLUSIVE,
	PART_EDGE_EXCLUSIVE
} PartitionEdgeBounding;

/* a "Range Item" is the "values" portition of a LIST partition, or
 * the "values" of a START, END, or EVERY spec in a RANGE partition */
typedef struct PartitionRangeItem
{
	NodeTag				type;
	List			   *partRangeVal;	/*  value */
	PartitionEdgeBounding partedge;		/* inclusive/exclusive ? */
	int					everycount;		/* if EVERY, how many in the set */
	int					location;		/* token location, or -1 if unknown */
} PartitionRangeItem;

/* partition boundary specification */
typedef struct PartitionBoundSpec
{
	NodeTag				type;
	Node			   *partStart;		/* start of range */
	Node			   *partEnd;		/* end */
	Node 			   *partEvery;		/* every specification */
	List 			   *everyGenList;	/* generated EVERY partitions */
	/* MPP-6297: check for WITH (tablename=name) clause */
	char			   *pWithTnameStr;	/* and disable EVERY if tname set */
	int					location;		/* token location, or -1 if unknown */
} PartitionBoundSpec;

/* VALUES clause specification */
typedef struct PartitionValuesSpec
{
	NodeTag				type;
	List			   *partValues;		/* VALUES clause for LIST partition */
	int					location;
} PartitionValuesSpec;

typedef struct PartitionSpec			/* a Partition Specification */
{
	NodeTag				type;
	List			   *partElem;		/* partition element list */
	List			   *enc_clauses;	/* ENCODING () clauses */
	Node			   *subSpec;		/* subpartition spec */
	bool				istemplate;
	int					location;		/* token location, or -1 if unknown */
} PartitionSpec;

typedef struct ExpandStmtSpec
{
	NodeTag				type;
	/* for ctas method */
	Oid					backendId;
} ExpandStmtSpec;

/* ----------------------
 *		Create/Drop TableSpace Statements
 * ----------------------
 */

typedef struct CreateTableSpaceStmt
{
	NodeTag		type;
	char	   *tablespacename;
	Node	   *owner;
	char	   *location;
	List	   *options;
} CreateTableSpaceStmt;

typedef struct DropTableSpaceStmt
{
	NodeTag		type;
	char	   *tablespacename;
	bool		missing_ok;		/* skip error if missing? */
} DropTableSpaceStmt;

typedef struct AlterTableSpaceOptionsStmt
{
	NodeTag		type;
	char	   *tablespacename;
	List	   *options;
	bool		isReset;
} AlterTableSpaceOptionsStmt;

typedef struct AlterTableMoveAllStmt
{
	NodeTag		type;
	char	   *orig_tablespacename;
	ObjectType	objtype;		/* Object type to move */
	List	   *roles;			/* List of roles to move objects of */
	char	   *new_tablespacename;
	bool		nowait;
} AlterTableMoveAllStmt;

/* ----------------------
 *		Create/Alter Extension Statements
 * ----------------------
 */

typedef enum CreateExtensionState
{
	CREATE_EXTENSION_INIT,		/* not start to create extension */
	CREATE_EXTENSION_BEGIN,     /* start to create extension */
	CREATE_EXTENSION_END		/* finish to create extension */
} CreateExtensionState;

typedef enum UpdateExtensionState
{
	UPDATE_EXTENSION_INIT,		/* not start to update extension */
	UPDATE_EXTENSION_BEGIN,     /* start to update extension */
	UPDATE_EXTENSION_END		/* finish to update extension */
} UpdateExtensionState;

typedef struct CreateExtensionStmt
{
	NodeTag		type;
	char	   *extname;
	bool		if_not_exists;	/* just do nothing if it already exists? */
	List	   *options;		/* List of DefElem nodes */
	CreateExtensionState create_ext_state;		/* create extension state */
} CreateExtensionStmt;

/* Only used for ALTER EXTENSION UPDATE; later might need an action field */
typedef struct AlterExtensionStmt
{
	NodeTag		type;
	char	   *extname;
	List	   *options;		/* List of DefElem nodes */
	UpdateExtensionState update_ext_state;	/* update extension state, only used for ALTER EXTENSION UPDATE */
} AlterExtensionStmt;

typedef struct AlterExtensionContentsStmt
{
	NodeTag		type;
	char	   *extname;		/* Extension's name */
	int			action;			/* +1 = add object, -1 = drop object */
	ObjectType	objtype;		/* Object's type */
	List	   *objname;		/* Qualified name of the object */
	List	   *objargs;		/* Arguments if needed (eg, for functions) */
} AlterExtensionContentsStmt;

/* ----------------------
 *		Create/Alter FOREIGN DATA WRAPPER Statements
 * ----------------------
 */

typedef struct CreateFdwStmt
{
	NodeTag		type;
	char	   *fdwname;		/* foreign-data wrapper name */
	List	   *func_options;	/* HANDLER/VALIDATOR options */
	List	   *options;		/* generic options to FDW */
} CreateFdwStmt;

typedef struct AlterFdwStmt
{
	NodeTag		type;
	char	   *fdwname;		/* foreign-data wrapper name */
	List	   *func_options;	/* HANDLER/VALIDATOR options */
	List	   *options;		/* generic options to FDW */
} AlterFdwStmt;

/* ----------------------
 *		Create/Alter FOREIGN SERVER Statements
 * ----------------------
 */

typedef struct CreateForeignServerStmt
{
	NodeTag		type;
	char	   *servername;		/* server name */
	char	   *servertype;		/* optional server type */
	char	   *version;		/* optional server version */
	char	   *fdwname;		/* FDW name */
	List	   *options;		/* generic options to server */
} CreateForeignServerStmt;

typedef struct AlterForeignServerStmt
{
	NodeTag		type;
	char	   *servername;		/* server name */
	char	   *version;		/* optional server version */
	List	   *options;		/* generic options to server */
	bool		has_version;	/* version specified */
} AlterForeignServerStmt;

/* ----------------------
 *		Create FOREIGN TABLE Statement
 * ----------------------
 */

typedef struct CreateForeignTableStmt
{
	CreateStmt	base;
	char	   *servername;
	List	   *options;
} CreateForeignTableStmt;

/* ----------------------
 *		Create/Drop USER MAPPING Statements
 * ----------------------
 */

typedef struct CreateUserMappingStmt
{
	NodeTag		type;
	Node	   *user;			/* user role */
	char	   *servername;		/* server name */
	List	   *options;		/* generic options to server */
} CreateUserMappingStmt;

typedef struct AlterUserMappingStmt
{
	NodeTag		type;
	Node	   *user;			/* user role */
	char	   *servername;		/* server name */
	List	   *options;		/* generic options to server */
} AlterUserMappingStmt;

typedef struct DropUserMappingStmt
{
	NodeTag		type;
	Node	   *user;			/* user role */
	char	   *servername;		/* server name */
	bool		missing_ok;		/* ignore missing mappings */
} DropUserMappingStmt;

/* ----------------------
 *		Import Foreign Schema Statement
 * ----------------------
 */

typedef enum ImportForeignSchemaType
{
	FDW_IMPORT_SCHEMA_ALL,		/* all relations wanted */
	FDW_IMPORT_SCHEMA_LIMIT_TO, /* include only listed tables in import */
	FDW_IMPORT_SCHEMA_EXCEPT	/* exclude listed tables from import */
} ImportForeignSchemaType;

typedef struct ImportForeignSchemaStmt
{
	NodeTag		type;
	char	   *server_name;	/* FDW server name */
	char	   *remote_schema;	/* remote schema name to query */
	char	   *local_schema;	/* local schema to create objects in */
	ImportForeignSchemaType list_type;	/* type of table list */
	List	   *table_list;		/* List of RangeVar */
	List	   *options;		/* list of options to pass to FDW */
} ImportForeignSchemaStmt;

/*----------------------
 *		Create POLICY Statement
 *----------------------
 */
typedef struct CreatePolicyStmt
{
	NodeTag		type;
	char	   *policy_name;	/* Policy's name */
	RangeVar   *table;			/* the table name the policy applies to */
	char	   *cmd_name;		/* the command name the policy applies to */
	List	   *roles;			/* the roles associated with the policy */
	Node	   *qual;			/* the policy's condition */
	Node	   *with_check;		/* the policy's WITH CHECK condition. */
} CreatePolicyStmt;

/*----------------------
 *		Alter POLICY Statement
 *----------------------
 */
typedef struct AlterPolicyStmt
{
	NodeTag		type;
	char	   *policy_name;	/* Policy's name */
	RangeVar   *table;			/* the table name the policy applies to */
	List	   *roles;			/* the roles associated with the policy */
	Node	   *qual;			/* the policy's condition */
	Node	   *with_check;		/* the policy's WITH CHECK condition. */
} AlterPolicyStmt;

/*----------------------
 *		Create ACCESS METHOD Statement
 *----------------------
 */
typedef struct CreateAmStmt
{
	NodeTag		type;
	char	   *amname;			/* access method name */
	List	   *handler_name;	/* handler function name */
	char		amtype;			/* type of access method */
} CreateAmStmt;

/* ----------------------
 *		Create TRIGGER Statement
 * ----------------------
 */
typedef struct CreateTrigStmt
{
	NodeTag		type;
	char	   *trigname;		/* TRIGGER's name */
	RangeVar   *relation;		/* relation trigger is on */
	List	   *funcname;		/* qual. name of function to call */
	List	   *args;			/* list of (T_String) Values or NIL */
	bool		row;			/* ROW/STATEMENT */
	/* timing uses the TRIGGER_TYPE bits defined in catalog/pg_trigger.h */
	int16		timing;			/* BEFORE, AFTER, or INSTEAD */
	/* events uses the TRIGGER_TYPE bits defined in catalog/pg_trigger.h */
	int16		events;			/* "OR" of INSERT/UPDATE/DELETE/TRUNCATE */
	List	   *columns;		/* column names, or NIL for all columns */
	Node	   *whenClause;		/* qual expression, or NULL if none */
	bool		isconstraint;	/* This is a constraint trigger */
	/* The remaining fields are only used for constraint triggers */
	bool		deferrable;		/* [NOT] DEFERRABLE */
	bool		initdeferred;	/* INITIALLY {DEFERRED|IMMEDIATE} */
	RangeVar   *constrrel;		/* opposite relation, if RI trigger */
	Oid			trigOid;
} CreateTrigStmt;

/* ----------------------
 *		Create EVENT TRIGGER Statement
 * ----------------------
 */
typedef struct CreateEventTrigStmt
{
	NodeTag		type;
	char	   *trigname;		/* TRIGGER's name */
	char	   *eventname;		/* event's identifier */
	List	   *whenclause;		/* list of DefElems indicating filtering */
	List	   *funcname;		/* qual. name of function to call */
} CreateEventTrigStmt;

/* ----------------------
 *		Alter EVENT TRIGGER Statement
 * ----------------------
 */
typedef struct AlterEventTrigStmt
{
	NodeTag		type;
	char	   *trigname;		/* TRIGGER's name */
	char		tgenabled;		/* trigger's firing configuration WRT
								 * session_replication_role */
} AlterEventTrigStmt;

/* ----------------------
 *		Create/Drop PROCEDURAL LANGUAGE Statements
 *		Create PROCEDURAL LANGUAGE Statements
 * ----------------------
 */
typedef struct CreatePLangStmt
{
	NodeTag		type;
	bool		replace;		/* T => replace if already exists */
	char	   *plname;			/* PL name */
	List	   *plhandler;		/* PL call handler function (qual. name) */
	List	   *plinline;		/* optional inline function (qual. name) */
	List	   *plvalidator;	/* optional validator function (qual. name) */
	bool		pltrusted;		/* PL is trusted */
} CreatePLangStmt;

/* ----------------------
 *	Create/Alter/Drop Resource Queue Statements
 * ----------------------
 */
typedef struct CreateQueueStmt
{
	NodeTag		type;
	char	   *queue;			/* resource queue name */
	List	   *options;		/* List of DefElem nodes */
} CreateQueueStmt;

typedef struct AlterQueueStmt
{
	NodeTag		type;
	char	   *queue;			/* resource queue  name */
	List	   *options;		/* List of DefElem nodes */
} AlterQueueStmt;

typedef struct DropQueueStmt
{
	NodeTag		type;
	char	   *queue;			/* resource queue to remove */
} DropQueueStmt;

/* ----------------------
 *	Create/Alter/Drop Resource Group Statements
 * ----------------------
 */
typedef struct CreateResourceGroupStmt
{
	NodeTag		type;
	char	   *name;			/* resource group name */
	List	   *options;		/* List of DefElem nodes */
} CreateResourceGroupStmt;

typedef struct DropResourceGroupStmt
{
	NodeTag		type;
	char	   *name;			/* resource group to remove */
} DropResourceGroupStmt;

typedef struct AlterResourceGroupStmt
{
	NodeTag		type;
	char	   *name;			/* resource group to alter */
	List	   *options;		/* List of DefElem nodes */
} AlterResourceGroupStmt;

/* ----------------------
 *	Create/Alter/Drop Role Statements
 *
 * Note: these node types are also used for the backwards-compatible
 * Create/Alter/Drop User/Group statements.  In the ALTER and DROP cases
 * there's really no need to distinguish what the original spelling was,
 * but for CREATE we mark the type because the defaults vary.
 * ----------------------
 */
typedef enum RoleStmtType
{
	ROLESTMT_ROLE,
	ROLESTMT_USER,
	ROLESTMT_GROUP
} RoleStmtType;

typedef struct CreateRoleStmt
{
	NodeTag		type;
	RoleStmtType stmt_type;		/* ROLE/USER/GROUP */
	char	   *role;			/* role name */
	List	   *options;		/* List of DefElem nodes */
} CreateRoleStmt;

typedef struct AlterRoleStmt
{
	NodeTag		type;
	Node	   *role;			/* role */
	List	   *options;		/* List of DefElem nodes */
	int			action;			/* +1 = add members, -1 = drop members */
} AlterRoleStmt;

typedef struct AlterRoleSetStmt
{
	NodeTag		type;
	Node	   *role;			/* role */
	char	   *database;		/* database name, or NULL */
	VariableSetStmt *setstmt;	/* SET or RESET subcommand */
} AlterRoleSetStmt;

typedef struct DropRoleStmt
{
	NodeTag		type;
	List	   *roles;			/* List of roles to remove */
	bool		missing_ok;		/* skip error if a role is missing? */
} DropRoleStmt;

typedef struct DenyLoginPoint
{
	NodeTag			type;
	Value 		   *day;
	Value		   *time;
} DenyLoginPoint;

typedef struct DenyLoginInterval
{
	NodeTag			type;
	DenyLoginPoint *start;
	DenyLoginPoint *end;
} DenyLoginInterval;


/* ----------------------
 *		{Create|Alter} SEQUENCE Statement
 * ----------------------
 */

typedef struct CreateSeqStmt
{
	NodeTag		type;
	RangeVar   *sequence;		/* the sequence to create */
	List	   *options;
	Oid			ownerId;		/* ID of owner, or InvalidOid for default */
	bool		if_not_exists;	/* just do nothing if it already exists? */
} CreateSeqStmt;

typedef struct AlterSeqStmt
{
	NodeTag		type;
	RangeVar   *sequence;		/* the sequence to alter */
	List	   *options;
	bool		missing_ok;		/* skip error if a role is missing? */
} AlterSeqStmt;

/* ----------------------
 *		Create {Aggregate|Operator|Type|Protocol} Statement
 * ----------------------
 */
typedef struct DefineStmt
{
	NodeTag		type;
	ObjectType	kind;			/* aggregate, operator, type, protocol */
	bool		oldstyle;		/* hack to signal old CREATE AGG syntax */
	List	   *defnames;		/* qualified name (list of Value strings) */
	List	   *args;			/* a list of TypeName (if needed) */
	List	   *definition;		/* a list of DefElem */
	bool		trusted;		/* used only for PROTOCOL as this point */
} DefineStmt;

/* ----------------------
 *		Create Domain Statement
 * ----------------------
 */
typedef struct CreateDomainStmt
{
	NodeTag		type;
	List	   *domainname;		/* qualified name (list of Value strings) */
	TypeName   *typeName;		/* the base type */
	CollateClause *collClause;	/* untransformed COLLATE spec, if any */
	List	   *constraints;	/* constraints (list of Constraint nodes) */
} CreateDomainStmt;

/* ----------------------
 *		Create Operator Class Statement
 * ----------------------
 */
typedef struct CreateOpClassStmt
{
	NodeTag		type;
	List	   *opclassname;	/* qualified name (list of Value strings) */
	List	   *opfamilyname;	/* qualified name (ditto); NIL if omitted */
	char	   *amname;			/* name of index AM opclass is for */
	TypeName   *datatype;		/* datatype of indexed column */
	List	   *items;			/* List of CreateOpClassItem nodes */
	bool		isDefault;		/* Should be marked as default for type? */
} CreateOpClassStmt;

#define OPCLASS_ITEM_OPERATOR		1
#define OPCLASS_ITEM_FUNCTION		2
#define OPCLASS_ITEM_STORAGETYPE	3

typedef struct CreateOpClassItem
{
	NodeTag		type;
	int			itemtype;		/* see codes above */
	/* fields used for an operator or function item: */
	List	   *name;			/* operator or function name */
	List	   *args;			/* argument types */
	int			number;			/* strategy num or support proc num */
	List	   *order_family;	/* only used for ordering operators */
	List	   *class_args;		/* only used for functions */
	/* fields used for a storagetype item: */
	TypeName   *storedtype;		/* datatype stored in index */
} CreateOpClassItem;

/* ----------------------
 *		Create Operator Family Statement
 * ----------------------
 */
typedef struct CreateOpFamilyStmt
{
	NodeTag		type;
	List	   *opfamilyname;	/* qualified name (list of Value strings) */
	char	   *amname;			/* name of index AM opfamily is for */
} CreateOpFamilyStmt;

/* ----------------------
 *		Alter Operator Family Statement
 * ----------------------
 */
typedef struct AlterOpFamilyStmt
{
	NodeTag		type;
	List	   *opfamilyname;	/* qualified name (list of Value strings) */
	char	   *amname;			/* name of index AM opfamily is for */
	bool		isDrop;			/* ADD or DROP the items? */
	List	   *items;			/* List of CreateOpClassItem nodes */
} AlterOpFamilyStmt;

/* ----------------------
 *		DROP Statement, applies to:
 *        Table, External Table, Sequence, View, Index, Type, Domain,
 *        Conversion, Schema
 * ----------------------
 */

typedef struct DropStmt
{
	NodeTag		type;
	List	   *objects;		/* list of sublists of names (as Values) */
	List	   *arguments;		/* list of sublists of arguments (as Values) */
	ObjectType	removeType;		/* object type */
	DropBehavior behavior;		/* RESTRICT or CASCADE behavior */
	bool		missing_ok;		/* skip error if object is missing? */
	bool		bAllowPartn;	/* allow action on a partition */
	bool		concurrent;		/* drop index concurrently? */
} DropStmt;

/* ----------------------
 *				Truncate Table Statement
 * ----------------------
 */
typedef struct TruncateStmt
{
	NodeTag		type;
	List	   *relations;		/* relations (RangeVars) to be truncated */
	bool		restart_seqs;	/* restart owned sequences? */
	DropBehavior behavior;		/* RESTRICT or CASCADE behavior */
} TruncateStmt;

/* ----------------------
 *				Comment On Statement
 * ----------------------
 */
typedef struct CommentStmt
{
	NodeTag		type;
	ObjectType	objtype;		/* Object's type */
	List	   *objname;		/* Qualified name of the object */
	List	   *objargs;		/* Arguments if needed (eg, for functions) */
	char	   *comment;		/* Comment to insert, or NULL to remove */
} CommentStmt;

/* ----------------------
 *				SECURITY LABEL Statement
 * ----------------------
 */
typedef struct SecLabelStmt
{
	NodeTag		type;
	ObjectType	objtype;		/* Object's type */
	List	   *objname;		/* Qualified name of the object */
	List	   *objargs;		/* Arguments if needed (eg, for functions) */
	char	   *provider;		/* Label provider (or NULL) */
	char	   *label;			/* New security label to be assigned */
} SecLabelStmt;

/* ----------------------
 *		Declare Cursor Statement
 *
 * Note: the "query" field of DeclareCursorStmt is only used in the raw grammar
 * output.  After parse analysis it's set to null, and the Query points to the
 * DeclareCursorStmt, not vice versa.
 * ----------------------
 */
#define CURSOR_OPT_BINARY		0x0001	/* BINARY */
#define CURSOR_OPT_SCROLL		0x0002	/* SCROLL explicitly given */
#define CURSOR_OPT_NO_SCROLL	0x0004	/* NO SCROLL explicitly given */
#define CURSOR_OPT_INSENSITIVE	0x0008	/* INSENSITIVE */
#define CURSOR_OPT_HOLD			0x0010	/* WITH HOLD */
/* these planner-control flags do not correspond to any SQL grammar: */
#define CURSOR_OPT_FAST_PLAN	0x0020	/* prefer fast-start plan */
#define CURSOR_OPT_GENERIC_PLAN 0x0040	/* force use of generic plan */
#define CURSOR_OPT_CUSTOM_PLAN	0x0080	/* force use of custom plan */
#define CURSOR_OPT_PARALLEL_OK	0x0100	/* parallel mode OK */

/*
 * This is used to request the planner to create a plan that's updatable with
 * CURRENT OF. It can be passed to SPI_prepare_cursor.
 */
#define CURSOR_OPT_UPDATABLE	0x0200	/* updateable with CURRENT OF, if possible */

typedef struct DeclareCursorStmt
{
	NodeTag		type;
	char	   *portalname;		/* name of the portal (cursor) */
	int			options;		/* bitmask of options (see above) */
	Node	   *query;			/* the raw SELECT query */
} DeclareCursorStmt;

/* ----------------------
 *		Close Portal Statement
 * ----------------------
 */
typedef struct ClosePortalStmt
{
	NodeTag		type;
	char	   *portalname;		/* name of the portal (cursor) */
	/* NULL means CLOSE ALL */
} ClosePortalStmt;

/* ----------------------
 *		Fetch Statement (also Move)
 * ----------------------
 */
typedef enum FetchDirection
{
	/* for these, howMany is how many rows to fetch; FETCH_ALL means ALL */
	FETCH_FORWARD,
	FETCH_BACKWARD,
	/* for these, howMany indicates a position; only one row is fetched */
	FETCH_ABSOLUTE,
	FETCH_RELATIVE
} FetchDirection;

#define FETCH_ALL	INT64CONST(0x7FFFFFFFFFFFFFFF)

typedef struct FetchStmt
{
	NodeTag		type;
	FetchDirection direction;	/* see above */
	int64		howMany;		/* number of rows, or position argument */
	char	   *portalname;		/* name of portal (cursor) */
	bool		ismove;			/* TRUE if MOVE */
} FetchStmt;

/* ----------------------
 *		Create Index Statement
 *
 * This represents creation of an index and/or an associated constraint.
 * If isconstraint is true, we should create a pg_constraint entry along
 * with the index.  But if indexOid isn't InvalidOid, we are not creating an
 * index, just a UNIQUE/PKEY constraint using an existing index.  isconstraint
 * must always be true in this case, and the fields describing the index
 * properties are empty.
 * ----------------------
 */
typedef struct IndexStmt
{
	NodeTag		type;
	char	   *idxname;		/* name of new index, or NULL for default */
	RangeVar   *relation;		/* relation to build index on */
	Oid			relationOid;
	char	   *accessMethod;	/* name of access method (eg. btree) */
	char	   *tableSpace;		/* tablespace, or NULL for default */
	List	   *indexParams;	/* columns to index: a list of IndexElem */
	List	   *options;		/* WITH clause options: a list of DefElem */
	Node	   *whereClause;	/* qualification (partial-index predicate) */
	List	   *excludeOpNames; /* exclusion operator names, or NIL if none */
	char	   *idxcomment;		/* comment to apply to index, or NULL */
	Oid			indexOid;		/* OID of an existing index, if any */
	bool		is_part_child;	/* in service of a part of a partition? */
	Oid			oldNode;		/* relfilenode of existing storage, if any */
	bool		unique;			/* is index unique? */
	bool		primary;		/* is index a primary key? */
	bool		isconstraint;	/* is it for a pkey/unique constraint? */
	bool		deferrable;		/* is the constraint DEFERRABLE? */
	bool		initdeferred;	/* is the constraint INITIALLY DEFERRED? */
	bool		transformed;	/* true when transformIndexStmt is finished */
	bool		concurrent;		/* should this be a concurrent index build? */
	bool		if_not_exists;	/* just do nothing if index already exists? */
	bool		is_split_part;	/* Is this for SPLIT PARTITION command? */
	Oid			parentIndexId;	/* attach to a parent index if set */
	Oid			parentConstraintId;		/* attach to a parent constraint if set */
} IndexStmt;

/* ----------------------
 *		Create Function Statement
 * ----------------------
 */
typedef struct CreateFunctionStmt
{
	NodeTag		type;
	bool		replace;		/* T => replace if already exists */
	List	   *funcname;		/* qualified name of function to create */
	List	   *parameters;		/* a list of FunctionParameter */
	TypeName   *returnType;		/* the return type */
	List	   *options;		/* a list of DefElem */
	List	   *withClause;		/* a list of DefElem */
} CreateFunctionStmt;

typedef enum FunctionParameterMode
{
	/* the assigned enum values appear in pg_proc, don't change 'em! */
	FUNC_PARAM_IN = 'i',		/* input only */
	FUNC_PARAM_OUT = 'o',		/* output only */
	FUNC_PARAM_INOUT = 'b',		/* both */
	FUNC_PARAM_VARIADIC = 'v',	/* variadic (always input) */
	FUNC_PARAM_TABLE = 't'		/* table function output column */
} FunctionParameterMode;

typedef struct FunctionParameter
{
	NodeTag		type;
	char	   *name;			/* parameter name, or NULL if not given */
	TypeName   *argType;		/* TypeName for parameter type */
	FunctionParameterMode mode; /* IN/OUT/etc */
	Node	   *defexpr;		/* raw default expr, or NULL if not given */
} FunctionParameter;

typedef struct AlterFunctionStmt
{
	NodeTag		type;
	FuncWithArgs *func;			/* name and args of function */
	List	   *actions;		/* list of DefElem */
} AlterFunctionStmt;

/* ----------------------
 *		DO Statement
 *
 * DoStmt is the raw parser output, InlineCodeBlock is the execution-time API
 * ----------------------
 */
typedef struct DoStmt
{
	NodeTag		type;
	List	   *args;			/* List of DefElem nodes */
} DoStmt;

typedef struct InlineCodeBlock
{
	NodeTag		type;
	char	   *source_text;	/* source text of anonymous code block */
	Oid			langOid;		/* OID of selected language */
	bool		langIsTrusted;	/* trusted property of the language */
} InlineCodeBlock;

/* ----------------------
 *		Alter Object Rename Statement
 * ----------------------
 */
typedef struct RenameStmt
{
	NodeTag		type;
	ObjectType	renameType;		/* OBJECT_TABLE, OBJECT_COLUMN, etc */
	ObjectType	relationType;	/* if column name, associated relation type */
	RangeVar   *relation;		/* in case it's a table */
	Oid			objid;			/* in case it's a table */
	List	   *object;			/* in case it's some other object */
	List	   *objarg;			/* argument types, if applicable */
	char	   *subname;		/* name of contained object (column, rule,
								 * trigger, etc) */
	char	   *newname;		/* the new name */
	DropBehavior behavior;		/* RESTRICT or CASCADE behavior */

	bool		bAllowPartn;	/* allow action on a partition */
	bool		missing_ok;		/* skip error if missing? */
} RenameStmt;

/* ----------------------
 * ALTER object DEPENDS ON EXTENSION extname
 * ----------------------
 */
typedef struct AlterObjectDependsStmt
{
	NodeTag		type;
	ObjectType	objectType;		/* OBJECT_FUNCTION, OBJECT_TRIGGER, etc */
	RangeVar   *relation;		/* in case a table is involved */
	List	   *objname;		/* name of the object */
	List	   *objargs;		/* argument types, if applicable */
	Value	   *extname;		/* extension name */
} AlterObjectDependsStmt;

/* ----------------------
 *		ALTER object SET SCHEMA Statement
 * ----------------------
 */
typedef struct AlterObjectSchemaStmt
{
	NodeTag		type;
	ObjectType	objectType;		/* OBJECT_TABLE, OBJECT_TYPE, etc */
	RangeVar   *relation;		/* in case it's a table */
	List	   *object;			/* in case it's some other object */
	List	   *objarg;			/* argument types, if applicable */
	char	   *newschema;		/* the new schema */
	bool		missing_ok;		/* skip error if missing? */
} AlterObjectSchemaStmt;

/* ----------------------
 *		Alter Object Owner Statement
 * ----------------------
 */
typedef struct AlterOwnerStmt
{
	NodeTag		type;
	ObjectType	objectType;		/* OBJECT_TABLE, OBJECT_TYPE, etc */
	RangeVar   *relation;		/* in case it's a table */
	List	   *object;			/* in case it's some other object */
	List	   *objarg;			/* argument types, if applicable */
	Node	   *newowner;		/* the new owner */
} AlterOwnerStmt;

/* ----------------------
 * ALTER TYPE ... SET DEFAULT ENCODING ()
 * ----------------------
 */
typedef struct AlterTypeStmt
{
	NodeTag		type;
	List	   *typeName;
	List	   *encoding;
} AlterTypeStmt;

/* ----------------------
 *		Alter Operator Set Restrict, Join
 * ----------------------
 */
typedef struct AlterOperatorStmt
{
	NodeTag		type;
	List	   *opername;		/* operator name */
	List	   *operargs;		/* operator's argument TypeNames */
	List	   *options;		/* List of DefElem nodes */
} AlterOperatorStmt;


/* ----------------------
 *		Create Rule Statement
 * ----------------------
 */
typedef struct RuleStmt
{
	NodeTag		type;
	RangeVar   *relation;		/* relation the rule is for */
	char	   *rulename;		/* name of the rule */
	Node	   *whereClause;	/* qualifications */
	CmdType		event;			/* SELECT, INSERT, etc */
	bool		instead;		/* is a 'do instead'? */
	List	   *actions;		/* the action statements */
	bool		replace;		/* OR REPLACE */
} RuleStmt;

/* ----------------------
 *		Notify Statement
 * ----------------------
 */
typedef struct NotifyStmt
{
	NodeTag		type;
	char	   *conditionname;	/* condition name to notify */
	char	   *payload;		/* the payload string, or NULL if none */
} NotifyStmt;

/* ----------------------
 *		Listen Statement
 * ----------------------
 */
typedef struct ListenStmt
{
	NodeTag		type;
	char	   *conditionname;	/* condition name to listen on */
} ListenStmt;

/* ----------------------
 *		Unlisten Statement
 * ----------------------
 */
typedef struct UnlistenStmt
{
	NodeTag		type;
	char	   *conditionname;	/* name to unlisten on, or NULL for all */
} UnlistenStmt;

/* ----------------------
 *		{Begin|Commit|Rollback} Transaction Statement
 * ----------------------
 */
typedef enum TransactionStmtKind
{
	TRANS_STMT_BEGIN,
	TRANS_STMT_START,			/* semantically identical to BEGIN */
	TRANS_STMT_COMMIT,
	TRANS_STMT_ROLLBACK,
	TRANS_STMT_SAVEPOINT,
	TRANS_STMT_RELEASE,
	TRANS_STMT_ROLLBACK_TO,
	TRANS_STMT_PREPARE,
	TRANS_STMT_COMMIT_PREPARED,
	TRANS_STMT_ROLLBACK_PREPARED
} TransactionStmtKind;

typedef struct TransactionStmt
{
	NodeTag		type;
	TransactionStmtKind kind;	/* see above */
	List	   *options;		/* for BEGIN/START and savepoint commands */
	char	   *gid;			/* for two-phase-commit related commands */
} TransactionStmt;

/* ----------------------
 *		Create Type Statement, composite types
 * ----------------------
 */
typedef struct CompositeTypeStmt
{
	NodeTag		type;
	RangeVar   *typevar;		/* the composite type to be created */
	List	   *coldeflist;		/* list of ColumnDef nodes */
} CompositeTypeStmt;

/* ----------------------
 *		Create Type Statement, enum types
 * ----------------------
 */
typedef struct CreateEnumStmt
{
	NodeTag		type;
	List	   *typeName;		/* qualified name (list of Value strings) */
	List	   *vals;			/* enum values (list of Value strings) */
} CreateEnumStmt;

/* ----------------------
 *		Create Type Statement, range types
 * ----------------------
 */
typedef struct CreateRangeStmt
{
	NodeTag		type;
	List	   *typeName;		/* qualified name (list of Value strings) */
	List	   *params;			/* range parameters (list of DefElem) */
} CreateRangeStmt;

/* ----------------------
 *		Alter Type Statement, enum types
 * ----------------------
 */
typedef struct AlterEnumStmt
{
	NodeTag		type;
	List	   *typeName;		/* qualified name (list of Value strings) */
	char	   *newVal;			/* new enum value's name */
	char	   *newValNeighbor; /* neighboring enum value, if specified */
	bool		newValIsAfter;	/* place new enum value after neighbor? */
	bool		skipIfExists;	/* no error if label already exists */
} AlterEnumStmt;

/* ----------------------
 *		Create View Statement
 * ----------------------
 */
typedef enum ViewCheckOption
{
	NO_CHECK_OPTION,
	LOCAL_CHECK_OPTION,
	CASCADED_CHECK_OPTION
} ViewCheckOption;

typedef struct ViewStmt
{
	NodeTag		type;
	RangeVar   *view;			/* the view to be created */
	List	   *aliases;		/* target column names */
	Node	   *query;			/* the SELECT query */
	bool		replace;		/* replace an existing view? */
	List	   *options;		/* options from WITH clause */
	ViewCheckOption withCheckOption;	/* WITH CHECK OPTION */
} ViewStmt;

/* ----------------------
 *		Load Statement
 * ----------------------
 */
typedef struct LoadStmt
{
	NodeTag		type;
	char	   *filename;		/* file to load */
} LoadStmt;

/* ----------------------
 *		Createdb Statement
 * ----------------------
 */
typedef struct CreatedbStmt
{
	NodeTag		type;
	char	   *dbname;			/* name of database to create */
	List	   *options;		/* List of DefElem nodes */
} CreatedbStmt;

/* ----------------------
 *	Alter Database
 * ----------------------
 */
typedef struct AlterDatabaseStmt
{
	NodeTag		type;
	char	   *dbname;			/* name of database to alter */
	List	   *options;		/* List of DefElem nodes */
} AlterDatabaseStmt;

typedef struct AlterDatabaseSetStmt
{
	NodeTag		type;
	char	   *dbname;			/* database name */
	VariableSetStmt *setstmt;	/* SET or RESET subcommand */
} AlterDatabaseSetStmt;

/* ----------------------
 *		Dropdb Statement
 * ----------------------
 */
typedef struct DropdbStmt
{
	NodeTag		type;
	char	   *dbname;			/* database to drop */
	bool		missing_ok;		/* skip error if db is missing? */
} DropdbStmt;

/* ----------------------
 *		Alter System Statement
 * ----------------------
 */
typedef struct AlterSystemStmt
{
	NodeTag		type;
	VariableSetStmt *setstmt;	/* SET subcommand */
} AlterSystemStmt;

/* ----------------------
 *		Cluster Statement (support pbrown's cluster index implementation)
 * ----------------------
 */
typedef struct ClusterStmt
{
	NodeTag		type;
	RangeVar   *relation;		/* relation being indexed, or NULL if all */
	char	   *indexname;		/* original index defined */
	bool		verbose;		/* print progress info */
} ClusterStmt;

/* ----------------------
 *		Vacuum and Analyze Statements
 *
 * Even though these are nominally two statements, it's convenient to use
 * just one node type for both.  Note that at least one of VACOPT_VACUUM
 * and VACOPT_ANALYZE must be set in options.
 * ----------------------
 */
typedef enum VacuumOption
{
	VACOPT_VACUUM = 1 << 0,		/* do VACUUM */
	VACOPT_ANALYZE = 1 << 1,	/* do ANALYZE */
	VACOPT_VERBOSE = 1 << 2,	/* print progress info */
	VACOPT_FREEZE = 1 << 3,		/* FREEZE option */
	VACOPT_FULL = 1 << 4,		/* FULL (non-concurrent) vacuum */
	VACOPT_NOWAIT = 1 << 5,		/* don't wait to get lock (autovacuum only) */
	VACOPT_SKIPTOAST = 1 << 6,	/* don't process the TOAST table, if any */
<<<<<<< HEAD
	VACOPT_ROOTONLY = 1 << 7,	/* only ANALYZE root partition tables */
	VACOPT_FULLSCAN = 1 << 8	/* ANALYZE using full table scan */
=======
	VACOPT_DISABLE_PAGE_SKIPPING = 1 << 7		/* don't skip any pages */
>>>>>>> b5bce6c1
} VacuumOption;

typedef enum AOVacuumPhase
{
	AOVAC_NONE = 0,
	AOVAC_PREPARE,
	AOVAC_COMPACT,
	AOVAC_DROP,
	AOVAC_CLEANUP
} AOVacuumPhase;

/*
 * AOVacuumPhaseConfig is passed around in VacuumStmt to orchestrate vacuuming
 * an AO table through each AO vacuum phase.
 */
typedef struct AOVacuumPhaseConfig
{
	NodeTag		type;

	/*
	 * AO segment file num to compact (integer).
	 */
	List *appendonly_compaction_segno;

	/*
	 * AO table meta data from the dispatcher.
	 * Used during compaction.
	 *
	 * Unless appendonly_compaction_vacuum_cleanup is specified, it should
	 * only contain a single entry. If the entry is
	 * APPENDONLY_COMPACTION_SEGNO_INVALID, it is a pseudo compaction
	 * transaction. If the list has no entries, it is a drop transaction.
	 */
	List *appendonly_compaction_insert_segno;

	/*
	 * MPP-24168: If the appendonly table is empty, we should vacuum
	 * auxiliary tables in prepare phase itself.  Othewise, age of
	 * auxiliary heap relations never gets updated.
	 */
	bool appendonly_relation_empty;

	AOVacuumPhase appendonly_phase;
} AOVacuumPhaseConfig;

typedef struct VacuumStmt
{
	NodeTag		type;
	int			options;		/* OR of VacuumOption flags */
	RangeVar   *relation;		/* single table to process, or NULL */
	List	   *va_cols;		/* list of column names, or NIL for all */

	bool skip_twophase; /* GPDB */
	AOVacuumPhaseConfig *ao_vacuum_phase_config; /* GPDB */
} VacuumStmt;

/* ----------------------
 *		Explain Statement
 *
 * The "query" field is either a raw parse tree (SelectStmt, InsertStmt, etc)
 * or a Query node if parse analysis has been done.  Note that rewriting and
 * planning of the query are always postponed until execution of EXPLAIN.
 * ----------------------
 */
typedef struct ExplainStmt
{
	NodeTag		type;
	Node	   *query;			/* the query (see comments above) */
	List	   *options;		/* list of DefElem nodes */
} ExplainStmt;

/* ----------------------
 *		CREATE TABLE AS Statement (a/k/a SELECT INTO)
 *
 * A query written as CREATE TABLE AS will produce this node type natively.
 * A query written as SELECT ... INTO will be transformed to this form during
 * parse analysis.
 * A query written as CREATE MATERIALIZED view will produce this node type,
 * during parse analysis, since it needs all the same data.
 *
 * The "query" field is handled similarly to EXPLAIN, though note that it
 * can be a SELECT or an EXECUTE, but not other DML statements.
 * ----------------------
 */
typedef struct CreateTableAsStmt
{
	NodeTag		type;
	Node	   *query;			/* the query (see comments above) */
	IntoClause *into;			/* destination table */
	ObjectType	relkind;		/* OBJECT_TABLE or OBJECT_MATVIEW */
	bool		is_select_into; /* it was written as SELECT INTO */
	bool		if_not_exists;	/* just do nothing if it already exists? */
} CreateTableAsStmt;

/* ----------------------
 *		REFRESH MATERIALIZED VIEW Statement
 * ----------------------
 */
typedef struct RefreshMatViewStmt
{
	NodeTag		type;
	bool		concurrent;		/* allow concurrent access? */
	bool		skipData;		/* true for WITH NO DATA */
	RangeVar   *relation;		/* relation to insert into */
} RefreshMatViewStmt;

/* ----------------------
 * Checkpoint Statement
 * ----------------------
 */
typedef struct CheckPointStmt
{
	NodeTag		type;
} CheckPointStmt;

/* ----------------------
 * Discard Statement
 * ----------------------
 */

typedef enum DiscardMode
{
	DISCARD_ALL,
	DISCARD_PLANS,
	DISCARD_SEQUENCES,
	DISCARD_TEMP
} DiscardMode;

typedef struct DiscardStmt
{
	NodeTag		type;
	DiscardMode target;
} DiscardStmt;

/* ----------------------
 *		LOCK Statement
 * ----------------------
 */
typedef struct LockStmt
{
	NodeTag		type;
	List	   *relations;		/* relations to lock */
	int			mode;			/* lock mode */
	bool		nowait;			/* no wait mode */
} LockStmt;

/* ----------------------
 *		SET CONSTRAINTS Statement
 * ----------------------
 */
typedef struct ConstraintsSetStmt
{
	NodeTag		type;
	List	   *constraints;	/* List of names as RangeVars */
	bool		deferred;
} ConstraintsSetStmt;

/* ----------------------
 *		REINDEX Statement
 * ----------------------
 */

/* Reindex options */
#define REINDEXOPT_VERBOSE 1 << 0		/* print progress info */

typedef enum ReindexObjectType
{
	REINDEX_OBJECT_INDEX,		/* index */
	REINDEX_OBJECT_TABLE,		/* table or materialized view */
	REINDEX_OBJECT_SCHEMA,		/* schema */
	REINDEX_OBJECT_SYSTEM,		/* system catalogs */
	REINDEX_OBJECT_DATABASE		/* database */
} ReindexObjectType;

typedef struct ReindexStmt
{
	NodeTag		type;
	ReindexObjectType kind;		/* REINDEX_OBJECT_INDEX, REINDEX_OBJECT_TABLE,
								 * etc. */
	RangeVar   *relation;		/* Table or index to reindex */
	const char *name;			/* name of database to reindex */
	int			options;		/* Reindex options flags */
	Oid			relid;			/* oid of TABLE, used by QE */
} ReindexStmt;

/* ----------------------
 *		CREATE CONVERSION Statement
 * ----------------------
 */
typedef struct CreateConversionStmt
{
	NodeTag		type;
	List	   *conversion_name;	/* Name of the conversion */
	char	   *for_encoding_name;		/* source encoding name */
	char	   *to_encoding_name;		/* destination encoding name */
	List	   *func_name;		/* qualified conversion function name */
	bool		def;			/* is this a default conversion? */
} CreateConversionStmt;

/* ----------------------
 *	CREATE CAST Statement
 * ----------------------
 */
typedef struct CreateCastStmt
{
	NodeTag		type;
	TypeName   *sourcetype;
	TypeName   *targettype;
	FuncWithArgs *func;
	CoercionContext context;
	bool		inout;
} CreateCastStmt;

/* ----------------------
 *	CREATE TRANSFORM Statement
 * ----------------------
 */
typedef struct CreateTransformStmt
{
	NodeTag		type;
	bool		replace;
	TypeName   *type_name;
	char	   *lang;
	FuncWithArgs *fromsql;
	FuncWithArgs *tosql;
} CreateTransformStmt;

/* ----------------------
 *		PREPARE Statement
 * ----------------------
 */
typedef struct PrepareStmt
{
	NodeTag		type;
	char	   *name;			/* Name of plan, arbitrary */
	List	   *argtypes;		/* Types of parameters (List of TypeName) */
	Node	   *query;			/* The query itself (as a raw parsetree) */
} PrepareStmt;


/* ----------------------
 *		EXECUTE Statement
 * ----------------------
 */

typedef struct ExecuteStmt
{
	NodeTag		type;
	char	   *name;			/* The name of the plan to execute */
	List	   *params;			/* Values to assign to parameters */
} ExecuteStmt;


/* ----------------------
 *		DEALLOCATE Statement
 * ----------------------
 */
typedef struct DeallocateStmt
{
	NodeTag		type;
	char	   *name;			/* The name of the plan to remove */
	/* NULL means DEALLOCATE ALL */
} DeallocateStmt;

/*
 *		DROP OWNED statement
 */
typedef struct DropOwnedStmt
{
	NodeTag		type;
	List	   *roles;
	DropBehavior behavior;
} DropOwnedStmt;

/*
 *		REASSIGN OWNED statement
 */
typedef struct ReassignOwnedStmt
{
	NodeTag		type;
	List	   *roles;
	Node	   *newrole;
} ReassignOwnedStmt;

/*
 * TS Dictionary stmts: DefineStmt, RenameStmt and DropStmt are default
 */
typedef struct AlterTSDictionaryStmt
{
	NodeTag		type;
	List	   *dictname;		/* qualified name (list of Value strings) */
	List	   *options;		/* List of DefElem nodes */
} AlterTSDictionaryStmt;

/*
 * TS Configuration stmts: DefineStmt, RenameStmt and DropStmt are default
 */
typedef enum AlterTSConfigType
{
	ALTER_TSCONFIG_ADD_MAPPING,
	ALTER_TSCONFIG_ALTER_MAPPING_FOR_TOKEN,
	ALTER_TSCONFIG_REPLACE_DICT,
	ALTER_TSCONFIG_REPLACE_DICT_FOR_TOKEN,
	ALTER_TSCONFIG_DROP_MAPPING
} AlterTSConfigType;

typedef struct AlterTSConfigurationStmt
{
	NodeTag		type;
	AlterTSConfigType kind;		/* ALTER_TSCONFIG_ADD_MAPPING, etc */
	List	   *cfgname;		/* qualified name (list of Value strings) */

	/*
	 * dicts will be non-NIL if ADD/ALTER MAPPING was specified. If dicts is
	 * NIL, but tokentype isn't, DROP MAPPING was specified.
	 */
	List	   *tokentype;		/* list of Value strings */
	List	   *dicts;			/* list of list of Value strings */
	bool		override;		/* if true - remove old variant */
	bool		replace;		/* if true - replace dictionary by another */
	bool		missing_ok;		/* for DROP - skip error if missing? */
} AlterTSConfigurationStmt;

#endif   /* PARSENODES_H */<|MERGE_RESOLUTION|>--- conflicted
+++ resolved
@@ -10,13 +10,9 @@
  * the location.
  *
  *
-<<<<<<< HEAD
  * Portions Copyright (c) 2006-2009, Greenplum inc
  * Portions Copyright (c) 2012-Present Pivotal Software, Inc.
- * Portions Copyright (c) 1996-2015, PostgreSQL Global Development Group
-=======
  * Portions Copyright (c) 1996-2016, PostgreSQL Global Development Group
->>>>>>> b5bce6c1
  * Portions Copyright (c) 1994, Regents of the University of California
  *
  * src/include/nodes/parsenodes.h
@@ -158,12 +154,8 @@
 	bool		hasRecursive;	/* WITH RECURSIVE was specified */
 	bool		hasModifyingCTE;	/* has INSERT/UPDATE/DELETE in WITH */
 	bool		hasForUpdate;	/* FOR [KEY] UPDATE/SHARE was specified */
-<<<<<<< HEAD
-	bool		hasRowSecurity; /* row security applied? */
+	bool		hasRowSecurity; /* rewriter has applied some RLS policy */
 	bool        canOptSelectLockingClause; /* Whether can do some optimization on select with locking clause */
-=======
-	bool		hasRowSecurity; /* rewriter has applied some RLS policy */
->>>>>>> b5bce6c1
 
 	List	   *cteList;		/* WITH list (of CommonTableExpr's) */
 
@@ -200,15 +192,11 @@
 								 * a UNION/INTERSECT/EXCEPT query */
 	List	   *constraintDeps; /* a list of pg_constraint OIDs that the query
 								 * depends on to be semantically valid */
-<<<<<<< HEAD
-=======
 
 	List	   *withCheckOptions;		/* a list of WithCheckOption's, which
 										 * are only added during rewrite and
 										 * therefore are not written out as
 										 * part of Query. */
-} Query;
->>>>>>> b5bce6c1
 
 	/*
 	 * MPP: Used only on QD. Don't serialize. Holds the result distribution
@@ -888,7 +876,7 @@
 	/* These are for pre-planned sub-queries only.  They are internal to
 	 * window planning.
 	 */
-	struct Plan *subquery_plan;
+	struct PlannerInfo *subquery_root;
 	List		*subquery_rtable;
 	List		*subquery_pathkeys;
 
@@ -1663,7 +1651,8 @@
 	AT_ReplicaIdentity,			/* REPLICA IDENTITY */
 	AT_EnableRowSecurity,		/* ENABLE ROW SECURITY */
 	AT_DisableRowSecurity,		/* DISABLE ROW SECURITY */
-<<<<<<< HEAD
+	AT_ForceRowSecurity,		/* FORCE ROW SECURITY */
+	AT_NoForceRowSecurity,		/* NO FORCE ROW SECURITY */
 	AT_GenericOptions,			/* OPTIONS (...) */
 	AT_SetDistributedBy,		/* SET DISTRIBUTED BY */
 	AT_ExpandTable,          /* EXPAND DISTRIBUTED */
@@ -1679,11 +1668,6 @@
 	AT_PartTruncate,			/* Truncate */
 	AT_PartAddInternal,			/* CREATE TABLE time partition addition */
 	AT_PartAttachIndex			/* ALTER INDEX ATTACH PARTITION (not exposed to user) */
-=======
-	AT_ForceRowSecurity,		/* FORCE ROW SECURITY */
-	AT_NoForceRowSecurity,		/* NO FORCE ROW SECURITY */
-	AT_GenericOptions			/* OPTIONS (...) */
->>>>>>> b5bce6c1
 } AlterTableType;
 
 typedef struct ReplicaIdentityStmt
@@ -3347,12 +3331,10 @@
 	VACOPT_FULL = 1 << 4,		/* FULL (non-concurrent) vacuum */
 	VACOPT_NOWAIT = 1 << 5,		/* don't wait to get lock (autovacuum only) */
 	VACOPT_SKIPTOAST = 1 << 6,	/* don't process the TOAST table, if any */
-<<<<<<< HEAD
-	VACOPT_ROOTONLY = 1 << 7,	/* only ANALYZE root partition tables */
-	VACOPT_FULLSCAN = 1 << 8	/* ANALYZE using full table scan */
-=======
-	VACOPT_DISABLE_PAGE_SKIPPING = 1 << 7		/* don't skip any pages */
->>>>>>> b5bce6c1
+	VACOPT_DISABLE_PAGE_SKIPPING = 1 << 7,		/* don't skip any pages */
+
+	VACOPT_ROOTONLY = 1 << 8,	/* only ANALYZE root partition tables */
+	VACOPT_FULLSCAN = 1 << 9	/* ANALYZE using full table scan */
 } VacuumOption;
 
 typedef enum AOVacuumPhase
