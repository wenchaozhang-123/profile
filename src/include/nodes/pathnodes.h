--- conflicted
+++ resolved
@@ -4,13 +4,9 @@
  *	  Definitions for planner's internal data structures, especially Paths.
  *
  *
-<<<<<<< HEAD
- * Portions Copyright (c) 2005-2010, Greenplum inc
+ * Portions Copyright (c) 2005-2010, Cloudberry inc
  * Portions Copyright (c) 2012-Present VMware, Inc. or its affiliates.
- * Portions Copyright (c) 1996-2019, PostgreSQL Global Development Group
-=======
  * Portions Copyright (c) 1996-2021, PostgreSQL Global Development Group
->>>>>>> d457cb4e
  * Portions Copyright (c) 1994, Regents of the University of California
  *
  * src/include/nodes/pathnodes.h
@@ -71,25 +67,23 @@
  */
 typedef struct AggClauseCosts
 {
-<<<<<<< HEAD
-	int			numAggs;		/* total number of aggregate functions */
-	int			numOrderedAggs; /* number w/ DISTINCT/ORDER BY/WITHIN GROUP */
-	int			numPureOrderedAggs; /* CDB: number that use ORDER BY/WITHIN GROUP, not counting DISTINCT */
-	bool		hasNonCombine;	/* CDB: any agg func w/o a combine func? */
-	bool		hasNonPartial;	/* does any agg not support partial mode? */
-	bool		hasNonSerial;	/* is any partial agg non-serializable? */
-=======
->>>>>>> d457cb4e
 	QualCost	transCost;		/* total per-input-row execution costs */
 	QualCost	finalCost;		/* total per-aggregated-row costs */
 	Size		transitionSpace;	/* space for pass-by-ref transition data */
-
 	List	   *distinctAggrefs;	/* CDB: List of Aggrfefs with aggdistinct */
 } AggClauseCosts;
 
 /*
  * This enum identifies the different types of "upper" (post-scan/join)
  * relations that we might deal with during planning.
+ */
+/*
+ * GPDB_15_MERGE_FIXME: upstream has a type UPPERREL_PARTIAL_DISTINCT,
+ * which looks the same meaning of UPPERREL_CDB_FIRST_STAGE_DISTINCT.
+ * Can we replace UPPERREL_CDB_FIRST_STAGE_DISTINCT by UPPERREL_PARTIAL_DISTINCT?
+ * GPDB_14_MERGE_FIXME: upstream has a type UPPERREL_PARTIAL_GROUP_AGG,
+ * Can we replace UPPERREL_CDB_FIRST_STAGE_GROUP_AGG by
+ * UPPERREL_PARTIAL_GROUP_AGG?
  */
 typedef enum UpperRelationKind
 {
@@ -106,19 +100,6 @@
 	/* NB: UPPERREL_FINAL must be last enum entry; it's used to size arrays */
 } UpperRelationKind;
 
-<<<<<<< HEAD
-/*
- * This enum identifies which type of relation is being planned through the
- * inheritance planner.  INHKIND_NONE indicates the inheritance planner
- * was not used.
- */
-typedef enum InheritanceKind
-{
-	INHKIND_NONE,
-	INHKIND_INHERITED,
-	INHKIND_PARTITIONED
-} InheritanceKind;
-
 /*
  * ApplyShareInputContext is used in different stages of ShareInputScan
  * processing. This is mostly used as working area during the stages, but
@@ -158,8 +139,6 @@
 
 } ApplyShareInputContext;
 
-=======
->>>>>>> d457cb4e
 /*----------
  * PlannerGlobal
  *		Global information for planning/optimization
@@ -232,6 +211,11 @@
 	struct PlanSlice *slices;
 
 } PlannerGlobal;
+
+/* macro for fetching the Plan associated with a SubPlan node */
+#define planner_subplan_get_plan(root, subplan) \
+	((Plan *) list_nth((root)->glob->subplans, (subplan)->plan_id - 1))
+
 
 /*----------
  * PlannerInfo
@@ -324,6 +308,9 @@
 	 */
 	List	   *join_rel_list;	/* list of join-relation RelOptInfos */
 	struct HTAB *join_rel_hash; /* optional hashtable for join relations */
+	bool		setup_agg_pushdown; /* true if agg push-down is set */
+	List	   *grouped_rel_info_list; /* list of RelAggInfo */
+	struct HTAB *grouped_rel_info_hash; /* optional hashtable for RelAggInfo */
 
 	/*
 	 * When doing a dynamic-programming-style join search, join_rel_level[k]
@@ -345,11 +332,9 @@
 
 	List	   *eq_classes;		/* list of active EquivalenceClasses */
 
-<<<<<<< HEAD
 	List	   *non_eq_clauses;	/* list of non-equivalence clauses */
-=======
+
 	bool		ec_merging_done;	/* set true once ECs are canonical */
->>>>>>> d457cb4e
 
 	List	   *canon_pathkeys; /* list of "canonical" PathKeys */
 
@@ -394,6 +379,8 @@
 	List	   *rowMarks;		/* list of PlanRowMarks */
 
 	List	   *placeholder_list;	/* list of PlaceHolderInfos */
+
+	List	   *grouped_var_list;	/* List of GroupedVarInfos. */
 
 	List	   *fkey_list;		/* list of ForeignKeyOptInfos */
 
@@ -430,6 +417,12 @@
 	List	   *processed_tlist;
 
 	/*
+	 * The maximum ressortgroupref among target entries in processed_list.
+	 * Useful when adding extra grouping expressions for partial aggregation.
+	 */
+	int			max_sortgroupref;
+
+	/*
 	 * For UPDATE, this list contains the target table's attribute numbers to
 	 * which the first N entries of processed_tlist are to be assigned.  (Any
 	 * additional entries in processed_tlist must be resjunk.)  DO NOT use the
@@ -508,6 +501,9 @@
 	bool		is_split_update;	/* true if UPDATE that modifies
 									 * distribution key columns */
 	bool		is_correlated_subplan; /* true for correlated subqueries nested within subplans */
+
+	int			numPureOrderedAggs; /* CDB: number that use ORDER BY/WITHIN GROUP, not counting DISTINCT */
+	bool		hasNonCombine;	/* CDB: any agg func w/o a combine func? */
 };
 
 /*
@@ -595,14 +591,6 @@
 
 typedef struct PartitionSchemeData *PartitionScheme;
 
-/*
- * Fetch the Plan associated with a SubPlan node during planning.
- */
-static inline struct Plan *planner_subplan_get_plan(struct PlannerInfo *root, SubPlan *subplan) 
-{
-	return (Plan *) list_nth(root->glob->subplans, subplan->plan_id - 1);
-}
-
 /**
  * Fetch the root (PlannerInfo) for a subplan
  */
@@ -617,7 +605,7 @@
 static inline void planner_subplan_put_plan(struct PlannerInfo *root, SubPlan *subplan, Plan *plan) 
 {
 	ListCell *cell = list_nth_cell(root->glob->subplans, subplan->plan_id-1);
-	cell->data.ptr_value = plan;
+	cell->ptr_value = plan;
 }
 
 /*----------
@@ -816,26 +804,6 @@
  *		part_rels - RelOptInfos for each partition
  *		all_partrels - Relids set of all partition relids
  *		partexprs, nullable_partexprs - Partition key expressions
-<<<<<<< HEAD
- *		partitioned_child_rels - RT indexes of unpruned partitions of
- *								 this relation that are partitioned tables
- *								 themselves, in hierarchical order
- *
- * Note: A base relation always has only one set of partition keys, but a join
- * relation may have as many sets of partition keys as the number of relations
- * being joined. partexprs and nullable_partexprs are arrays containing
- * part_scheme->partnatts elements each. Each of these elements is a list of
- * partition key expressions.  For a base relation each list in partexprs
- * contains only one expression and nullable_partexprs is not populated. For a
- * join relation, partexprs and nullable_partexprs contain partition key
- * expressions from non-nullable and nullable relations resp. Lists at any
- * given position in those arrays together contain as many elements as the
- * number of joining relations.
- *
- * GPDB: Even if the relation is distributed, 'rows', 'tuples' and 'pages' are
- * totals are across all segments. Divide by cdbpolicy->numsegments to get the
- * sizes of a distributed scan node.
-=======
  *
  * The partexprs and nullable_partexprs arrays each contain
  * part_scheme->partnatts elements.  Each of the elements is a list of
@@ -849,7 +817,6 @@
  * Furthermore, FULL JOINs add extra nullable_partexprs expressions
  * corresponding to COALESCE expressions of the left and right join columns,
  * to simplify matching join clauses to those lists.
->>>>>>> d457cb4e
  *----------
  */
 
@@ -942,13 +909,9 @@
     struct GpPolicy   *cdbpolicy;      /* distribution of stored tuples */
 	Oid			amhandler;			/* from relcache entry */
 	double		allvisfrac;
-<<<<<<< HEAD
-	PlannerInfo *subroot;		/* if subquery (in GPDB: or CTE) */
-=======
 	Bitmapset  *eclass_indexes; /* Indexes in PlannerInfo's eq_classes list of
 								 * ECs that mention this rel */
-	PlannerInfo *subroot;		/* if subquery */
->>>>>>> d457cb4e
+	PlannerInfo *subroot;		/* if subquery (in GPDB: or CTE) */
 	List	   *subplan_params; /* if subquery */
 	int			rel_parallel_workers;	/* wanted number of parallel workers */
 	uint32		amflags;		/* Bitmask of optional features supported by
@@ -958,8 +921,8 @@
 	Oid			serverid;		/* identifies server for the table or join */
 	Oid			userid;			/* identifies user to check access as */
 	bool		useridiscurrent;	/* join is only valid for current user */
-	char		exec_location;  /* execute on MASTER, ANY or ALL SEGMENTS, Greenplum MPP specific */
-	int32		num_segments;  /* number of segments, Greenplum MPP specific */
+	char		exec_location;  /* execute on MASTER, ANY or ALL SEGMENTS, Cloudberry MPP specific */
+	int32		num_segments;  /* number of segments, Cloudberry MPP specific */
 	/* use "struct FdwRoutine" to avoid including fdwapi.h here */
 	struct FdwRoutine *fdwroutine;
 	void	   *fdw_private;
@@ -994,11 +957,10 @@
 									 * by partition_bounds_merge() */
 	List	   *partition_qual; /* Partition constraint, if not the root */
 	struct RelOptInfo **part_rels;	/* Array of RelOptInfos of partitions,
-<<<<<<< HEAD
-									 * stored in the same order of bounds */
-	List	  **partexprs;		/* Non-nullable partition key expressions. */
-	List	  **nullable_partexprs; /* Nullable partition key expressions. */
-	List	   *partitioned_child_rels; /* List of RT indexes. */
+									 * stored in the same order as bounds */
+	Relids		all_partrels;	/* Relids set of all partition relids */
+	List	  **partexprs;		/* Non-nullable partition key expressions */
+	List	  **nullable_partexprs; /* Nullable partition key expressions */
 
 	/*
 	 * In a subquery, if this base relation contains quals that must
@@ -1008,12 +970,6 @@
 	 */
 	List	   *upperrestrictinfo;		/* RestrictInfo structures (if base
 										 * rel) */
-=======
-									 * stored in the same order as bounds */
-	Relids		all_partrels;	/* Relids set of all partition relids */
-	List	  **partexprs;		/* Non-nullable partition key expressions */
-	List	  **nullable_partexprs; /* Nullable partition key expressions */
->>>>>>> d457cb4e
 } RelOptInfo;
 
 /*
@@ -1041,8 +997,66 @@
  * suffers from double evaluation.
  */
 #define REL_SUPPORTS_TID_SCAN(rel) \
-	((rel)->amhandler != AO_ROW_TABLE_AM_HANDLER_OID &&	\
-	 (rel)->amhandler != AO_COLUMN_TABLE_AM_HANDLER_OID)
+	((rel)->amhandler != F_AO_ROW_TABLEAM_HANDLER &&	\
+	 (rel)->amhandler != F_AO_COLUMN_TABLEAM_HANDLER)
+
+/*
+ * RelAggInfo
+ *		Information needed to create grouped paths for base rels and joins.
+ *
+ * "relids" is the set of base-relation identifiers, just like with
+ * RelOptInfo.
+ *
+ * "target" will be used as pathtarget if partial aggregation is applied to
+ * base relation or join. The same target will also --- if the relation is a
+ * join --- be used to joinin grouped path to a non-grouped one.  This target
+ * can contain plain-Var grouping expressions and Aggref nodes.
+ *
+ * Note: There's a convention that Aggref expressions are supposed to follow
+ * the other expressions of the target. Iterations of ->exprs may rely on this
+ * arrangement.
+ *
+ * "agg_input" contains Vars used either as grouping expressions or aggregate
+ * arguments. Paths providing the aggregation plan with input data should use
+ * this target. The only difference from reltarget of the non-grouped relation
+ * is that some items can have sortgroupref initialized.
+ *
+ * "input_rows" is the estimated number of input rows for AggPath. It's
+ * actually just a workspace for users of the structure, i.e. not initialized
+ * when instance of the structure is created.
+ *
+ * "group_clauses" and "group_exprs" are lists of SortGroupClause and the
+ * corresponding grouping expressions respectively.
+ *
+ * "agg_exprs" is a list of Aggref nodes for the aggregation of the relation's
+ * paths.
+ *
+ * "rel_grouped" is the relation containing the partially aggregated paths.
+ */
+typedef struct RelAggInfo
+{
+	NodeTag		type;
+
+	Relids		relids;			/* Base rels contained in this grouped rel. */
+
+	struct PathTarget *target;	/* Target for grouped paths. */
+
+	struct PathTarget *agg_input;	/* pathtarget of paths that generate input
+									 * for aggregation paths. */
+
+	double		input_rows;
+
+	List	   *group_clauses;
+	List	   *group_exprs;
+
+	List	   *agg_exprs;		/* Aggref expressions. */
+
+	bool		build_from_plain;	/* used as function parameter only, need
+									 * to reset every time. */
+
+	RelOptInfo *rel_grouped;	/* Grouped relation from plain rel(s). */
+	RelOptInfo *rel_grouped_non_plain;	/* Join grouped rel with plain rel. */
+} RelAggInfo;
 
 /*
  * IndexOptInfo
@@ -1133,11 +1147,7 @@
 	bool		amhasgettuple;	/* does AM have amgettuple interface? */
 	bool		amhasgetbitmap; /* does AM have amgetbitmap interface? */
 	bool		amcanparallel;	/* does AM support parallel scan? */
-<<<<<<< HEAD
-
-=======
 	bool		amcanmarkpos;	/* does AM support mark/restore? */
->>>>>>> d457cb4e
 	/* Rather than include amapi.h here, we declare amcostestimate like this */
 	void		(*amcostestimate) ();	/* AM's cost estimator */
 };
@@ -1323,7 +1333,6 @@
 } PathKey;
 
 /*
-<<<<<<< HEAD
  * DistributionKeys
  *
  * Like PathKey, but is used to represent data distribution by hash across
@@ -1347,7 +1356,8 @@
  */
 #define CdbEquivClassIsConstant(eclass)						\
 	((eclass)->ec_has_const && !(eclass)->ec_below_outer_join)
-=======
+
+/*
  * VolatileFunctionStatus -- allows nodes to cache their
  * contain_volatile_functions properties. VOLATILITY_UNKNOWN means not yet
  * determined.
@@ -1358,7 +1368,6 @@
 	VOLATILITY_VOLATILE,
 	VOLATILITY_NOVOLATILE
 } VolatileFunctionStatus;
->>>>>>> d457cb4e
 
 /*
  * PathTarget
@@ -1720,7 +1729,6 @@
 } TidPath;
 
 /*
-<<<<<<< HEAD
  * CdbMotionPath represents transmission of the child Path results
  * from a set of sending processes to a set of receiving processes.
  *
@@ -1737,7 +1745,8 @@
 
 	GpPolicy   *policy;
 } CdbMotionPath;
-=======
+
+/*
  * TidRangePath represents a scan by a continguous range of TIDs
  *
  * tidrangequals is an implicitly AND'ed list of qual expressions of the form
@@ -1748,7 +1757,6 @@
 	Path		path;
 	List	   *tidrangequals;
 } TidRangePath;
->>>>>>> d457cb4e
 
 /*
  * SubqueryScanPath represents a scan of an unflattened subquery-in-FROM
@@ -2107,7 +2115,7 @@
 	bool		dummypp;		/* true if no separate Result is needed */
 
 	/*
-	 * Greenplum specific field:
+	 * Cloudberry specific field:
 	 * If force is true, we always create a Result plannode.
 	 */
 	bool        force;
@@ -2120,6 +2128,12 @@
 	 */
 	List	   *direct_dispath_contentIds;
 } ProjectionPath;
+
+typedef struct RuntimeFilterPath
+{
+	Path		path;
+	Path	   *subpath;
+} RuntimeFilterPath;
 
 /*
  * ProjectSetPath represents evaluation of a targetlist that includes
@@ -2345,14 +2359,9 @@
 	Index		nominalRelation;	/* Parent RT index for use of EXPLAIN */
 	Index		rootRelation;	/* Root RT index, if target is partitioned */
 	bool		partColsUpdated;	/* some part key in hierarchy updated? */
+	bool		splitUpdate;		/* if distribution key is updated */
 	List	   *resultRelations;	/* integer list of RT indexes */
-<<<<<<< HEAD
-	List	   *is_split_updates;
-	List	   *subpaths;		/* Path(s) producing source data */
-	List	   *subroots;		/* per-target-table PlannerInfos */
-=======
 	List	   *updateColnosLists;	/* per-target-table update_colnos lists */
->>>>>>> d457cb4e
 	List	   *withCheckOptionLists;	/* per-target-table WCO lists */
 	List	   *returningLists; /* per-target-table RETURNING tlists */
 	List	   *rowMarks;		/* PlanRowMarks (non-locking only) */
@@ -2899,6 +2908,27 @@
 } PlaceHolderInfo;
 
 /*
+ * GroupedVarInfo exists for each expression that can be used as an aggregate
+ * or grouping expression evaluated below a join.
+ *
+ * TODO Rename, perhaps to GroupedTargetEntry? (Also rename the variables of
+ * this type.)
+ */
+typedef struct GroupedVarInfo
+{
+	NodeTag		type;
+
+	Expr	   *gvexpr;			/* the represented expression. */
+	Aggref	   *agg_partial;	/* if gvexpr is aggregate, agg_partial is the
+								 * corresponding partial aggregate */
+	Index		sortgroupref;	/* If gvexpr is a grouping expression, this is
+								 * the tleSortGroupRef of the corresponding
+								 * SortGroupClause. */
+	Relids		gv_eval_at;		/* lowest level we can evaluate the expression
+								 * at or NULL if it can happen anywhere. */
+} GroupedVarInfo;
+
+/*
  * This struct describes one potentially index-optimizable MIN/MAX aggregate
  * function.  MinMaxAggPath contains a list of these, and if we accept that
  * path, the list is stored into root->minmax_aggs for use during setrefs.c.
@@ -3031,6 +3061,8 @@
 	SemiAntiJoinFactors semifactors;
 	Relids		param_source_rels;
 	List	   *redistribution_clauses;
+	double		runtime_filter_tuples; /* value < 0 means disable */
+	double		rf_hashjointuples; /* estimates # tuples pass hash quals */
 } JoinPathExtraData;
 
 /*
@@ -3054,7 +3086,7 @@
 /*
  * PostgreSQL's executor doesn't support hashed aggregation
  * with DISTINCT, because it's supposed to be "a certain loser",
- * which is not that certion in Greenplum MPP architecture.
+ * which is not that certion in Cloudberry MPP architecture.
  */
 #define GROUPING_CAN_USE_MPP_HASH   0x0008
 
