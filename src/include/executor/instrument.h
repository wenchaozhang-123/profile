--- conflicted
+++ resolved
@@ -22,17 +22,6 @@
 
 struct CdbExplain_NodeSummary;          /* private def in cdb/cdbexplain.c */
 
-/* Flag bits included in InstrAlloc's instrument_options bitmask */
-typedef enum InstrumentOption
-{
-	INSTRUMENT_NONE = 0,
-	INSTRUMENT_TIMER = 1 << 0,	/* needs timer (and row counts) */
-	INSTRUMENT_BUFFERS = 1 << 1,	/* needs buffer usage (not implemented yet) */
-	INSTRUMENT_ROWS = 1 << 2,	/* needs row count */
-	INSTRUMENT_CDB = 0x40000000,	/* needs cdb statistics */
-	INSTRUMENT_ALL = PG_INT32_MAX
-} InstrumentOption;
-
 typedef struct BufferUsage
 {
 	long	shared_blks_hit;		/* # of shared buffer hits */
@@ -45,11 +34,15 @@
 	long	temp_blks_written;		/* # of temp blocks written */
 } BufferUsage;
 
+/* Flag bits included in InstrAlloc's instrument_options bitmask */
 typedef enum InstrumentOption
 {
-	INSTRUMENT_TIMER	= 1 << 0,		/* needs timer */
-	INSTRUMENT_BUFFERS	= 1 << 1,		/* needs buffer usage */
-	INSTRUMENT_ALL		= 0x7FFFFFFF
+	INSTRUMENT_NONE = 0,
+	INSTRUMENT_TIMER = 1 << 0,	/* needs timer (and row counts) */
+	INSTRUMENT_BUFFERS = 1 << 1,	/* needs buffer usage (not implemented yet) */
+	INSTRUMENT_ROWS = 1 << 2,	/* needs row count */
+	INSTRUMENT_CDB = 0x40000000,	/* needs cdb statistics */
+	INSTRUMENT_ALL = 0x7FFFFFFF
 } InstrumentOption;
 
 typedef struct Instrumentation
@@ -64,13 +57,15 @@
 	instr_time	starttime;		/* Start time of current iteration of node */
 	instr_time	counter;		/* Accumulated runtime for this node */
 	double		firsttuple;		/* Time for first tuple of this cycle */
-<<<<<<< HEAD
 	uint64		tuplecount;		/* Tuples emitted so far this cycle */
+	BufferUsage	bufusage_start;	/* Buffer usage at start */
 	/* Accumulated statistics across all completed cycles: */
 	double		startup;		/* Total startup time (in seconds) */
 	double		total;			/* Total total time (in seconds) */
 	uint64		ntuples;		/* Total tuples produced */
 	uint64		nloops;			/* # of run cycles for this node */
+	BufferUsage	bufusage;		/* Total buffer usage */
+
 	double		execmemused;	/* CDB: executor memory used (bytes) */
 	double		workmemused;	/* CDB: work_mem actually used (bytes) */
 	double		workmemwanted;	/* CDB: work_mem to avoid scratch i/o (bytes) */
@@ -84,20 +79,8 @@
 	struct CdbExplain_NodeSummary *cdbNodeSummary;	/* stats from all qExecs */
 } Instrumentation;
 
-=======
-	double		tuplecount;		/* Tuples emitted so far this cycle */
-	BufferUsage	bufusage_start;	/* Buffer usage at start */
-	/* Accumulated statistics across all completed cycles: */
-	double		startup;		/* Total startup time (in seconds) */
-	double		total;			/* Total total time (in seconds) */
-	double		ntuples;		/* Total tuples produced */
-	double		nloops;			/* # of run cycles for this node */
-	BufferUsage	bufusage;		/* Total buffer usage */
-} Instrumentation;
-
 extern BufferUsage		pgBufferUsage;
 
->>>>>>> 78a09145
 extern Instrumentation *InstrAlloc(int n, int instrument_options);
 extern void InstrStartNode(Instrumentation *instr);
 extern void InstrStopNode(Instrumentation *instr, uint64 nTuples);
