--- conflicted
+++ resolved
@@ -14,10 +14,6 @@
 #include "libpq/pqcomm.h"
 #include "portability/instr_time.h"
 #include "utils/hsearch.h"
-<<<<<<< HEAD
-#include "utils/rel.h"
-=======
->>>>>>> 49f001d8
 #include "utils/relcache.h"
 #include "utils/timestamp.h"
 
@@ -45,10 +41,7 @@
 	PGSTAT_MTYPE_AUTOVAC_START,
 	PGSTAT_MTYPE_VACUUM,
 	PGSTAT_MTYPE_ANALYZE,
-<<<<<<< HEAD
 	PGSTAT_MTYPE_QUEUESTAT, /* GPDB */
-=======
->>>>>>> 49f001d8
 	PGSTAT_MTYPE_BGWRITER,
 	PGSTAT_MTYPE_FUNCSTAT,
 	PGSTAT_MTYPE_FUNCPURGE
@@ -393,11 +386,7 @@
  *								usage statistics.
  * ----------
  */
-<<<<<<< HEAD
-#define PGSTAT_NUM_FUNCENTRIES	\
-=======
 #define PGSTAT_NUM_FUNCENTRIES  \
->>>>>>> 49f001d8
 	((PGSTAT_MSG_PAYLOAD - sizeof(Oid) - sizeof(int))  \
 	 / sizeof(PgStat_FunctionEntry))
 
@@ -479,13 +468,8 @@
 	TimestampTz last_autovac_time;
 
 	/*
-<<<<<<< HEAD
 	 * tables and functions must be last in the struct, because we don't write
 	 * the pointers out to the stats file.
-=======
-	 * tables and functions must be last in the struct, because we don't
-	 * write the pointers out to the stats file.
->>>>>>> 49f001d8
 	 */
 	HTAB	   *tables;
 	HTAB	   *functions;
@@ -525,7 +509,6 @@
 
 
 /* ----------
-<<<<<<< HEAD
  * PgStat_StatQueueEntry		The collector's data per resource queue
  * ----------
  *  --- cdb extension ---
@@ -540,8 +523,6 @@
 } PgStat_StatQueueEntry;
 
 /* ----------
-=======
->>>>>>> 49f001d8
  * PgStat_StatFuncEntry			The collector's data per function
  * ----------
  */
@@ -556,7 +537,6 @@
 } PgStat_StatFuncEntry;
 
 
-<<<<<<< HEAD
 
 /* ----------
  * PgStat_StatPortalEntry
@@ -585,8 +565,6 @@
 } PgStat_StatPortalEntry;
 
 
-=======
->>>>>>> 49f001d8
 /*
  * Global statistics kept in the stats collector
  */
@@ -608,15 +586,12 @@
  * ----------
  */
 
-<<<<<<< HEAD
 /* Definitions of waiting reason */
 #define PGBE_WAITING_LOCK			'l'
 #define PGBE_WAITING_REPLICATION	'r'
 #define PGBE_WAITING_RESGROUP		'g'
 #define PGBE_WAITING_NONE			'\0'
 
-=======
->>>>>>> 49f001d8
 /* ----------
  * PgBackendStatus
  *
@@ -662,13 +637,9 @@
 	char	   *st_appname;
 
 	/* current command string; MUST be null-terminated */
-<<<<<<< HEAD
-	char		*st_activity;
+	char	   *st_activity;
 
 	Oid			st_rsgid;
-=======
-	char	   *st_activity;
->>>>>>> 49f001d8
 } PgBackendStatus;
 
 /*
@@ -680,19 +651,11 @@
 	/* NULL means we are not tracking the current function call */
 	PgStat_FunctionCounts *fs;
 	/* Total time previously charged to function, as of function start */
-<<<<<<< HEAD
-	instr_time	save_f_time;
-	/* Backend-wide total time as of function start */
-	instr_time	save_total;
-	/* system clock as of function start */
-	instr_time	f_start;
-=======
 	instr_time		save_f_time;
 	/* Backend-wide total time as of function start */
 	instr_time		save_total;
 	/* system clock as of function start */
 	instr_time		f_start;
->>>>>>> 49f001d8
 } PgStat_FunctionCallUsage;
 
 
@@ -742,10 +705,7 @@
 
 extern void pgstat_report_stat(bool force);
 extern void pgstat_vacuum_stat(void);
-<<<<<<< HEAD
 extern void pgstat_report_queuestat(void); /* GPDB */
-=======
->>>>>>> 49f001d8
 extern void pgstat_drop_database(Oid databaseid);
 
 extern void pgstat_clear_snapshot(void);
