/*-------------------------------------------------------------------------
 *
 * sysattr.h
 *	  POSTGRES system attribute definitions.
 *
 *
 * Portions Copyright (c) 1996-2013, PostgreSQL Global Development Group
 * Portions Copyright (c) 1994, Regents of the University of California
 *
 * src/include/access/sysattr.h
 *
 *-------------------------------------------------------------------------
 */
#ifndef SYSATTR_H
#define SYSATTR_H


/*
 * Attribute numbers for the system-defined attributes
 */
#define SelfItemPointerAttributeNumber			(-1)
#define ObjectIdAttributeNumber					(-2)
#define MinTransactionIdAttributeNumber			(-3)
#define MinCommandIdAttributeNumber				(-4)
#define MaxTransactionIdAttributeNumber			(-5)
#define MaxCommandIdAttributeNumber				(-6)
#define TableOidAttributeNumber					(-7)
<<<<<<< HEAD
#define GpSegmentIdAttributeNumber			    (-8)    /*CDB*/
#define FirstLowInvalidHeapAttributeNumber		(-9)
=======
#define FirstLowInvalidHeapAttributeNumber		(-8)
>>>>>>> e472b921

#endif   /* SYSATTR_H */<|MERGE_RESOLUTION|>--- conflicted
+++ resolved
@@ -25,11 +25,7 @@
 #define MaxTransactionIdAttributeNumber			(-5)
 #define MaxCommandIdAttributeNumber				(-6)
 #define TableOidAttributeNumber					(-7)
-<<<<<<< HEAD
 #define GpSegmentIdAttributeNumber			    (-8)    /*CDB*/
 #define FirstLowInvalidHeapAttributeNumber		(-9)
-=======
-#define FirstLowInvalidHeapAttributeNumber		(-8)
->>>>>>> e472b921
 
 #endif   /* SYSATTR_H */