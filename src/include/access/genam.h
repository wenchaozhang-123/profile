/*-------------------------------------------------------------------------
 *
 * genam.h
 *	  POSTGRES generalized index access method definitions.
 *
 *
 * Portions Copyright (c) 1996-2019, PostgreSQL Global Development Group
 * Portions Copyright (c) 1994, Regents of the University of California
 *
 * src/include/access/genam.h
 *
 *-------------------------------------------------------------------------
 */
#ifndef GENAM_H
#define GENAM_H

#include "access/sdir.h"
#include "access/skey.h"
#include "nodes/tidbitmap.h"
#include "storage/lockdefs.h"
#include "utils/relcache.h"
#include "utils/snapshot.h"

/* We don't want this file to depend on execnodes.h. */
struct IndexInfo;

/*
 * Struct for statistics returned by ambuild
 */
typedef struct IndexBuildResult
{
	double		heap_tuples;	/* # of tuples seen in parent table */
	double		index_tuples;	/* # of tuples inserted into index */
} IndexBuildResult;

/*
 * Struct for input arguments passed to ambulkdelete and amvacuumcleanup
 *
 * num_heap_tuples is accurate only when estimated_count is false;
 * otherwise it's just an estimate (currently, the estimate is the
 * prior value of the relation's pg_class.reltuples field).  It will
 * always just be an estimate during ambulkdelete.
 */
typedef struct IndexVacuumInfo
{
	Relation	index;			/* the index being vacuumed */
	bool		analyze_only;	/* ANALYZE (without any actual vacuum) */
	bool		report_progress;	/* emit progress.h status reports */
	bool		estimated_count;	/* num_heap_tuples is an estimate */
	int			message_level;	/* ereport level for progress messages */
	double		num_heap_tuples;	/* tuples remaining in heap */
	BufferAccessStrategy strategy;	/* access strategy for reads */
} IndexVacuumInfo;

/*
 * Struct for statistics returned by ambulkdelete and amvacuumcleanup
 *
 * This struct is normally allocated by the first ambulkdelete call and then
 * passed along through subsequent ones until amvacuumcleanup; however,
 * amvacuumcleanup must be prepared to allocate it in the case where no
 * ambulkdelete calls were made (because no tuples needed deletion).
 * Note that an index AM could choose to return a larger struct
 * of which this is just the first field; this provides a way for ambulkdelete
 * to communicate additional private data to amvacuumcleanup.
 *
 * Note: pages_removed is the amount by which the index physically shrank,
 * if any (ie the change in its total size on disk).  pages_deleted and
 * pages_free refer to free space within the index file.  Some index AMs
 * may compute num_index_tuples by reference to num_heap_tuples, in which
 * case they should copy the estimated_count field from IndexVacuumInfo.
 */
typedef struct IndexBulkDeleteResult
{
	BlockNumber num_pages;		/* pages remaining in index */
	BlockNumber pages_removed;	/* # removed during vacuum operation */
	bool		estimated_count;	/* num_index_tuples is an estimate */
	double		num_index_tuples;	/* tuples remaining */
	double		tuples_removed; /* # removed during vacuum operation */
	BlockNumber pages_deleted;	/* # unused pages in index */
	BlockNumber pages_free;		/* # pages available for reuse */
} IndexBulkDeleteResult;

/* Typedef for callback function to determine if a tuple is bulk-deletable */
typedef bool (*IndexBulkDeleteCallback) (ItemPointer itemptr, void *state);

/* struct definitions appear in relscan.h */
typedef struct IndexScanDescData *IndexScanDesc;
typedef struct SysScanDescData *SysScanDesc;

typedef struct ParallelIndexScanDescData *ParallelIndexScanDesc;

/*
 * Enumeration specifying the type of uniqueness check to perform in
 * index_insert().
 *
 * UNIQUE_CHECK_YES is the traditional Postgres immediate check, possibly
 * blocking to see if a conflicting transaction commits.
 *
 * For deferrable unique constraints, UNIQUE_CHECK_PARTIAL is specified at
 * insertion time.  The index AM should test if the tuple is unique, but
 * should not throw error, block, or prevent the insertion if the tuple
 * appears not to be unique.  We'll recheck later when it is time for the
 * constraint to be enforced.  The AM must return true if the tuple is
 * known unique, false if it is possibly non-unique.  In the "true" case
 * it is safe to omit the later recheck.
 *
 * When it is time to recheck the deferred constraint, a pseudo-insertion
 * call is made with UNIQUE_CHECK_EXISTING.  The tuple is already in the
 * index in this case, so it should not be inserted again.  Rather, just
 * check for conflicting live tuples (possibly blocking).
 */
typedef enum IndexUniqueCheck
{
	UNIQUE_CHECK_NO,			/* Don't do any uniqueness checking */
	UNIQUE_CHECK_YES,			/* Enforce uniqueness at insertion time */
	UNIQUE_CHECK_PARTIAL,		/* Test uniqueness, but no error */
	UNIQUE_CHECK_EXISTING		/* Check if existing tuple is unique */
} IndexUniqueCheck;


/*
 * generalized index_ interface routines (in indexam.c)
 */

/*
 * IndexScanIsValid
 *		True iff the index scan is valid.
 */
#define IndexScanIsValid(scan) PointerIsValid(scan)

extern Relation index_open(Oid relationId, LOCKMODE lockmode);
extern void index_close(Relation relation, LOCKMODE lockmode);

extern bool index_insert(Relation indexRelation,
						 Datum *values, bool *isnull,
						 ItemPointer heap_t_ctid,
						 Relation heapRelation,
						 IndexUniqueCheck checkUnique,
						 struct IndexInfo *indexInfo);

extern IndexScanDesc index_beginscan(Relation heapRelation,
									 Relation indexRelation,
									 Snapshot snapshot,
									 int nkeys, int norderbys);
extern IndexScanDesc index_beginscan_bitmap(Relation indexRelation,
											Snapshot snapshot,
											int nkeys);
extern void index_rescan(IndexScanDesc scan,
						 ScanKey keys, int nkeys,
						 ScanKey orderbys, int norderbys);
extern void index_endscan(IndexScanDesc scan);
extern void index_markpos(IndexScanDesc scan);
extern void index_restrpos(IndexScanDesc scan);
extern Size index_parallelscan_estimate(Relation indexrel, Snapshot snapshot);
extern void index_parallelscan_initialize(Relation heaprel, Relation indexrel,
										  Snapshot snapshot, ParallelIndexScanDesc target);
extern void index_parallelrescan(IndexScanDesc scan);
extern IndexScanDesc index_beginscan_parallel(Relation heaprel,
											  Relation indexrel, int nkeys, int norderbys,
											  ParallelIndexScanDesc pscan);
extern ItemPointer index_getnext_tid(IndexScanDesc scan,
<<<<<<< HEAD
				  ScanDirection direction);
extern HeapTuple index_fetch_heap(IndexScanDesc scan);
extern HeapTuple index_getnext(IndexScanDesc scan, ScanDirection direction);
extern Node *index_getbitmap(IndexScanDesc scan, Node *bitmap);
=======
									 ScanDirection direction);
struct TupleTableSlot;
extern bool index_fetch_heap(IndexScanDesc scan, struct TupleTableSlot *slot);
extern bool index_getnext_slot(IndexScanDesc scan, ScanDirection direction,
							   struct TupleTableSlot *slot);
extern int64 index_getbitmap(IndexScanDesc scan, TIDBitmap *bitmap);
>>>>>>> 9e1c9f95

extern IndexBulkDeleteResult *index_bulk_delete(IndexVacuumInfo *info,
												IndexBulkDeleteResult *stats,
												IndexBulkDeleteCallback callback,
												void *callback_state);
extern IndexBulkDeleteResult *index_vacuum_cleanup(IndexVacuumInfo *info,
												   IndexBulkDeleteResult *stats);
extern bool index_can_return(Relation indexRelation, int attno);
extern RegProcedure index_getprocid(Relation irel, AttrNumber attnum,
									uint16 procnum);
extern FmgrInfo *index_getprocinfo(Relation irel, AttrNumber attnum,
								   uint16 procnum);
extern void index_store_float8_orderby_distances(IndexScanDesc scan,
												 Oid *orderByTypes, double *distances,
												 bool recheckOrderBy);

/*
 * index access method support routines (in genam.c)
 */
extern IndexScanDesc RelationGetIndexScan(Relation indexRelation,
										  int nkeys, int norderbys);
extern void IndexScanEnd(IndexScanDesc scan);
extern char *BuildIndexValueDescription(Relation indexRelation,
										Datum *values, bool *isnull);
extern TransactionId index_compute_xid_horizon_for_tuples(Relation irel,
														  Relation hrel,
														  Buffer ibuf,
														  OffsetNumber *itemnos,
														  int nitems);

/*
 * heap-or-index access to system catalogs (in genam.c)
 */
extern SysScanDesc systable_beginscan(Relation heapRelation,
									  Oid indexId,
									  bool indexOK,
									  Snapshot snapshot,
									  int nkeys, ScanKey key);
extern HeapTuple systable_getnext(SysScanDesc sysscan);
extern bool systable_recheck_tuple(SysScanDesc sysscan, HeapTuple tup);
extern void systable_endscan(SysScanDesc sysscan);
extern SysScanDesc systable_beginscan_ordered(Relation heapRelation,
											  Relation indexRelation,
											  Snapshot snapshot,
											  int nkeys, ScanKey key);
extern HeapTuple systable_getnext_ordered(SysScanDesc sysscan,
										  ScanDirection direction);
extern void systable_endscan_ordered(SysScanDesc sysscan);

#endif							/* GENAM_H */<|MERGE_RESOLUTION|>--- conflicted
+++ resolved
@@ -159,19 +159,12 @@
 											  Relation indexrel, int nkeys, int norderbys,
 											  ParallelIndexScanDesc pscan);
 extern ItemPointer index_getnext_tid(IndexScanDesc scan,
-<<<<<<< HEAD
-				  ScanDirection direction);
-extern HeapTuple index_fetch_heap(IndexScanDesc scan);
-extern HeapTuple index_getnext(IndexScanDesc scan, ScanDirection direction);
-extern Node *index_getbitmap(IndexScanDesc scan, Node *bitmap);
-=======
 									 ScanDirection direction);
 struct TupleTableSlot;
 extern bool index_fetch_heap(IndexScanDesc scan, struct TupleTableSlot *slot);
 extern bool index_getnext_slot(IndexScanDesc scan, ScanDirection direction,
 							   struct TupleTableSlot *slot);
-extern int64 index_getbitmap(IndexScanDesc scan, TIDBitmap *bitmap);
->>>>>>> 9e1c9f95
+extern Node *index_getbitmap(IndexScanDesc scan, Node *bitmap);
 
 extern IndexBulkDeleteResult *index_bulk_delete(IndexVacuumInfo *info,
 												IndexBulkDeleteResult *stats,
@@ -185,7 +178,9 @@
 extern FmgrInfo *index_getprocinfo(Relation irel, AttrNumber attnum,
 								   uint16 procnum);
 extern void index_store_float8_orderby_distances(IndexScanDesc scan,
-												 Oid *orderByTypes, double *distances,
+												 Oid *orderByTypes,
+												 double *distanceValues,
+												 bool *distanceNulls,
 												 bool recheckOrderBy);
 
 /*
