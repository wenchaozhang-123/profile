/*-------------------------------------------------------------------------
 *
 * attnum.h
 *	  POSTGRES attribute number definitions.
 *
 *
 * Portions Copyright (c) 1996-2009, PostgreSQL Global Development Group
 * Portions Copyright (c) 1994, Regents of the University of California
 *
<<<<<<< HEAD
 * $PostgreSQL: pgsql/src/include/access/attnum.h,v 1.26 2009/01/01 17:23:55 momjian Exp $
=======
 * $PostgreSQL: pgsql/src/include/access/attnum.h,v 1.25 2008/04/05 01:58:20 tgl Exp $
>>>>>>> f260edb1
 *
 *-------------------------------------------------------------------------
 */
#ifndef ATTNUM_H
#define ATTNUM_H


/*
 * user defined attribute numbers start at 1.	-ay 2/95
 */
typedef int16 AttrNumber;

#define InvalidAttrNumber		0
#define MaxAttrNumber			32767

/* ----------------
 *		support macros
 * ----------------
 */
/*
 * AttributeNumberIsValid
 *		True iff the attribute number is valid.
 */
#define AttributeNumberIsValid(attributeNumber) \
	((bool) ((attributeNumber) != InvalidAttrNumber))

/*
 * AttrNumberIsForUserDefinedAttr
 *		True iff the attribute number corresponds to an user defined attribute.
 */
#define AttrNumberIsForUserDefinedAttr(attributeNumber) \
	((bool) ((attributeNumber) > 0))

/*
 * AttrNumberGetAttrOffset
 *		Returns the attribute offset for an attribute number.
 *
 * Note:
 *		Assumes the attribute number is for an user defined attribute.
 */
#define AttrNumberGetAttrOffset(attNum) \
( \
	AssertMacro(AttrNumberIsForUserDefinedAttr(attNum)), \
	((attNum) - 1) \
)

/*
 * AttributeOffsetGetAttributeNumber
 *		Returns the attribute number for an attribute offset.
 */
#define AttrOffsetGetAttrNumber(attributeOffset) \
	 ((AttrNumber) (1 + (attributeOffset)))

#endif   /* ATTNUM_H */<|MERGE_RESOLUTION|>--- conflicted
+++ resolved
@@ -7,11 +7,7 @@
  * Portions Copyright (c) 1996-2009, PostgreSQL Global Development Group
  * Portions Copyright (c) 1994, Regents of the University of California
  *
-<<<<<<< HEAD
- * $PostgreSQL: pgsql/src/include/access/attnum.h,v 1.26 2009/01/01 17:23:55 momjian Exp $
-=======
  * $PostgreSQL: pgsql/src/include/access/attnum.h,v 1.25 2008/04/05 01:58:20 tgl Exp $
->>>>>>> f260edb1
  *
  *-------------------------------------------------------------------------
  */
