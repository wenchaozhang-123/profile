/*-------------------------------------------------------------------------
 *
 * pg_namespace.h
 *	  definition of the "namespace" system catalog (pg_namespace)
 *
 *
 * Portions Copyright (c) 1996-2021, PostgreSQL Global Development Group
 * Portions Copyright (c) 1994, Regents of the University of California
 *
 * src/include/catalog/pg_namespace.h
 *
 * NOTES
 *	  The Catalog.pm module reads this file and derives schema
 *	  information.
 *
 *-------------------------------------------------------------------------
 */
#ifndef PG_NAMESPACE_H
#define PG_NAMESPACE_H

#include "catalog/genbki.h"
#include "catalog/pg_namespace_d.h"
#include "utils/acl.h"

/* ----------------------------------------------------------------
 *		pg_namespace definition.
 *
 *		cpp turns this into typedef struct FormData_pg_namespace
 *
 *	nspname				name of the namespace
 *	nspowner			owner (creator) of the namespace
 *	nspacl				access privilege list
 * ----------------------------------------------------------------
 */
CATALOG(pg_namespace,2615,NamespaceRelationId)
{
	Oid			oid;			/* oid */

	NameData	nspname;
	Oid			nspowner BKI_DEFAULT(POSTGRES) BKI_LOOKUP(pg_authid);

#ifdef CATALOG_VARLEN			/* variable-length fields start here */
	aclitem		nspacl[1];
#endif
} FormData_pg_namespace;

/* GPDB added foreign key definitions for gpcheckcat. */
FOREIGN_KEY(nspowner REFERENCES pg_authid(oid));

/* ----------------
 *		Form_pg_namespace corresponds to a pointer to a tuple with
 *		the format of pg_namespace relation.
 * ----------------
 */
typedef FormData_pg_namespace *Form_pg_namespace;

<<<<<<< HEAD
#define IsBuiltInNameSpace(namespaceId) \
	(namespaceId == PG_CATALOG_NAMESPACE || \
	 namespaceId == PG_TOAST_NAMESPACE || \
	 namespaceId == PG_BITMAPINDEX_NAMESPACE || \
	 namespaceId == PG_PUBLIC_NAMESPACE || \
	 namespaceId == PG_AOSEGMENT_NAMESPACE)
=======
DECLARE_TOAST(pg_namespace, 4163, 4164);

DECLARE_UNIQUE_INDEX(pg_namespace_nspname_index, 2684, on pg_namespace using btree(nspname name_ops));
#define NamespaceNameIndexId  2684
DECLARE_UNIQUE_INDEX_PKEY(pg_namespace_oid_index, 2685, on pg_namespace using btree(oid oid_ops));
#define NamespaceOidIndexId  2685
>>>>>>> d457cb4e

/*
 * prototypes for functions in pg_namespace.c
 */
extern Oid	NamespaceCreate(const char *nspName, Oid ownerId, bool isTemp);

#endif							/* PG_NAMESPACE_H */<|MERGE_RESOLUTION|>--- conflicted
+++ resolved
@@ -54,21 +54,19 @@
  */
 typedef FormData_pg_namespace *Form_pg_namespace;
 
-<<<<<<< HEAD
 #define IsBuiltInNameSpace(namespaceId) \
 	(namespaceId == PG_CATALOG_NAMESPACE || \
 	 namespaceId == PG_TOAST_NAMESPACE || \
 	 namespaceId == PG_BITMAPINDEX_NAMESPACE || \
 	 namespaceId == PG_PUBLIC_NAMESPACE || \
 	 namespaceId == PG_AOSEGMENT_NAMESPACE)
-=======
+
 DECLARE_TOAST(pg_namespace, 4163, 4164);
 
 DECLARE_UNIQUE_INDEX(pg_namespace_nspname_index, 2684, on pg_namespace using btree(nspname name_ops));
 #define NamespaceNameIndexId  2684
 DECLARE_UNIQUE_INDEX_PKEY(pg_namespace_oid_index, 2685, on pg_namespace using btree(oid oid_ops));
 #define NamespaceOidIndexId  2685
->>>>>>> d457cb4e
 
 /*
  * prototypes for functions in pg_namespace.c
