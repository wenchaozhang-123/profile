--- conflicted
+++ resolved
@@ -19,16 +19,12 @@
 #include "storage/smgr.h"
 #include "utils/relcache.h"
 
-<<<<<<< HEAD
+/* GUC variables */
+extern int	wal_skip_threshold;
+
 extern SMgrRelation RelationCreateStorage(RelFileNode rnode,
 										  char relpersistence,
 										  SMgrImpl smgr_which);
-=======
-/* GUC variables */
-extern int	wal_skip_threshold;
-
-extern SMgrRelation RelationCreateStorage(RelFileNode rnode, char relpersistence);
->>>>>>> d457cb4e
 extern void RelationDropStorage(Relation rel);
 extern void RelationPreserveStorage(RelFileNode rnode, bool atCommit);
 extern void RelationPreTruncate(Relation rel);
@@ -45,12 +41,8 @@
  * naming
  */
 extern void smgrDoPendingDeletes(bool isCommit);
-<<<<<<< HEAD
+extern void smgrDoPendingSyncs(bool isCommit, bool isParallelWorker);
 extern int	smgrGetPendingDeletes(bool forCommit, RelFileNodePendingDelete **ptr);
-=======
-extern void smgrDoPendingSyncs(bool isCommit, bool isParallelWorker);
-extern int	smgrGetPendingDeletes(bool forCommit, RelFileNode **ptr);
->>>>>>> d457cb4e
 extern void AtSubCommit_smgr(void);
 extern void AtSubAbort_smgr(void);
 extern void PostPrepare_smgr(void);
