#!/usr/bin/perl
#----------------------------------------------------------------------
#
# duplicate_oids
#    Identifies any manually-assigned OIDs that are used multiple times
#    in the Postgres catalog data.
#
#    While duplicate OIDs would only cause a failure if they appear in
#    the same catalog, our project policy is that manually assigned OIDs
#    should be globally unique, to avoid confusion.
#
# Portions Copyright (c) 1996-2019, PostgreSQL Global Development Group
# Portions Copyright (c) 1994, Regents of the University of California
#
# src/include/catalog/duplicate_oids
#
#----------------------------------------------------------------------

use strict;
use warnings;

<<<<<<< HEAD
BEGIN
{
	@ARGV = (glob("pg_*.h"), glob("gp_*.h"), qw(indexing.h toasting.h));
}
=======
# Must run in src/include/catalog
use FindBin;
chdir $FindBin::RealBin or die "could not cd to $FindBin::RealBin: $!\n";

use lib "$FindBin::RealBin/../../backend/catalog/";
use Catalog;

my @input_files = (glob("pg_*.h"), qw(indexing.h toasting.h));

my $oids = Catalog::FindAllOidsFromHeaders(@input_files);
>>>>>>> 9e1c9f95

my %oidcounts;

foreach my $oid (@{$oids})
{
	$oidcounts{$oid}++;
}

my $found = 0;

foreach my $oid (sort { $a <=> $b } keys %oidcounts)
{
	next unless $oidcounts{$oid} > 1;
	$found = 1;
	print "$oid\n";
}

exit $found;<|MERGE_RESOLUTION|>--- conflicted
+++ resolved
@@ -19,12 +19,6 @@
 use strict;
 use warnings;
 
-<<<<<<< HEAD
-BEGIN
-{
-	@ARGV = (glob("pg_*.h"), glob("gp_*.h"), qw(indexing.h toasting.h));
-}
-=======
 # Must run in src/include/catalog
 use FindBin;
 chdir $FindBin::RealBin or die "could not cd to $FindBin::RealBin: $!\n";
@@ -32,10 +26,9 @@
 use lib "$FindBin::RealBin/../../backend/catalog/";
 use Catalog;
 
-my @input_files = (glob("pg_*.h"), qw(indexing.h toasting.h));
+my @input_files = (glob("pg_*.h"), glob("gp_*.h"), qw(indexing.h toasting.h));
 
 my $oids = Catalog::FindAllOidsFromHeaders(@input_files);
->>>>>>> 9e1c9f95
 
 my %oidcounts;
 
