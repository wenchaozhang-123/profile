/*-------------------------------------------------------------------------
 *
 * pg_tablespace.h
 *	  definition of the "tablespace" system catalog (pg_tablespace)
 *
 *
 * Portions Copyright (c) 1996-2021, PostgreSQL Global Development Group
 * Portions Copyright (c) 1994, Regents of the University of California
 *
 * src/include/catalog/pg_tablespace.h
 *
 * NOTES
 *	  The Catalog.pm module reads this file and derives schema
 *	  information.
 *
 *-------------------------------------------------------------------------
 */
#ifndef PG_TABLESPACE_H
#define PG_TABLESPACE_H

#include "catalog/genbki.h"
#include "catalog/pg_tablespace_d.h"

/* ----------------
 *		pg_tablespace definition.  cpp turns this into
 *		typedef struct FormData_pg_tablespace
 * ----------------
 */
CATALOG(pg_tablespace,1213,TableSpaceRelationId) BKI_SHARED_RELATION
{
	Oid			oid;			/* oid */
	NameData	spcname;		/* tablespace name */
<<<<<<< HEAD
	Oid			spcowner;		/* owner of tablespace */
=======

	/* owner of tablespace */
	Oid			spcowner BKI_DEFAULT(POSTGRES) BKI_LOOKUP(pg_authid);

>>>>>>> d457cb4e
#ifdef CATALOG_VARLEN			/* variable-length fields start here */
	aclitem		spcacl[1];		/* access permissions */
	text		spcoptions[1];	/* per-tablespace options */
#endif
} FormData_pg_tablespace;

/* GPDB added foreign key definitions for gpcheckcat. */
FOREIGN_KEY(spcowner REFERENCES pg_authid(oid));

/* ----------------
 *		Form_pg_tablespace corresponds to a pointer to a tuple with
 *		the format of pg_tablespace relation.
 * ----------------
 */
typedef FormData_pg_tablespace *Form_pg_tablespace;

DECLARE_TOAST(pg_tablespace, 4185, 4186);
#define PgTablespaceToastTable 4185
#define PgTablespaceToastIndex 4186

DECLARE_UNIQUE_INDEX_PKEY(pg_tablespace_oid_index, 2697, on pg_tablespace using btree(oid oid_ops));
#define TablespaceOidIndexId  2697
DECLARE_UNIQUE_INDEX(pg_tablespace_spcname_index, 2698, on pg_tablespace using btree(spcname name_ops));
#define TablespaceNameIndexId  2698

#endif							/* PG_TABLESPACE_H */<|MERGE_RESOLUTION|>--- conflicted
+++ resolved
@@ -30,14 +30,10 @@
 {
 	Oid			oid;			/* oid */
 	NameData	spcname;		/* tablespace name */
-<<<<<<< HEAD
-	Oid			spcowner;		/* owner of tablespace */
-=======
 
 	/* owner of tablespace */
 	Oid			spcowner BKI_DEFAULT(POSTGRES) BKI_LOOKUP(pg_authid);
 
->>>>>>> d457cb4e
 #ifdef CATALOG_VARLEN			/* variable-length fields start here */
 	aclitem		spcacl[1];		/* access permissions */
 	text		spcoptions[1];	/* per-tablespace options */
