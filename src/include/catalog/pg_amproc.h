/*-------------------------------------------------------------------------
 *
 * pg_amproc.h
 *	  definition of the "access method procedure" system catalog (pg_amproc)
 *
 * The amproc table identifies support procedures associated with index
 * operator families and classes.  These procedures can't be listed in pg_amop
 * since they are not the implementation of any indexable operator.
 *
 * The primary key for this table is <amprocfamily, amproclefttype,
 * amprocrighttype, amprocnum>.  The "default" support functions for a
 * particular opclass within the family are those with amproclefttype =
 * amprocrighttype = opclass's opcintype.  These are the ones loaded into the
 * relcache for an index and typically used for internal index operations.
 * Other support functions are typically used to handle cross-type indexable
 * operators with oprleft/oprright matching the entry's amproclefttype and
 * amprocrighttype. The exact behavior depends on the index AM, however, and
 * some don't pay attention to non-default functions at all.
 *
 *
 * Portions Copyright (c) 1996-2019, PostgreSQL Global Development Group
 * Portions Copyright (c) 1994, Regents of the University of California
 *
 * src/include/catalog/pg_amproc.h
 *
 * NOTES
 *	  The Catalog.pm module reads this file and derives schema
 *	  information.
 *
 *-------------------------------------------------------------------------
 */
#ifndef PG_AMPROC_H
#define PG_AMPROC_H

#include "catalog/genbki.h"
#include "catalog/pg_amproc_d.h"

/* ----------------
 *		pg_amproc definition.  cpp turns this into
 *		typedef struct FormData_pg_amproc
 * ----------------
 */
CATALOG(pg_amproc,2603,AccessMethodProcedureRelationId)
{
	Oid			oid;			/* oid */

	/* the index opfamily this entry is for */
	Oid			amprocfamily BKI_LOOKUP(pg_opfamily);

	/* procedure's left input data type */
	Oid			amproclefttype BKI_LOOKUP(pg_type);

	/* procedure's right input data type */
	Oid			amprocrighttype BKI_LOOKUP(pg_type);

	/* support procedure index */
	int16		amprocnum;

	/* OID of the proc */
	regproc		amproc BKI_LOOKUP(pg_proc);
} FormData_pg_amproc;

/* GPDB added foreign key definitions for gpcheckcat. */
FOREIGN_KEY(amprocfamily REFERENCES pg_opfamily(oid));
FOREIGN_KEY(amproclefttype REFERENCES pg_type(oid));
FOREIGN_KEY(amprocrighttype REFERENCES pg_type(oid));
FOREIGN_KEY(amproc REFERENCES pg_proc(oid));

/* ----------------
 *		Form_pg_amproc corresponds to a pointer to a tuple with
 *		the format of pg_amproc relation.
 * ----------------
 */
typedef FormData_pg_amproc *Form_pg_amproc;

<<<<<<< HEAD
/* ----------------
 *		compiler constants for pg_amproc
 * ----------------
 */
#define Natts_pg_amproc					5
#define Anum_pg_amproc_amprocfamily		1
#define Anum_pg_amproc_amproclefttype	2
#define Anum_pg_amproc_amprocrighttype	3
#define Anum_pg_amproc_amprocnum		4
#define Anum_pg_amproc_amproc			5

/* ----------------
 *		initial contents of pg_amproc
 * ----------------
 */

/* btree */
DATA(insert (	397   2277 2277 1 382 ));
DATA(insert (	421   702 702 1 357 ));
DATA(insert (	423   1560 1560 1 1596 ));
DATA(insert (	424   16 16 1 1693 ));
DATA(insert (	426   1042 1042 1 1078 ));
DATA(insert (	426   1042 1042 2 3328 ));
DATA(insert (	428   17 17 1 1954 ));
DATA(insert (	428   17 17 2 3331 ));
DATA(insert (	429   18 18 1 358 ));
DATA(insert (	434   1082 1082 1 1092 ));
DATA(insert (	434   1082 1082 2 3136 ));
DATA(insert (	434   1082 1114 1 2344 ));
DATA(insert (	434   1082 1184 1 2357 ));
DATA(insert (	434   1114 1114 1 2045 ));
DATA(insert (	434   1114 1114 2 3137 ));
DATA(insert (	434   1114 1082 1 2370 ));
DATA(insert (	434   1114 1184 1 2526 ));
DATA(insert (	434   1184 1184 1 1314 ));
DATA(insert (	434   1184 1184 2 3137 ));
DATA(insert (	434   1184 1082 1 2383 ));
DATA(insert (	434   1184 1114 1 2533 ));
DATA(insert (	1970   700 700 1 354 ));
DATA(insert (	1970   700 700 2 3132 ));
DATA(insert (	1970   700 701 1 2194 ));
DATA(insert (	1970   701 701 1 355 ));
DATA(insert (	1970   701 701 2 3133 ));
DATA(insert (	1970   701 700 1 2195 ));
DATA(insert (	1974   869 869 1 926 ));
DATA(insert (	1976   21 21 1 350 ));
DATA(insert (	1976   21 21 2 3129 ));
DATA(insert (	1976   21 23 1 2190 ));
DATA(insert (	1976   21 20 1 2192 ));
DATA(insert (	1976   23 23 1 351 ));
DATA(insert (	1976   23 23 2 3130 ));
DATA(insert (	1976   23 20 1 2188 ));
DATA(insert (	1976   23 21 1 2191 ));
DATA(insert (	1976   20 20 1 842 ));
DATA(insert (	1976   20 20 2 3131 ));
DATA(insert (	1976   20 23 1 2189 ));
DATA(insert (	1976   20 21 1 2193 ));
DATA(insert (	1982   1186 1186 1 1315 ));
DATA(insert (	1984   829 829 1 836 ));
DATA(insert (	1986   19 19 1 359 ));
DATA(insert (	1986   19 19 2 3135 ));
DATA(insert (	1988   1700 1700 1 1769 ));
DATA(insert (	1988   1700 1700 2 3283 ));
DATA(insert (	1989   26 26 1 356 ));
DATA(insert (	1989   26 26 2 3134 ));
DATA(insert (	1991   30 30 1 404 ));
DATA(insert (	1994   25 25 1 360 ));
DATA(insert (	1994   25 25 2 3255 ));
DATA(insert (	1996   1083 1083 1 1107 ));
DATA(insert (	2000   1266 1266 1 1358 ));
DATA(insert (	2002   1562 1562 1 1672 ));
DATA(insert (	2095   25 25 1 2166 ));
DATA(insert (	2095   25 25 2 3332 ));
DATA(insert (	2097   1042 1042 1 2180 ));
DATA(insert (	2097   1042 1042 2 3333 ));
DATA(insert (	2099   790 790 1  377 ));
DATA(insert (	2233   703 703 1  380 ));
DATA(insert (	2234   704 704 1  381 ));
DATA(insert (	2789   27 27 1 2794 ));
DATA(insert (	2968   2950 2950 1 2960 ));
DATA(insert (	2968   2950 2950 2 3300 ));
DATA(insert (	2994   2249 2249 1 2987 ));
DATA(insert (	3194   2249 2249 1 3187 ));
DATA(insert (	3253   3220 3220 1 3251 ));
DATA(insert (	3522   3500 3500 1 3514 ));
DATA(insert (	3626   3614 3614 1 3622 ));
DATA(insert (	3683   3615 3615 1 3668 ));
DATA(insert (	3901   3831 3831 1 3870 ));
DATA(insert (	4033   3802 3802 1 4044 ));
DATA(insert (	6221   7198 7198 1 7057 ));


/* hash */
DATA(insert (	427   1042 1042 1 1080 ));
DATA(insert (	431   18 18 1 454 ));
DATA(insert (	435   1082 1082 1 450 ));
DATA(insert (	627   2277 2277 1 626 ));
DATA(insert (	1971   700 700 1 451 ));
DATA(insert (	1971   701 701 1 452 ));
DATA(insert (	1975   869 869 1 422 ));
DATA(insert (	1977   21 21 1 449 ));
DATA(insert (	1977   23 23 1 450 ));
DATA(insert (	1977   20 20 1 949 ));
DATA(insert (	1983   1186 1186 1 1697 ));
DATA(insert (	1985   829 829 1 399 ));
DATA(insert (	1987   19 19 1 455 ));
DATA(insert (	1990   26 26 1 453 ));
DATA(insert (	1992   30 30 1 457 ));
DATA(insert (	1995   25 25 1 400 ));
DATA(insert (	1997   1083 1083 1 1688 ));
DATA(insert (	1998   1700 1700 1 432 ));
DATA(insert (	1999   1184 1184 1 2039 ));
DATA(insert (	2001   1266 1266 1 1696 ));
DATA(insert (	2040   1114 1114 1 2039 ));
DATA(insert (	2222   16 16 1 454 ));
DATA(insert (	2223   17 17 1 456 ));
DATA(insert (	2224   22 22 1 398 ));
DATA(insert (	2225   28 28 1 450 ));
DATA(insert (	2226   29 29 1 450 ));
DATA(insert (	2227   702 702 1 450 ));
DATA(insert (	2228   703 703 1 450 ));
DATA(insert (	2229   25 25 1 400 ));
DATA(insert (	2231   1042 1042 1 1080 ));
DATA(insert (	2235   1033 1033 1 329 ));
DATA(insert (	2969   2950 2950 1 2963 ));
DATA(insert (	3254   3220 3220 1 3252 ));
DATA(insert (	3523   3500 3500 1 3515 ));
DATA(insert (	3903   3831 3831 1 3902 ));
DATA(insert (	4034   3802 3802 1 4045 ));
DATA(insert (	6224   7198 7198 1 6559 ));


/* gist */
DATA(insert (	1029   600 600 1 2179 ));
DATA(insert (	1029   600 600 2 2583 ));
DATA(insert (	1029   600 600 3 1030 ));
DATA(insert (	1029   600 600 4 2580 ));
DATA(insert (	1029   600 600 5 2581 ));
DATA(insert (	1029   600 600 6 2582 ));
DATA(insert (	1029   600 600 7 2584 ));
DATA(insert (	1029   600 600 8 3064 ));
DATA(insert (	1029   600 600 9 3282 ));
DATA(insert (	2593   603 603 1 2578 ));
DATA(insert (	2593   603 603 2 2583 ));
DATA(insert (	2593   603 603 3 2579 ));
DATA(insert (	2593   603 603 4 2580 ));
DATA(insert (	2593   603 603 5 2581 ));
DATA(insert (	2593   603 603 6 2582 ));
DATA(insert (	2593   603 603 7 2584 ));
DATA(insert (	2593   603 603 9 3281 ));
DATA(insert (	2594   604 604 1 2585 ));
DATA(insert (	2594   604 604 2 2583 ));
DATA(insert (	2594   604 604 3 2586 ));
DATA(insert (	2594   604 604 4 2580 ));
DATA(insert (	2594   604 604 5 2581 ));
DATA(insert (	2594   604 604 6 2582 ));
DATA(insert (	2594   604 604 7 2584 ));
DATA(insert (	2594   604 604 8 3288 ));
DATA(insert (	2595   718 718 1 2591 ));
DATA(insert (	2595   718 718 2 2583 ));
DATA(insert (	2595   718 718 3 2592 ));
DATA(insert (	2595   718 718 4 2580 ));
DATA(insert (	2595   718 718 5 2581 ));
DATA(insert (	2595   718 718 6 2582 ));
DATA(insert (	2595   718 718 7 2584 ));
DATA(insert (	2595   718 718 8 3280 ));
DATA(insert (	3655   3614 3614 1 3654 ));
DATA(insert (	3655   3614 3614 2 3651 ));
DATA(insert (	3655   3614 3614 3 3648 ));
DATA(insert (	3655   3614 3614 4 3649 ));
DATA(insert (	3655   3614 3614 5 3653 ));
DATA(insert (	3655   3614 3614 6 3650 ));
DATA(insert (	3655   3614 3614 7 3652 ));
DATA(insert (	3702   3615 3615 1 3701 ));
DATA(insert (	3702   3615 3615 2 3698 ));
DATA(insert (	3702   3615 3615 3 3695 ));
DATA(insert (	3702   3615 3615 4 3696 ));
DATA(insert (	3702   3615 3615 5 3700 ));
DATA(insert (	3702   3615 3615 6 3697 ));
DATA(insert (	3702   3615 3615 7 3699 ));
DATA(insert (	3919   3831 3831 1 3875 ));
DATA(insert (	3919   3831 3831 2 3876 ));
DATA(insert (	3919   3831 3831 3 3877 ));
DATA(insert (	3919   3831 3831 4 3878 ));
DATA(insert (	3919   3831 3831 5 3879 ));
DATA(insert (	3919   3831 3831 6 3880 ));
DATA(insert (	3919   3831 3831 7 3881 ));
DATA(insert (	3919   3831 3831 9 3996 ));
DATA(insert (	3550   869 869 1 3553 ));
DATA(insert (	3550   869 869 2 3554 ));
DATA(insert (	3550   869 869 3 3555 ));
DATA(insert (	3550   869 869 4 3556 ));
DATA(insert (	3550   869 869 5 3557 ));
DATA(insert (	3550   869 869 6 3558 ));
DATA(insert (	3550   869 869 7 3559 ));
DATA(insert (	3550   869 869 9 3573 ));


/* gin */
DATA(insert (	2745   1007 1007 1	351 ));
DATA(insert (	2745   1007 1007 2 2743 ));
DATA(insert (	2745   1007 1007 3 2774 ));
DATA(insert (	2745   1007 1007 4 2744 ));
DATA(insert (	2745   1007 1007 6 3920 ));
DATA(insert (	2745   1009 1009 1	360 ));
DATA(insert (	2745   1009 1009 2 2743 ));
DATA(insert (	2745   1009 1009 3 2774 ));
DATA(insert (	2745   1009 1009 4 2744 ));
DATA(insert (	2745   1009 1009 6 3920 ));
DATA(insert (	2745   1015 1015 1	360 ));
DATA(insert (	2745   1015 1015 2 2743 ));
DATA(insert (	2745   1015 1015 3 2774 ));
DATA(insert (	2745   1015 1015 4 2744 ));
DATA(insert (	2745   1015 1015 6 3920 ));
DATA(insert (	2745   1023 1023 1 357 ));
DATA(insert (	2745   1023 1023 2 2743 ));
DATA(insert (	2745   1023 1023 3 2774 ));
DATA(insert (	2745   1023 1023 4 2744 ));
DATA(insert (	2745   1023 1023 6 3920 ));
DATA(insert (	2745   1561 1561 1 1596 ));
DATA(insert (	2745   1561 1561 2 2743 ));
DATA(insert (	2745   1561 1561 3 2774 ));
DATA(insert (	2745   1561 1561 4 2744 ));
DATA(insert (	2745   1561 1561 6 3920 ));
DATA(insert (	2745   1000 1000 1 1693 ));
DATA(insert (	2745   1000 1000 2 2743 ));
DATA(insert (	2745   1000 1000 3 2774 ));
DATA(insert (	2745   1000 1000 4 2744 ));
DATA(insert (	2745   1000 1000 6 3920 ));
DATA(insert (	2745   1014 1014 1 1078 ));
DATA(insert (	2745   1014 1014 2 2743 ));
DATA(insert (	2745   1014 1014 3 2774 ));
DATA(insert (	2745   1014 1014 4 2744 ));
DATA(insert (	2745   1014 1014 6 3920 ));
DATA(insert (	2745   1001 1001 1 1954 ));
DATA(insert (	2745   1001 1001 2 2743 ));
DATA(insert (	2745   1001 1001 3 2774 ));
DATA(insert (	2745   1001 1001 4 2744 ));
DATA(insert (	2745   1001 1001 6 3920 ));
DATA(insert (	2745   1002 1002 1 358 ));
DATA(insert (	2745   1002 1002 2 2743 ));
DATA(insert (	2745   1002 1002 3 2774 ));
DATA(insert (	2745   1002 1002 4 2744 ));
DATA(insert (	2745   1002 1002 6 3920 ));
DATA(insert (	2745   1182 1182 1 1092 ));
DATA(insert (	2745   1182 1182 2 2743 ));
DATA(insert (	2745   1182 1182 3 2774 ));
DATA(insert (	2745   1182 1182 4 2744 ));
DATA(insert (	2745   1182 1182 6 3920 ));
DATA(insert (	2745   1021 1021 1 354 ));
DATA(insert (	2745   1021 1021 2 2743 ));
DATA(insert (	2745   1021 1021 3 2774 ));
DATA(insert (	2745   1021 1021 4 2744 ));
DATA(insert (	2745   1021 1021 6 3920 ));
DATA(insert (	2745   1022 1022 1 355 ));
DATA(insert (	2745   1022 1022 2 2743 ));
DATA(insert (	2745   1022 1022 3 2774 ));
DATA(insert (	2745   1022 1022 4 2744 ));
DATA(insert (	2745   1022 1022 6 3920 ));
DATA(insert (	2745   1041 1041 1 926 ));
DATA(insert (	2745   1041 1041 2 2743 ));
DATA(insert (	2745   1041 1041 3 2774 ));
DATA(insert (	2745   1041 1041 4 2744 ));
DATA(insert (	2745   1041 1041 6 3920 ));
DATA(insert (	2745   651 651 1 926 ));
DATA(insert (	2745   651 651 2 2743 ));
DATA(insert (	2745   651 651 3 2774 ));
DATA(insert (	2745   651 651 4 2744 ));
DATA(insert (	2745   651 651 6 3920 ));
DATA(insert (	2745   1005 1005 1 350 ));
DATA(insert (	2745   1005 1005 2 2743 ));
DATA(insert (	2745   1005 1005 3 2774 ));
DATA(insert (	2745   1005 1005 4 2744 ));
DATA(insert (	2745   1005 1005 6 3920 ));
DATA(insert (	2745   1016 1016 1 842 ));
DATA(insert (	2745   1016 1016 2 2743 ));
DATA(insert (	2745   1016 1016 3 2774 ));
DATA(insert (	2745   1016 1016 4 2744 ));
DATA(insert (	2745   1016 1016 6 3920 ));
DATA(insert (	2745   1187 1187 1 1315 ));
DATA(insert (	2745   1187 1187 2 2743 ));
DATA(insert (	2745   1187 1187 3 2774 ));
DATA(insert (	2745   1187 1187 4 2744 ));
DATA(insert (	2745   1187 1187 6 3920 ));
DATA(insert (	2745   1040 1040 1 836 ));
DATA(insert (	2745   1040 1040 2 2743 ));
DATA(insert (	2745   1040 1040 3 2774 ));
DATA(insert (	2745   1040 1040 4 2744 ));
DATA(insert (	2745   1040 1040 6 3920 ));
DATA(insert (	2745   1003 1003 1 359 ));
DATA(insert (	2745   1003 1003 2 2743 ));
DATA(insert (	2745   1003 1003 3 2774 ));
DATA(insert (	2745   1003 1003 4 2744 ));
DATA(insert (	2745   1003 1003 6 3920 ));
DATA(insert (	2745   1231 1231 1 1769 ));
DATA(insert (	2745   1231 1231 2 2743 ));
DATA(insert (	2745   1231 1231 3 2774 ));
DATA(insert (	2745   1231 1231 4 2744 ));
DATA(insert (	2745   1231 1231 6 3920 ));
DATA(insert (	2745   7199 7199 1 7057 ));
DATA(insert (	2745   7199 7199 2 2743 ));
DATA(insert (	2745   7199 7199 3 2774 ));
DATA(insert (	2745   7199 7199 4 2744 ));
DATA(insert (	2745   7199 7199 6 3920 ));
DATA(insert (	2745   1028 1028 1 356 ));
DATA(insert (	2745   1028 1028 2 2743 ));
DATA(insert (	2745   1028 1028 3 2774 ));
DATA(insert (	2745   1028 1028 4 2744 ));
DATA(insert (	2745   1028 1028 6 3920 ));
DATA(insert (	2745   1013 1013 1 404 ));
DATA(insert (	2745   1013 1013 2 2743 ));
DATA(insert (	2745   1013 1013 3 2774 ));
DATA(insert (	2745   1013 1013 4 2744 ));
DATA(insert (	2745   1013 1013 6 3920 ));
DATA(insert (	2745   1183 1183 1 1107 ));
DATA(insert (	2745   1183 1183 2 2743 ));
DATA(insert (	2745   1183 1183 3 2774 ));
DATA(insert (	2745   1183 1183 4 2744 ));
DATA(insert (	2745   1183 1183 6 3920 ));
DATA(insert (	2745   1185 1185 1 1314 ));
DATA(insert (	2745   1185 1185 2 2743 ));
DATA(insert (	2745   1185 1185 3 2774 ));
DATA(insert (	2745   1185 1185 4 2744 ));
DATA(insert (	2745   1185 1185 6 3920 ));
DATA(insert (	2745   1270 1270 1 1358 ));
DATA(insert (	2745   1270 1270 2 2743 ));
DATA(insert (	2745   1270 1270 3 2774 ));
DATA(insert (	2745   1270 1270 4 2744 ));
DATA(insert (	2745   1270 1270 6 3920 ));
DATA(insert (	2745   1563 1563 1 1672 ));
DATA(insert (	2745   1563 1563 2 2743 ));
DATA(insert (	2745   1563 1563 3 2774 ));
DATA(insert (	2745   1563 1563 4 2744 ));
DATA(insert (	2745   1563 1563 6 3920 ));
DATA(insert (	2745   1115 1115 1 2045 ));
DATA(insert (	2745   1115 1115 2 2743 ));
DATA(insert (	2745   1115 1115 3 2774 ));
DATA(insert (	2745   1115 1115 4 2744 ));
DATA(insert (	2745   1115 1115 6 3920 ));
DATA(insert (	2745   791 791 1 377 ));
DATA(insert (	2745   791 791 2 2743 ));
DATA(insert (	2745   791 791 3 2774 ));
DATA(insert (	2745   791 791 4 2744 ));
DATA(insert (	2745   791 791 6 3920 ));
DATA(insert (	2745   1024 1024 1 380 ));
DATA(insert (	2745   1024 1024 2 2743 ));
DATA(insert (	2745   1024 1024 3 2774 ));
DATA(insert (	2745   1024 1024 4 2744 ));
DATA(insert (	2745   1024 1024 6 3920 ));
DATA(insert (	2745   1025 1025 1 381 ));
DATA(insert (	2745   1025 1025 2 2743 ));
DATA(insert (	2745   1025 1025 3 2774 ));
DATA(insert (	2745   1025 1025 4 2744 ));
DATA(insert (	2745   1025 1025 6 3920 ));
DATA(insert (	3659   3614 3614 1 3724 ));
DATA(insert (	3659   3614 3614 2 3656 ));
DATA(insert (	3659   3614 3614 3 3657 ));
DATA(insert (	3659   3614 3614 4 3658 ));
DATA(insert (	3659   3614 3614 5 2700 ));
DATA(insert (	3659   3614 3614 6 3921 ));
DATA(insert (	4036   3802 3802 1 3480 ));
DATA(insert (	4036   3802 3802 2 3482 ));
DATA(insert (	4036   3802 3802 3 3483 ));
DATA(insert (	4036   3802 3802 4 3484 ));
DATA(insert (	4036   3802 3802 6 3488 ));
DATA(insert (	4037   3802 3802 1 351 ));
DATA(insert (	4037   3802 3802 2 3485 ));
DATA(insert (	4037   3802 3802 3 3486 ));
DATA(insert (	4037   3802 3802 4 3487 ));
DATA(insert (	4037   3802 3802 6 3489 ));

/* sp-gist */
DATA(insert (	3474   3831 3831 1 3469 ));
DATA(insert (	3474   3831 3831 2 3470 ));
DATA(insert (	3474   3831 3831 3 3471 ));
DATA(insert (	3474   3831 3831 4 3472 ));
DATA(insert (	3474   3831 3831 5 3473 ));
DATA(insert (	4015   600 600 1 4018 ));
DATA(insert (	4015   600 600 2 4019 ));
DATA(insert (	4015   600 600 3 4020 ));
DATA(insert (	4015   600 600 4 4021 ));
DATA(insert (	4015   600 600 5 4022 ));
DATA(insert (	4016   600 600 1 4023 ));
DATA(insert (	4016   600 600 2 4024 ));
DATA(insert (	4016   600 600 3 4025 ));
DATA(insert (	4016   600 600 4 4026 ));
DATA(insert (	4016   600 600 5 4022 ));
DATA(insert (	4017   25 25 1 4027 ));
DATA(insert (	4017   25 25 2 4028 ));
DATA(insert (	4017   25 25 3 4029 ));
DATA(insert (	4017   25 25 4 4030 ));
DATA(insert (	4017   25 25 5 4031 ));
DATA(insert (	5000   603 603 1 5012 ));
DATA(insert (	5000   603 603 2 5013 ));
DATA(insert (	5000   603 603 3 5014 ));
DATA(insert (	5000   603 603 4 5015 ));
DATA(insert (	5000   603 603 5 5016 ));

/* BRIN opclasses */
/* minmax bytea */
DATA(insert (	4064	17	  17  1  3383 ));
DATA(insert (	4064	17	  17  2  3384 ));
DATA(insert (	4064	17	  17  3  3385 ));
DATA(insert (	4064	17	  17  4  3386 ));
/* minmax "char" */
DATA(insert (	4062	18	  18  1  3383 ));
DATA(insert (	4062	18	  18  2  3384 ));
DATA(insert (	4062	18	  18  3  3385 ));
DATA(insert (	4062	18	  18  4  3386 ));
/* minmax name */
DATA(insert (	4065	19	  19  1  3383 ));
DATA(insert (	4065	19	  19  2  3384 ));
DATA(insert (	4065	19	  19  3  3385 ));
DATA(insert (	4065	19	  19  4  3386 ));
/* minmax integer: int2, int4, int8 */
DATA(insert (	4054	20	  20  1  3383 ));
DATA(insert (	4054	20	  20  2  3384 ));
DATA(insert (	4054	20	  20  3  3385 ));
DATA(insert (	4054	20	  20  4  3386 ));
DATA(insert (	4054	20	  21  1  3383 ));
DATA(insert (	4054	20	  21  2  3384 ));
DATA(insert (	4054	20	  21  3  3385 ));
DATA(insert (	4054	20	  21  4  3386 ));
DATA(insert (	4054	20	  23  1  3383 ));
DATA(insert (	4054	20	  23  2  3384 ));
DATA(insert (	4054	20	  23  3  3385 ));
DATA(insert (	4054	20	  23  4  3386 ));

DATA(insert (	4054	21	  21  1  3383 ));
DATA(insert (	4054	21	  21  2  3384 ));
DATA(insert (	4054	21	  21  3  3385 ));
DATA(insert (	4054	21	  21  4  3386 ));
DATA(insert (	4054	21	  20  1  3383 ));
DATA(insert (	4054	21	  20  2  3384 ));
DATA(insert (	4054	21	  20  3  3385 ));
DATA(insert (	4054	21	  20  4  3386 ));
DATA(insert (	4054	21	  23  1  3383 ));
DATA(insert (	4054	21	  23  2  3384 ));
DATA(insert (	4054	21	  23  3  3385 ));
DATA(insert (	4054	21	  23  4  3386 ));

DATA(insert (	4054	23	  23  1  3383 ));
DATA(insert (	4054	23	  23  2  3384 ));
DATA(insert (	4054	23	  23  3  3385 ));
DATA(insert (	4054	23	  23  4  3386 ));
DATA(insert (	4054	23	  20  1  3383 ));
DATA(insert (	4054	23	  20  2  3384 ));
DATA(insert (	4054	23	  20  3  3385 ));
DATA(insert (	4054	23	  20  4  3386 ));
DATA(insert (	4054	23	  21  1  3383 ));
DATA(insert (	4054	23	  21  2  3384 ));
DATA(insert (	4054	23	  21  3  3385 ));
DATA(insert (	4054	23	  21  4  3386 ));

/* minmax text */
DATA(insert (	4056	25	  25  1  3383 ));
DATA(insert (	4056	25	  25  2  3384 ));
DATA(insert (	4056	25	  25  3  3385 ));
DATA(insert (	4056	25	  25  4  3386 ));
/* minmax oid */
DATA(insert (	4068	26	  26  1  3383 ));
DATA(insert (	4068	26	  26  2  3384 ));
DATA(insert (	4068	26	  26  3  3385 ));
DATA(insert (	4068	26	  26  4  3386 ));
/* minmax tid */
DATA(insert (	4069	27	  27  1  3383 ));
DATA(insert (	4069	27	  27  2  3384 ));
DATA(insert (	4069	27	  27  3  3385 ));
DATA(insert (	4069	27	  27  4  3386 ));
/* minmax float */
DATA(insert (	4070   700	 700  1  3383 ));
DATA(insert (	4070   700	 700  2  3384 ));
DATA(insert (	4070   700	 700  3  3385 ));
DATA(insert (	4070   700	 700  4  3386 ));

DATA(insert (	4070   700	 701  1  3383 ));
DATA(insert (	4070   700	 701  2  3384 ));
DATA(insert (	4070   700	 701  3  3385 ));
DATA(insert (	4070   700	 701  4  3386 ));

DATA(insert (	4070   701	 701  1  3383 ));
DATA(insert (	4070   701	 701  2  3384 ));
DATA(insert (	4070   701	 701  3  3385 ));
DATA(insert (	4070   701	 701  4  3386 ));

DATA(insert (	4070   701	 700  1  3383 ));
DATA(insert (	4070   701	 700  2  3384 ));
DATA(insert (	4070   701	 700  3  3385 ));
DATA(insert (	4070   701	 700  4  3386 ));

/* minmax abstime */
DATA(insert (	4072   702	 702  1  3383 ));
DATA(insert (	4072   702	 702  2  3384 ));
DATA(insert (	4072   702	 702  3  3385 ));
DATA(insert (	4072   702	 702  4  3386 ));
/* minmax reltime */
DATA(insert (	4073   703	 703  1  3383 ));
DATA(insert (	4073   703	 703  2  3384 ));
DATA(insert (	4073   703	 703  3  3385 ));
DATA(insert (	4073   703	 703  4  3386 ));
/* minmax macaddr */
DATA(insert (	4074   829	 829  1  3383 ));
DATA(insert (	4074   829	 829  2  3384 ));
DATA(insert (	4074   829	 829  3  3385 ));
DATA(insert (	4074   829	 829  4  3386 ));
/* minmax inet */
DATA(insert (	4075   869	 869  1  3383 ));
DATA(insert (	4075   869	 869  2  3384 ));
DATA(insert (	4075   869	 869  3  3385 ));
DATA(insert (	4075   869	 869  4  3386 ));
/* inclusion inet */
DATA(insert (	4102   869	 869  1  4105 ));
DATA(insert (	4102   869	 869  2  4106 ));
DATA(insert (	4102   869	 869  3  4107 ));
DATA(insert (	4102   869	 869  4  4108 ));
DATA(insert (	4102   869	 869 11  4063 ));
DATA(insert (	4102   869	 869 12  4071 ));
DATA(insert (	4102   869	 869 13   930 ));
/* minmax character */
DATA(insert (	4076  1042	1042  1  3383 ));
DATA(insert (	4076  1042	1042  2  3384 ));
DATA(insert (	4076  1042	1042  3  3385 ));
DATA(insert (	4076  1042	1042  4  3386 ));
/* minmax time without time zone */
DATA(insert (	4077  1083	1083  1  3383 ));
DATA(insert (	4077  1083	1083  2  3384 ));
DATA(insert (	4077  1083	1083  3  3385 ));
DATA(insert (	4077  1083	1083  4  3386 ));
/* minmax datetime (date, timestamp, timestamptz) */
DATA(insert (	4059  1114	1114  1  3383 ));
DATA(insert (	4059  1114	1114  2  3384 ));
DATA(insert (	4059  1114	1114  3  3385 ));
DATA(insert (	4059  1114	1114  4  3386 ));
DATA(insert (	4059  1114	1184  1  3383 ));
DATA(insert (	4059  1114	1184  2  3384 ));
DATA(insert (	4059  1114	1184  3  3385 ));
DATA(insert (	4059  1114	1184  4  3386 ));
DATA(insert (	4059  1114	1082  1  3383 ));
DATA(insert (	4059  1114	1082  2  3384 ));
DATA(insert (	4059  1114	1082  3  3385 ));
DATA(insert (	4059  1114	1082  4  3386 ));

DATA(insert (	4059  1184	1184  1  3383 ));
DATA(insert (	4059  1184	1184  2  3384 ));
DATA(insert (	4059  1184	1184  3  3385 ));
DATA(insert (	4059  1184	1184  4  3386 ));
DATA(insert (	4059  1184	1114  1  3383 ));
DATA(insert (	4059  1184	1114  2  3384 ));
DATA(insert (	4059  1184	1114  3  3385 ));
DATA(insert (	4059  1184	1114  4  3386 ));
DATA(insert (	4059  1184	1082  1  3383 ));
DATA(insert (	4059  1184	1082  2  3384 ));
DATA(insert (	4059  1184	1082  3  3385 ));
DATA(insert (	4059  1184	1082  4  3386 ));

DATA(insert (	4059  1082	1082  1  3383 ));
DATA(insert (	4059  1082	1082  2  3384 ));
DATA(insert (	4059  1082	1082  3  3385 ));
DATA(insert (	4059  1082	1082  4  3386 ));
DATA(insert (	4059  1082	1114  1  3383 ));
DATA(insert (	4059  1082	1114  2  3384 ));
DATA(insert (	4059  1082	1114  3  3385 ));
DATA(insert (	4059  1082	1114  4  3386 ));
DATA(insert (	4059  1082	1184  1  3383 ));
DATA(insert (	4059  1082	1184  2  3384 ));
DATA(insert (	4059  1082	1184  3  3385 ));
DATA(insert (	4059  1082	1184  4  3386 ));

/* minmax interval */
DATA(insert (	4078  1186	1186  1  3383 ));
DATA(insert (	4078  1186	1186  2  3384 ));
DATA(insert (	4078  1186	1186  3  3385 ));
DATA(insert (	4078  1186	1186  4  3386 ));
/* minmax time with time zone */
DATA(insert (	4058  1266	1266  1  3383 ));
DATA(insert (	4058  1266	1266  2  3384 ));
DATA(insert (	4058  1266	1266  3  3385 ));
DATA(insert (	4058  1266	1266  4  3386 ));
/* minmax bit */
DATA(insert (	4079  1560	1560  1  3383 ));
DATA(insert (	4079  1560	1560  2  3384 ));
DATA(insert (	4079  1560	1560  3  3385 ));
DATA(insert (	4079  1560	1560  4  3386 ));
/* minmax bit varying */
DATA(insert (	4080  1562	1562  1  3383 ));
DATA(insert (	4080  1562	1562  2  3384 ));
DATA(insert (	4080  1562	1562  3  3385 ));
DATA(insert (	4080  1562	1562  4  3386 ));
/* minmax numeric */
DATA(insert (	4055  1700	1700  1  3383 ));
DATA(insert (	4055  1700	1700  2  3384 ));
DATA(insert (	4055  1700	1700  3  3385 ));
DATA(insert (	4055  1700	1700  4  3386 ));
/* minmax uuid */
DATA(insert (	4081  2950	2950  1  3383 ));
DATA(insert (	4081  2950	2950  2  3384 ));
DATA(insert (	4081  2950	2950  3  3385 ));
DATA(insert (	4081  2950	2950  4  3386 ));
/* inclusion range types */
DATA(insert (	4103  3831	3831  1  4105 ));
DATA(insert (	4103  3831	3831  2  4106 ));
DATA(insert (	4103  3831	3831  3  4107 ));
DATA(insert (	4103  3831	3831  4  4108 ));
DATA(insert (	4103  3831	3831  11 4057 ));
DATA(insert (	4103  3831	3831  13 3859 ));
DATA(insert (	4103  3831	3831  14 3850 ));
/* minmax pg_lsn */
DATA(insert (	4082  3220	3220  1  3383 ));
DATA(insert (	4082  3220	3220  2  3384 ));
DATA(insert (	4082  3220	3220  3  3385 ));
DATA(insert (	4082  3220	3220  4  3386 ));
/* inclusion box */
DATA(insert (	4104   603	 603  1  4105 ));
DATA(insert (	4104   603	 603  2  4106 ));
DATA(insert (	4104   603	 603  3  4107 ));
DATA(insert (	4104   603	 603  4  4108 ));
DATA(insert (	4104   603	 603  11 4067 ));
DATA(insert (	4104   603	 603  13  187 ));

/*
 * hash support for a few built-in datatypes that are missing it in upstream.
 */
DATA(insert (	7077   27 27 1 6114 ));
DATA(insert (	7078   1560 1560 1 6117 ));
DATA(insert (	7079   1562 1562 1 6118 ));

/*
 *	legacy cdbhash ops
 */
DATA(insert (	7100 21 21 1 6140 ));		/* int2 */
DATA(insert (	7100 23 23 1 6141));		/* int4 */
DATA(insert (	7100 20 20 1 6142));		/* int8 */
DATA(insert (	7101 700 700 1 6143));		/* float4 */
DATA(insert (	7102 701 701 1 6144));		/* float8 */
DATA(insert (	7103 1700 1700 1 6145));	/* numeric */
DATA(insert (	7104 18 18 1 6146));		/* char */
DATA(insert (	7105 25 25 1 6147));		/* text */
DATA(insert (	7106 1042 1042 1 6148));	/* bpchar */
DATA(insert (	7107 17 17 1 6149));		/* bytea */
DATA(insert (	7108 19 19 1 6150));		/* name */
DATA(insert (	7109 26 26 1 6151));		/* oid */
DATA(insert (	7110 27 27 1 6152));		/* tid */
DATA(insert (	7111 1114 1114 1 6153));	/* timestamp */
DATA(insert (	7112 1184 1184 1 6154));	/* timestamptz */
DATA(insert (	7113 1082 1082 1 6155));	/* date */
DATA(insert (	7114 1083 1083 1 6156));	/* time */
DATA(insert (	7115 1266 1266 1 6157));	/* timetz */
DATA(insert (	7116 1186 1186 1 6158));	/* interval */
DATA(insert (	7117 702 702 1 6159));		/* abstime */
DATA(insert (	7118 703 703 1 6160));		/* reltime */
DATA(insert (	7119 704 704 1 6161));		/* tinterval */
DATA(insert (	7120 869 869 1 6162));		/* inet */
DATA(insert (	7121 829 829 1 6163));		/* macaddr */
DATA(insert (	7122 1560 1560 1 6164));	/* bit */
DATA(insert (	7123 1562 1562 1 6164));	/* varbit */
DATA(insert (	7124 16 16 1 6165));		/* bool */
DATA(insert (	7125 2277 2277 1 6166));	/* anyarray */
DATA(insert (	7126 30 30 1 6167));		/* oidvector */
DATA(insert (	7127 790 790 1 6168));		/* money */
DATA(insert (	7128 7198 7198 1 6169));	/* complex */
DATA(insert (	7129 2950 2950 1 6170));	/* uuid */
DATA(insert (	7130 3500 3500 1 6171));	/* enum */

#endif   /* PG_AMPROC_H */
=======
#endif							/* PG_AMPROC_H */
>>>>>>> 9e1c9f95
<|MERGE_RESOLUTION|>--- conflicted
+++ resolved
@@ -73,671 +73,4 @@
  */
 typedef FormData_pg_amproc *Form_pg_amproc;
 
-<<<<<<< HEAD
-/* ----------------
- *		compiler constants for pg_amproc
- * ----------------
- */
-#define Natts_pg_amproc					5
-#define Anum_pg_amproc_amprocfamily		1
-#define Anum_pg_amproc_amproclefttype	2
-#define Anum_pg_amproc_amprocrighttype	3
-#define Anum_pg_amproc_amprocnum		4
-#define Anum_pg_amproc_amproc			5
-
-/* ----------------
- *		initial contents of pg_amproc
- * ----------------
- */
-
-/* btree */
-DATA(insert (	397   2277 2277 1 382 ));
-DATA(insert (	421   702 702 1 357 ));
-DATA(insert (	423   1560 1560 1 1596 ));
-DATA(insert (	424   16 16 1 1693 ));
-DATA(insert (	426   1042 1042 1 1078 ));
-DATA(insert (	426   1042 1042 2 3328 ));
-DATA(insert (	428   17 17 1 1954 ));
-DATA(insert (	428   17 17 2 3331 ));
-DATA(insert (	429   18 18 1 358 ));
-DATA(insert (	434   1082 1082 1 1092 ));
-DATA(insert (	434   1082 1082 2 3136 ));
-DATA(insert (	434   1082 1114 1 2344 ));
-DATA(insert (	434   1082 1184 1 2357 ));
-DATA(insert (	434   1114 1114 1 2045 ));
-DATA(insert (	434   1114 1114 2 3137 ));
-DATA(insert (	434   1114 1082 1 2370 ));
-DATA(insert (	434   1114 1184 1 2526 ));
-DATA(insert (	434   1184 1184 1 1314 ));
-DATA(insert (	434   1184 1184 2 3137 ));
-DATA(insert (	434   1184 1082 1 2383 ));
-DATA(insert (	434   1184 1114 1 2533 ));
-DATA(insert (	1970   700 700 1 354 ));
-DATA(insert (	1970   700 700 2 3132 ));
-DATA(insert (	1970   700 701 1 2194 ));
-DATA(insert (	1970   701 701 1 355 ));
-DATA(insert (	1970   701 701 2 3133 ));
-DATA(insert (	1970   701 700 1 2195 ));
-DATA(insert (	1974   869 869 1 926 ));
-DATA(insert (	1976   21 21 1 350 ));
-DATA(insert (	1976   21 21 2 3129 ));
-DATA(insert (	1976   21 23 1 2190 ));
-DATA(insert (	1976   21 20 1 2192 ));
-DATA(insert (	1976   23 23 1 351 ));
-DATA(insert (	1976   23 23 2 3130 ));
-DATA(insert (	1976   23 20 1 2188 ));
-DATA(insert (	1976   23 21 1 2191 ));
-DATA(insert (	1976   20 20 1 842 ));
-DATA(insert (	1976   20 20 2 3131 ));
-DATA(insert (	1976   20 23 1 2189 ));
-DATA(insert (	1976   20 21 1 2193 ));
-DATA(insert (	1982   1186 1186 1 1315 ));
-DATA(insert (	1984   829 829 1 836 ));
-DATA(insert (	1986   19 19 1 359 ));
-DATA(insert (	1986   19 19 2 3135 ));
-DATA(insert (	1988   1700 1700 1 1769 ));
-DATA(insert (	1988   1700 1700 2 3283 ));
-DATA(insert (	1989   26 26 1 356 ));
-DATA(insert (	1989   26 26 2 3134 ));
-DATA(insert (	1991   30 30 1 404 ));
-DATA(insert (	1994   25 25 1 360 ));
-DATA(insert (	1994   25 25 2 3255 ));
-DATA(insert (	1996   1083 1083 1 1107 ));
-DATA(insert (	2000   1266 1266 1 1358 ));
-DATA(insert (	2002   1562 1562 1 1672 ));
-DATA(insert (	2095   25 25 1 2166 ));
-DATA(insert (	2095   25 25 2 3332 ));
-DATA(insert (	2097   1042 1042 1 2180 ));
-DATA(insert (	2097   1042 1042 2 3333 ));
-DATA(insert (	2099   790 790 1  377 ));
-DATA(insert (	2233   703 703 1  380 ));
-DATA(insert (	2234   704 704 1  381 ));
-DATA(insert (	2789   27 27 1 2794 ));
-DATA(insert (	2968   2950 2950 1 2960 ));
-DATA(insert (	2968   2950 2950 2 3300 ));
-DATA(insert (	2994   2249 2249 1 2987 ));
-DATA(insert (	3194   2249 2249 1 3187 ));
-DATA(insert (	3253   3220 3220 1 3251 ));
-DATA(insert (	3522   3500 3500 1 3514 ));
-DATA(insert (	3626   3614 3614 1 3622 ));
-DATA(insert (	3683   3615 3615 1 3668 ));
-DATA(insert (	3901   3831 3831 1 3870 ));
-DATA(insert (	4033   3802 3802 1 4044 ));
-DATA(insert (	6221   7198 7198 1 7057 ));
-
-
-/* hash */
-DATA(insert (	427   1042 1042 1 1080 ));
-DATA(insert (	431   18 18 1 454 ));
-DATA(insert (	435   1082 1082 1 450 ));
-DATA(insert (	627   2277 2277 1 626 ));
-DATA(insert (	1971   700 700 1 451 ));
-DATA(insert (	1971   701 701 1 452 ));
-DATA(insert (	1975   869 869 1 422 ));
-DATA(insert (	1977   21 21 1 449 ));
-DATA(insert (	1977   23 23 1 450 ));
-DATA(insert (	1977   20 20 1 949 ));
-DATA(insert (	1983   1186 1186 1 1697 ));
-DATA(insert (	1985   829 829 1 399 ));
-DATA(insert (	1987   19 19 1 455 ));
-DATA(insert (	1990   26 26 1 453 ));
-DATA(insert (	1992   30 30 1 457 ));
-DATA(insert (	1995   25 25 1 400 ));
-DATA(insert (	1997   1083 1083 1 1688 ));
-DATA(insert (	1998   1700 1700 1 432 ));
-DATA(insert (	1999   1184 1184 1 2039 ));
-DATA(insert (	2001   1266 1266 1 1696 ));
-DATA(insert (	2040   1114 1114 1 2039 ));
-DATA(insert (	2222   16 16 1 454 ));
-DATA(insert (	2223   17 17 1 456 ));
-DATA(insert (	2224   22 22 1 398 ));
-DATA(insert (	2225   28 28 1 450 ));
-DATA(insert (	2226   29 29 1 450 ));
-DATA(insert (	2227   702 702 1 450 ));
-DATA(insert (	2228   703 703 1 450 ));
-DATA(insert (	2229   25 25 1 400 ));
-DATA(insert (	2231   1042 1042 1 1080 ));
-DATA(insert (	2235   1033 1033 1 329 ));
-DATA(insert (	2969   2950 2950 1 2963 ));
-DATA(insert (	3254   3220 3220 1 3252 ));
-DATA(insert (	3523   3500 3500 1 3515 ));
-DATA(insert (	3903   3831 3831 1 3902 ));
-DATA(insert (	4034   3802 3802 1 4045 ));
-DATA(insert (	6224   7198 7198 1 6559 ));
-
-
-/* gist */
-DATA(insert (	1029   600 600 1 2179 ));
-DATA(insert (	1029   600 600 2 2583 ));
-DATA(insert (	1029   600 600 3 1030 ));
-DATA(insert (	1029   600 600 4 2580 ));
-DATA(insert (	1029   600 600 5 2581 ));
-DATA(insert (	1029   600 600 6 2582 ));
-DATA(insert (	1029   600 600 7 2584 ));
-DATA(insert (	1029   600 600 8 3064 ));
-DATA(insert (	1029   600 600 9 3282 ));
-DATA(insert (	2593   603 603 1 2578 ));
-DATA(insert (	2593   603 603 2 2583 ));
-DATA(insert (	2593   603 603 3 2579 ));
-DATA(insert (	2593   603 603 4 2580 ));
-DATA(insert (	2593   603 603 5 2581 ));
-DATA(insert (	2593   603 603 6 2582 ));
-DATA(insert (	2593   603 603 7 2584 ));
-DATA(insert (	2593   603 603 9 3281 ));
-DATA(insert (	2594   604 604 1 2585 ));
-DATA(insert (	2594   604 604 2 2583 ));
-DATA(insert (	2594   604 604 3 2586 ));
-DATA(insert (	2594   604 604 4 2580 ));
-DATA(insert (	2594   604 604 5 2581 ));
-DATA(insert (	2594   604 604 6 2582 ));
-DATA(insert (	2594   604 604 7 2584 ));
-DATA(insert (	2594   604 604 8 3288 ));
-DATA(insert (	2595   718 718 1 2591 ));
-DATA(insert (	2595   718 718 2 2583 ));
-DATA(insert (	2595   718 718 3 2592 ));
-DATA(insert (	2595   718 718 4 2580 ));
-DATA(insert (	2595   718 718 5 2581 ));
-DATA(insert (	2595   718 718 6 2582 ));
-DATA(insert (	2595   718 718 7 2584 ));
-DATA(insert (	2595   718 718 8 3280 ));
-DATA(insert (	3655   3614 3614 1 3654 ));
-DATA(insert (	3655   3614 3614 2 3651 ));
-DATA(insert (	3655   3614 3614 3 3648 ));
-DATA(insert (	3655   3614 3614 4 3649 ));
-DATA(insert (	3655   3614 3614 5 3653 ));
-DATA(insert (	3655   3614 3614 6 3650 ));
-DATA(insert (	3655   3614 3614 7 3652 ));
-DATA(insert (	3702   3615 3615 1 3701 ));
-DATA(insert (	3702   3615 3615 2 3698 ));
-DATA(insert (	3702   3615 3615 3 3695 ));
-DATA(insert (	3702   3615 3615 4 3696 ));
-DATA(insert (	3702   3615 3615 5 3700 ));
-DATA(insert (	3702   3615 3615 6 3697 ));
-DATA(insert (	3702   3615 3615 7 3699 ));
-DATA(insert (	3919   3831 3831 1 3875 ));
-DATA(insert (	3919   3831 3831 2 3876 ));
-DATA(insert (	3919   3831 3831 3 3877 ));
-DATA(insert (	3919   3831 3831 4 3878 ));
-DATA(insert (	3919   3831 3831 5 3879 ));
-DATA(insert (	3919   3831 3831 6 3880 ));
-DATA(insert (	3919   3831 3831 7 3881 ));
-DATA(insert (	3919   3831 3831 9 3996 ));
-DATA(insert (	3550   869 869 1 3553 ));
-DATA(insert (	3550   869 869 2 3554 ));
-DATA(insert (	3550   869 869 3 3555 ));
-DATA(insert (	3550   869 869 4 3556 ));
-DATA(insert (	3550   869 869 5 3557 ));
-DATA(insert (	3550   869 869 6 3558 ));
-DATA(insert (	3550   869 869 7 3559 ));
-DATA(insert (	3550   869 869 9 3573 ));
-
-
-/* gin */
-DATA(insert (	2745   1007 1007 1	351 ));
-DATA(insert (	2745   1007 1007 2 2743 ));
-DATA(insert (	2745   1007 1007 3 2774 ));
-DATA(insert (	2745   1007 1007 4 2744 ));
-DATA(insert (	2745   1007 1007 6 3920 ));
-DATA(insert (	2745   1009 1009 1	360 ));
-DATA(insert (	2745   1009 1009 2 2743 ));
-DATA(insert (	2745   1009 1009 3 2774 ));
-DATA(insert (	2745   1009 1009 4 2744 ));
-DATA(insert (	2745   1009 1009 6 3920 ));
-DATA(insert (	2745   1015 1015 1	360 ));
-DATA(insert (	2745   1015 1015 2 2743 ));
-DATA(insert (	2745   1015 1015 3 2774 ));
-DATA(insert (	2745   1015 1015 4 2744 ));
-DATA(insert (	2745   1015 1015 6 3920 ));
-DATA(insert (	2745   1023 1023 1 357 ));
-DATA(insert (	2745   1023 1023 2 2743 ));
-DATA(insert (	2745   1023 1023 3 2774 ));
-DATA(insert (	2745   1023 1023 4 2744 ));
-DATA(insert (	2745   1023 1023 6 3920 ));
-DATA(insert (	2745   1561 1561 1 1596 ));
-DATA(insert (	2745   1561 1561 2 2743 ));
-DATA(insert (	2745   1561 1561 3 2774 ));
-DATA(insert (	2745   1561 1561 4 2744 ));
-DATA(insert (	2745   1561 1561 6 3920 ));
-DATA(insert (	2745   1000 1000 1 1693 ));
-DATA(insert (	2745   1000 1000 2 2743 ));
-DATA(insert (	2745   1000 1000 3 2774 ));
-DATA(insert (	2745   1000 1000 4 2744 ));
-DATA(insert (	2745   1000 1000 6 3920 ));
-DATA(insert (	2745   1014 1014 1 1078 ));
-DATA(insert (	2745   1014 1014 2 2743 ));
-DATA(insert (	2745   1014 1014 3 2774 ));
-DATA(insert (	2745   1014 1014 4 2744 ));
-DATA(insert (	2745   1014 1014 6 3920 ));
-DATA(insert (	2745   1001 1001 1 1954 ));
-DATA(insert (	2745   1001 1001 2 2743 ));
-DATA(insert (	2745   1001 1001 3 2774 ));
-DATA(insert (	2745   1001 1001 4 2744 ));
-DATA(insert (	2745   1001 1001 6 3920 ));
-DATA(insert (	2745   1002 1002 1 358 ));
-DATA(insert (	2745   1002 1002 2 2743 ));
-DATA(insert (	2745   1002 1002 3 2774 ));
-DATA(insert (	2745   1002 1002 4 2744 ));
-DATA(insert (	2745   1002 1002 6 3920 ));
-DATA(insert (	2745   1182 1182 1 1092 ));
-DATA(insert (	2745   1182 1182 2 2743 ));
-DATA(insert (	2745   1182 1182 3 2774 ));
-DATA(insert (	2745   1182 1182 4 2744 ));
-DATA(insert (	2745   1182 1182 6 3920 ));
-DATA(insert (	2745   1021 1021 1 354 ));
-DATA(insert (	2745   1021 1021 2 2743 ));
-DATA(insert (	2745   1021 1021 3 2774 ));
-DATA(insert (	2745   1021 1021 4 2744 ));
-DATA(insert (	2745   1021 1021 6 3920 ));
-DATA(insert (	2745   1022 1022 1 355 ));
-DATA(insert (	2745   1022 1022 2 2743 ));
-DATA(insert (	2745   1022 1022 3 2774 ));
-DATA(insert (	2745   1022 1022 4 2744 ));
-DATA(insert (	2745   1022 1022 6 3920 ));
-DATA(insert (	2745   1041 1041 1 926 ));
-DATA(insert (	2745   1041 1041 2 2743 ));
-DATA(insert (	2745   1041 1041 3 2774 ));
-DATA(insert (	2745   1041 1041 4 2744 ));
-DATA(insert (	2745   1041 1041 6 3920 ));
-DATA(insert (	2745   651 651 1 926 ));
-DATA(insert (	2745   651 651 2 2743 ));
-DATA(insert (	2745   651 651 3 2774 ));
-DATA(insert (	2745   651 651 4 2744 ));
-DATA(insert (	2745   651 651 6 3920 ));
-DATA(insert (	2745   1005 1005 1 350 ));
-DATA(insert (	2745   1005 1005 2 2743 ));
-DATA(insert (	2745   1005 1005 3 2774 ));
-DATA(insert (	2745   1005 1005 4 2744 ));
-DATA(insert (	2745   1005 1005 6 3920 ));
-DATA(insert (	2745   1016 1016 1 842 ));
-DATA(insert (	2745   1016 1016 2 2743 ));
-DATA(insert (	2745   1016 1016 3 2774 ));
-DATA(insert (	2745   1016 1016 4 2744 ));
-DATA(insert (	2745   1016 1016 6 3920 ));
-DATA(insert (	2745   1187 1187 1 1315 ));
-DATA(insert (	2745   1187 1187 2 2743 ));
-DATA(insert (	2745   1187 1187 3 2774 ));
-DATA(insert (	2745   1187 1187 4 2744 ));
-DATA(insert (	2745   1187 1187 6 3920 ));
-DATA(insert (	2745   1040 1040 1 836 ));
-DATA(insert (	2745   1040 1040 2 2743 ));
-DATA(insert (	2745   1040 1040 3 2774 ));
-DATA(insert (	2745   1040 1040 4 2744 ));
-DATA(insert (	2745   1040 1040 6 3920 ));
-DATA(insert (	2745   1003 1003 1 359 ));
-DATA(insert (	2745   1003 1003 2 2743 ));
-DATA(insert (	2745   1003 1003 3 2774 ));
-DATA(insert (	2745   1003 1003 4 2744 ));
-DATA(insert (	2745   1003 1003 6 3920 ));
-DATA(insert (	2745   1231 1231 1 1769 ));
-DATA(insert (	2745   1231 1231 2 2743 ));
-DATA(insert (	2745   1231 1231 3 2774 ));
-DATA(insert (	2745   1231 1231 4 2744 ));
-DATA(insert (	2745   1231 1231 6 3920 ));
-DATA(insert (	2745   7199 7199 1 7057 ));
-DATA(insert (	2745   7199 7199 2 2743 ));
-DATA(insert (	2745   7199 7199 3 2774 ));
-DATA(insert (	2745   7199 7199 4 2744 ));
-DATA(insert (	2745   7199 7199 6 3920 ));
-DATA(insert (	2745   1028 1028 1 356 ));
-DATA(insert (	2745   1028 1028 2 2743 ));
-DATA(insert (	2745   1028 1028 3 2774 ));
-DATA(insert (	2745   1028 1028 4 2744 ));
-DATA(insert (	2745   1028 1028 6 3920 ));
-DATA(insert (	2745   1013 1013 1 404 ));
-DATA(insert (	2745   1013 1013 2 2743 ));
-DATA(insert (	2745   1013 1013 3 2774 ));
-DATA(insert (	2745   1013 1013 4 2744 ));
-DATA(insert (	2745   1013 1013 6 3920 ));
-DATA(insert (	2745   1183 1183 1 1107 ));
-DATA(insert (	2745   1183 1183 2 2743 ));
-DATA(insert (	2745   1183 1183 3 2774 ));
-DATA(insert (	2745   1183 1183 4 2744 ));
-DATA(insert (	2745   1183 1183 6 3920 ));
-DATA(insert (	2745   1185 1185 1 1314 ));
-DATA(insert (	2745   1185 1185 2 2743 ));
-DATA(insert (	2745   1185 1185 3 2774 ));
-DATA(insert (	2745   1185 1185 4 2744 ));
-DATA(insert (	2745   1185 1185 6 3920 ));
-DATA(insert (	2745   1270 1270 1 1358 ));
-DATA(insert (	2745   1270 1270 2 2743 ));
-DATA(insert (	2745   1270 1270 3 2774 ));
-DATA(insert (	2745   1270 1270 4 2744 ));
-DATA(insert (	2745   1270 1270 6 3920 ));
-DATA(insert (	2745   1563 1563 1 1672 ));
-DATA(insert (	2745   1563 1563 2 2743 ));
-DATA(insert (	2745   1563 1563 3 2774 ));
-DATA(insert (	2745   1563 1563 4 2744 ));
-DATA(insert (	2745   1563 1563 6 3920 ));
-DATA(insert (	2745   1115 1115 1 2045 ));
-DATA(insert (	2745   1115 1115 2 2743 ));
-DATA(insert (	2745   1115 1115 3 2774 ));
-DATA(insert (	2745   1115 1115 4 2744 ));
-DATA(insert (	2745   1115 1115 6 3920 ));
-DATA(insert (	2745   791 791 1 377 ));
-DATA(insert (	2745   791 791 2 2743 ));
-DATA(insert (	2745   791 791 3 2774 ));
-DATA(insert (	2745   791 791 4 2744 ));
-DATA(insert (	2745   791 791 6 3920 ));
-DATA(insert (	2745   1024 1024 1 380 ));
-DATA(insert (	2745   1024 1024 2 2743 ));
-DATA(insert (	2745   1024 1024 3 2774 ));
-DATA(insert (	2745   1024 1024 4 2744 ));
-DATA(insert (	2745   1024 1024 6 3920 ));
-DATA(insert (	2745   1025 1025 1 381 ));
-DATA(insert (	2745   1025 1025 2 2743 ));
-DATA(insert (	2745   1025 1025 3 2774 ));
-DATA(insert (	2745   1025 1025 4 2744 ));
-DATA(insert (	2745   1025 1025 6 3920 ));
-DATA(insert (	3659   3614 3614 1 3724 ));
-DATA(insert (	3659   3614 3614 2 3656 ));
-DATA(insert (	3659   3614 3614 3 3657 ));
-DATA(insert (	3659   3614 3614 4 3658 ));
-DATA(insert (	3659   3614 3614 5 2700 ));
-DATA(insert (	3659   3614 3614 6 3921 ));
-DATA(insert (	4036   3802 3802 1 3480 ));
-DATA(insert (	4036   3802 3802 2 3482 ));
-DATA(insert (	4036   3802 3802 3 3483 ));
-DATA(insert (	4036   3802 3802 4 3484 ));
-DATA(insert (	4036   3802 3802 6 3488 ));
-DATA(insert (	4037   3802 3802 1 351 ));
-DATA(insert (	4037   3802 3802 2 3485 ));
-DATA(insert (	4037   3802 3802 3 3486 ));
-DATA(insert (	4037   3802 3802 4 3487 ));
-DATA(insert (	4037   3802 3802 6 3489 ));
-
-/* sp-gist */
-DATA(insert (	3474   3831 3831 1 3469 ));
-DATA(insert (	3474   3831 3831 2 3470 ));
-DATA(insert (	3474   3831 3831 3 3471 ));
-DATA(insert (	3474   3831 3831 4 3472 ));
-DATA(insert (	3474   3831 3831 5 3473 ));
-DATA(insert (	4015   600 600 1 4018 ));
-DATA(insert (	4015   600 600 2 4019 ));
-DATA(insert (	4015   600 600 3 4020 ));
-DATA(insert (	4015   600 600 4 4021 ));
-DATA(insert (	4015   600 600 5 4022 ));
-DATA(insert (	4016   600 600 1 4023 ));
-DATA(insert (	4016   600 600 2 4024 ));
-DATA(insert (	4016   600 600 3 4025 ));
-DATA(insert (	4016   600 600 4 4026 ));
-DATA(insert (	4016   600 600 5 4022 ));
-DATA(insert (	4017   25 25 1 4027 ));
-DATA(insert (	4017   25 25 2 4028 ));
-DATA(insert (	4017   25 25 3 4029 ));
-DATA(insert (	4017   25 25 4 4030 ));
-DATA(insert (	4017   25 25 5 4031 ));
-DATA(insert (	5000   603 603 1 5012 ));
-DATA(insert (	5000   603 603 2 5013 ));
-DATA(insert (	5000   603 603 3 5014 ));
-DATA(insert (	5000   603 603 4 5015 ));
-DATA(insert (	5000   603 603 5 5016 ));
-
-/* BRIN opclasses */
-/* minmax bytea */
-DATA(insert (	4064	17	  17  1  3383 ));
-DATA(insert (	4064	17	  17  2  3384 ));
-DATA(insert (	4064	17	  17  3  3385 ));
-DATA(insert (	4064	17	  17  4  3386 ));
-/* minmax "char" */
-DATA(insert (	4062	18	  18  1  3383 ));
-DATA(insert (	4062	18	  18  2  3384 ));
-DATA(insert (	4062	18	  18  3  3385 ));
-DATA(insert (	4062	18	  18  4  3386 ));
-/* minmax name */
-DATA(insert (	4065	19	  19  1  3383 ));
-DATA(insert (	4065	19	  19  2  3384 ));
-DATA(insert (	4065	19	  19  3  3385 ));
-DATA(insert (	4065	19	  19  4  3386 ));
-/* minmax integer: int2, int4, int8 */
-DATA(insert (	4054	20	  20  1  3383 ));
-DATA(insert (	4054	20	  20  2  3384 ));
-DATA(insert (	4054	20	  20  3  3385 ));
-DATA(insert (	4054	20	  20  4  3386 ));
-DATA(insert (	4054	20	  21  1  3383 ));
-DATA(insert (	4054	20	  21  2  3384 ));
-DATA(insert (	4054	20	  21  3  3385 ));
-DATA(insert (	4054	20	  21  4  3386 ));
-DATA(insert (	4054	20	  23  1  3383 ));
-DATA(insert (	4054	20	  23  2  3384 ));
-DATA(insert (	4054	20	  23  3  3385 ));
-DATA(insert (	4054	20	  23  4  3386 ));
-
-DATA(insert (	4054	21	  21  1  3383 ));
-DATA(insert (	4054	21	  21  2  3384 ));
-DATA(insert (	4054	21	  21  3  3385 ));
-DATA(insert (	4054	21	  21  4  3386 ));
-DATA(insert (	4054	21	  20  1  3383 ));
-DATA(insert (	4054	21	  20  2  3384 ));
-DATA(insert (	4054	21	  20  3  3385 ));
-DATA(insert (	4054	21	  20  4  3386 ));
-DATA(insert (	4054	21	  23  1  3383 ));
-DATA(insert (	4054	21	  23  2  3384 ));
-DATA(insert (	4054	21	  23  3  3385 ));
-DATA(insert (	4054	21	  23  4  3386 ));
-
-DATA(insert (	4054	23	  23  1  3383 ));
-DATA(insert (	4054	23	  23  2  3384 ));
-DATA(insert (	4054	23	  23  3  3385 ));
-DATA(insert (	4054	23	  23  4  3386 ));
-DATA(insert (	4054	23	  20  1  3383 ));
-DATA(insert (	4054	23	  20  2  3384 ));
-DATA(insert (	4054	23	  20  3  3385 ));
-DATA(insert (	4054	23	  20  4  3386 ));
-DATA(insert (	4054	23	  21  1  3383 ));
-DATA(insert (	4054	23	  21  2  3384 ));
-DATA(insert (	4054	23	  21  3  3385 ));
-DATA(insert (	4054	23	  21  4  3386 ));
-
-/* minmax text */
-DATA(insert (	4056	25	  25  1  3383 ));
-DATA(insert (	4056	25	  25  2  3384 ));
-DATA(insert (	4056	25	  25  3  3385 ));
-DATA(insert (	4056	25	  25  4  3386 ));
-/* minmax oid */
-DATA(insert (	4068	26	  26  1  3383 ));
-DATA(insert (	4068	26	  26  2  3384 ));
-DATA(insert (	4068	26	  26  3  3385 ));
-DATA(insert (	4068	26	  26  4  3386 ));
-/* minmax tid */
-DATA(insert (	4069	27	  27  1  3383 ));
-DATA(insert (	4069	27	  27  2  3384 ));
-DATA(insert (	4069	27	  27  3  3385 ));
-DATA(insert (	4069	27	  27  4  3386 ));
-/* minmax float */
-DATA(insert (	4070   700	 700  1  3383 ));
-DATA(insert (	4070   700	 700  2  3384 ));
-DATA(insert (	4070   700	 700  3  3385 ));
-DATA(insert (	4070   700	 700  4  3386 ));
-
-DATA(insert (	4070   700	 701  1  3383 ));
-DATA(insert (	4070   700	 701  2  3384 ));
-DATA(insert (	4070   700	 701  3  3385 ));
-DATA(insert (	4070   700	 701  4  3386 ));
-
-DATA(insert (	4070   701	 701  1  3383 ));
-DATA(insert (	4070   701	 701  2  3384 ));
-DATA(insert (	4070   701	 701  3  3385 ));
-DATA(insert (	4070   701	 701  4  3386 ));
-
-DATA(insert (	4070   701	 700  1  3383 ));
-DATA(insert (	4070   701	 700  2  3384 ));
-DATA(insert (	4070   701	 700  3  3385 ));
-DATA(insert (	4070   701	 700  4  3386 ));
-
-/* minmax abstime */
-DATA(insert (	4072   702	 702  1  3383 ));
-DATA(insert (	4072   702	 702  2  3384 ));
-DATA(insert (	4072   702	 702  3  3385 ));
-DATA(insert (	4072   702	 702  4  3386 ));
-/* minmax reltime */
-DATA(insert (	4073   703	 703  1  3383 ));
-DATA(insert (	4073   703	 703  2  3384 ));
-DATA(insert (	4073   703	 703  3  3385 ));
-DATA(insert (	4073   703	 703  4  3386 ));
-/* minmax macaddr */
-DATA(insert (	4074   829	 829  1  3383 ));
-DATA(insert (	4074   829	 829  2  3384 ));
-DATA(insert (	4074   829	 829  3  3385 ));
-DATA(insert (	4074   829	 829  4  3386 ));
-/* minmax inet */
-DATA(insert (	4075   869	 869  1  3383 ));
-DATA(insert (	4075   869	 869  2  3384 ));
-DATA(insert (	4075   869	 869  3  3385 ));
-DATA(insert (	4075   869	 869  4  3386 ));
-/* inclusion inet */
-DATA(insert (	4102   869	 869  1  4105 ));
-DATA(insert (	4102   869	 869  2  4106 ));
-DATA(insert (	4102   869	 869  3  4107 ));
-DATA(insert (	4102   869	 869  4  4108 ));
-DATA(insert (	4102   869	 869 11  4063 ));
-DATA(insert (	4102   869	 869 12  4071 ));
-DATA(insert (	4102   869	 869 13   930 ));
-/* minmax character */
-DATA(insert (	4076  1042	1042  1  3383 ));
-DATA(insert (	4076  1042	1042  2  3384 ));
-DATA(insert (	4076  1042	1042  3  3385 ));
-DATA(insert (	4076  1042	1042  4  3386 ));
-/* minmax time without time zone */
-DATA(insert (	4077  1083	1083  1  3383 ));
-DATA(insert (	4077  1083	1083  2  3384 ));
-DATA(insert (	4077  1083	1083  3  3385 ));
-DATA(insert (	4077  1083	1083  4  3386 ));
-/* minmax datetime (date, timestamp, timestamptz) */
-DATA(insert (	4059  1114	1114  1  3383 ));
-DATA(insert (	4059  1114	1114  2  3384 ));
-DATA(insert (	4059  1114	1114  3  3385 ));
-DATA(insert (	4059  1114	1114  4  3386 ));
-DATA(insert (	4059  1114	1184  1  3383 ));
-DATA(insert (	4059  1114	1184  2  3384 ));
-DATA(insert (	4059  1114	1184  3  3385 ));
-DATA(insert (	4059  1114	1184  4  3386 ));
-DATA(insert (	4059  1114	1082  1  3383 ));
-DATA(insert (	4059  1114	1082  2  3384 ));
-DATA(insert (	4059  1114	1082  3  3385 ));
-DATA(insert (	4059  1114	1082  4  3386 ));
-
-DATA(insert (	4059  1184	1184  1  3383 ));
-DATA(insert (	4059  1184	1184  2  3384 ));
-DATA(insert (	4059  1184	1184  3  3385 ));
-DATA(insert (	4059  1184	1184  4  3386 ));
-DATA(insert (	4059  1184	1114  1  3383 ));
-DATA(insert (	4059  1184	1114  2  3384 ));
-DATA(insert (	4059  1184	1114  3  3385 ));
-DATA(insert (	4059  1184	1114  4  3386 ));
-DATA(insert (	4059  1184	1082  1  3383 ));
-DATA(insert (	4059  1184	1082  2  3384 ));
-DATA(insert (	4059  1184	1082  3  3385 ));
-DATA(insert (	4059  1184	1082  4  3386 ));
-
-DATA(insert (	4059  1082	1082  1  3383 ));
-DATA(insert (	4059  1082	1082  2  3384 ));
-DATA(insert (	4059  1082	1082  3  3385 ));
-DATA(insert (	4059  1082	1082  4  3386 ));
-DATA(insert (	4059  1082	1114  1  3383 ));
-DATA(insert (	4059  1082	1114  2  3384 ));
-DATA(insert (	4059  1082	1114  3  3385 ));
-DATA(insert (	4059  1082	1114  4  3386 ));
-DATA(insert (	4059  1082	1184  1  3383 ));
-DATA(insert (	4059  1082	1184  2  3384 ));
-DATA(insert (	4059  1082	1184  3  3385 ));
-DATA(insert (	4059  1082	1184  4  3386 ));
-
-/* minmax interval */
-DATA(insert (	4078  1186	1186  1  3383 ));
-DATA(insert (	4078  1186	1186  2  3384 ));
-DATA(insert (	4078  1186	1186  3  3385 ));
-DATA(insert (	4078  1186	1186  4  3386 ));
-/* minmax time with time zone */
-DATA(insert (	4058  1266	1266  1  3383 ));
-DATA(insert (	4058  1266	1266  2  3384 ));
-DATA(insert (	4058  1266	1266  3  3385 ));
-DATA(insert (	4058  1266	1266  4  3386 ));
-/* minmax bit */
-DATA(insert (	4079  1560	1560  1  3383 ));
-DATA(insert (	4079  1560	1560  2  3384 ));
-DATA(insert (	4079  1560	1560  3  3385 ));
-DATA(insert (	4079  1560	1560  4  3386 ));
-/* minmax bit varying */
-DATA(insert (	4080  1562	1562  1  3383 ));
-DATA(insert (	4080  1562	1562  2  3384 ));
-DATA(insert (	4080  1562	1562  3  3385 ));
-DATA(insert (	4080  1562	1562  4  3386 ));
-/* minmax numeric */
-DATA(insert (	4055  1700	1700  1  3383 ));
-DATA(insert (	4055  1700	1700  2  3384 ));
-DATA(insert (	4055  1700	1700  3  3385 ));
-DATA(insert (	4055  1700	1700  4  3386 ));
-/* minmax uuid */
-DATA(insert (	4081  2950	2950  1  3383 ));
-DATA(insert (	4081  2950	2950  2  3384 ));
-DATA(insert (	4081  2950	2950  3  3385 ));
-DATA(insert (	4081  2950	2950  4  3386 ));
-/* inclusion range types */
-DATA(insert (	4103  3831	3831  1  4105 ));
-DATA(insert (	4103  3831	3831  2  4106 ));
-DATA(insert (	4103  3831	3831  3  4107 ));
-DATA(insert (	4103  3831	3831  4  4108 ));
-DATA(insert (	4103  3831	3831  11 4057 ));
-DATA(insert (	4103  3831	3831  13 3859 ));
-DATA(insert (	4103  3831	3831  14 3850 ));
-/* minmax pg_lsn */
-DATA(insert (	4082  3220	3220  1  3383 ));
-DATA(insert (	4082  3220	3220  2  3384 ));
-DATA(insert (	4082  3220	3220  3  3385 ));
-DATA(insert (	4082  3220	3220  4  3386 ));
-/* inclusion box */
-DATA(insert (	4104   603	 603  1  4105 ));
-DATA(insert (	4104   603	 603  2  4106 ));
-DATA(insert (	4104   603	 603  3  4107 ));
-DATA(insert (	4104   603	 603  4  4108 ));
-DATA(insert (	4104   603	 603  11 4067 ));
-DATA(insert (	4104   603	 603  13  187 ));
-
-/*
- * hash support for a few built-in datatypes that are missing it in upstream.
- */
-DATA(insert (	7077   27 27 1 6114 ));
-DATA(insert (	7078   1560 1560 1 6117 ));
-DATA(insert (	7079   1562 1562 1 6118 ));
-
-/*
- *	legacy cdbhash ops
- */
-DATA(insert (	7100 21 21 1 6140 ));		/* int2 */
-DATA(insert (	7100 23 23 1 6141));		/* int4 */
-DATA(insert (	7100 20 20 1 6142));		/* int8 */
-DATA(insert (	7101 700 700 1 6143));		/* float4 */
-DATA(insert (	7102 701 701 1 6144));		/* float8 */
-DATA(insert (	7103 1700 1700 1 6145));	/* numeric */
-DATA(insert (	7104 18 18 1 6146));		/* char */
-DATA(insert (	7105 25 25 1 6147));		/* text */
-DATA(insert (	7106 1042 1042 1 6148));	/* bpchar */
-DATA(insert (	7107 17 17 1 6149));		/* bytea */
-DATA(insert (	7108 19 19 1 6150));		/* name */
-DATA(insert (	7109 26 26 1 6151));		/* oid */
-DATA(insert (	7110 27 27 1 6152));		/* tid */
-DATA(insert (	7111 1114 1114 1 6153));	/* timestamp */
-DATA(insert (	7112 1184 1184 1 6154));	/* timestamptz */
-DATA(insert (	7113 1082 1082 1 6155));	/* date */
-DATA(insert (	7114 1083 1083 1 6156));	/* time */
-DATA(insert (	7115 1266 1266 1 6157));	/* timetz */
-DATA(insert (	7116 1186 1186 1 6158));	/* interval */
-DATA(insert (	7117 702 702 1 6159));		/* abstime */
-DATA(insert (	7118 703 703 1 6160));		/* reltime */
-DATA(insert (	7119 704 704 1 6161));		/* tinterval */
-DATA(insert (	7120 869 869 1 6162));		/* inet */
-DATA(insert (	7121 829 829 1 6163));		/* macaddr */
-DATA(insert (	7122 1560 1560 1 6164));	/* bit */
-DATA(insert (	7123 1562 1562 1 6164));	/* varbit */
-DATA(insert (	7124 16 16 1 6165));		/* bool */
-DATA(insert (	7125 2277 2277 1 6166));	/* anyarray */
-DATA(insert (	7126 30 30 1 6167));		/* oidvector */
-DATA(insert (	7127 790 790 1 6168));		/* money */
-DATA(insert (	7128 7198 7198 1 6169));	/* complex */
-DATA(insert (	7129 2950 2950 1 6170));	/* uuid */
-DATA(insert (	7130 3500 3500 1 6171));	/* enum */
-
-#endif   /* PG_AMPROC_H */
-=======
-#endif							/* PG_AMPROC_H */
->>>>>>> 9e1c9f95
+#endif							/* PG_AMPROC_H */