/*-------------------------------------------------------------------------
 *
 * pg_class.h
 *	  definition of the system "relation" relation (pg_class)
 *	  along with the relation's initial contents.
 *
 *
 * Portions Copyright (c) 1996-2013, PostgreSQL Global Development Group
 * Portions Copyright (c) 1994, Regents of the University of California
 *
 * src/include/catalog/pg_class.h
 *
 * NOTES
 *	  the genbki.pl script reads this file and generates .bki
 *	  information from the DATA() statements.
 *
 *-------------------------------------------------------------------------
 */
#ifndef PG_CLASS_H
#define PG_CLASS_H

#include "catalog/genbki.h"

/* ----------------
 *		postgres.h contains the system type definitions and the
 *		CATALOG(), BKI_BOOTSTRAP and DATA() sugar words so this file
 *		can be read by both genbki.sh and the C compiler.
 * ----------------
 */
#define RelationRelationId	1259
#define RelationRelation_Rowtype_Id  83

CATALOG(pg_class,1259) BKI_BOOTSTRAP BKI_ROWTYPE_OID(83) BKI_SCHEMA_MACRO
{
	NameData	relname;		/* class name */
	Oid			relnamespace;	/* OID of namespace containing this class */
	Oid			reltype;		/* OID of entry in pg_type for table's
								 * implicit row type */
	Oid			reloftype;		/* OID of entry in pg_type for underlying
								 * composite type */
	Oid			relowner;		/* class owner */
	Oid			relam;			/* index access method; 0 if not an index */
	Oid			relfilenode;	/* identifier of physical storage file */

	/* relfilenode == 0 means it is a "mapped" relation, see relmapper.c */
	Oid			reltablespace;	/* identifier of table space for relation */
	int32		relpages;		/* # of blocks (not always up-to-date) */
	float4		reltuples;		/* # of tuples (not always up-to-date) */
	int32		relallvisible;	/* # of all-visible blocks (not always
								 * up-to-date) */
	Oid			reltoastrelid;	/* OID of toast table; 0 if none */
	Oid			reltoastidxid;	/* if toast table, OID of chunk_id index */
	bool		relhasindex;	/* T if has (or has had) any indexes */
	bool		relisshared;	/* T if shared across databases */
	char		relpersistence; /* see RELPERSISTENCE_xxx constants below */
	char		relkind;		/* see RELKIND_xxx constants below */
<<<<<<< HEAD
	char		relstorage;		/* see RELSTORAGE_xxx constants below */
	int2		relnatts;		/* number of user attributes */
=======
	int16		relnatts;		/* number of user attributes */
>>>>>>> e472b921

	/*
	 * Class pg_attribute must contain exactly "relnatts" user attributes
	 * (with attnums ranging from 1 to relnatts) for this class.  It may also
	 * contain entries with negative attnums for system attributes.
	 */
	int16		relchecks;		/* # of CHECK constraints for class */
	bool		relhasoids;		/* T if we generate OIDs for rows of rel */
	bool		relhaspkey;		/* has (or has had) PRIMARY KEY index */
	bool		relhasrules;	/* has (or has had) any rules */
	bool		relhastriggers; /* has (or has had) any TRIGGERs */
	bool		relhassubclass; /* has (or has had) derived classes */
	bool		relispopulated; /* matview currently holds query results */
	TransactionId relfrozenxid; /* all Xids < this are frozen in this rel */
	TransactionId relminmxid;	/* all multixacts in this rel are >= this.
								 * this is really a MultiXactId */

#ifdef CATALOG_VARLEN			/* variable-length fields start here */
	/* NOTE: These fields are not present in a relcache entry's rd_rel field. */
	aclitem		relacl[1];		/* access permissions */
	text		reloptions[1];	/* access-method-specific options */
#endif
} FormData_pg_class;

/* GPDB added foreign key definitions for gpcheckcat. */
FOREIGN_KEY(relnamespace REFERENCES pg_namespace(oid));
FOREIGN_KEY(reltype REFERENCES pg_type(oid));
FOREIGN_KEY(relowner REFERENCES pg_authid(oid));
FOREIGN_KEY(relam REFERENCES pg_am(oid));
FOREIGN_KEY(reltablespace REFERENCES pg_tablespace(oid));
FOREIGN_KEY(reltoastrelid REFERENCES pg_class(oid));
FOREIGN_KEY(reltoastidxid REFERENCES pg_class(oid));

/* Size of fixed part of pg_class tuples, not counting var-length fields */
#define CLASS_TUPLE_SIZE \
	 (offsetof(FormData_pg_class,relminmxid) + sizeof(TransactionId))

/* ----------------
 *		Form_pg_class corresponds to a pointer to a tuple with
 *		the format of pg_class relation.
 * ----------------
 */
typedef FormData_pg_class *Form_pg_class;

/* ----------------
 *		compiler constants for pg_class
 * ----------------
 */

<<<<<<< HEAD
#define Natts_pg_class					28
=======
#define Natts_pg_class					29
>>>>>>> e472b921
#define Anum_pg_class_relname			1
#define Anum_pg_class_relnamespace		2
#define Anum_pg_class_reltype			3
#define Anum_pg_class_reloftype			4
#define Anum_pg_class_relowner			5
#define Anum_pg_class_relam				6
#define Anum_pg_class_relfilenode		7
#define Anum_pg_class_reltablespace		8
#define Anum_pg_class_relpages			9
#define Anum_pg_class_reltuples			10
#define Anum_pg_class_relallvisible		11
#define Anum_pg_class_reltoastrelid		12
#define Anum_pg_class_reltoastidxid		13
#define Anum_pg_class_relhasindex		14
#define Anum_pg_class_relisshared		15
#define Anum_pg_class_relpersistence	16
#define Anum_pg_class_relkind			17
<<<<<<< HEAD
#define Anum_pg_class_relstorage		18 /* GPDB specific */
#define Anum_pg_class_relnatts			19
#define Anum_pg_class_relchecks			20
#define Anum_pg_class_relhasoids		21
#define Anum_pg_class_relhaspkey		22
#define Anum_pg_class_relhasrules		23
#define Anum_pg_class_relhastriggers	24
#define Anum_pg_class_relhassubclass	25
#define Anum_pg_class_relfrozenxid		26
#define Anum_pg_class_relacl			27
#define Anum_pg_class_reloptions		28
=======
#define Anum_pg_class_relnatts			18
#define Anum_pg_class_relchecks			19
#define Anum_pg_class_relhasoids		20
#define Anum_pg_class_relhaspkey		21
#define Anum_pg_class_relhasrules		22
#define Anum_pg_class_relhastriggers	23
#define Anum_pg_class_relhassubclass	24
#define Anum_pg_class_relispopulated	25
#define Anum_pg_class_relfrozenxid		26
#define Anum_pg_class_relminmxid		27
#define Anum_pg_class_relacl			28
#define Anum_pg_class_reloptions		29
>>>>>>> e472b921

/* ----------------
 *		initial contents of pg_class
 *
 * NOTE: only "bootstrapped" relations need to be declared here.  Be sure that
 * the OIDs listed here match those given in their CATALOG macros, and that
 * the relnatts values are correct.
 * ----------------
 */

<<<<<<< HEAD
/* Note: "3" in the relfrozenxid column stands for FirstNormalTransactionId */
DATA(insert OID = 1247 (  pg_type		PGNSP 71 0 PGUID 0 0 0 0 0 0 0 0 f f p r h 30 0 t f f f f 3 _null_ _null_ ));
DESCR("");
DATA(insert OID = 1249 (  pg_attribute	PGNSP 75 0 PGUID 0 0 0 0 0 0 0 0 f f p r h 21 0 f f f f f 3 _null_ _null_ ));
DESCR("");
DATA(insert OID = 1255 (  pg_proc		PGNSP 81 0 PGUID 0 0 0 0 0 0 0 0 f f p r h 29 0 t f f f f 3 _null_ _null_ ));
DESCR("");
DATA(insert OID = 1259 (  pg_class		PGNSP 83 0 PGUID 0 0 0 0 0 0 0 0 f f p r h 28 0 t f f f f 3 _null_ _null_ ));
=======
/*
 * Note: "3" in the relfrozenxid column stands for FirstNormalTransactionId;
 * similarly, "1" in relminmxid stands for FirstMultiXactId
 */
DATA(insert OID = 1247 (  pg_type		PGNSP 71 0 PGUID 0 0 0 0 0 0 0 0 f f p r 30 0 t f f f f t 3 1 _null_ _null_ ));
DESCR("");
DATA(insert OID = 1249 (  pg_attribute	PGNSP 75 0 PGUID 0 0 0 0 0 0 0 0 f f p r 21 0 f f f f f t 3 1 _null_ _null_ ));
DESCR("");
DATA(insert OID = 1255 (  pg_proc		PGNSP 81 0 PGUID 0 0 0 0 0 0 0 0 f f p r 27 0 t f f f f t 3 1 _null_ _null_ ));
DESCR("");
DATA(insert OID = 1259 (  pg_class		PGNSP 83 0 PGUID 0 0 0 0 0 0 0 0 f f p r 29 0 t f f f f t 3 1 _null_ _null_ ));
>>>>>>> e472b921
DESCR("");


#define		  RELKIND_RELATION		  'r'		/* ordinary table */
#define		  RELKIND_INDEX			  'i'		/* secondary index */
#define		  RELKIND_SEQUENCE		  'S'		/* sequence object */
#define		  RELKIND_TOASTVALUE	  't'		/* for out-of-line values */
#define		  RELKIND_VIEW			  'v'		/* view */
#define		  RELKIND_COMPOSITE_TYPE  'c'		/* composite type */
#define		  RELKIND_FOREIGN_TABLE   'f'		/* foreign table */
<<<<<<< HEAD
#define		  RELKIND_UNCATALOGED	  'u'		/* not yet cataloged */
#define		  RELKIND_AOSEGMENTS	  'o'		/* AO segment files and eof's */
#define		  RELKIND_AOBLOCKDIR	  'b'		/* AO block directory */
#define		  RELKIND_AOVISIMAP		  'm'		/* AO visibility map */
=======
#define		  RELKIND_MATVIEW		  'm'		/* materialized view */
>>>>>>> e472b921

#define		  RELPERSISTENCE_PERMANENT	'p'		/* regular table */
#define		  RELPERSISTENCE_UNLOGGED	'u'		/* unlogged permanent table */
#define		  RELPERSISTENCE_TEMP		't'		/* temporary table */

/*
 * relstorage describes how a relkind is physically stored in the database.
 *
 * RELSTORAGE_HEAP    - stored on disk using heap storage.
 * RELSTORAGE_AOROWS  - stored on disk using append only storage.
 * RELSTORAGE_AOCOLS  - stored on dist using append only column storage.
 * RELSTORAGE_PARQUET - nested data structures in a flat columnar format,
 * 						stored in any Hadoop ecosystem like Hive, Impala, Pig, and Spark.
 * RELSTORAGE_VIRTUAL - has virtual storage, meaning, relation has no
 *						data directly stored forit  (right now this
 *						relates to views and comp types).
 * RELSTORAGE_EXTERNAL-	stored externally using external tables.
 * RELSTORAGE_FOREIGN - stored in another server.  
 */
#define		  RELSTORAGE_HEAP	'h'
#define		  RELSTORAGE_AOROWS	'a'
#define 	  RELSTORAGE_AOCOLS	'c'
#define		  RELSTORAGE_PARQUET 'p'
#define		  RELSTORAGE_VIRTUAL	'v'
#define		  RELSTORAGE_EXTERNAL 'x'
#define		  RELSTORAGE_FOREIGN 'f'

static inline bool relstorage_is_heap(char c)
{
	return (c == RELSTORAGE_HEAP);
}

static inline bool relstorage_is_ao(char c)
{
	return (c == RELSTORAGE_AOROWS || c == RELSTORAGE_AOCOLS);
}

static inline bool relstorage_is_external(char c)
{
	return (c == RELSTORAGE_EXTERNAL);
}

static inline bool relstorage_is_foreign(char c)
{
	return (c == RELSTORAGE_FOREIGN);
}
#endif   /* PG_CLASS_H */<|MERGE_RESOLUTION|>--- conflicted
+++ resolved
@@ -54,12 +54,8 @@
 	bool		relisshared;	/* T if shared across databases */
 	char		relpersistence; /* see RELPERSISTENCE_xxx constants below */
 	char		relkind;		/* see RELKIND_xxx constants below */
-<<<<<<< HEAD
 	char		relstorage;		/* see RELSTORAGE_xxx constants below */
-	int2		relnatts;		/* number of user attributes */
-=======
 	int16		relnatts;		/* number of user attributes */
->>>>>>> e472b921
 
 	/*
 	 * Class pg_attribute must contain exactly "relnatts" user attributes
@@ -109,11 +105,7 @@
  * ----------------
  */
 
-<<<<<<< HEAD
-#define Natts_pg_class					28
-=======
-#define Natts_pg_class					29
->>>>>>> e472b921
+#define Natts_pg_class					30
 #define Anum_pg_class_relname			1
 #define Anum_pg_class_relnamespace		2
 #define Anum_pg_class_reltype			3
@@ -131,7 +123,6 @@
 #define Anum_pg_class_relisshared		15
 #define Anum_pg_class_relpersistence	16
 #define Anum_pg_class_relkind			17
-<<<<<<< HEAD
 #define Anum_pg_class_relstorage		18 /* GPDB specific */
 #define Anum_pg_class_relnatts			19
 #define Anum_pg_class_relchecks			20
@@ -140,23 +131,12 @@
 #define Anum_pg_class_relhasrules		23
 #define Anum_pg_class_relhastriggers	24
 #define Anum_pg_class_relhassubclass	25
-#define Anum_pg_class_relfrozenxid		26
-#define Anum_pg_class_relacl			27
-#define Anum_pg_class_reloptions		28
-=======
-#define Anum_pg_class_relnatts			18
-#define Anum_pg_class_relchecks			19
-#define Anum_pg_class_relhasoids		20
-#define Anum_pg_class_relhaspkey		21
-#define Anum_pg_class_relhasrules		22
-#define Anum_pg_class_relhastriggers	23
-#define Anum_pg_class_relhassubclass	24
-#define Anum_pg_class_relispopulated	25
-#define Anum_pg_class_relfrozenxid		26
-#define Anum_pg_class_relminmxid		27
-#define Anum_pg_class_relacl			28
-#define Anum_pg_class_reloptions		29
->>>>>>> e472b921
+#define Anum_pg_class_relispopulated	26
+#define Anum_pg_class_relfrozenxid		27
+#define Anum_pg_class_relminmxid		28
+#define Anum_pg_class_relacl			29
+#define Anum_pg_class_reloptions		30
+
 
 /* ----------------
  *		initial contents of pg_class
@@ -167,28 +147,17 @@
  * ----------------
  */
 
-<<<<<<< HEAD
-/* Note: "3" in the relfrozenxid column stands for FirstNormalTransactionId */
-DATA(insert OID = 1247 (  pg_type		PGNSP 71 0 PGUID 0 0 0 0 0 0 0 0 f f p r h 30 0 t f f f f 3 _null_ _null_ ));
-DESCR("");
-DATA(insert OID = 1249 (  pg_attribute	PGNSP 75 0 PGUID 0 0 0 0 0 0 0 0 f f p r h 21 0 f f f f f 3 _null_ _null_ ));
-DESCR("");
-DATA(insert OID = 1255 (  pg_proc		PGNSP 81 0 PGUID 0 0 0 0 0 0 0 0 f f p r h 29 0 t f f f f 3 _null_ _null_ ));
-DESCR("");
-DATA(insert OID = 1259 (  pg_class		PGNSP 83 0 PGUID 0 0 0 0 0 0 0 0 f f p r h 28 0 t f f f f 3 _null_ _null_ ));
-=======
 /*
  * Note: "3" in the relfrozenxid column stands for FirstNormalTransactionId;
  * similarly, "1" in relminmxid stands for FirstMultiXactId
  */
-DATA(insert OID = 1247 (  pg_type		PGNSP 71 0 PGUID 0 0 0 0 0 0 0 0 f f p r 30 0 t f f f f t 3 1 _null_ _null_ ));
-DESCR("");
-DATA(insert OID = 1249 (  pg_attribute	PGNSP 75 0 PGUID 0 0 0 0 0 0 0 0 f f p r 21 0 f f f f f t 3 1 _null_ _null_ ));
-DESCR("");
-DATA(insert OID = 1255 (  pg_proc		PGNSP 81 0 PGUID 0 0 0 0 0 0 0 0 f f p r 27 0 t f f f f t 3 1 _null_ _null_ ));
-DESCR("");
-DATA(insert OID = 1259 (  pg_class		PGNSP 83 0 PGUID 0 0 0 0 0 0 0 0 f f p r 29 0 t f f f f t 3 1 _null_ _null_ ));
->>>>>>> e472b921
+DATA(insert OID = 1247 (  pg_type		PGNSP 71 0 PGUID 0 0 0 0 0 0 0 0 f f p r h 30 0 t f f f f t 3 1 _null_ _null_ ));
+DESCR("");
+DATA(insert OID = 1249 (  pg_attribute	PGNSP 75 0 PGUID 0 0 0 0 0 0 0 0 f f p r h 21 0 f f f f f t 3 1 _null_ _null_ ));
+DESCR("");
+DATA(insert OID = 1255 (  pg_proc		PGNSP 81 0 PGUID 0 0 0 0 0 0 0 0 f f p r h 29 0 t f f f f t 3 1 _null_ _null_ ));
+DESCR("");
+DATA(insert OID = 1259 (  pg_class		PGNSP 83 0 PGUID 0 0 0 0 0 0 0 0 f f p r h 30 0 t f f f f t 3 1 _null_ _null_ ));
 DESCR("");
 
 
@@ -199,14 +168,15 @@
 #define		  RELKIND_VIEW			  'v'		/* view */
 #define		  RELKIND_COMPOSITE_TYPE  'c'		/* composite type */
 #define		  RELKIND_FOREIGN_TABLE   'f'		/* foreign table */
-<<<<<<< HEAD
 #define		  RELKIND_UNCATALOGED	  'u'		/* not yet cataloged */
+#define		  RELKIND_MATVIEW		  'm'		/* materialized view */
 #define		  RELKIND_AOSEGMENTS	  'o'		/* AO segment files and eof's */
 #define		  RELKIND_AOBLOCKDIR	  'b'		/* AO block directory */
-#define		  RELKIND_AOVISIMAP		  'm'		/* AO visibility map */
-=======
-#define		  RELKIND_MATVIEW		  'm'		/* materialized view */
->>>>>>> e472b921
+#define		  RELKIND_AOVISIMAP		  'M'		/* AO visibility map */
+// GPDB_93_MERGE_FIXME: RELKIND_AOVISIMAP used to be 'm', but that means MATVIEW now.
+// Find all the places where it might be referred to using just 'm', without using this
+// macro. E.g. pg_dump and psql. They might need to also work differently depending
+// on version.
 
 #define		  RELPERSISTENCE_PERMANENT	'p'		/* regular table */
 #define		  RELPERSISTENCE_UNLOGGED	'u'		/* unlogged permanent table */
