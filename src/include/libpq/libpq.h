--- conflicted
+++ resolved
@@ -20,8 +20,6 @@
 #include "libpq/libpq-be.h"
 #include "storage/latch.h"
 
-<<<<<<< HEAD
-=======
 
 /*
  * Callers of pq_getmessage() must supply a maximum expected message size.
@@ -32,7 +30,7 @@
 #define PQ_SMALL_MESSAGE_LIMIT	10000
 #define PQ_LARGE_MESSAGE_LIMIT	(MaxAllocSize - 1)
 
->>>>>>> d457cb4e
+
 typedef struct
 {
 	void		(*comm_reset) (void);
@@ -83,14 +81,14 @@
 extern int	pq_getbyte(void);
 extern int	pq_peekbyte(void);
 extern int	pq_getbyte_if_available(unsigned char *c);
-<<<<<<< HEAD
+
 extern int	pq_putbytes(const char *s, size_t len);
 extern bool pq_waitForDataUsingSelect(void);                /* GPDB only */
-=======
+
 extern bool pq_buffer_has_data(void);
 extern int	pq_putmessage_v2(char msgtype, const char *s, size_t len);
 extern bool pq_check_connection(void);
->>>>>>> d457cb4e
+
 
 /*
  * prototypes for functions in be-secure.c
