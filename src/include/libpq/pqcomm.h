--- conflicted
+++ resolved
@@ -176,14 +176,9 @@
 #define AUTH_REQ_GSS		7	/* GSSAPI without wrap() */
 #define AUTH_REQ_GSS_CONT	8	/* Continue GSS exchanges */
 #define AUTH_REQ_SSPI		9	/* SSPI negotiate without wrap() */
-<<<<<<< HEAD
-#define AUTH_REQ_SASL	   10	/* SASL authentication. Not supported before
-								 * libpq version 10. */
-=======
 #define AUTH_REQ_SASL	   10	/* Begin SASL authentication */
 #define AUTH_REQ_SASL_CONT 11	/* Continue SASL authentication */
 #define AUTH_REQ_SASL_FIN  12	/* Final SASL message */
->>>>>>> 9e1c9f95
 
 typedef uint32 AuthRequest;
 
@@ -223,7 +218,6 @@
 #define NEGOTIATE_SSL_CODE PG_PROTOCOL(1234,5679)
 #define NEGOTIATE_GSS_CODE PG_PROTOCOL(1234,5680)
 
-<<<<<<< HEAD
 /* the number of times trying to acquire the send mutex for the front
  * end connection after detecting process is exitting */
 #define PQ_BUSY_TEST_COUNT_IN_EXITING 5
@@ -233,7 +227,4 @@
 #define GPCONN_TYPE_FAULT "fault"
 #define GPCONN_TYPE_INTERNAL "internal"
 
-#endif   /* PQCOMM_H */
-=======
-#endif							/* PQCOMM_H */
->>>>>>> 9e1c9f95
+#endif							/* PQCOMM_H */