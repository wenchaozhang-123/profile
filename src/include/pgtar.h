/*-------------------------------------------------------------------------
 *
 * pgtar.h
 *	  Functions for manipulating tarfile datastructures (src/port/tar.c)
 *
 *
 * Portions Copyright (c) 1996-2019, PostgreSQL Global Development Group
 * Portions Copyright (c) 1994, Regents of the University of California
 *
 * src/include/pgtar.h
 *
 *-------------------------------------------------------------------------
 */
enum tarError
{
	TAR_OK = 0,
	TAR_NAME_TOO_LONG,
	TAR_SYMLINK_TOO_LONG
};

extern enum tarError tarCreateHeader(char *h, const char *filename, const char *linktarget,
									 pgoff_t size, mode_t mode, uid_t uid, gid_t gid, time_t mtime);
extern uint64 read_tar_number(const char *s, int len);
<<<<<<< HEAD
extern int	tarChecksum(char *header);
extern uint64 read_tar_number(const char *s, int len);
=======
extern void print_tar_number(char *s, int len, uint64 val);
extern int	tarChecksum(char *header);
>>>>>>> 9e1c9f95
<|MERGE_RESOLUTION|>--- conflicted
+++ resolved
@@ -21,10 +21,6 @@
 extern enum tarError tarCreateHeader(char *h, const char *filename, const char *linktarget,
 									 pgoff_t size, mode_t mode, uid_t uid, gid_t gid, time_t mtime);
 extern uint64 read_tar_number(const char *s, int len);
-<<<<<<< HEAD
-extern int	tarChecksum(char *header);
-extern uint64 read_tar_number(const char *s, int len);
-=======
 extern void print_tar_number(char *s, int len, uint64 val);
 extern int	tarChecksum(char *header);
->>>>>>> 9e1c9f95
+extern uint64 read_tar_number(const char *s, int len);