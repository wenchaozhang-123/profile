<<<<<<< HEAD
/* $PostgreSQL: pgsql/src/include/port/win32.h,v 1.88 2009/06/11 14:49:12 momjian Exp $ */
=======
/* $PostgreSQL: pgsql/src/include/port/win32.h,v 1.64 2007/01/02 21:25:50 momjian Exp $ */
>>>>>>> ef072219

#if defined(_MSC_VER) || defined(__BORLANDC__)
#define WIN32_ONLY_COMPILER
#endif

#ifndef _WIN32_WINNT
#define _WIN32_WINNT 0x0501
#endif

/*
 * Always build with SSPI support. Keep it as a #define in case
 * we want a switch to disable it sometime in the future.
 */
#ifndef __BORLANDC__
#undef ENABLE_SSPI
#endif

/* undefine and redefine after #include */
#undef mkdir

#undef ERROR
#define _WINSOCKAPI_
#include <winsock2.h>
#include <windows.h>
#include <ws2tcpip.h>
#undef small
#include <process.h>
#include <signal.h>
#include <errno.h>
#include <direct.h>
#ifndef __BORLANDC__
#include <sys/utime.h>			/* for non-unicode version */
#endif
#undef near

/* Must be here to avoid conflicting with prototype in windows.h */
#define mkdir(a,b)	mkdir(a)

#define HAVE_FSYNC_WRITETHROUGH
#define HAVE_FSYNC_WRITETHROUGH_ONLY
#define ftruncate(a,b)	chsize(a,b)
/*
 *	Even though we don't support 'fsync' as a wal_sync_method,
 *	we do fsync() a few other places where _commit() is just fine.
 */
#define fsync(fd) _commit(fd)

#define USES_WINSOCK

/* defines for dynamic linking on Win32 platform */
#if defined(WIN32) || defined(__CYGWIN__)

#if __GNUC__ && ! defined (__declspec)
#error You need egcs 1.1 or newer for compiling!
#endif

#ifdef BUILDING_DLL
#define PGDLLIMPORT __declspec (dllexport)
#else							/* not BUILDING_DLL */
#define PGDLLIMPORT __declspec (dllimport)
#endif
#else							/* not CYGWIN, not MSVC, not MingW */

#define PGDLLIMPORT
#endif


/*
 *	IPC defines
 */
#undef HAVE_UNION_SEMUN
#define HAVE_UNION_SEMUN 1

#define IPC_RMID 256
#define IPC_CREAT 512
#define IPC_EXCL 1024
#define IPC_PRIVATE 234564
#define IPC_NOWAIT	2048
#define IPC_STAT 4096

#define EACCESS 2048
#ifndef EIDRM
#define EIDRM 4096
#endif

#define SETALL 8192
#define GETNCNT 16384
#define GETVAL 65536
#define SETVAL 131072
#define GETPID 262144


/*
 *	Signal stuff
 *
 *	For WIN32, there is no wait() call so there are no wait() macros
 *	to interpret the return value of system().	Instead, system()
 *	return values < 0x100 are used for exit() termination, and higher
 *	values are used to indicated non-exit() termination, which is
 *	similar to a unix-style signal exit (think SIGSEGV ==
 *	STATUS_ACCESS_VIOLATION).  Return values are broken up into groups:
 *
 *	http://msdn2.microsoft.com/en-gb/library/aa489609.aspx
 *
 *		NT_SUCCESS			0 - 0x3FFFFFFF
 *		NT_INFORMATION		0x40000000 - 0x7FFFFFFF
 *		NT_WARNING			0x80000000 - 0xBFFFFFFF
 *		NT_ERROR			0xC0000000 - 0xFFFFFFFF
 *
 *	Effectively, we don't care on the severity of the return value from
 *	system(), we just need to know if it was because of exit() or generated
 *	by the system, and it seems values >= 0x100 are system-generated.
 *	See this URL for a list of WIN32 STATUS_* values:
 *
 *		Wine (URL used in our error messages) -
 *			http://source.winehq.org/source/include/ntstatus.h
 *		Descriptions - http://www.comp.nus.edu.sg/~wuyongzh/my_doc/ntstatus.txt
 *		MS SDK - http://www.nologs.com/ntstatus.html
 *
 *	It seems the exception lists are in both ntstatus.h and winnt.h, but
 *	ntstatus.h has a more comprehensive list, and it only contains
 *	exception values, rather than winnt, which contains lots of other
 *	things:
 *
 *		http://www.microsoft.com/msj/0197/exception/exception.aspx
 *
 *		The ExceptionCode parameter is the number that the operating system
 *		assigned to the exception. You can see a list of various exception codes
 *		in WINNT.H by searching for #defines that start with "STATUS_". For
 *		example, the code for the all-too-familiar STATUS_ACCESS_VIOLATION is
 *		0xC0000005. A more complete set of exception codes can be found in
 *		NTSTATUS.H from the Windows NT DDK.
 *
 *	Some day we might want to print descriptions for the most common
 *	exceptions, rather than printing an include file name.	We could use
 *	RtlNtStatusToDosError() and pass to FormatMessage(), which can print
 *	the text of error values, but MinGW does not support
 *	RtlNtStatusToDosError().
 */
#define WIFEXITED(w)	(((w) & 0XFFFFFF00) == 0)
#define WIFSIGNALED(w)	(!WIFEXITED(w))
#define WEXITSTATUS(w)	(w)
#define WTERMSIG(w)		(w)

#define sigmask(sig) ( 1 << ((sig)-1) )

/* Signal function return values */
#undef SIG_DFL
#undef SIG_ERR
#undef SIG_IGN
#define SIG_DFL ((pqsigfunc)0)
#define SIG_ERR ((pqsigfunc)-1)
#define SIG_IGN ((pqsigfunc)1)

/* Some extra signals */
#define SIGHUP				1
#define SIGQUIT				3
#define SIGTRAP				5
#define SIGABRT				22	/* Set to match W32 value -- not UNIX value */
#define SIGKILL				9
#define SIGPIPE				13
#define SIGALRM				14
#define SIGSTOP				17
#define SIGTSTP				18
#define SIGCONT				19
#define SIGCHLD				20
#define SIGTTIN				21
#define SIGTTOU				22	/* Same as SIGABRT -- no problem, I hope */
#define SIGWINCH			28
#ifndef __BORLANDC__
#define SIGUSR1				30
#define SIGUSR2				31
#endif

/*
 * New versions of mingw have gettimeofday() and also declare
 * struct timezone to support it.
 */
#ifndef HAVE_GETTIMEOFDAY
struct timezone
{
	int			tz_minuteswest; /* Minutes west of GMT.  */
	int			tz_dsttime;		/* Nonzero if DST is ever in effect.  */
};
#endif

/* for setitimer in backend/port/win32/timer.c */
#define ITIMER_REAL 0
#define ITIMER_VIRTUAL 1
#define ITIMER_PROF 2
struct itimerval
{
	struct timeval it_interval;
	struct timeval it_value;
};

int			setitimer(int which, const struct itimerval * value, struct itimerval * ovalue);

/*
 * WIN32 does not provide 64-bit off_t, but does provide the functions operating
 * with 64-bit offsets.
 */
#define pgoff_t __int64
#ifdef WIN32_ONLY_COMPILER
#define fseeko(stream, offset, origin) _fseeki64(stream, offset, origin)
#define ftello(stream) _ftelli64(stream)
#else
#define fseeko(stream, offset, origin) fseeko64(stream, offset, origin)
#define ftello(stream) ftello64(stream)
#endif

/*
 * Supplement to <sys/types.h>.
 *
 * Perl already has typedefs for uid_t and gid_t.
 */
#ifndef PLPERL_HAVE_UID_GID
typedef int uid_t;
typedef int gid_t;
#endif
typedef long key_t;

#ifdef WIN32_ONLY_COMPILER
typedef int pid_t;
#endif

/*
 * Supplement to <sys/stat.h>.
 */
#define lstat(path, sb) stat((path), (sb))

/*
 * Supplement to <fcntl.h>.
 * This is the same value as _O_NOINHERIT in the MS header file. This is
 * to ensure that we don't collide with a future definition. It means
 * we cannot use _O_NOINHERIT ourselves.
 */
#define O_DSYNC 0x0080

/*
 * Supplement to <errno.h>.
 */
#undef EAGAIN
#undef EINTR
#define EINTR WSAEINTR
#undef EAGAIN
#define EAGAIN WSAEWOULDBLOCK
#undef EMSGSIZE
#define EMSGSIZE WSAEMSGSIZE
#undef EAFNOSUPPORT
#define EAFNOSUPPORT WSAEAFNOSUPPORT
#undef EWOULDBLOCK
#define EWOULDBLOCK WSAEWOULDBLOCK
#undef ECONNRESET
#define ECONNRESET WSAECONNRESET
#undef EINPROGRESS
#define EINPROGRESS WSAEINPROGRESS
#undef ENOBUFS
#define ENOBUFS WSAENOBUFS
#undef EPROTONOSUPPORT
#define EPROTONOSUPPORT WSAEPROTONOSUPPORT
#undef ECONNREFUSED
#define ECONNREFUSED WSAECONNREFUSED
#define EBADFD WSAENOTSOCK
#undef EOPNOTSUPP
#define EOPNOTSUPP WSAEOPNOTSUPP


/* In backend/port/win32/signal.c */
extern PGDLLIMPORT volatile int pg_signal_queue;
extern PGDLLIMPORT int pg_signal_mask;
extern HANDLE pgwin32_signal_event;
extern HANDLE pgwin32_initial_signal_pipe;

#define UNBLOCKED_SIGNAL_QUEUE()	(pg_signal_queue & ~pg_signal_mask)


void		pgwin32_signal_initialize(void);
HANDLE		pgwin32_create_signal_listener(pid_t pid);
void		pgwin32_dispatch_queued_signals(void);
void		pg_queue_signal(int signum);

/* In backend/port/win32/socket.c */
#ifndef FRONTEND
#define socket(af, type, protocol) pgwin32_socket(af, type, protocol)
#define accept(s, addr, addrlen) pgwin32_accept(s, addr, addrlen)
#define connect(s, name, namelen) pgwin32_connect(s, name, namelen)
#define select(n, r, w, e, timeout) pgwin32_select(n, r, w, e, timeout)
#define recv(s, buf, len, flags) pgwin32_recv(s, buf, len, flags)
#define send(s, buf, len, flags) pgwin32_send(s, buf, len, flags)

SOCKET		pgwin32_socket(int af, int type, int protocol);
SOCKET		pgwin32_accept(SOCKET s, struct sockaddr * addr, int *addrlen);
int			pgwin32_connect(SOCKET s, const struct sockaddr * name, int namelen);
int			pgwin32_select(int nfds, fd_set *readfs, fd_set *writefds, fd_set *exceptfds, const struct timeval * timeout);
int			pgwin32_recv(SOCKET s, char *buf, int len, int flags);
int			pgwin32_send(SOCKET s, char *buf, int len, int flags);

const char *pgwin32_socket_strerror(int err);
int			pgwin32_waitforsinglesocket(SOCKET s, int what, int timeout);

/* in backend/port/win32/security.c */
extern int	pgwin32_is_admin(void);
extern int	pgwin32_is_service(void);
#endif

/* in port/win32error.c */
extern void _dosmaperr(unsigned long);

#ifndef			BIG_ENDIAN
#define			BIG_ENDIAN		4321
#endif
#ifndef			LITTLE_ENDIAN
#define			LITTLE_ENDIAN	1234
#endif
#ifndef			PDP_ENDIAN
#define			PDP_ENDIAN		3412
#endif

#ifndef BYTE_ORDER
#define BYTE_ORDER LITTLE_ENDIAN
#endif

/* in port/win32env.c */
extern int pgwin32_putenv(const char *);
extern void pgwin32_unsetenv(const char *);

#define putenv(x) pgwin32_putenv(x)
#define unsetenv(x) pgwin32_unsetenv(x)

/* Things that exist in MingW headers, but need to be added to MSVC & BCC */
#ifdef WIN32_ONLY_COMPILER
#ifndef _WIN64
typedef long ssize_t;
#else
typedef __int64 ssize_t;
#endif

#ifndef __BORLANDC__
typedef unsigned short mode_t;
#endif

/*
 *	Certain "standard edition" versions of MSVC throw a warning
 *	that later generates an error for "inline" statements, but
 *	__inline seems to work.  e.g.  Microsoft Visual C++ .NET
 *	Version 7.1.3088
 */
#define inline __inline
#define __inline__ __inline

#ifndef __BORLANDC__
#define _S_IRWXU	(_S_IREAD | _S_IWRITE | _S_IEXEC)
#define _S_IXUSR	_S_IEXEC
#define _S_IWUSR	_S_IWRITE
#define _S_IRUSR	_S_IREAD
#define S_IRUSR		_S_IRUSR
#define S_IWUSR		_S_IWUSR
#define S_IXUSR		_S_IXUSR
#define S_ISDIR(m) (((m) & S_IFMT) == S_IFDIR)
#define S_ISREG(m) (((m) & S_IFMT) == S_IFREG)
#endif

#define F_OK 0
#define W_OK 2
#define R_OK 4

#define isinf(x) ((_fpclass(x) == _FPCLASS_PINF) || (_fpclass(x) == _FPCLASS_NINF))
#define isnan(x) _isnan(x)

/* Pulled from Makefile.port in mingw */
#define DLSUFFIX ".dll"

#ifdef __BORLANDC__

/* for port/dirent.c */
#ifndef INVALID_FILE_ATTRIBUTES
#define INVALID_FILE_ATTRIBUTES ((DWORD) -1)
#endif

/* for port/open.c */
#ifndef O_RANDOM
#define O_RANDOM		0x0010	/* File access is primarily random */
#define O_SEQUENTIAL	0x0020	/* File access is primarily sequential */
#define O_TEMPORARY	0x0040	/* Temporary file bit */
#define O_SHORT_LIVED	0x1000	/* Temporary storage file, try not to flush */
#define _O_SHORT_LIVED	O_SHORT_LIVED
#endif /* ifndef O_RANDOM */

#endif /* __BORLANDC__ */

#endif<|MERGE_RESOLUTION|>--- conflicted
+++ resolved
@@ -1,8 +1,4 @@
-<<<<<<< HEAD
 /* $PostgreSQL: pgsql/src/include/port/win32.h,v 1.88 2009/06/11 14:49:12 momjian Exp $ */
-=======
-/* $PostgreSQL: pgsql/src/include/port/win32.h,v 1.64 2007/01/02 21:25:50 momjian Exp $ */
->>>>>>> ef072219
 
 #if defined(_MSC_VER) || defined(__BORLANDC__)
 #define WIN32_ONLY_COMPILER
