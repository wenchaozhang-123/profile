--- conflicted
+++ resolved
@@ -7,11 +7,7 @@
  * Portions Copyright (c) 1996-2009, PostgreSQL Global Development Group
  * Portions Copyright (c) 1994, Regents of the University of California
  *
-<<<<<<< HEAD
- * $PostgreSQL: pgsql/src/include/parser/analyze.h,v 1.38.2.1 2008/12/13 02:00:30 tgl Exp $
-=======
  * $PostgreSQL: pgsql/src/include/parser/analyze.h,v 1.39 2008/12/13 02:00:20 tgl Exp $
->>>>>>> 38e93482
  *
  *-------------------------------------------------------------------------
  */
